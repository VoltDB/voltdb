/* This file is part of VoltDB.
 * Copyright (C) 2008-2014 VoltDB Inc.
 *
 * This file contains original code and/or modifications of original code.
 * Any modifications made by VoltDB Inc. are licensed under the following
 * terms and conditions:
 *
 * Permission is hereby granted, free of charge, to any person obtaining
 * a copy of this software and associated documentation files (the
 * "Software"), to deal in the Software without restriction, including
 * without limitation the rights to use, copy, modify, merge, publish,
 * distribute, sublicense, and/or sell copies of the Software, and to
 * permit persons to whom the Software is furnished to do so, subject to
 * the following conditions:
 *
 * The above copyright notice and this permission notice shall be
 * included in all copies or substantial portions of the Software.
 *
 * THE SOFTWARE IS PROVIDED "AS IS", WITHOUT WARRANTY OF ANY KIND,
 * EXPRESS OR IMPLIED, INCLUDING BUT NOT LIMITED TO THE WARRANTIES OF
 * MERCHANTABILITY, FITNESS FOR A PARTICULAR PURPOSE AND NONINFRINGEMENT.
 * IN NO EVENT SHALL THE AUTHORS BE LIABLE FOR ANY CLAIM, DAMAGES OR
 * OTHER LIABILITY, WHETHER IN AN ACTION OF CONTRACT, TORT OR OTHERWISE,
 * ARISING FROM, OUT OF OR IN CONNECTION WITH THE SOFTWARE OR THE USE OR
 * OTHER DEALINGS IN THE SOFTWARE.
 */
/* Copyright (C) 2008 by H-Store Project
 * Brown University
 * Massachusetts Institute of Technology
 * Yale University
 *
 * Permission is hereby granted, free of charge, to any person obtaining
 * a copy of this software and associated documentation files (the
 * "Software"), to deal in the Software without restriction, including
 * without limitation the rights to use, copy, modify, merge, publish,
 * distribute, sublicense, and/or sell copies of the Software, and to
 * permit persons to whom the Software is furnished to do so, subject to
 * the following conditions:
 *
 * The above copyright notice and this permission notice shall be
 * included in all copies or substantial portions of the Software.
 *
 * THE SOFTWARE IS PROVIDED "AS IS", WITHOUT WARRANTY OF ANY KIND,
 * EXPRESS OR IMPLIED, INCLUDING BUT NOT LIMITED TO THE WARRANTIES OF
 * MERCHANTABILITY, FITNESS FOR A PARTICULAR PURPOSE AND NONINFRINGEMENT
 * IN NO EVENT SHALL THE AUTHORS BE LIABLE FOR ANY CLAIM, DAMAGES OR
 * OTHER LIABILITY, WHETHER IN AN ACTION OF CONTRACT, TORT OR OTHERWISE,
 * ARISING FROM, OUT OF OR IN CONNECTION WITH THE SOFTWARE OR THE USE OR
 * OTHER DEALINGS IN THE SOFTWARE.
 */

#include <cstdlib>
#include <ctime>
#include <string>
#include "harness.h"
#include "common/common.h"
#include "common/NValue.hpp"
#include "common/ValueFactory.hpp"
#include "common/ValuePeeker.hpp"
#include "common/debuglog.h"
#include "common/ThreadLocalPool.h"
#include "common/TupleSchema.h"
#include "common/tabletuple.h"
#include "storage/table.h"
#include "storage/temptable.h"
#include "storage/persistenttable.h"
#include "storage/tablefactory.h"
#include "storage/tableiterator.h"
#include "storage/tableutil.h"
#include "storage/DRTupleStream.h"

using namespace std;
using namespace voltdb;

#define NUM_OF_COLUMNS 5
#define NUM_OF_TUPLES 10000

ValueType COLUMN_TYPES[NUM_OF_COLUMNS]  = { VALUE_TYPE_BIGINT,
                                            VALUE_TYPE_TINYINT,
                                            VALUE_TYPE_SMALLINT,
                                            VALUE_TYPE_INTEGER,
                                            VALUE_TYPE_BIGINT };

int32_t COLUMN_SIZES[NUM_OF_COLUMNS] =
    {
        NValue::getTupleStorageSize(VALUE_TYPE_BIGINT),
        NValue::getTupleStorageSize(VALUE_TYPE_TINYINT),
        NValue::getTupleStorageSize(VALUE_TYPE_SMALLINT),
        NValue::getTupleStorageSize(VALUE_TYPE_INTEGER),
        NValue::getTupleStorageSize(VALUE_TYPE_BIGINT)
    };
bool COLUMN_ALLOW_NULLS[NUM_OF_COLUMNS] = { true, true, true, true, true };

class TableTest : public Test {
public:
    TableTest() : m_table(NULL), temp_table(NULL), persistent_table(NULL) {
        srand(0);
        init(false); // default is temp_table. call init(true) to make it transactional
    }
    ~TableTest() {
        delete m_table;
    }

protected:
    void init(bool xact) {
        CatalogId database_id = 1000;
        vector<boost::shared_ptr<const TableColumn> > columns;
        char buffer[32];

        vector<string> columnNames(NUM_OF_COLUMNS);
        vector<ValueType> columnTypes;
        vector<int32_t> columnLengths;
        vector<bool> columnAllowNull;
        for (int ctr = 0; ctr < NUM_OF_COLUMNS; ctr++) {
            snprintf(buffer, 32, "column%02d", ctr);
            columnNames[ctr] = buffer;
            columnTypes.push_back(COLUMN_TYPES[ctr]);
            columnLengths.push_back(COLUMN_SIZES[ctr]);
            columnAllowNull.push_back(COLUMN_ALLOW_NULLS[ctr]);
        }
        TupleSchema *schema = TupleSchema::createTupleSchemaForTest(columnTypes, columnLengths, columnAllowNull);
        if (xact) {
<<<<<<< HEAD
            persistent_table = TableFactory::getPersistentTable(database_id, "test_table", schema, columnNames, signature, &drStream, false);
            table = persistent_table;
=======
            persistent_table = TableFactory::getPersistentTable(database_id, "test_table", schema, columnNames);
            m_table = persistent_table;
>>>>>>> 7c46eb61
        } else {
            limits.setMemoryLimit(1024 * 1024);
            temp_table = TableFactory::getTempTable(database_id, "test_temp_table", schema, columnNames, &limits);
            m_table = temp_table;
        }
        assert(tableutil::addRandomTuples(m_table, NUM_OF_TUPLES));
    }

    Table* m_table;
    Table* temp_table;
    Table* persistent_table;
    TempTableLimits limits;
    int tempTableMemory;
    MockDRTupleStream drStream;
    char signature[20];
};

TEST_F(TableTest, ValueTypes) {
    //
    // Make sure that our table has the right types and that when
    // we pull out values from a tuple that it has the right type too
    //
    TableIterator iterator = m_table->iterator();
    TableTuple tuple(m_table->schema());
    while (iterator.next(tuple)) {
        for (int ctr = 0; ctr < NUM_OF_COLUMNS; ctr++) {
            EXPECT_EQ(COLUMN_TYPES[ctr], m_table->schema()->columnType(ctr));

            const TupleSchema::ColumnInfo *columnInfo = tuple.getSchema()->getColumnInfo(ctr);
            EXPECT_EQ(COLUMN_TYPES[ctr], columnInfo->getVoltType());
        }
    }
}

TEST_F(TableTest, TupleInsert) {
    //
    // All of the values have already been inserted, we just
    // need to make sure that the data makes sense
    //
    TableIterator iterator = m_table->iterator();
    TableTuple tuple(m_table->schema());
    while (iterator.next(tuple)) {
        //printf("%s\n", tuple->debug(m_table).c_str());
        //
        // Make sure it is not deleted
        //
        EXPECT_EQ(true, tuple.isActive());
    }

    //
    // Make sure that if we insert one tuple, we only get one tuple
    //
    TableTuple &temp_tuple = m_table->tempTuple();
    tableutil::setRandomTupleValues(m_table, &temp_tuple);
    m_table->deleteAllTuples(true);
    ASSERT_EQ(0, m_table->activeTupleCount());
    ASSERT_EQ(true, m_table->insertTuple(temp_tuple));
    ASSERT_EQ(1, m_table->activeTupleCount());

    //
    // Then check to make sure that it has the same value and type
    //
    iterator = m_table->iterator();
    ASSERT_EQ(true, iterator.next(tuple));
    for (int col_ctr = 0, col_cnt = NUM_OF_COLUMNS; col_ctr < col_cnt; col_ctr++) {
        const TupleSchema::ColumnInfo *columnInfo = tuple.getSchema()->getColumnInfo(col_ctr);
        EXPECT_EQ(COLUMN_TYPES[col_ctr], columnInfo->getVoltType());
        EXPECT_TRUE(temp_tuple.getNValue(col_ctr).op_equals(tuple.getNValue(col_ctr)).isTrue());
    }
}

/* updateTuple in TempTable is not supported because it is not required in the product.
TEST_F(TableTest, TupleUpdate) {
    //
    // Loop through and randomly update values
    // We will keep track of multiple columns to make sure our updates
    // are properly applied to the tuples. We will test two things:
    //
    //      (1) Updating a tuple sets the values correctly
    //      (2) Updating a tuple without changing the values doesn't do anything
    //

    vector<int64_t> totals(NUM_OF_COLUMNS, 0);
    vector<int64_t> totalsNotSlim(NUM_OF_COLUMNS, 0);

    TableIterator iterator = m_table->iterator();
    TableTuple tuple(m_table->schema());
    while (iterator.next(tuple)) {
        bool update = (rand() % 2 == 0);
        TableTuple &temp_tuple = m_table->tempTuple();
        for (int col_ctr = 0; col_ctr < NUM_OF_COLUMNS; col_ctr++) {
            //
            // Only check for numeric columns
            //
            if (isNumeric(COLUMN_TYPES[col_ctr])) {
                //
                // Update Column
                //
                if (update) {
                    NValue new_value = getRandomValue(COLUMN_TYPES[col_ctr]);
                    temp_tuple.setNValue(col_ctr, new_value);
                    totals[col_ctr] += ValuePeeker::peekAsBigInt(new_value);
                    totalsNotSlim[col_ctr] += ValuePeeker::peekAsBigInt(new_value);
                } else {
                    totals[col_ctr] += ValuePeeker::peekAsBigInt(tuple.getNValue(col_ctr));
                    totalsNotSlim[col_ctr] += ValuePeeker::peekAsBigInt(tuple.getNValue(col_ctr));
                }
            }
        }
        if (update) {
            EXPECT_EQ(true, temp_table->updateTuple(tuple, temp_tuple));
        }
    }

    //
    // Check to make sure our column totals are correct
    //
    for (int col_ctr = 0; col_ctr < NUM_OF_COLUMNS; col_ctr++) {
        if (isNumeric(COLUMN_TYPES[col_ctr])) {
            int64_t new_total = 0;
            iterator = m_table->iterator();
            while (iterator.next(tuple)) {
                new_total += ValuePeeker::peekAsBigInt(tuple.getNValue(col_ctr));
            }
            //printf("\nCOLUMN: %s\n\tEXPECTED: %d\n\tRETURNED: %d\n", m_table->getColumn(col_ctr)->getName().c_str(), totals[col_ctr], new_total);
            EXPECT_EQ(totals[col_ctr], new_total);
            EXPECT_EQ(totalsNotSlim[col_ctr], new_total);
        }
    }
}
*/

// I can't for the life of me make this pass using Valgrind.  I
// suspect that there's an extra reference to the ThreadLocalPool
// which isn't getting deleted, but I can't find it.  Leaving this
// here for now, feel free to fix or delete if you're offended.
// --izzy 7/8/2011
//
// TEST_F(TableTest, TempTableBoom)
// {
//     init(false);
//     bool threw = false;
//     try
//     {
//         while (true)
//         {
//             TableTuple &tuple = m_table->tempTuple();
//             tableutil::setRandomTupleValues(m_table, &tuple);
//             if (!table->insertTuple(tuple)) {
//                 EXPECT_TRUE(false);
//             }
//
//             /*
//              * The insert into the table (assuming a persistent table)
//              * will make a copy of the strings so the string
//              * allocations for unlined columns need to be freed here.
//              */
//             tuple.freeObjectColumns();
//         }
//     }
//     catch (SQLException& e)
//     {
//         TableTuple &tuple = m_table->tempTuple();
//         tuple.freeObjectColumns();
//         EXPECT_GT(limits.getAllocated(), 1024 * 1024);
//         string state(e.getSqlState());
//         if (state == "V0002")
//         {
//             threw = true;
//         }
//     }
//     EXPECT_TRUE(threw);
// }

/* deleteTuple in TempTable is not supported for performance reason.
TEST_F(TableTest, TupleDelete) {
    //
    // We are just going to delete all of the odd tuples, then make
    // sure they don't exist anymore
    //
    TableIterator iterator = m_table->iterator();
    TableTuple tuple(m_table.get());
    while (iterator.next(tuple)) {
        if (tuple.get(1).getBigInt() != 0) {
            EXPECT_EQ(true, temp_table->deleteTuple(tuple));
        }
    }

    iterator = m_table->iterator();
    while (iterator.next(tuple)) {
        EXPECT_EQ(false, tuple.get(1).getBigInt() != 0);
    }
}
*/

/*TEST_F(TableTest, TupleUpdateXact) {
    this->init(true);
    //
    // Loop through and randomly update values
    // We will keep track of multiple columns to make sure our updates
    // are properly applied to the tuples. We will test two things:
    //
    //      (1) Updating a tuple sets the values correctly
    //      (2) Updating a tuple without changing the values doesn't do anything
    //
    TableTuple *tuple;
    TableTuple *temp_tuple;

    vector<int64_t> totals(NUM_OF_COLUMNS, 0);

    //
    // Interweave the transactions. Only keep the total
    //
    //int xact_ctr;
    int xact_cnt = 6;
    vector<boost::shared_ptr<UndoLog> > undos;
    for (int xact_ctr = 0; xact_ctr < xact_cnt; xact_ctr++) {
        TransactionId xact_id = xact_ctr;
        undos.push_back(boost::shared_ptr<UndoLog>(new UndoLog(xact_id)));
    }

    TableIterator iterator = m_table->iterator();
    while ((tuple = iterator.next()) != NULL) {
        //printf("BEFORE: %s\n", tuple->debug(m_table.get()).c_str());
        int xact_ctr = (rand() % xact_cnt);
        bool update = (rand() % 3 != 0);
        //printf("xact_ctr:%d\n", xact_ctr);
        //if (update) printf("update!\n");
        temp_tuple = m_table->tempTuple(tuple);
        for (int col_ctr = 0; col_ctr < NUM_OF_COLUMNS; col_ctr++) {
            //
            // Only check for numeric columns
            //
            if (valueutil::isNumeric(COLUMN_TYPES[col_ctr])) {
                //
                // Update Column
                //
                if (update) {
                    Value new_value = valueutil::getRandomValue(COLUMN_TYPES[col_ctr]);
                    temp_tuple->set(col_ctr, new_value);

                    //
                    // We make a distinction between the updates that we will
                    // commit and those that we will rollback
                    //
                    totals[col_ctr] += xact_ctr % 2 == 0 ? new_value.castAsBigInt() : tuple->get(col_ctr).castAsBigInt();
                } else {
                    totals[col_ctr] += tuple->get(col_ctr).castAsBigInt();
                }
            }
        }
        if (update) {
            //printf("BEFORE?: %s\n", tuple->debug(m_table.get()).c_str());
            //persistent_table->setUndoLog(undos[xact_ctr]);
            EXPECT_EQ(true, persistent_table->updateTuple(tuple, temp_tuple, true));
            //printf("UNDO: %s\n", undos[xact_ctr]->debug().c_str());
        }
        //printf("AFTER: %s\n", temp_tuple->debug(m_table.get()).c_str());
    }

    for (xact_ctr = 0; xact_ctr < xact_cnt; xact_ctr++) {
        if (xact_ctr % 2 == 0) {
            undos[xact_ctr]->commit();
        } else {
            undos[xact_ctr]->rollback();
        }
    }

    //iterator = m_table->iterator();
    //while ((tuple = iterator.next()) != NULL) {
    //    printf("TUPLE: %s\n", tuple->debug(m_table.get()).c_str());
    //}

    //
    // Check to make sure our column totals are correct
    //
    for (int col_ctr = 0; col_ctr < NUM_OF_COLUMNS; col_ctr++) {
        if (valueutil::isNumeric(COLUMN_TYPES[col_ctr])) {
            int64_t new_total = 0;
            iterator = m_table->iterator();
            while ((tuple = iterator.next()) != NULL) {
                //fprintf(stderr, "TUPLE: %s\n", tuple->debug(m_table).c_str());
                new_total += tuple->get(col_ctr).castAsBigInt();
            }
            //printf("\nCOLUMN: %s\n\tEXPECTED: %d\n\tRETURNED: %d\n", m_table->getColumn(col_ctr)->getName().c_str(), totals[col_ctr], new_total);
            EXPECT_EQ(totals[col_ctr], new_total);
        }
    }
}*/

/*TEST_F(TableTest, TupleDeleteXact) {
    this->init(true);
    //
    // Interweave the transactions. Only keep the total
    //
    //int xact_ctr;
    int xact_cnt = 6;

    //
    // Loop through the tuples and delete half of them in interleaving transactions
    //
    TableIterator iterator = m_table->iterator();
    TableTuple *tuple;
    int64_t total = 0;
    while ((tuple = iterator.next()) != NULL) {
        int xact_ctr = (rand() % xact_cnt);
        //
        // Keep it and store the value before deleting
        // NOTE: Since we are testing whether the deletes work, we only
        //       want to store the values for the tuples where the delete is
        //       going to get rolled back!
        //
        if (xact_ctr % 2 != 0) total += 1;//tuple->get(0).castAsBigInt();
        VOLT_DEBUG("total: %d", (int)total);
        //persistent_table->setUndoLog(undos[xact_ctr]);
        EXPECT_EQ(true, persistent_table->deleteTuple(tuple));
    }

    //
    // Now make sure all of the values add up to our total
    //
    int64_t new_total = 0;
    iterator = m_table->iterator();
    while ((tuple = iterator.next()) != NULL) {
        EXPECT_EQ(true, tuple->isActive());
        new_total += 1;//tuple->get(0).getBigInt();
        VOLT_DEBUG("total2: %d", (int)total);
    }

    //printf("TOTAL = %d\tNEW_TOTAL = %d\n", total, new_total);
    EXPECT_EQ(total, new_total);
}*/

int main() {
    return TestSuite::globalInstance()->runAll();
}<|MERGE_RESOLUTION|>--- conflicted
+++ resolved
@@ -120,13 +120,8 @@
         }
         TupleSchema *schema = TupleSchema::createTupleSchemaForTest(columnTypes, columnLengths, columnAllowNull);
         if (xact) {
-<<<<<<< HEAD
             persistent_table = TableFactory::getPersistentTable(database_id, "test_table", schema, columnNames, signature, &drStream, false);
-            table = persistent_table;
-=======
-            persistent_table = TableFactory::getPersistentTable(database_id, "test_table", schema, columnNames);
             m_table = persistent_table;
->>>>>>> 7c46eb61
         } else {
             limits.setMemoryLimit(1024 * 1024);
             temp_table = TableFactory::getTempTable(database_id, "test_temp_table", schema, columnNames, &limits);
