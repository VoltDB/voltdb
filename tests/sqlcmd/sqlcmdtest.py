--- conflicted
+++ resolved
@@ -91,7 +91,6 @@
     # Launch a single local voltdb server to serve all scripted sqlcmd runs.
     # The scripts are expected to clean up after themselves  -- and/or defensively
     # drop and create all of their tables up front.
-<<<<<<< HEAD
     voltenv=os.environ.copy()
     sqlcmdenv=os.environ.copy()
     sqlcmdopts=[]
@@ -104,14 +103,9 @@
         sqlcmdenv["ENABLE_SSL"] = "false"
         sqlcmdopts = ["-J" + prop_pfx + "trustStore=" + keystore]
         sqlcmdopts = sqlcmdopts + ["-J" + prop_pfx + "trustStorePassword=password", "--ssl"]
-    subprocess.Popen(['../../bin/voltdb', 'create', '--force'], shell=False, env=voltenv)
-=======
-
     print "Initializing directory..."
     subprocess.call(['../../bin/voltdb', 'init', '--force'], shell=False)
-
     subprocess.Popen(['../../bin/voltdb', 'start'], shell=False)
->>>>>>> b66f5bbd
     # give server a little startup time.
     time.sleep(5)
 
