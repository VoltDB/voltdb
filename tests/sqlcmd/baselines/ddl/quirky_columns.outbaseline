
drop table prefixes if exists;
Command succeeded.

create table prefixes (
 help_name integer,
 goFish integer,
 exitStrategy integer,
 listList integer,
 recallRecall integer,
 file_name integer,
 create_from_sql integer,
 alter_from_sql integer,
 drop_from_sql integer,
 insert_from_sql integer,
 select_from_sql integer,
 update_from_sql integer,
 delete_from_sql integer,
 truncate_from_sql integer,
 exec_like_a_proc integer,
 );
Command succeeded.

select * from prefixes;
HELP_NAME  GOFISH  EXITSTRATEGY  LISTLIST  RECALLRECALL  FILE_NAME  CREATE_FROM_SQL  ALTER_FROM_SQL  DROP_FROM_SQL  INSERT_FROM_SQL  SELECT_FROM_SQL  UPDATE_FROM_SQL  DELETE_FROM_SQL  TRUNCATE_FROM_SQL  EXEC_LIKE_A_PROC 
---------- ------- ------------- --------- ------------- ---------- ---------------- --------------- -------------- ---------------- ---------------- ---------------- ---------------- ------------------ -----------------

(Returned 0 rows in #.##s)

drop table prefixes;
Command succeeded.

drop table raw if exists;
Command succeeded.

create table raw (
 help integer,
 go integer,
 exit integer,
 list integer,
 recall integer,
<<<<<<< HEAD

=======
 file integer, 
>>>>>>> b4a0bb2b

 alter integer,

 insert integer,

 update integer,
 delete integer,
 truncate integer,
 exec integer,
 );
Command succeeded.

select * from raw;
<<<<<<< HEAD
HELP  GO  EXIT  LIST  RECALL  ALTER  INSERT  UPDATE  DELETE  TRUNCATE  EXEC 
----- --- ----- ----- ------- ------ ------- ------- ------- --------- -----
=======
HELP  GO  EXIT  LIST  RECALL  FILE  ALTER  INSERT  UPDATE  DELETE  TRUNCATE  EXEC 
----- --- ----- ----- ------- ----- ------ ------- ------- ------- --------- -----
>>>>>>> b4a0bb2b

(Returned 0 rows in #.##s)

drop table raw;
Command succeeded.<|MERGE_RESOLUTION|>--- conflicted
+++ resolved
@@ -39,11 +39,7 @@
  exit integer,
  list integer,
  recall integer,
-<<<<<<< HEAD
-
-=======
  file integer, 
->>>>>>> b4a0bb2b
 
  alter integer,
 
@@ -57,13 +53,8 @@
 Command succeeded.
 
 select * from raw;
-<<<<<<< HEAD
-HELP  GO  EXIT  LIST  RECALL  ALTER  INSERT  UPDATE  DELETE  TRUNCATE  EXEC 
------ --- ----- ----- ------- ------ ------- ------- ------- --------- -----
-=======
 HELP  GO  EXIT  LIST  RECALL  FILE  ALTER  INSERT  UPDATE  DELETE  TRUNCATE  EXEC 
 ----- --- ----- ----- ------- ----- ------ ------- ------- ------- --------- -----
->>>>>>> b4a0bb2b
 
 (Returned 0 rows in #.##s)
 
