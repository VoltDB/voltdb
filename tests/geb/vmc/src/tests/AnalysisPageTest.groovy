/* This file is part of VoltDB.
 * Copyright (C) 2008-2017 VoltDB Inc.
 *
 * Permission is hereby granted, free of charge, to any person obtaining
 * a copy of this software and associated documentation files (the
 * "Software"), to deal in the Software without restriction, including
 * without limitation the rights to use, copy, modify, merge, publish,
 * distribute, sublicense, and/or sell copies of the Software, and to
 * permit persons to whom the Software is furnished to do so, subject to
 * the following conditions:
 *
 * The above copyright notice and this permission notice shall be
 * included in all copies or substantial portions of the Software.
 *
 * THE SOFTWARE IS PROVIDED "AS IS", WITHOUT WARRANTY OF ANY KIND,
 * EXPRESS OR IMPLIED, INCLUDING BUT NOT LIMITED TO THE WARRANTIES OF
 * MERCHANTABILITY, FITNESS FOR A PARTICULAR PURPOSE AND NONINFRINGEMENT.
 * IN NO EVENT SHALL THE AUTHORS BE LIABLE FOR ANY CLAIM, DAMAGES OR
 * OTHER LIABILITY, WHETHER IN AN ACTION OF CONTRACT, TORT OR OTHERWISE,
 * ARISING FROM, OUT OF OR IN CONNECTION WITH THE SOFTWARE OR THE USE OR
 * OTHER DEALINGS IN THE SOFTWARE.
 */

package vmcTest.tests

import vmcTest.pages.*
import geb.Page.*

class AnalysisPageTest extends TestBase {

    def setup() { // called before each test
        int count = 0

        while(count<2) {
            count ++
            try {
                setup: 'Open VMC page'
                to VoltDBManagementCenterPage
                expect: 'to be on VMC page'
                at VoltDBManagementCenterPage
                when: 'click the Analysis link (if needed)'
                page.openAnalysisPage()
                then: 'should be on Importer page'
                at AnalysisPage
                break
            } catch (org.openqa.selenium.ElementNotVisibleException e) {
                println("ElementNotVisibleException: Unable to Start the test")
                println("Retrying")
                try {
                    waitFor(waitTime) { 1 == 0 }
                } catch (geb.waiting.WaitTimeoutException exception) {

                }
            }
        }
    }

    def createExecuteTableAndProcedure(createQuery, createProcedureQuery, execProcedureQuery){
        page.setQueryText(createQuery)
        page.runQuery()

        page.setQueryText(createProcedureQuery)
        page.runQuery()
        page.refreshquery.click()

        page.setQueryText(execProcedureQuery)
        page.runQuery()
        page.refreshquery.click()
    }

    def createTable(createQuery){
        page.setQueryText(createQuery)
        page.runQuery()
    }

    def deleteTableAndProcedure(dropTableAndProcQuery){
        try{
            page.setQueryText(dropTableAndProcQuery)
            page.runQuery()
            return true;
        } catch (Exception e){
            return false;
        }

    }

    def checkAnalysisTabOpened(){
        when:
        waitFor(2){ page.divAnalysis.isDisplayed() }
        then:
        println("Analysis tab is opened")
    }

    def checkIfAnalyzeNowMsgDisplayed(){
        when:
        waitFor(2){ page.tabDataBtn.isDisplayed() }
        page.tabDataBtn.click()
        then:
        waitFor(2){ page.tblAnalyzeNowContent.isDisplayed() }

        when:
        waitFor(2){ page.tabProcedureBtn.isDisplayed() }
        page.tabProcedureBtn.click()
        then:
        waitFor(2){ page.proAnalyzeNowContent.isDisplayed() }
    }

    def checkAnalyzeBtn(){
        //Click on Analyze Now button and verify if it is working.
        when:
        waitFor(2){ page.btnAnalyzeNow.isDisplayed() }
        page.btnAnalyzeNow.click();
        then:
        page.tabDataBtn.click()
        assert !page.tblAnalyzeNowContent.displayed
        if(!page.checkForTableNoDataContent()){
            if(page.checkForTableDataContent()){
               println("Data is available")
            } else {
                assert false;
            }
        } else {
            page.procedureNoDataMsg.equals("No data is available.")
            println("No data is available." )
        }
        page.tabProcedureBtn.click()
        assert !page.proAnalyzeNowContent.displayed
        if(!page.checkForProcedureNoDataContent()){
            if(page.checkForProcedureDataContent()){
               println("Data is available")
            } else {
                assert false;
            }
        } else {
            page.procedureNoDataMsg.equals("No data is available.")
            println("No data is available." )
        }
    }

    def checkForDataChart(){
        //Query to create necessary tables
        String createQuery = page.getQueryToCreateTable()

        when: 'Click SQL tab'
        page.gotoSqlQuery()
        then: 'at SQL page'
        at SqlQueryPage

        createTable(createQuery)

        when: 'Analysis tab is clicked'
        page.gotoAnalysis()
        then: 'at Analysis Page'
        at AnalysisPage

        when:
        waitFor(2){ page.btnAnalyzeNow.isDisplayed() }
        page.btnAnalyzeNow.click();
        then:
        if(page.checkForTableDataContent()){
            waitFor(2){ page.chartDataTableAnalysis.isDisplayed() }
        } else {
            assert false;
        }
    }

    def checkProcedureSubTabsAndGraph(){
        //Queries to create necessary tables and procedures.
        String createQuery = page.getQueryToCreateTable()
        String createProcedureQuery = page.getQueryToCreateStoredProcedure()
        String execProcedureQuery = page.getQueryToExecuteProcedureQuery()

        when: 'Click SQL tab'
        page.openSqlQueryPage()
        then: 'at SQL page'
        at SqlQueryPage

        createExecuteTableAndProcedure(createQuery, createProcedureQuery, execProcedureQuery)

        when: 'Analysis tab is clicked'
        page.openAnalysisPage()
        then: 'at Analysis Page'
        at AnalysisPage

        when:
        waitFor(2){ page.analyzeNowContent.isDisplayed() }
        waitFor(2){ page.tabProcedureBtn.isDisplayed() }
        then:
        page.tabProcedureBtn.click();
        waitFor(2){ page.tabProcedure.isDisplayed() }

        //Click on Analyze Now button and verify if it is working.
        when:
        waitFor(2){ page.btnAnalyzeNow.isDisplayed() }
        page.btnAnalyzeNow.click();
        then:
        if(page.checkForProcedureDataContent()){
            //Check if procedure sub tab are present
            waitFor(2){ executionTimeSubTab.isDisplayed() }
            executionTimeSubTab.click()
            chartLatencyAnalysis.isDisplayed()

            waitFor(2){ frequencySubTab.isDisplayed() }
            frequencySubTab.click()
            chartFrequencyAnalysis.isDisplayed()

            waitFor(2){ processingTimeSubTab.isDisplayed() }
            processingTimeSubTab.click()
            chartProcessingTimeAnalysis.isDisplayed()
            println("Tabs are displayed properly.")
        } else {
            assert false;
        }
<<<<<<< HEAD

        //deleted the created test talbes and procedures.
        String dropTableAndProcQuery = page.getQueryToDropTableAndProcedureQuery()
        when: 'Click SQL tab'
        page.openSqlQueryPage()
        then: 'at SQL page'
        at SqlQueryPage

        deleteTableAndProcedure(dropTableAndProcQuery)
=======
>>>>>>> d0a3c87d
    }

    def checkThresholdPopup(){
        when:
        waitFor(5){ btnThreshold.isDisplayed() }
        btnThreshold.click()
        then:
        waitFor(5){ settingMessage.isDisplayed() }
        tblAnalysisSettings.isDisplayed()
        btnSaveThreshold.isDisplayed()
        btnCancelThreshold.isDisplayed()
    }

    def checkShowSysProcedure(){
        when:
        waitFor(2){ btnThreshold.isDisplayed() }
        btnThreshold.click()
        then:
        waitFor(2){ settingMessage.isDisplayed() }

        when:
        if(page.chkShowSysProcedureDiv.hasClass('checked')){
            btnCancelThreshold.click()
        } else {
            chkShowSysProcedure.click()
            btnSaveThreshold.click()
        }
        and:
        waitFor(2){ btnAnalyzeNow.isDisplayed() }
        btnAnalyzeNow.click()
        then:
        waitFor(2){ page.tabProcedureBtn.isDisplayed() }
        page.tabProcedureBtn.click()
        waitFor(2){ foreignObjectForSys.isDisplayed() }

        when:
        btnThreshold.click()
        waitFor(2){ btnSaveThreshold.isDisplayed() }
        chkShowSysProcedure.click()
        btnSaveThreshold.click()
        and:
        waitFor(2){ btnAnalyzeNow.isDisplayed() }
        btnAnalyzeNow.click()
        then:
        try{
            waitFor(2){ foreignObjectForSys.isDisplayed() }
        } catch(geb.waiting.WaitTimeoutException e){
            assert true;
        }
    }

    def checkAverageExecutionThresholdAndCheckRemark(){
        //Create necessary tables and procedures
        String createQuery = page.getQueryToCreateTable()
        String createProcedureQuery = page.getQueryToCreateStoredProcedure()
        String execProcedureQuery = page.getQueryToExecuteProcedureQuery()

        when: 'Click SQL tab'
        page.openSqlQueryPage()
        then: 'at SQL page'
        at SqlQueryPage
        createExecuteTableAndProcedure(createQuery, createProcedureQuery, execProcedureQuery)

        when: 'Analysis tab is clicked'
        page.openAnalysisPage()
        then: 'at Analysis Page'
        at AnalysisPage

        when:
        waitFor(2){ btnThreshold.isDisplayed() }
        then:
        btnThreshold.click()
        waitFor(2){ settingMessage.isDisplayed() }

        when:
        waitFor(2){ averageExecutionTime.isDisplayed() }
        averageExecutionTime.value("0")
        then:
        btnSaveThreshold.click()

        when:
        waitFor(2){ btnAnalyzeNow.isDisplayed() }
        waitFor(2){ tabProcedureBtn.isDisplayed() }
        then:
        btnAnalyzeNow.click()
        tabProcedureBtn.click()
        waitFor(5){ analysisRemarks.isDisplayed() }
<<<<<<< HEAD

        //deleted the created test talbes and procedures.
        String dropTableAndProcQuery = page.getQueryToDropTableAndProcedureQuery()
        when: 'Click SQL tab'
        page.openSqlQueryPage()
        then: 'at SQL page'
        at SqlQueryPage

        deleteTableAndProcedure(dropTableAndProcQuery)
=======
>>>>>>> d0a3c87d
    }

    def openAndCloseGraphDetailPopup() {
        given:
        String createQuery = page.getQueryToCreateTable()
        String createProcedureQuery = page.getQueryToCreateStoredProcedure()
        String execProcedureQuery = page.getQueryToExecuteProcedureQuery()

        when: 'Click SQL tab'
        page.openSqlQueryPage()
        then: 'at SQL page'
        at SqlQueryPage
        createExecuteTableAndProcedure(createQuery, createProcedureQuery, execProcedureQuery)

        when: 'Analysis tab is clicked'
        page.openAnalysisPage()
        then: 'at Analysis Page'
        at AnalysisPage

        when: 'wait for analyze now button to be displayed'
        waitFor(waitTime) { page.btnAnalyzeNow.isDisplayed() }
        waitFor(2){ page.tabProcedureBtn.isDisplayed() }
        then: 'click analyze now button'
        page.btnAnalyzeNow.click()
        page.tabProcedureBtn.click()

        when: 'click open the first bar'
        page.firstBar.click();
        then: ''
        assert page.detailsPopup.isDisplayed();

        when:
        page.detailsPopupCloseButton.click();
        report "hello"
        then:
        assert !page.detailsPopupCloseButton.isDisplayed()
        println();
    }

    def checkDataTable() {
        given:
        String createQuery = page.getQueryToCreateTable();
        String insertQuery = page.getInsertQuery();

        when: 'Click SQL tab'
        page.openSqlQueryPage()
        then: 'at SQL page'
        at SqlQueryPage
        // This function is used for insertquery instead of creating the procedure
        createExecuteTableAndProcedure(createQuery, insertQuery, insertQuery)
        createExecuteTableAndProcedure(insertQuery, insertQuery, insertQuery)

        when: 'Analysis tab is clicked'
        page.openAnalysisPage()
        then: 'at Analysis Page'
        at AnalysisPage

        when:
        waitFor(30) { page.btnAnalyzeNow.isDisplayed() }
        page.btnAnalyzeNow.click();
        try {
            page.btnAnalyzeNow.click();
            waitFor(10) { 1 == 0 }
        } catch (geb.waiting.WaitTimeoutException exception) {
        }
        then:
        page.dataGraphAll.isDisplayed();
        println("this is " + page.dataValueForFirst.text());
        page.dataValueForFirst.text().equals("5.000");
    }

    def cleanup() {
        String dropTableAndProcQuery = page.getQueryToDropTableAndProcedureQuery();
        String dropTableOnly = page.getQueryToDeleteTable();

        when: 'Click SQL tab'
        page.openSqlQueryPage()
        then: 'at SQL page'
        at SqlQueryPage

        deleteTableAndProcedure(dropTableOnly)
        deleteTableAndProcedure(dropTableAndProcQuery)
    }
//    #visualiseLatencyAnalysis > g > g > g.nv-x.nv-axis.nvd3-svg > g > g > g > foreignObject > p
//    #visualiseLatencyAnalysis > g > g > g.nv-x.nv-axis.nvd3-svg > g > g > g:nth-child(2) > foreignObject > p
}<|MERGE_RESOLUTION|>--- conflicted
+++ resolved
@@ -211,18 +211,6 @@
         } else {
             assert false;
         }
-<<<<<<< HEAD
-
-        //deleted the created test talbes and procedures.
-        String dropTableAndProcQuery = page.getQueryToDropTableAndProcedureQuery()
-        when: 'Click SQL tab'
-        page.openSqlQueryPage()
-        then: 'at SQL page'
-        at SqlQueryPage
-
-        deleteTableAndProcedure(dropTableAndProcQuery)
-=======
->>>>>>> d0a3c87d
     }
 
     def checkThresholdPopup(){
@@ -310,18 +298,6 @@
         btnAnalyzeNow.click()
         tabProcedureBtn.click()
         waitFor(5){ analysisRemarks.isDisplayed() }
-<<<<<<< HEAD
-
-        //deleted the created test talbes and procedures.
-        String dropTableAndProcQuery = page.getQueryToDropTableAndProcedureQuery()
-        when: 'Click SQL tab'
-        page.openSqlQueryPage()
-        then: 'at SQL page'
-        at SqlQueryPage
-
-        deleteTableAndProcedure(dropTableAndProcQuery)
-=======
->>>>>>> d0a3c87d
     }
 
     def openAndCloseGraphDetailPopup() {
