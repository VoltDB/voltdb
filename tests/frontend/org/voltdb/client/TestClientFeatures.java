/* This file is part of VoltDB.
 * Copyright (C) 2008-2015 VoltDB Inc.
 *
 * Permission is hereby granted, free of charge, to any person obtaining
 * a copy of this software and associated documentation files (the
 * "Software"), to deal in the Software without restriction, including
 * without limitation the rights to use, copy, modify, merge, publish,
 * distribute, sublicense, and/or sell copies of the Software, and to
 * permit persons to whom the Software is furnished to do so, subject to
 * the following conditions:
 *
 * The above copyright notice and this permission notice shall be
 * included in all copies or substantial portions of the Software.
 *
 * THE SOFTWARE IS PROVIDED "AS IS", WITHOUT WARRANTY OF ANY KIND,
 * EXPRESS OR IMPLIED, INCLUDING BUT NOT LIMITED TO THE WARRANTIES OF
 * MERCHANTABILITY, FITNESS FOR A PARTICULAR PURPOSE AND NONINFRINGEMENT.
 * IN NO EVENT SHALL THE AUTHORS BE LIABLE FOR ANY CLAIM, DAMAGES OR
 * OTHER LIABILITY, WHETHER IN AN ACTION OF CONTRACT, TORT OR OTHERWISE,
 * ARISING FROM, OUT OF OR IN CONNECTION WITH THE SOFTWARE OR THE USE OR
 * OTHER DEALINGS IN THE SOFTWARE.
 */

package org.voltdb.client;

import java.io.IOException;
import java.net.InetSocketAddress;
import java.net.UnknownHostException;
import java.util.List;
import java.util.Random;
import java.util.concurrent.CountDownLatch;
import java.util.concurrent.TimeUnit;
import java.util.concurrent.atomic.AtomicBoolean;

import junit.framework.TestCase;

import org.voltdb.ServerThread;
import org.voltdb.TableHelper;
import org.voltdb.VoltDB;
import org.voltdb.VoltDB.Configuration;
import org.voltdb.VoltTable;
import org.voltdb.compiler.CatalogBuilder;
import org.voltdb.compiler.DeploymentBuilder;
import org.voltdb.utils.MiscUtils;

public class TestClientFeatures extends TestCase {
    private ServerThread m_localServer;

    @Override
    public void setUp()
    {
        try {
            CatalogBuilder cb = new CatalogBuilder()
            .addSchema(getClass().getResource("clientfeatures.sql"))
            .addProcedures(ArbitraryDurationProc.class)
            ;
            Configuration config = Configuration.compile(getClass().getSimpleName(), cb,
                    new DeploymentBuilder());
            assertNotNull("Configuration failed to compile", config);
            m_localServer = new ServerThread(config);
            m_localServer.start();
            m_localServer.waitForInitialization();
        }
        catch (Exception e) {
            e.printStackTrace();
            fail();
        }
    }

    @Override
    public void tearDown() throws Exception {
        m_localServer.shutdown();
    }

    class CSL extends ClientStatusListenerExt {

        AtomicBoolean m_gotCall = new AtomicBoolean(false);

        @Override
        public synchronized void lateProcedureResponse(ClientResponse r, String hostname, int port) {
            m_gotCall.set(true);
        }

        public boolean waitForCall(long timeout) {
            long start = System.currentTimeMillis();
            long now = start;
            while ((m_gotCall.get() == false) && ((now - start) < timeout)) {
                Thread.yield();
                now = System.currentTimeMillis();
            }
            return m_gotCall.get();
        }
    }

    public void testPerCallTimeout() throws Exception {
        CSL csl = new CSL();

        ClientConfig config = new ClientConfig(null, null, csl);
        config.setProcedureCallTimeout(500);
        Client client = ClientFactory.createClient(config);
        client.createConnection("localhost");

        ClientResponse response = client.callProcedure("ArbitraryDurationProc", 0);
        assertEquals(ClientResponse.SUCCESS, response.getStatus());

        try {
            client.callProcedure("ArbitraryDurationProc", 3000);
            fail();
        }
        catch (ProcCallException e) {
            assertTrue(e.getMessage().startsWith("No response received in the allotted time"));
        }
        // make sure the callback gets called
        assertTrue(csl.waitForCall(6000));

        //
        // From here down test special exception for slow snapshots or catalogs updates
        // - Both features are pro only
        //

        if (MiscUtils.isPro()) {
            // build a catalog with a ton of indexes so catalog update will be slow
            CatalogBuilder cb = new CatalogBuilder()
            .addSchema(getClass().getResource("clientfeatures-wellindexed.sql"))
            .addProcedures(ArbitraryDurationProc.class);
            byte[] catalogToUpdate = cb.compileToBytes();
            assertNotNull("Catalog failed to compile", catalogToUpdate);

            // make a copy of the table from ddl for loading
            // (shouldn't have to do this, but for now, the table loader requires
            //  a VoltTable, and can't read schema. Could fix by using this VoltTable
<<<<<<< HEAD
            //  to generate schema or by teaching the loader how to discover tables)
=======
            //  to generate schema or by teaching to loader how to discover tables)
            TableHelper.Configuration helperConfig = new TableHelper.Configuration();
            helperConfig.rand = new Random();
            TableHelper helper = new TableHelper(helperConfig);
>>>>>>> 40cef010
            VoltTable t = TableHelper.quickTable("indexme (pkey:bigint, " +
                                                 "c01:varchar63, " +
                                                 "c02:varchar63, " +
                                                 "c03:varchar63, " +
                                                 "c04:varchar63, " +
                                                 "c05:varchar63, " +
                                                 "c06:varchar63, " +
                                                 "c07:varchar63, " +
                                                 "c08:varchar63, " +
                                                 "c09:varchar63, " +
                                                 "c10:varchar63) " +
                                                 "PKEY(pkey)");
            // get a client with a normal timout
            Client client2 = ClientFactory.createClient();
            client2.createConnection("localhost");
            helper.fillTableWithBigintPkey(t, 400, 0, client2, 0, 1);

            long start;
            double duration;

            // run a catalog update that *might* normally timeout
            start = System.nanoTime();
            response = client.callProcedure("@UpdateApplicationCatalog", catalogToUpdate, null);
            duration = (System.nanoTime() - start) / 1000000000.0;
            System.out.printf("Catalog update duration in seconds: %.2f\n", duration);
            assertEquals(ClientResponse.SUCCESS, response.getStatus());

            // run a blocking snapshot that *might* normally timeout
            start = System.nanoTime();
            response = client.callProcedure("@SnapshotSave", Configuration.getPathToCatalogForTest(""), "slow", 1);
            duration = (System.nanoTime() - start) / 1000000000.0;
            System.out.printf("Snapshot save duration in seconds: %.2f\n", duration);
            assertEquals(ClientResponse.SUCCESS, response.getStatus());
        }
    }

    public void testMaxTimeout() throws NoConnectionsException, IOException, ProcCallException {
        CSL csl = new CSL();

        ClientConfig config = new ClientConfig(null, null, csl);
        config.setProcedureCallTimeout(0);
        Client client = ClientFactory.createClient(config);
        client.createConnection("localhost");

        ClientResponse response = client.callProcedure("ArbitraryDurationProc", 0);
        assertEquals(ClientResponse.SUCCESS, response.getStatus());

        client.callProcedure("ArbitraryDurationProc", 3000);
        assertEquals(ClientResponse.SUCCESS, response.getStatus());
    }

    public void testQueryTimeout() throws NoConnectionsException, IOException, ProcCallException {
        CSL csl = new CSL();

        ClientConfig config = new ClientConfig(null, null, csl);
        config.setProcedureCallTimeout(0);
        Client client = ClientFactory.createClient(config);
        client.createConnection("localhost");

        ClientResponse response = client.callProcedure("ArbitraryDurationProc", 0);
        assertEquals(ClientResponse.SUCCESS, response.getStatus());
        boolean exceptionCalled = false;
        try {
            // Query timeout is in seconds second arg.
            ((ClientImpl) client).callProcedureWithTimeout("ArbitraryDurationProc", 3, TimeUnit.SECONDS, 6000);
        } catch (ProcCallException ex) {
            assertEquals(ClientResponse.CONNECTION_TIMEOUT, ex.m_response.getStatus());
            exceptionCalled = true;
        }
        assertTrue(exceptionCalled);

        //larger timeout than proc wait duration
        exceptionCalled = false;
        try {
            // Query timeout is in seconds second arg.
            ((ClientImpl) client).callProcedureWithTimeout("ArbitraryDurationProc", 30, TimeUnit.SECONDS, 6000);
        } catch (ProcCallException ex) {
            exceptionCalled = true;
        }
        assertFalse(exceptionCalled);

        //no timeout of 0
        try {
            // Query timeout is in seconds second arg.
            ((ClientImpl) client).callProcedureWithTimeout("ArbitraryDurationProc", 0, TimeUnit.SECONDS, 2000);
        } catch (ProcCallException ex) {
            exceptionCalled = true;
        }
        assertFalse(exceptionCalled);

        final CountDownLatch latch = new CountDownLatch(1);
        class MyCallback implements ProcedureCallback {
            @Override
            public void clientCallback(ClientResponse clientResponse) throws Exception {
                assert (clientResponse.getStatus() == ClientResponse.CONNECTION_TIMEOUT);
                System.out.println("Async Query timeout called..");
                latch.countDown();
            }

        }
        // Query timeout is in seconds third arg.
        //Async versions
        ((ClientImpl) client).callProcedureWithTimeout(new MyCallback(), "ArbitraryDurationProc", 3, TimeUnit.SECONDS, 6000);
        try {
            latch.await();
        } catch (InterruptedException ex) {
            ex.printStackTrace();
            fail();
        }

        //Async versions - does not timeout.
        final CountDownLatch latch2 = new CountDownLatch(1);
        class MyCallback2 implements ProcedureCallback {

            @Override
            public void clientCallback(ClientResponse clientResponse) throws Exception {
                assert (clientResponse.getStatus() == ClientResponse.SUCCESS);
                latch2.countDown();
            }

        }
        // Query timeout is in seconds third arg.
        ((ClientImpl) client).callProcedureWithTimeout(new MyCallback2(), "ArbitraryDurationProc", 30, TimeUnit.SECONDS, 6000);
        try {
            latch2.await();
        } catch (InterruptedException ex) {
            ex.printStackTrace();
            fail();
        }

        //Async versions - 0 timeout.
        final CountDownLatch latch3 = new CountDownLatch(1);
        class MyCallback3 implements ProcedureCallback {

            @Override
            public void clientCallback(ClientResponse clientResponse) throws Exception {
                assert (clientResponse.getStatus() == ClientResponse.SUCCESS);
                latch3.countDown();
            }

        }
        // Query timeout is in seconds third arg.
        ((ClientImpl) client).callProcedureWithTimeout(new MyCallback3(), "ArbitraryDurationProc", 0, TimeUnit.SECONDS, 6000);
        try {
            latch3.await();
        } catch (InterruptedException ex) {
            ex.printStackTrace();
            fail();
        }

        final CountDownLatch latch4 = new CountDownLatch(1);
        class MyCallback4 implements ProcedureCallback {

            @Override
            public void clientCallback(ClientResponse clientResponse) throws Exception {
                assert (clientResponse.getStatus() == ClientResponse.CONNECTION_TIMEOUT);
                latch4.countDown();
            }

        }

        /*
         * Check that a super tiny timeout triggers fast
         */
        ((ClientImpl) client).callProcedureWithTimeout(new MyCallback4(), "ArbitraryDurationProc", 50, TimeUnit.NANOSECONDS, 6000);
        final long start = System.nanoTime();
        try {
            latch4.await();
        } catch (InterruptedException ex) {
            ex.printStackTrace();
            fail();
        }
        final long delta = System.nanoTime() - start;
        assertTrue(TimeUnit.NANOSECONDS.toSeconds(delta) < 1);
    }

    /**
     * Verify a client can reconnect to a cluster that has been restarted.
     */
    public void testReconnect() throws Exception {
        ClientConfig config = new ClientConfig();
        Client client = ClientFactory.createClient(config);
        client.createConnection("localhost");

        tearDown();

        for (int i = 0; (i < 40) && (client.getConnectedHostList().size() > 0); i++) {
            Thread.sleep(500);
        }
        assertTrue(client.getConnectedHostList().isEmpty());

        setUp();

        client.createConnection("localhost");

        assertFalse(client.getConnectedHostList().isEmpty());
    }

    /**
     * Verify a client can reconnect automatically if reconnect on connection loss feature is turned on
     */
    public void testAutoReconnect() throws Exception {
        ClientConfig config = new ClientConfig();
        config.setReconnectOnConnectionLoss(true);
        Client client = ClientFactory.createClient(config);
        client.createConnection("localhost");

        tearDown();

        for (int i = 0; (i < 40) && (client.getConnectedHostList().size() > 0); i++) {
            Thread.sleep(500);
        }
        assertTrue(client.getConnectedHostList().isEmpty());

        // sleep before server restart to force some reconnect failures
        Thread.sleep(2000);

        setUp();

        for (int i = 0; i < 40; i++) {
            if (client.getConnectedHostList().size() > 0) {
                return;
            }
            Thread.sleep(500);
        }

        fail("Client should have been reconnected");
    }

    public void testGetAddressList() throws UnknownHostException, IOException, InterruptedException {
        CSL csl = new CSL();

        ClientConfig config = new ClientConfig(null, null, csl);
        config.setProcedureCallTimeout(0);
        Client client = ClientFactory.createClient(config);

        List<InetSocketAddress> addrs = client.getConnectedHostList();
        assertEquals(0, addrs.size());
        client.createConnection("localhost");
        addrs = client.getConnectedHostList();
        assertEquals(1, addrs.size());
        assertEquals(VoltDB.DEFAULT_PORT, addrs.get(0).getPort());
        client.close();
        addrs = client.getConnectedHostList();
        assertEquals(0, addrs.size());
    }

    public void testBackpressureTimeout() throws Exception {
        final ClientImpl client = (ClientImpl)ClientFactory.createClient();
        client.createConnection("localhost");
        client.backpressureBarrier(System.nanoTime(), TimeUnit.DAYS.toNanos(1));
        client.m_listener.backpressure(true);

        long start = System.nanoTime();
        assertTrue(client.backpressureBarrier(System.nanoTime(), TimeUnit.MILLISECONDS.toNanos(200)));
        long delta = System.nanoTime() - start;
        assertTrue(delta > TimeUnit.MILLISECONDS.toNanos(200));
        assertTrue(delta < TimeUnit.MINUTES.toNanos(1));

        start = System.nanoTime();
        new Thread() {
            @Override
            public void run() {
                try {
                    Thread.sleep(20);
                    client.m_listener.backpressure(false);
                } catch (Exception e) {
                    e.printStackTrace();
                }
            }
        }.start();
        assertFalse(client.backpressureBarrier(System.nanoTime(), TimeUnit.MINUTES.toNanos(1)));
        assertTrue(delta < TimeUnit.MINUTES.toNanos(1));
        assertTrue(delta > TimeUnit.MILLISECONDS.toNanos(20));
    }
}<|MERGE_RESOLUTION|>--- conflicted
+++ resolved
@@ -129,14 +129,10 @@
             // make a copy of the table from ddl for loading
             // (shouldn't have to do this, but for now, the table loader requires
             //  a VoltTable, and can't read schema. Could fix by using this VoltTable
-<<<<<<< HEAD
             //  to generate schema or by teaching the loader how to discover tables)
-=======
-            //  to generate schema or by teaching to loader how to discover tables)
             TableHelper.Configuration helperConfig = new TableHelper.Configuration();
             helperConfig.rand = new Random();
             TableHelper helper = new TableHelper(helperConfig);
->>>>>>> 40cef010
             VoltTable t = TableHelper.quickTable("indexme (pkey:bigint, " +
                                                  "c01:varchar63, " +
                                                  "c02:varchar63, " +
