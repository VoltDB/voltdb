/* This file is part of VoltDB.
 * Copyright (C) 2008-2015 VoltDB Inc.
 *
 * Permission is hereby granted, free of charge, to any person obtaining
 * a copy of this software and associated documentation files (the
 * "Software"), to deal in the Software without restriction, including
 * without limitation the rights to use, copy, modify, merge, publish,
 * distribute, sublicense, and/or sell copies of the Software, and to
 * permit persons to whom the Software is furnished to do so, subject to
 * the following conditions:
 *
 * The above copyright notice and this permission notice shall be
 * included in all copies or substantial portions of the Software.
 *
 * THE SOFTWARE IS PROVIDED "AS IS", WITHOUT WARRANTY OF ANY KIND,
 * EXPRESS OR IMPLIED, INCLUDING BUT NOT LIMITED TO THE WARRANTIES OF
 * MERCHANTABILITY, FITNESS FOR A PARTICULAR PURPOSE AND NONINFRINGEMENT.
 * IN NO EVENT SHALL THE AUTHORS BE LIABLE FOR ANY CLAIM, DAMAGES OR
 * OTHER LIABILITY, WHETHER IN AN ACTION OF CONTRACT, TORT OR OTHERWISE,
 * ARISING FROM, OUT OF OR IN CONNECTION WITH THE SOFTWARE OR THE USE OR
 * OTHER DEALINGS IN THE SOFTWARE.
 */

package org.voltdb.jni;

import java.io.IOException;
import java.nio.ByteBuffer;
import java.util.ArrayList;
import java.util.List;
import java.util.concurrent.atomic.AtomicReference;

import junit.framework.TestCase;

import org.junit.BeforeClass;
import org.voltcore.messaging.RecoveryMessageType;
import org.voltcore.utils.DBBPool;
import org.voltcore.utils.DBBPool.BBContainer;
import org.voltdb.LegacyHashinator;
import org.voltdb.PrivateVoltTableFactory;
import org.voltdb.StatsSelector;
import org.voltdb.TableStreamType;
import org.voltdb.TheHashinator.HashinatorConfig;
import org.voltdb.TheHashinator.HashinatorType;
import org.voltdb.VoltDB;
import org.voltdb.VoltTable;
import org.voltdb.VoltType;
import org.voltdb.benchmark.tpcc.TPCCProjectBuilder;
import org.voltdb.catalog.Catalog;
import org.voltdb.catalog.Database;
import org.voltdb.exceptions.EEException;
import org.voltdb.expressions.HashRangeExpressionBuilder;
import org.voltdb.sysprocs.saverestore.SnapshotPredicates;
import org.voltdb.utils.CatalogUtil;

/**
 * Tests native execution engine JNI interface.
 */
public class TestExecutionEngine extends TestCase {
    private ExecutionEngine sourceEngine;
    private static final int CLUSTER_ID = 2;
    private static final long NODE_ID = 1;

    //private static Catalog m_catalog;
    private static Database m_database;
    private static String m_serializedCatalog;
    private static int WAREHOUSE_TABLEID;
    private static int STOCK_TABLEID;


    public void testLoadCatalogs() throws Exception {
        sourceEngine.loadCatalog(0, m_serializedCatalog);
    }

    public void testLoadBadCatalogs() throws Exception {
        /*
         * Tests if the intended EE exception will be thrown when bad catalog is
         * loaded. We are really expecting an ERROR message on the terminal in
         * this case.
         */
        String badCatalog = m_serializedCatalog.replaceFirst("set", "bad");
        try {
            sourceEngine.loadCatalog( 0, badCatalog);
        } catch (final EEException e) {
            return;
        }

        assertFalse(true);
    }

    public void testMultiSiteInSamePhysicalNodeWithExecutionSite() throws Exception {
        // TODO
    }

    private void loadTestTables(ExecutionEngine engine) throws Exception
    {
        VoltTable warehousedata = new VoltTable(
                new VoltTable.ColumnInfo("W_ID", VoltType.SMALLINT),
                new VoltTable.ColumnInfo("W_NAME", VoltType.STRING),
                new VoltTable.ColumnInfo("W_STREET_1", VoltType.STRING),
                new VoltTable.ColumnInfo("W_STREET_2", VoltType.STRING),
                new VoltTable.ColumnInfo("W_CITY", VoltType.STRING),
                new VoltTable.ColumnInfo("W_STATE", VoltType.STRING),
                new VoltTable.ColumnInfo("W_ZIP", VoltType.STRING),
                new VoltTable.ColumnInfo("W_TAX", VoltType.FLOAT),
                new VoltTable.ColumnInfo("W_YTD", VoltType.FLOAT)
        );
        for (int i = 0; i < 200; ++i) {
            warehousedata.addRow(i, "name" + i, "st1", "st2", "city", "ST", "zip", 0, 0);
        }

        System.out.println(warehousedata.toString());
        // Long.MAX_VALUE is a no-op don't track undo token
        engine.loadTable(WAREHOUSE_TABLEID, warehousedata, 0, 0, 0, false, false, Long.MAX_VALUE);

        //Check that we can detect and handle the dups when loading the data twice
        byte results[] = engine.loadTable(WAREHOUSE_TABLEID, warehousedata, 0, 0, 0, true, false, Long.MAX_VALUE);
        System.out.println("Printing dups");
        System.out.println(PrivateVoltTableFactory.createVoltTableFromBuffer(ByteBuffer.wrap(results), true));


        VoltTable stockdata = new VoltTable(
                new VoltTable.ColumnInfo("S_I_ID", VoltType.INTEGER),
                new VoltTable.ColumnInfo("S_W_ID", VoltType.SMALLINT),
                new VoltTable.ColumnInfo("S_QUANTITY", VoltType.INTEGER),
                new VoltTable.ColumnInfo("S_DIST_01", VoltType.STRING),
                new VoltTable.ColumnInfo("S_DIST_02", VoltType.STRING),
                new VoltTable.ColumnInfo("S_DIST_03", VoltType.STRING),
                new VoltTable.ColumnInfo("S_DIST_04", VoltType.STRING),
                new VoltTable.ColumnInfo("S_DIST_05", VoltType.STRING),
                new VoltTable.ColumnInfo("S_DIST_06", VoltType.STRING),
                new VoltTable.ColumnInfo("S_DIST_07", VoltType.STRING),
                new VoltTable.ColumnInfo("S_DIST_08", VoltType.STRING),
                new VoltTable.ColumnInfo("S_DIST_09", VoltType.STRING),
                new VoltTable.ColumnInfo("S_DIST_10", VoltType.STRING),
                new VoltTable.ColumnInfo("S_YTD", VoltType.INTEGER),
                new VoltTable.ColumnInfo("S_ORDER_CNT", VoltType.INTEGER),
                new VoltTable.ColumnInfo("S_REMOTE_CNT", VoltType.INTEGER),
                new VoltTable.ColumnInfo("S_DATA", VoltType.STRING)
        );
        for (int i = 0; i < 1000; ++i) {
            stockdata.addRow(i, i % 200, i * i, "sdist1", "sdist2", "sdist3",
                             "sdist4", "sdist5", "sdist6", "sdist7", "sdist8",
                             "sdist9", "sdist10", 0, 0, 0, "sdata");
        }
        // Long.MAX_VALUE is a no-op don't track undo token
        engine.loadTable(STOCK_TABLEID, stockdata, 0, 0, 0, false, false, Long.MAX_VALUE);
    }

    public void testLoadTable() throws Exception {
        sourceEngine.loadCatalog(0, m_serializedCatalog);
        loadTestTables(sourceEngine);

        assertEquals(200, sourceEngine.serializeTable(WAREHOUSE_TABLEID).getRowCount());
        assertEquals(1000, sourceEngine.serializeTable(STOCK_TABLEID).getRowCount());
    }

    public void testStreamTables() throws Exception {
        sourceEngine.loadCatalog(0, m_serializedCatalog);

        // Each EE needs its own thread for correct initialization.
        final AtomicReference<ExecutionEngine> destinationEngine = new AtomicReference<ExecutionEngine>();
        final byte configBytes[] = LegacyHashinator.getConfigureBytes(1);
        Thread destEEThread = new Thread() {
            @Override
            public void run() {
                destinationEngine.set(
                        new ExecutionEngineJNI(
                                CLUSTER_ID,
                                NODE_ID,
                                0,
                                0,
                                "",
                                100,
                                new HashinatorConfig(HashinatorType.LEGACY, configBytes, 0, 0)));
            }
        };
        destEEThread.start();
        destEEThread.join();

        destinationEngine.get().loadCatalog(0, m_serializedCatalog);

        loadTestTables(sourceEngine);

        sourceEngine.activateTableStream(WAREHOUSE_TABLEID, TableStreamType.RECOVERY, Long.MAX_VALUE,
                                          new SnapshotPredicates(-1).toBytes());
        sourceEngine.activateTableStream(STOCK_TABLEID, TableStreamType.RECOVERY, Long.MAX_VALUE,
                                          new SnapshotPredicates(-1).toBytes());

        final BBContainer origin = DBBPool.allocateDirect(1024 * 1024 * 2);
        origin.b().clear();
        final BBContainer container = new BBContainer(origin.b()){

            @Override
            public void discard() {
                checkDoubleFree();
                origin.discard();
            }};
        try {


            List<BBContainer> output = new ArrayList<BBContainer>();
            output.add(container);
            int serialized = sourceEngine.tableStreamSerializeMore(WAREHOUSE_TABLEID,
                                                                   TableStreamType.RECOVERY,
                                                                   output).getSecond()[0];
            assertTrue(serialized > 0);
            container.b().limit(serialized);
            destinationEngine.get().processRecoveryMessage( container.b(), container.address() );


            serialized = sourceEngine.tableStreamSerializeMore(WAREHOUSE_TABLEID,
                                                               TableStreamType.RECOVERY,
                                                               output).getSecond()[0];
            assertEquals( 5, serialized);
            assertEquals( RecoveryMessageType.Complete.ordinal(), container.b().get());

            assertEquals( sourceEngine.tableHashCode(WAREHOUSE_TABLEID), destinationEngine.get().tableHashCode(WAREHOUSE_TABLEID));

            container.b().clear();
            serialized = sourceEngine.tableStreamSerializeMore(STOCK_TABLEID,
                                                               TableStreamType.RECOVERY,
                                                               output).getSecond()[0];
            assertTrue(serialized > 0);
            container.b().limit(serialized);
            destinationEngine.get().processRecoveryMessage( container.b(), container.address());


            serialized = sourceEngine.tableStreamSerializeMore(STOCK_TABLEID,
                                                               TableStreamType.RECOVERY,
                                                               output).getSecond()[0];
            assertEquals( 5, serialized);
            assertEquals( RecoveryMessageType.Complete.ordinal(), container.b().get());
            assertEquals( STOCK_TABLEID, container.b().getInt());

            assertEquals( sourceEngine.tableHashCode(STOCK_TABLEID), destinationEngine.get().tableHashCode(STOCK_TABLEID));
        } finally {
            container.discard();
        }
    }

    public void testGetStats() throws Exception {
        sourceEngine.loadCatalog(0, m_serializedCatalog);
        final int locators[] = new int[] { WAREHOUSE_TABLEID, STOCK_TABLEID };
        final VoltTable results[] = sourceEngine.getStats(StatsSelector.TABLE, locators, false, 0L);
        assertNotNull(results);
        assertEquals(1, results.length);
        assertNotNull(results[0]);
        final VoltTable resultTable = results[0];
        assertEquals(2, resultTable.getRowCount());
        while (resultTable.advanceRow()) {
            String tn = resultTable.getString("TABLE_NAME");
            assertTrue(tn.equals("WAREHOUSE") || tn.equals("STOCK"));
        }
    }

    public void testStreamIndex() throws Exception {
        sourceEngine.loadCatalog(0, m_serializedCatalog);

        // Each EE needs its own thread for correct initialization.
        final AtomicReference<ExecutionEngine> destinationEngine = new AtomicReference<ExecutionEngine>();
        final byte configBytes[] = LegacyHashinator.getConfigureBytes(1);
        Thread destEEThread = new Thread() {
            @Override
            public void run() {
                destinationEngine.set(
                        new ExecutionEngineJNI(
                                CLUSTER_ID,
                                NODE_ID,
                                0,
                                0,
                                "",
                                100,
                                new HashinatorConfig(HashinatorType.LEGACY, configBytes, 0, 0)));
            }
        };
        destEEThread.start();
        destEEThread.join();

        destinationEngine.get().loadCatalog(0, m_serializedCatalog);

        loadTestTables(sourceEngine);

        SnapshotPredicates predicates = new SnapshotPredicates(-1);
        predicates.addPredicate(new HashRangeExpressionBuilder()
                                        .put(0x00000000, 0x7fffffff)
                                        .build(0),
                                true);

        // Build the index
        sourceEngine.activateTableStream(STOCK_TABLEID, TableStreamType.ELASTIC_INDEX, Long.MAX_VALUE, predicates.toBytes());

        // Humor serializeMore() by providing a buffer, even though it's not used.
        final BBContainer origin = DBBPool.allocateDirect(1024 * 1024 * 2);
        origin.b().clear();
        BBContainer container = new BBContainer(origin.b()){
            @Override
            public void discard() {
                checkDoubleFree();
                origin.discard();
            }
        };
        try {
            List<BBContainer> output = new ArrayList<BBContainer>();
            output.add(container);
            assertEquals(0, sourceEngine.tableStreamSerializeMore(STOCK_TABLEID, TableStreamType.ELASTIC_INDEX, output).getSecond()[0]);
        } finally {
            container.discard();
        }
    }

<<<<<<< HEAD

    private ExecutionEngine sourceEngine;
    private static final int CLUSTER_ID = 2;
    private static final long NODE_ID = 1;

    Catalog m_catalog;
=======
    @BeforeClass
    static void setupCatalog() throws IOException {
        VoltDB.instance().readBuildInfo("Test");
        Catalog m_catalog = TPCCProjectBuilder.createTPCCSchemaCatalog();
        m_serializedCatalog = m_catalog.serialize();
        m_database = CatalogUtil.getDatabase(m_catalog);
        WAREHOUSE_TABLEID = m_database.getTables().get("WAREHOUSE").getRelativeIndex();
        STOCK_TABLEID = m_database.getTables().get("STOCK").getRelativeIndex();
    }
>>>>>>> f708143e

    @Override
    protected void setUp() throws Exception {
        super.setUp();
        sourceEngine =
                new ExecutionEngineJNI(
                        CLUSTER_ID,
                        NODE_ID,
                        0,
                        0,
                        "",
                        100,
                        new HashinatorConfig(HashinatorType.LEGACY, LegacyHashinator.getConfigureBytes(1), 0, 0));
<<<<<<< HEAD
        m_catalog = new TPCCProjectBuilder().createTPCCSchemaCatalog();
=======
>>>>>>> f708143e
    }

    @Override
    protected void tearDown() throws Exception {
        super.tearDown();
        sourceEngine.release();
        sourceEngine = null;
        System.gc();
        System.runFinalization();
    }
}<|MERGE_RESOLUTION|>--- conflicted
+++ resolved
@@ -308,14 +308,6 @@
         }
     }
 
-<<<<<<< HEAD
-
-    private ExecutionEngine sourceEngine;
-    private static final int CLUSTER_ID = 2;
-    private static final long NODE_ID = 1;
-
-    Catalog m_catalog;
-=======
     @BeforeClass
     static void setupCatalog() throws IOException {
         VoltDB.instance().readBuildInfo("Test");
@@ -325,7 +317,6 @@
         WAREHOUSE_TABLEID = m_database.getTables().get("WAREHOUSE").getRelativeIndex();
         STOCK_TABLEID = m_database.getTables().get("STOCK").getRelativeIndex();
     }
->>>>>>> f708143e
 
     @Override
     protected void setUp() throws Exception {
@@ -339,10 +330,6 @@
                         "",
                         100,
                         new HashinatorConfig(HashinatorType.LEGACY, LegacyHashinator.getConfigureBytes(1), 0, 0));
-<<<<<<< HEAD
-        m_catalog = new TPCCProjectBuilder().createTPCCSchemaCatalog();
-=======
->>>>>>> f708143e
     }
 
     @Override
