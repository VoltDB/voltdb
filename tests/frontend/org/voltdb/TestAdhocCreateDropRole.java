/* This file is part of VoltDB.
 * Copyright (C) 2008-2015 VoltDB Inc.
 *
 * Permission is hereby granted, free of charge, to any person obtaining
 * a copy of this software and associated documentation files (the
 * "Software"), to deal in the Software without restriction, including
 * without limitation the rights to use, copy, modify, merge, publish,
 * distribute, sublicense, and/or sell copies of the Software, and to
 * permit persons to whom the Software is furnished to do so, subject to
 * the following conditions:
 *
 * The above copyright notice and this permission notice shall be
 * included in all copies or substantial portions of the Software.
 *
 * THE SOFTWARE IS PROVIDED "AS IS", WITHOUT WARRANTY OF ANY KIND,
 * EXPRESS OR IMPLIED, INCLUDING BUT NOT LIMITED TO THE WARRANTIES OF
 * MERCHANTABILITY, FITNESS FOR A PARTICULAR PURPOSE AND NONINFRINGEMENT.
 * IN NO EVENT SHALL THE AUTHORS BE LIABLE FOR ANY CLAIM, DAMAGES OR
 * OTHER LIABILITY, WHETHER IN AN ACTION OF CONTRACT, TORT OR OTHERWISE,
 * ARISING FROM, OUT OF OR IN CONNECTION WITH THE SOFTWARE OR THE USE OR
 * OTHER DEALINGS IN THE SOFTWARE.
 */

package org.voltdb;

import java.io.File;
import java.io.IOException;

import org.voltdb.VoltDB.Configuration;
import org.voltdb.client.Client;
import org.voltdb.client.ClientConfig;
import org.voltdb.client.ClientFactory;
import org.voltdb.client.ProcCallException;
import org.voltdb.compiler.DeploymentBuilder;
import org.voltdb.compiler.DeploymentBuilder.UserInfo;

public class TestAdhocCreateDropRole extends AdhocDDLTestBase {

    static Class<?>[] PROC_CLASSES = { org.voltdb_testprocs.updateclasses.testImportProc.class,
        org.voltdb_testprocs.updateclasses.testCreateProcFromClassProc.class,
        org.voltdb_testprocs.updateclasses.InnerClassesTestProc.class };

    public void testBasic() throws Exception
    {
        System.out.println("\n\n-----\n testBasic \n-----\n\n");
        String literalSchema =
                "create table FOO (" +
                "ID integer not null," +
                "VAL bigint, " +
                "constraint PK_TREE primary key (ID)" +
                ");\n" +
                "partition table FOO on column ID;\n" +

                "create table FOO_R (" +
                "ID integer not null," +
                "VAL bigint, " +
                "constraint PK_TREE_R primary key (ID)" +
                ");\n" +
                "";
        DeploymentBuilder db = new DeploymentBuilder(2)
        .setUseAdHocDDL(true)
        .setSecurityEnabled(true, false)
        // Use random caps in role names to check case-insensitivity
<<<<<<< HEAD
        dbuilder.addUsers(
                new DeploymentBuilder.UserInfo("admin", "admin", new String[] {"Administrator"}));
        dbuilder.setSecurityEnabled(true, false);
        boolean success = builder.compile(pathToCatalog, 2, 1, 0);
        assertTrue("Schema compilation failed", success);
        dbuilder.writeXML(pathToDeployment);
        //MiscUtils.copyFile(builder.getPathToDeployment(), pathToDeployment);

        VoltDB.Configuration config = new VoltDB.Configuration();
        config.m_pathToCatalog = pathToCatalog;
        config.m_pathToDeployment = pathToDeployment;
=======
        .addUsers(new DeploymentBuilder.UserInfo("admin", "admin", "Administrator"))
        ;
        Configuration config = Configuration.compile(getClass().getSimpleName(), literalSchema, db);
        assertNotNull("Configuration failed to compile", config);
>>>>>>> f708143e

        try {
            startServer(config);
            ClientConfig adminConfig = new ClientConfig("admin", "admin");
            Client adminClient = ClientFactory.createClient(adminConfig);
            ClientConfig userConfig = new ClientConfig("user", "user");
            Client userClient = ClientFactory.createClient(userConfig);

            adminClient.createConnection("localhost");
            // Can't connect a user which doesn't exist
            boolean threw = false;
            try {
                userClient.createConnection("localhost");
            }
            catch (IOException ioe) {
                threw = true;
                assertTrue(ioe.getMessage().contains("Authentication rejected"));
            }
            assertTrue("Connecting bad user should have failed", threw);

            db.addUsers(new UserInfo("user", "user", "NEWROLE"));
            String pathToDeployment = db.writeXMLToTempFile();
            try {
                adminClient.updateApplicationCatalog(null, new File(pathToDeployment));
            }
            catch (ProcCallException pce) {
                pce.printStackTrace();
                fail("Should be able to add a user even with a role that doesn't exist");
            }

            // Check that we can connect the new user
            try {
                userClient.createConnection("localhost");
            }
            catch (IOException ioe) {
                ioe.printStackTrace();
                fail("Should have been able to connect 'user'");
            }

            // Make sure the user doesn't actually have DEFAULTPROC permissions yet
            threw = false;
            try {
                userClient.callProcedure("FOO.insert", 0, 0);
            }
            catch (ProcCallException pce) {
                pce.printStackTrace();
                threw = true;
            }
            assertTrue("'user' shouldn't be able to call procedures yet", threw);

            // Okay, it's showtime.  Let's add the role through live DDL
            try {
                adminClient.callProcedure("@AdHoc", "create role NEWROLE with DEFAULTPROC");
            }
            catch (ProcCallException pce) {
                pce.printStackTrace();
                fail("Creating role should have succeeded");
            }

            try {
                adminClient.updateApplicationCatalog(null, new File(pathToDeployment));
            }
            catch (ProcCallException pce) {
                pce.printStackTrace();
                fail("Adding 'user' should have succeeded this time");
            }

            // Make sure the user now has DEFAULTPROC permissions
            try {
                userClient.callProcedure("FOO.insert", 0, 0);
            }
            catch (ProcCallException pce) {
                pce.printStackTrace();
                fail("'user' should be able to call default procs now");
            }

            threw = false;
            try {
                adminClient.callProcedure("@AdHoc", "create role NEWROLE with ALLPROC");
            }
            catch (ProcCallException pce) {
                assertTrue(pce.getMessage().contains("already exists"));
                threw = true;
            }
            assertTrue("Shouldn't be able to 'create' same role twice", threw);

            threw = false;
            try {
                // Use random caps in role names to check case-insensitivity
                adminClient.callProcedure("@AdHoc", "create role aDministrator with ALLPROC");
            }
            catch (ProcCallException pce) {
                assertTrue(pce.getMessage().contains("already exists"));
                threw = true;
            }
            assertTrue("Shouldn't be able to 'create' ADMINISTRATOR role", threw);

            threw = false;
            try {
                adminClient.callProcedure("@AdHoc", "create role USER with ALLPROC");
            }
            catch (ProcCallException pce) {
                assertTrue(pce.getMessage().contains("already exists"));
                threw = true;
            }
            assertTrue("Shouldn't be able to 'create' USER role", threw);

            try {
                adminClient.callProcedure("@AdHoc", "drop role NEWROLE;");
            }
            catch (ProcCallException pce) {
                pce.printStackTrace();
                fail("Should be able to drop role NEWROLE");
            }

            // Can't drop twice
            try {
                adminClient.callProcedure("@AdHoc", "drop role NEWROLE;");
            }
            catch (ProcCallException pce) {
                pce.printStackTrace();
                threw = true;
            }
            assertTrue("Can't vanilla DROP a role which doesn't exist", threw);

            // unless you use IF EXISTS
            try {
                adminClient.callProcedure("@AdHoc", "drop role NEWROLE if exists;");
            }
            catch (ProcCallException pce) {
                pce.printStackTrace();
                fail("Should be able to drop role NEWROLE if exists");
            }

            // Make sure the user doesn't actually have DEFAULTPROC permissions any more
            threw = false;
            try {
                userClient.callProcedure("FOO.insert", 0, 0);
            }
            catch (ProcCallException pce) {
                pce.printStackTrace();
                threw = true;
            }
            assertTrue("'user' shouldn't be able to call procedures yet", threw);

            threw = false;
            try {
                adminClient.callProcedure("@AdHoc", "drop role USER;");
            }
            catch (ProcCallException pce) {
                threw = true;
                assertTrue(pce.getMessage().contains("You may not drop the built-in role"));
                pce.printStackTrace();
            }
            assertTrue("Shouldn't be able to drop role USER", threw);

            // CHeck the administrator error message, there should end up being multiple
            // reasons why we can't get rid of this role (like, we will require you to always
            // have a user with this role)
            threw = false;
            try {
                // Use random caps in role names to check case-insensitivity
                adminClient.callProcedure("@AdHoc", "drop role adMinistrator;");
            }
            catch (ProcCallException pce) {
                threw = true;
                assertTrue(pce.getMessage().contains("You may not drop the built-in role"));
                pce.printStackTrace();
            }
            assertTrue("Shouldn't be able to drop role ADMINISTRATOR", threw);

            // Make sure that we can't get rid of the administrator user
            db.removeUser("admin");
            pathToDeployment = db.writeXMLToTempFile();
            threw = false;
            try {
                adminClient.updateApplicationCatalog(null, new File(pathToDeployment));
            }
            catch (ProcCallException pce) {
                pce.printStackTrace();
                threw = true;
            }
            assertTrue("Shouldn't be able to remove the last remaining ADMINSTRATOR user", threw);
        }
        finally {
            teardownSystem();
        }
    }
}<|MERGE_RESOLUTION|>--- conflicted
+++ resolved
@@ -61,24 +61,10 @@
         .setUseAdHocDDL(true)
         .setSecurityEnabled(true, false)
         // Use random caps in role names to check case-insensitivity
-<<<<<<< HEAD
-        dbuilder.addUsers(
-                new DeploymentBuilder.UserInfo("admin", "admin", new String[] {"Administrator"}));
-        dbuilder.setSecurityEnabled(true, false);
-        boolean success = builder.compile(pathToCatalog, 2, 1, 0);
-        assertTrue("Schema compilation failed", success);
-        dbuilder.writeXML(pathToDeployment);
-        //MiscUtils.copyFile(builder.getPathToDeployment(), pathToDeployment);
-
-        VoltDB.Configuration config = new VoltDB.Configuration();
-        config.m_pathToCatalog = pathToCatalog;
-        config.m_pathToDeployment = pathToDeployment;
-=======
         .addUsers(new DeploymentBuilder.UserInfo("admin", "admin", "Administrator"))
         ;
         Configuration config = Configuration.compile(getClass().getSimpleName(), literalSchema, db);
         assertNotNull("Configuration failed to compile", config);
->>>>>>> f708143e
 
         try {
             startServer(config);
