/* This file is part of VoltDB.
 * Copyright (C) 2008-2017 VoltDB Inc.
 *
 * Permission is hereby granted, free of charge, to any person obtaining
 * a copy of this software and associated documentation files (the
 * "Software"), to deal in the Software without restriction, including
 * without limitation the rights to use, copy, modify, merge, publish,
 * distribute, sublicense, and/or sell copies of the Software, and to
 * permit persons to whom the Software is furnished to do so, subject to
 * the following conditions:
 *
 * The above copyright notice and this permission notice shall be
 * included in all copies or substantial portions of the Software.
 *
 * THE SOFTWARE IS PROVIDED "AS IS", WITHOUT WARRANTY OF ANY KIND,
 * EXPRESS OR IMPLIED, INCLUDING BUT NOT LIMITED TO THE WARRANTIES OF
 * MERCHANTABILITY, FITNESS FOR A PARTICULAR PURPOSE AND NONINFRINGEMENT.
 * IN NO EVENT SHALL THE AUTHORS BE LIABLE FOR ANY CLAIM, DAMAGES OR
 * OTHER LIABILITY, WHETHER IN AN ACTION OF CONTRACT, TORT OR OTHERWISE,
 * ARISING FROM, OUT OF OR IN CONNECTION WITH THE SOFTWARE OR THE USE OR
 * OTHER DEALINGS IN THE SOFTWARE.
 */

package org.voltdb;

import java.io.File;
import java.util.HashMap;
import java.util.Map;

import org.voltdb.client.Client;
import org.voltdb.client.ClientImpl;
import org.voltdb.client.ClientResponse;
import org.voltdb.client.HashinatorLite;
import org.voltdb.compiler.VoltProjectBuilder;
import org.voltdb.export.ExportDataProcessor;
import org.voltdb.export.ExportTestExpectedData;
import org.voltdb.export.TestExportBaseSocketExport;
import org.voltdb.regressionsuites.LocalCluster;
import org.voltdb.regressionsuites.MultiConfigSuiteBuilder;
import org.voltdb.regressionsuites.TestSQLTypesSuite;
import org.voltdb.utils.VoltFile;

/**
 * End to end Export tests using the injected custom export.
 *
 *  Note, this test reuses the TestSQLTypesSuite schema and procedures.
 *  Each table in that schema, to the extent the DDL is supported by the
 *  DB, really needs an Export round trip test.
 */

public class TestExportStatsSuite extends TestExportBaseSocketExport {
    private static final int KFACTOR = 0;
    private static int SKIP_MEMORY_CHECK = -1;

    @Override
    public void setUp() throws Exception
    {
        m_username = "default";
        m_password = "password";
        VoltFile.recursivelyDelete(new File("/tmp/" + System.getProperty("user.name")));
        File f = new File("/tmp/" + System.getProperty("user.name"));
        f.mkdirs();
        super.setUp();

        m_verifier = new ExportTestExpectedData(m_serverSockets, m_isExportReplicated, true, KFACTOR+1);
    }

    @Override
    public void tearDown() throws Exception {
        super.tearDown();
        System.out.println("Shutting down client and server");
        closeClientAndServer();
    }

    /**
     * Wait until table statistics reach expected values.
     * This method will time out with a test failure after 10 minutes.
     * @param client VoltDB client handle
     * @param tableName Name of the table whose statistics should be analyzed
     * @param mem1 Expected memory usage for partition 0, or -1 if this check should be skipped.
     * @param tuple1 Expected tuple count on partition 0
     * @param mem2 Expected memory usage for partition 1, or -1 if this check should be skipped.
     * @param tuple2 Expected tuple count on partition 1
     * @throws Exception if an assumption is violated or the test times out
     */
    private void checkForExpectedStats(Client client, String tableName, int mem1, int tuple1, int mem2, int tuple2) throws Exception {
        boolean passed = false;
        boolean zpassed, opassed;
        zpassed = opassed = false;

        VoltTable stats = null;
        long st = System.currentTimeMillis();
        //Wait 10 mins only
        long end = System.currentTimeMillis() + (10 * 60 * 1000);
        while (true) {
            stats = client.callProcedure("@Statistics", "table", 0).getResults()[0];
            boolean passedThisTime = false;
            long ctime = System.currentTimeMillis();
            if (ctime > end) {
                System.out.println("Waited too long...");
                System.out.println(stats);
                break;
            }
            if (ctime - st > (3 * 60 * 1000)) {
                System.out.println(stats);
                st = System.currentTimeMillis();
            }
            while (stats.advanceRow()) {
                if (stats.getString("TABLE_NAME").equalsIgnoreCase(tableName)) {
                    if (stats.getLong("PARTITION_ID") == 0 && !zpassed) {
                        if (tuple1 == stats.getLong("TUPLE_COUNT")
                                && ((mem1 == SKIP_MEMORY_CHECK) || (mem1 == stats.getLong("TUPLE_ALLOCATED_MEMORY")))) {
                            zpassed = true;
                            System.out.println("Partition Zero passed.");
                        }
                    }
                    if (stats.getLong("PARTITION_ID") == 1 && !opassed) {
                        if (tuple2 == stats.getLong("TUPLE_COUNT")
                                && ((mem2 == SKIP_MEMORY_CHECK) || (mem2 == stats.getLong("TUPLE_ALLOCATED_MEMORY")))) {
                            opassed = true;
                            System.out.println("Partition One passed.");
                        }
                    }
                }
                if (zpassed && opassed) {
                    System.out.println("All Stats Passed.");
                    passedThisTime = true;
                    break;
                }
            }
            if (passedThisTime) {
                passed = true;
                break;
            }
            Thread.sleep(1000);
        }
        System.out.println("Passed is: " + passed);
        System.out.println(stats);
        assertTrue(passed);
    }

    /**
     * Places an ad-hoc SQL query with VoltDB and verifies that the request succeeded.
     * @param client VoltDB client
     * @param sql SQL command to pass to VoltDB
     * @throws Exception if client.callProcedure() fails.
     */
    private static void callAdHocExpectSuccess( Client client, String sql ) throws Exception {
        ClientResponse response = client.callProcedure("@AdHoc", sql);
        assertEquals(response.getStatus(), ClientResponse.SUCCESS);
    }

    /**
     * Verify that the TUPLE_COUNT table statistic reflects persistent tables,
     * but not streamed tables being consumed by an exporter.
     * @throws Exception upon test failure
     */
    public void testTupleCountStatistics() throws Exception {
        final int numCopies = KFACTOR + 1;
        System.out.println("\n\nTESTING TUPLE COUNT STATISTICS\n\n\n");
        Client client = getFullyConnectedClient();
        startListener();

        callAdHocExpectSuccess(client,
                "CREATE TABLE tuple_count_persist ( foobar SMALLINT NOT NULL, PRIMARY KEY( foobar )); " +
                "PARTITION TABLE tuple_count_persist ON COLUMN foobar; " +
                "CREATE STREAM tuple_count_export PARTITION ON COLUMN foobar EXPORT TO TARGET tuple_count_export ( foobar SMALLINT NOT NULL );");
        callAdHocExpectSuccess(client,
                "INSERT INTO tuple_count_persist VALUES ( 2 ); " +
                "INSERT INTO tuple_count_export VALUES ( 2 );");
        waitForStreamedAllocatedMemoryZero(client);

        // Verify that table stats show both insertions.
        checkForExpectedStats(client, "tuple_count_persist", SKIP_MEMORY_CHECK, 0, SKIP_MEMORY_CHECK, 1);
        checkForExpectedStats(client, "tuple_count_export", SKIP_MEMORY_CHECK, 0, SKIP_MEMORY_CHECK, 1);

        // Memory statistics need to show the persistent table but not the export.
        // We can assume no other tables have tuples since any catalog update clears the stats.
        final VoltTable[] memoryResults = client.callProcedure("@Statistics", "memory", 0).getResults();
        assertEquals(1, memoryResults.length);
        assertEquals(true, memoryResults[0].advanceRow());
        assertEquals(1, memoryResults[0].getLong("TUPLECOUNT"));

        callAdHocExpectSuccess(client, "DROP TABLE tuple_count_persist; DROP STREAM tuple_count_export;");
    }

    //
    // Only notify the verifier of the first set of rows. Expect that the rows after will be truncated
    // when the snapshot is restored
    // @throws Exception
    //
    public void testExportSnapshotTruncatesExportData() throws Exception {
        if (isValgrind()) {
            return;
        }
        System.out.println("testExportSnapshotTruncatesExportData");
        Client client = getClient();
        while (!((ClientImpl) client).isHashinatorInitialized()) {
            Thread.sleep(1000);
            System.out.println("Waiting for hashinator to be initialized...");
        }

        for (int i = 0; i < 40; i++) {
            final Object[] rowdata = TestSQLTypesSuite.m_midValues;
            m_verifier.addRow(client, "NO_NULLS", i, convertValsToRow(i, 'I', rowdata));
            m_verifier.addRow(client, "NO_NULLS_GRP", i, convertValsToRow(i, 'I', rowdata));
            final Object[] params = convertValsToParams("NO_NULLS", i, rowdata);
            final Object[] paramsGrp = convertValsToParams("NO_NULLS_GRP", i, rowdata);
            ClientResponse response = client.callProcedure("Insert", params);
            ClientResponse responseGrp = client.callProcedure("Insert", paramsGrp);
            assertEquals(response.getStatus(), ClientResponse.SUCCESS);
            assertEquals(responseGrp.getStatus(), ClientResponse.SUCCESS);
        }
        System.out.println("Inserting Done..");
        client.drain();
        System.out.println("Quiesce client....");
        quiesce(client);
        System.out.println("Quiesce done....");

<<<<<<< HEAD
        checkForExpectedStats(client, "NO_NULLS", 9, 24, 6, 16);

=======
        HashinatorLite.HashinatorLiteType htype = ((ClientImpl) client).getHashinatorType();
        if (htype == HashinatorLite.HashinatorLiteType.LEGACY) {
            checkForExpectedStats(client, "NO_NULLS", 8, 20, 8, 20);
        } else {
            checkForExpectedStats(client, "NO_NULLS", 8, 24, 5, 16);
        }
>>>>>>> 7e0ec5fe
        client.callProcedure("@SnapshotSave", "/tmp/" + System.getProperty("user.name"), "testnonce", (byte) 1);
        System.out.println("Quiesce client....");
        quiesce(client);
        System.out.println("Quiesce done....");

<<<<<<< HEAD
        checkForExpectedStats(client, "NO_NULLS", 9, 24, 6, 16);
=======
        htype = ((ClientImpl) client).getHashinatorType();
        if (htype == HashinatorLite.HashinatorLiteType.LEGACY) {
            checkForExpectedStats(client, "NO_NULLS", 4, 20, 4, 20);
        } else {
            checkForExpectedStats(client, "NO_NULLS", 8, 24, 5, 16);
        }
>>>>>>> 7e0ec5fe

        //Resume will put flg on onserver export to start consuming.
        startListener();
        waitForStreamedAllocatedMemoryZero(client);

        for (int i = 40; i < 50; i++) {
            final Object[] rowdata = TestSQLTypesSuite.m_midValues;
            m_verifier.addRow(client, "NO_NULLS", i, convertValsToRow(i, 'I', rowdata));
            m_verifier.addRow(client, "NO_NULLS_GRP", i, convertValsToRow(i, 'I', rowdata));
            final Object[] params = convertValsToParams("NO_NULLS", i, rowdata);
            final Object[] paramsGrp = convertValsToParams("NO_NULLS_GRP", i, rowdata);
            ClientResponse response = client.callProcedure("Insert", params);
            ClientResponse responseGrp = client.callProcedure("Insert", paramsGrp);
            assertEquals(response.getStatus(), ClientResponse.SUCCESS);
            assertEquals(responseGrp.getStatus(), ClientResponse.SUCCESS);
        }
        client.drain();
        waitForStreamedAllocatedMemoryZero(client);
        m_config.shutDown();
        if (isNewCli) {
            m_config.startUp(true);
        } else {
            m_config.startUp(false);
        }

        client = getClient();
        while (!((ClientImpl) client).isHashinatorInitialized()) {
            Thread.sleep(1000);
            System.out.println("Waiting for hashinator to be initialized...");
        }

        client.callProcedure("@SnapshotRestore", "/tmp/" + System.getProperty("user.name"), "testnonce");
        client.drain();

        // must still be able to verify the export data.
        quiesceAndVerify(client, m_verifier);

        //Allocated memory should go to 0
        //If this is failing watch out for ENG-5708
<<<<<<< HEAD
        checkForExpectedStats(client, "NO_NULLS", 0, 24, 0, 16);
=======
        if (TheHashinator.getConfiguredHashinatorType() == TheHashinator.HashinatorType.LEGACY) {
            checkForExpectedStats(client, "NO_NULLS", 0, 20, 0, 20);
        } else {
            checkForExpectedStats(client, "NO_NULLS", 0, 24, 0, 16);
        }
>>>>>>> 7e0ec5fe
    }

    public TestExportStatsSuite(final String name) {
        super(name);
    }

    static public junit.framework.Test suite() throws Exception
    {

        System.setProperty(ExportDataProcessor.EXPORT_TO_TYPE, "org.voltdb.exportclient.SocketExporter");
        String dexportClientClassName = System.getProperty("exportclass", "");
        System.out.println("Test System override export class is: " + dexportClientClassName);
        LocalCluster config;
        Map<String, String> additionalEnv = new HashMap<String, String>();
        additionalEnv.put(ExportDataProcessor.EXPORT_TO_TYPE, "org.voltdb.exportclient.SocketExporter");

        final MultiConfigSuiteBuilder builder =
            new MultiConfigSuiteBuilder(TestExportStatsSuite.class);

        project = new VoltProjectBuilder();
        project.setSecurityEnabled(true, true);
        project.addRoles(GROUPS);
        project.addUsers(USERS);
        project.addSchema(TestSQLTypesSuite.class.getResource("sqltypessuite-export-ddl-with-target.sql"));
        project.addSchema(TestSQLTypesSuite.class.getResource("sqltypessuite-nonulls-export-ddl-with-target.sql"));
        // needed for tuple count test
        project.setUseDDLSchema(true);

        wireupExportTableToSocketExport("ALLOW_NULLS");
        wireupExportTableToSocketExport("NO_NULLS");
        wireupExportTableToSocketExport("ALLOW_NULLS_GRP");
        wireupExportTableToSocketExport("NO_NULLS_GRP");
        wireupExportTableToSocketExport("tuple_count_export");

        project.addProcedures(PROCEDURES);

        // JNI, single server
        // Use the cluster only config. Multiple topologies with the extra catalog for the
        // Add drop tests is harder. Restrict to the single (complex) topology.
        //
        //        config = new LocalSingleProcessServer("export-ddl.jar", 2,
        //                                              BackendTarget.NATIVE_EE_JNI);
        //        config.compile(project);
        //        builder.addServerConfig(config);


        /*
         * compile the catalog all tests start with
         */
        config = new LocalCluster("export-ddl-cluster-rep.jar", 2, 1, KFACTOR,
                BackendTarget.NATIVE_EE_JNI, LocalCluster.FailureState.ALL_RUNNING, true, false, additionalEnv);
        config.setHasLocalServer(false);
        boolean compile = config.compile(project);
        assertTrue(compile);
        builder.addServerConfig(config, false);

        return builder;
    }
}<|MERGE_RESOLUTION|>--- conflicted
+++ resolved
@@ -211,38 +211,21 @@
             assertEquals(response.getStatus(), ClientResponse.SUCCESS);
             assertEquals(responseGrp.getStatus(), ClientResponse.SUCCESS);
         }
+
         System.out.println("Inserting Done..");
         client.drain();
         System.out.println("Quiesce client....");
         quiesce(client);
         System.out.println("Quiesce done....");
 
-<<<<<<< HEAD
         checkForExpectedStats(client, "NO_NULLS", 9, 24, 6, 16);
 
-=======
-        HashinatorLite.HashinatorLiteType htype = ((ClientImpl) client).getHashinatorType();
-        if (htype == HashinatorLite.HashinatorLiteType.LEGACY) {
-            checkForExpectedStats(client, "NO_NULLS", 8, 20, 8, 20);
-        } else {
-            checkForExpectedStats(client, "NO_NULLS", 8, 24, 5, 16);
-        }
->>>>>>> 7e0ec5fe
         client.callProcedure("@SnapshotSave", "/tmp/" + System.getProperty("user.name"), "testnonce", (byte) 1);
         System.out.println("Quiesce client....");
         quiesce(client);
         System.out.println("Quiesce done....");
 
-<<<<<<< HEAD
         checkForExpectedStats(client, "NO_NULLS", 9, 24, 6, 16);
-=======
-        htype = ((ClientImpl) client).getHashinatorType();
-        if (htype == HashinatorLite.HashinatorLiteType.LEGACY) {
-            checkForExpectedStats(client, "NO_NULLS", 4, 20, 4, 20);
-        } else {
-            checkForExpectedStats(client, "NO_NULLS", 8, 24, 5, 16);
-        }
->>>>>>> 7e0ec5fe
 
         //Resume will put flg on onserver export to start consuming.
         startListener();
@@ -282,15 +265,7 @@
 
         //Allocated memory should go to 0
         //If this is failing watch out for ENG-5708
-<<<<<<< HEAD
         checkForExpectedStats(client, "NO_NULLS", 0, 24, 0, 16);
-=======
-        if (TheHashinator.getConfiguredHashinatorType() == TheHashinator.HashinatorType.LEGACY) {
-            checkForExpectedStats(client, "NO_NULLS", 0, 20, 0, 20);
-        } else {
-            checkForExpectedStats(client, "NO_NULLS", 0, 24, 0, 16);
-        }
->>>>>>> 7e0ec5fe
     }
 
     public TestExportStatsSuite(final String name) {
