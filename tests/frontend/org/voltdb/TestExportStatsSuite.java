--- conflicted
+++ resolved
@@ -217,11 +217,6 @@
         quiesce(client);
         System.out.println("Quiesce done....");
 
-<<<<<<< HEAD
-=======
-        HashinatorLite.HashinatorLiteType htype = ((ClientImpl) client).getHashinatorType();
-        assert htype != HashinatorLite.HashinatorLiteType.LEGACY : "Legacy Hashinator not supported";
->>>>>>> 5b14b5f9
         checkForExpectedStats(client, "NO_NULLS", 9, 24, 6, 16);
 
         client.callProcedure("@SnapshotSave", "/tmp/" + System.getProperty("user.name"), "testnonce", (byte) 1);
@@ -229,11 +224,6 @@
         quiesce(client);
         System.out.println("Quiesce done....");
 
-<<<<<<< HEAD
-=======
-        htype = ((ClientImpl) client).getHashinatorType();
-        assert htype != HashinatorLite.HashinatorLiteType.LEGACY : "Legacy Hashinator not supported";
->>>>>>> 5b14b5f9
         checkForExpectedStats(client, "NO_NULLS", 9, 24, 6, 16);
 
         //Resume will put flg on onserver export to start consuming.
@@ -274,10 +264,6 @@
 
         //Allocated memory should go to 0
         //If this is failing watch out for ENG-5708
-<<<<<<< HEAD
-=======
-        assert htype != HashinatorLite.HashinatorLiteType.LEGACY : "Legacy Hashinator not supported";
->>>>>>> 5b14b5f9
         checkForExpectedStats(client, "NO_NULLS", 0, 24, 0, 16);
     }
 
