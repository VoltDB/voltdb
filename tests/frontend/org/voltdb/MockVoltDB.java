--- conflicted
+++ resolved
@@ -260,11 +260,7 @@
     public CatalogContext getCatalogContext()
     {
         long now = System.currentTimeMillis();
-<<<<<<< HEAD
-        m_context = new CatalogContext(now, now, m_catalog, null, new byte[] {}, 0, 0) {
-=======
-        m_context = new CatalogContext( now, now, m_catalog, new byte[] {}, new byte[] {}, 0) {
->>>>>>> fd2cbbd6
+        m_context = new CatalogContext(now, now, m_catalog, null, new byte[] {}, 0) {
             @Override
             public long getCatalogCRC() {
                 return 13;
