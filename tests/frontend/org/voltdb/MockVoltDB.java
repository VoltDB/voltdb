--- conflicted
+++ resolved
@@ -1038,11 +1038,6 @@
 
     @Override
     public void setMasterOnly() {}
-<<<<<<< HEAD
-=======
-
-    @Override
-    public void pseudoShutdown() {}
 
     @Override
     public void registerCatalogValidator(CatalogValidator validator) {
@@ -1056,5 +1051,4 @@
     public boolean validateDeploymentUpdates(DeploymentType newDep, DeploymentType curDep, CatalogChangeResult ccr) {
         return true;
     }
->>>>>>> c68fe0da
 }