--- conflicted
+++ resolved
@@ -56,11 +56,8 @@
 import org.voltdb.catalog.Database;
 import org.voltdb.catalog.Procedure;
 import org.voltdb.catalog.Table;
-<<<<<<< HEAD
 import org.voltdb.common.NodeState;
-=======
 import org.voltdb.compiler.CatalogChangeResult;
->>>>>>> 7cf07b7e
 import org.voltdb.compiler.deploymentfile.DeploymentType;
 import org.voltdb.compiler.deploymentfile.PathsType;
 import org.voltdb.dtxn.SiteTracker;
@@ -1043,9 +1040,9 @@
     public void setMasterOnly() {}
 
     @Override
-<<<<<<< HEAD
     public void pseudoShutdown() {}
-=======
+
+    @Override
     public void registerCatalogValidator(CatalogValidator validator) {
     }
 
@@ -1057,5 +1054,4 @@
     public boolean validateDeploymentUpdates(DeploymentType newDep, DeploymentType curDep, CatalogChangeResult ccr) {
         return true;
     }
->>>>>>> 7cf07b7e
 }