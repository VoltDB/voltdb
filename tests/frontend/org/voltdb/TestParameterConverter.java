/* This file is part of VoltDB.
 * Copyright (C) 2008-2015 VoltDB Inc.
 *
 * Permission is hereby granted, free of charge, to any person obtaining
 * a copy of this software and associated documentation files (the
 * "Software"), to deal in the Software without restriction, including
 * without limitation the rights to use, copy, modify, merge, publish,
 * distribute, sublicense, and/or sell copies of the Software, and to
 * permit persons to whom the Software is furnished to do so, subject to
 * the following conditions:
 *
 * The above copyright notice and this permission notice shall be
 * included in all copies or substantial portions of the Software.
 *
 * THE SOFTWARE IS PROVIDED "AS IS", WITHOUT WARRANTY OF ANY KIND,
 * EXPRESS OR IMPLIED, INCLUDING BUT NOT LIMITED TO THE WARRANTIES OF
 * MERCHANTABILITY, FITNESS FOR A PARTICULAR PURPOSE AND NONINFRINGEMENT.
 * IN NO EVENT SHALL THE AUTHORS BE LIABLE FOR ANY CLAIM, DAMAGES OR
 * OTHER LIABILITY, WHETHER IN AN ACTION OF CONTRACT, TORT OR OTHERWISE,
 * ARISING FROM, OUT OF OR IN CONNECTION WITH THE SOFTWARE OR THE USE OR
 * OTHER DEALINGS IN THE SOFTWARE.
 */


package org.voltdb;

import java.math.BigDecimal;
import java.sql.Timestamp;
import java.util.Arrays;
import java.util.Collections;
import java.util.Date;
import java.util.List;

import org.voltdb.types.GeographyPointValue;
import org.voltdb.types.GeographyValue;
import org.voltdb.types.TimestampType;
import org.voltdb.utils.Encoder;

import junit.framework.TestCase;


public class TestParameterConverter extends TestCase
{
    // Tests use naming convention:
    // (invocation deserialized type) To (stored procedure parameter type)

    public void testIntegerToInt() throws Exception
    {
        Object r = ParameterConverter.
            tryToMakeCompatible(int.class, new Integer(1));
        assertTrue("expect integer", r.getClass() == Integer.class);
        assertEquals(1, ((Integer)r).intValue());
    }

    public void testIntToInt() throws Exception
    {
        Object r = ParameterConverter.
            tryToMakeCompatible(int.class, 2);
        assertTrue("expect integer", r.getClass() == Integer.class);
        assertEquals(2, ((Integer)r).intValue());
    }

    public void testIntToLong() throws Exception
    {
        Object r = ParameterConverter.
            tryToMakeCompatible(long.class, -1000);
        assertTrue("expect long", r instanceof Number);
        assertEquals(-1000L, ((Number)r).longValue());
    }

    public void testStringToInt() throws Exception
    {
        Object r = ParameterConverter.
            tryToMakeCompatible(int.class, "1000");
        assertTrue("expect integer", r.getClass() == Integer.class);
        assertEquals(1000, ((Integer)r).intValue());
    }

    public void testStringToDouble() throws Exception
    {
        Object r = ParameterConverter.
            tryToMakeCompatible(double.class, "34.56");
        assertTrue("expect double", r.getClass() == Double.class);
        assertEquals(new Double(34.56), ((Double)r).doubleValue());
    }

    // Add more test unit cases
    public void testStringWithWhitespaceToDouble() throws Exception
    {
        Object r = ParameterConverter.
            tryToMakeCompatible(double.class, "  34.56  ");
        assertTrue("expect double", r.getClass() == Double.class);
        assertEquals(new Double(34.56), ((Double)r).doubleValue());
    }

    public void testCommasStringIntegerToInt() throws Exception
    {
        Object r = ParameterConverter.
            tryToMakeCompatible(int.class, "1,100");
        assertTrue("expect integer", r.getClass() == Integer.class);
        assertEquals(1100, ((Integer)r).intValue());
    }

    public void testCommasStringIntegerToDouble() throws Exception
    {
        Object r = ParameterConverter.
            tryToMakeCompatible(double.class, "2,301,100.23");
        assertTrue("expect integer", r.getClass() == Double.class);
        assertEquals(new Double(2301100.23), ((Double)r).doubleValue());
    }

    public void testNULLToInt() throws Exception
    {
        Object r = ParameterConverter.
            tryToMakeCompatible(int.class, null);
        assertTrue("expect null integer", r.getClass() == Integer.class);
        assertEquals(VoltType.NULL_INTEGER, r);
    }

    public void testStringToTimestamp() throws Exception
    {
        TimestampType t = new TimestampType();
        Object r = ParameterConverter.
            tryToMakeCompatible(TimestampType.class, t);
        assertTrue("expect timestamp", r.getClass() == TimestampType.class);
        assertEquals(t, r);
    }

    public void testStringToVarBinary() throws Exception
    {
        String t = "1E3A";
        Object r = ParameterConverter.
            tryToMakeCompatible(byte[].class, t);
        assertTrue("expect varbinary", r.getClass() == byte[].class);
        assertEquals(t, Encoder.hexEncode((byte[])r));
    }

    public void testOneStringToPoint(String rep, GeographyPointValue pt, double epsilon) throws Exception {
        Object r = ParameterConverter.tryToMakeCompatible(GeographyPointValue.class, rep);
        assertTrue("expected GeographyPointValue", r.getClass() == GeographyPointValue.class);
        GeographyPointValue rpt = (GeographyPointValue)r;
        assertEquals("Cannot convert string to geography point.", pt.getLatitude(),  rpt.getLatitude(),  epsilon);
        assertEquals("Cannot convert string to geography point.", pt.getLongitude(), rpt.getLongitude(), epsilon);
    }

    public void testOneStringToPolygon(String rep, GeographyValue gv) throws Exception {
        Object r = ParameterConverter.tryToMakeCompatible(GeographyValue.class, rep);
        assertTrue("expected GeographyValue", r.getClass() == GeographyValue.class);
        assertEquals("Cannot convert string to polygon.", gv.toString(), r.toString());
    }

    public void testStringToGeographyPointValue() throws Exception {
        double epsilon = 1.0e-3;
<<<<<<< HEAD
        // The unfortunately eccentric spacing here is to test parsing white space.
        testOneStringToPoint("point(20.666 10.333)",               new PointType( 20.666,  10.333), epsilon);
        testOneStringToPoint("  point  (20.666 10.333)    ",       new PointType( 20.666,  10.333), epsilon);
        testOneStringToPoint("point(-20.666 -10.333)",             new PointType(-20.666, -10.333), epsilon);
        testOneStringToPoint("  point  (-20.666   -10.333)    ",   new PointType(-20.666, -10.333), epsilon);
        testOneStringToPoint("point(10 10)",                       new PointType(10.0,    10.0),    epsilon);
        testOneStringToPoint("point(10.0 10.0)",                   new PointType(10.0, 10.0),       epsilon);
        testOneStringToPoint("point(10 10)",                       new PointType(10.0, 10.0),       epsilon);
=======
        testOneStringToPoint("point(10.333 20.666)",               new GeographyPointValue( 10.333,  20.666), epsilon);
        testOneStringToPoint("  point  (10.333   20.666)    ",     new GeographyPointValue( 10.333,  20.666), epsilon);
        testOneStringToPoint("point(-10.333 -20.666)",             new GeographyPointValue(-10.333, -20.666), epsilon);
        testOneStringToPoint("  point  (-10.333   -20.666)    ",   new GeographyPointValue(-10.333, -20.666), epsilon);
        testOneStringToPoint("point(10 10)",                       new GeographyPointValue(10.0,    10.0),    epsilon);
        testOneStringToPoint("point(10.0 10.0)",                   new GeographyPointValue(10.0, 10.0),       epsilon);
        testOneStringToPoint("point(10 10)",                       new GeographyPointValue(10.0, 10.0),       epsilon);
>>>>>>> b078c9d8
        // testOneStringToPoint(null, "null");
    }

    public void testStringToPolygonType() throws Exception {
<<<<<<< HEAD
        testOneStringToPolygon("polygon((0 0, 1 0, 1 1, 0 1, 0 0))",
                               new GeographyValue(Collections.singletonList(Arrays.asList(new PointType[]{ new PointType(0,0),
                                                                                                           new PointType(1, 0),
                                                                                                           new PointType(1, 1),
                                                                                                           new PointType(0, 1),
                                                                                                           new PointType(0, 0) }))));
        GeographyValue geog;
        // The Bermuda Triangle
        List<PointType> outerLoop = Arrays.asList(new PointType(-64.751, 32.305),
                                                  new PointType(-80.437, 25.244),
                                                  new PointType(-66.371, 18.476),
                                                  new PointType(-64.751, 32.305));

        // A triangular hole
        List<PointType> innerLoop = Arrays.asList(new PointType(-68.874, 28.066),
                                                  new PointType(-68.855, 25.361),
                                                  new PointType(-73.381, 28.376),
                                                  new PointType(-68.874, 28.066));
=======
        testOneStringToPolygon("polygon((0 0, 0 1, 1 1, 1 0, 0 0))",
                               new GeographyValue(Collections.singletonList(Arrays.asList(new GeographyPointValue[]{ new GeographyPointValue(0,0),
                                                                                                           new GeographyPointValue(0, 1),
                                                                                                           new GeographyPointValue(1, 1),
                                                                                                           new GeographyPointValue(1, 0),
                                                                                                           new GeographyPointValue(0, 0) }))));
        GeographyValue geog;
        // The Bermuda Triangle
        List<GeographyPointValue> outerLoop = Arrays.asList(new GeographyPointValue(32.305, -64.751),
                                                  new GeographyPointValue(25.244, -80.437),
                                                  new GeographyPointValue(18.476, -66.371),
                                                  new GeographyPointValue(32.305, -64.751));

        // A triangular hole
        List<GeographyPointValue> innerLoop = Arrays.asList(new GeographyPointValue(28.066, -68.874),
                                                  new GeographyPointValue(25.361, -68.855),
                                                  new GeographyPointValue(28.376, -73.381),
                                                  new GeographyPointValue(28.066, -68.874));
>>>>>>> b078c9d8

        geog = new GeographyValue(Arrays.asList(outerLoop, innerLoop));
        String geogRep = "POLYGON((-64.751 32.305, -80.437 25.244, -66.371 18.476, -64.751 32.305), " + "(-68.874 28.066,-68.855 25.361, -73.381 28.376,-68.874 28.066))";
        testOneStringToPolygon(geogRep, geog);
        // round trip
        geog = new GeographyValue(geogRep);
        testOneStringToPolygon(geogRep, geog);
    }

    public void testNulls()
    {
        assertEquals(VoltType.NULL_TINYINT, ParameterConverter.tryToMakeCompatible(byte.class, VoltType.NULL_TINYINT));
        assertEquals(VoltType.NULL_SMALLINT, ParameterConverter.tryToMakeCompatible(short.class, VoltType.NULL_SMALLINT));
        assertEquals(VoltType.NULL_INTEGER, ParameterConverter.tryToMakeCompatible(int.class, VoltType.NULL_INTEGER));
        assertEquals(VoltType.NULL_BIGINT, ParameterConverter.tryToMakeCompatible(long.class, VoltType.NULL_BIGINT));
        assertEquals(VoltType.NULL_FLOAT, ParameterConverter.tryToMakeCompatible(double.class, VoltType.NULL_FLOAT));
        assertEquals(null, ParameterConverter.tryToMakeCompatible(TimestampType.class, VoltType.NULL_TIMESTAMP));
        assertEquals(null, ParameterConverter.tryToMakeCompatible(Timestamp.class, VoltType.NULL_TIMESTAMP));
        assertEquals(null, ParameterConverter.tryToMakeCompatible(Date.class, VoltType.NULL_TIMESTAMP));
        assertEquals(null, ParameterConverter.tryToMakeCompatible(java.sql.Date.class, VoltType.NULL_TIMESTAMP));
        assertEquals(null, ParameterConverter.tryToMakeCompatible(String.class, VoltType.NULL_STRING_OR_VARBINARY));
        assertEquals(null, ParameterConverter.tryToMakeCompatible(BigDecimal.class, VoltType.NULL_DECIMAL));
    }
}<|MERGE_RESOLUTION|>--- conflicted
+++ resolved
@@ -151,67 +151,36 @@
 
     public void testStringToGeographyPointValue() throws Exception {
         double epsilon = 1.0e-3;
-<<<<<<< HEAD
         // The unfortunately eccentric spacing here is to test parsing white space.
-        testOneStringToPoint("point(20.666 10.333)",               new PointType( 20.666,  10.333), epsilon);
-        testOneStringToPoint("  point  (20.666 10.333)    ",       new PointType( 20.666,  10.333), epsilon);
-        testOneStringToPoint("point(-20.666 -10.333)",             new PointType(-20.666, -10.333), epsilon);
-        testOneStringToPoint("  point  (-20.666   -10.333)    ",   new PointType(-20.666, -10.333), epsilon);
-        testOneStringToPoint("point(10 10)",                       new PointType(10.0,    10.0),    epsilon);
-        testOneStringToPoint("point(10.0 10.0)",                   new PointType(10.0, 10.0),       epsilon);
-        testOneStringToPoint("point(10 10)",                       new PointType(10.0, 10.0),       epsilon);
-=======
-        testOneStringToPoint("point(10.333 20.666)",               new GeographyPointValue( 10.333,  20.666), epsilon);
-        testOneStringToPoint("  point  (10.333   20.666)    ",     new GeographyPointValue( 10.333,  20.666), epsilon);
-        testOneStringToPoint("point(-10.333 -20.666)",             new GeographyPointValue(-10.333, -20.666), epsilon);
-        testOneStringToPoint("  point  (-10.333   -20.666)    ",   new GeographyPointValue(-10.333, -20.666), epsilon);
+        testOneStringToPoint("point(20.666 10.333)",               new GeographyPointValue( 20.666,  10.333), epsilon);
+        testOneStringToPoint("  point  (20.666 10.333)    ",       new GeographyPointValue( 20.666,  10.333), epsilon);
+        testOneStringToPoint("point(-20.666 -10.333)",             new GeographyPointValue(-20.666, -10.333), epsilon);
+        testOneStringToPoint("  point  (-20.666   -10.333)    ",   new GeographyPointValue(-20.666, -10.333), epsilon);
         testOneStringToPoint("point(10 10)",                       new GeographyPointValue(10.0,    10.0),    epsilon);
         testOneStringToPoint("point(10.0 10.0)",                   new GeographyPointValue(10.0, 10.0),       epsilon);
         testOneStringToPoint("point(10 10)",                       new GeographyPointValue(10.0, 10.0),       epsilon);
->>>>>>> b078c9d8
         // testOneStringToPoint(null, "null");
     }
 
     public void testStringToPolygonType() throws Exception {
-<<<<<<< HEAD
         testOneStringToPolygon("polygon((0 0, 1 0, 1 1, 0 1, 0 0))",
-                               new GeographyValue(Collections.singletonList(Arrays.asList(new PointType[]{ new PointType(0,0),
-                                                                                                           new PointType(1, 0),
-                                                                                                           new PointType(1, 1),
-                                                                                                           new PointType(0, 1),
-                                                                                                           new PointType(0, 0) }))));
-        GeographyValue geog;
-        // The Bermuda Triangle
-        List<PointType> outerLoop = Arrays.asList(new PointType(-64.751, 32.305),
-                                                  new PointType(-80.437, 25.244),
-                                                  new PointType(-66.371, 18.476),
-                                                  new PointType(-64.751, 32.305));
-
-        // A triangular hole
-        List<PointType> innerLoop = Arrays.asList(new PointType(-68.874, 28.066),
-                                                  new PointType(-68.855, 25.361),
-                                                  new PointType(-73.381, 28.376),
-                                                  new PointType(-68.874, 28.066));
-=======
-        testOneStringToPolygon("polygon((0 0, 0 1, 1 1, 1 0, 0 0))",
                                new GeographyValue(Collections.singletonList(Arrays.asList(new GeographyPointValue[]{ new GeographyPointValue(0,0),
+                                                                                                           new GeographyPointValue(1, 0),
+                                                                                                           new GeographyPointValue(1, 1),
                                                                                                            new GeographyPointValue(0, 1),
-                                                                                                           new GeographyPointValue(1, 1),
-                                                                                                           new GeographyPointValue(1, 0),
                                                                                                            new GeographyPointValue(0, 0) }))));
         GeographyValue geog;
         // The Bermuda Triangle
-        List<GeographyPointValue> outerLoop = Arrays.asList(new GeographyPointValue(32.305, -64.751),
-                                                  new GeographyPointValue(25.244, -80.437),
-                                                  new GeographyPointValue(18.476, -66.371),
-                                                  new GeographyPointValue(32.305, -64.751));
+        List<GeographyPointValue> outerLoop = Arrays.asList(new GeographyPointValue(-64.751, 32.305),
+                                                  new GeographyPointValue(-80.437, 25.244),
+                                                  new GeographyPointValue(-66.371, 18.476),
+                                                  new GeographyPointValue(-64.751, 32.305));
 
         // A triangular hole
-        List<GeographyPointValue> innerLoop = Arrays.asList(new GeographyPointValue(28.066, -68.874),
-                                                  new GeographyPointValue(25.361, -68.855),
-                                                  new GeographyPointValue(28.376, -73.381),
-                                                  new GeographyPointValue(28.066, -68.874));
->>>>>>> b078c9d8
+        List<GeographyPointValue> innerLoop = Arrays.asList(new GeographyPointValue(-68.874, 28.066),
+                                                  new GeographyPointValue(-68.855, 25.361),
+                                                  new GeographyPointValue(-73.381, 28.376),
+                                                  new GeographyPointValue(-68.874, 28.066));
 
         geog = new GeographyValue(Arrays.asList(outerLoop, innerLoop));
         String geogRep = "POLYGON((-64.751 32.305, -80.437 25.244, -66.371 18.476, -64.751 32.305), " + "(-68.874 28.066,-68.855 25.361, -73.381 28.376,-68.874 28.066))";
