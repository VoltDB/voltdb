/* This file is part of VoltDB.
 * Copyright (C) 2008-2012 VoltDB Inc.
 *
 * Permission is hereby granted, free of charge, to any person obtaining
 * a copy of this software and associated documentation files (the
 * "Software"), to deal in the Software without restriction, including
 * without limitation the rights to use, copy, modify, merge, publish,
 * distribute, sublicense, and/or sell copies of the Software, and to
 * permit persons to whom the Software is furnished to do so, subject to
 * the following conditions:
 *
 * The above copyright notice and this permission notice shall be
 * included in all copies or substantial portions of the Software.
 *
 * THE SOFTWARE IS PROVIDED "AS IS", WITHOUT WARRANTY OF ANY KIND,
 * EXPRESS OR IMPLIED, INCLUDING BUT NOT LIMITED TO THE WARRANTIES OF
 * MERCHANTABILITY, FITNESS FOR A PARTICULAR PURPOSE AND NONINFRINGEMENT.
 * IN NO EVENT SHALL THE AUTHORS BE LIABLE FOR ANY CLAIM, DAMAGES OR
 * OTHER LIABILITY, WHETHER IN AN ACTION OF CONTRACT, TORT OR OTHERWISE,
 * ARISING FROM, OUT OF OR IN CONNECTION WITH THE SOFTWARE OR THE USE OR
 * OTHER DEALINGS IN THE SOFTWARE.
 */

package org.voltdb;

import static org.junit.Assert.assertEquals;
import static org.mockito.Mockito.doReturn;
import static org.mockito.Mockito.mock;

import java.util.ArrayList;
import java.util.List;

import org.junit.Test;
import org.voltcore.network.Connection;

public class TestClientInterfaceHandleManager {

    @Test
    public void testGetAndFind() throws Exception
    {
        Connection mockConnection = mock(Connection.class);
        ClientInterfaceHandleManager dut =
                new ClientInterfaceHandleManager(
                        false,
                        mockConnection,
                        AdmissionControlGroup.getDummy());
<<<<<<< HEAD
        long handle = dut.getHandle(true, 7, 31337, 10, 10l, "foo", 0);
=======
        long handle = dut.getHandle(true, 7, 31337, 10, 10l, "foo", false);
>>>>>>> 92c9f112
        assertEquals(7, ClientInterfaceHandleManager.getPartIdFromHandle(handle));
        assertEquals(0, ClientInterfaceHandleManager.getSeqNumFromHandle(handle));
        ClientInterfaceHandleManager.Iv2InFlight inflight = dut.findHandle(handle);
        assertEquals(handle, inflight.m_ciHandle);
        assertEquals(31337, inflight.m_clientHandle);

<<<<<<< HEAD
        handle = dut.getHandle(false, 12, 31338, 10, 10l, "yankees", 0);
=======
        handle = dut.getHandle(false, 12, 31338, 10, 10l, "yankees", true);
>>>>>>> 92c9f112
        assertEquals(ClientInterfaceHandleManager.MP_PART_ID,
                ClientInterfaceHandleManager.getPartIdFromHandle(handle));
        assertEquals(0, ClientInterfaceHandleManager.getSeqNumFromHandle(handle));
        inflight = dut.findHandle(handle);
        assertEquals(handle, inflight.m_ciHandle | ClientInterfaceHandleManager.READ_BIT);
        assertEquals(31338, inflight.m_clientHandle);
    }

    @Test
    public void testGetAndRemove() throws Exception
    {
        Connection mockConnection = mock(Connection.class);
        ClientInterfaceHandleManager dut =
                new ClientInterfaceHandleManager(
                        false,
                        mockConnection,
                        AdmissionControlGroup.getDummy());
        List<Long> handles = new ArrayList<Long>();
        for (int i = 0; i < 10; i++) {
<<<<<<< HEAD
            handles.add(dut.getHandle(true, 7, 31337 + i, 10, 10l, "fooyankee", 0));
=======
            handles.add(dut.getHandle(true, 7, 31337 + i, 10, 10l, "fooyankee", i % 2 == 0 ? true : false));
>>>>>>> 92c9f112
        }
        System.out.println("Removing handle: " + handles.get(5));
        dut.removeHandle(handles.get(5));
        for (int i = 0; i < 10; i++) {
            System.out.println("Looking for handle: " + handles.get(i));
            ClientInterfaceHandleManager.Iv2InFlight inflight = dut.findHandle(handles.get(i));
            if (i != 5)
            {
                assertEquals(
                        (long)handles.get(i),
                        i % 2 == 0 ? inflight.m_ciHandle | ClientInterfaceHandleManager.READ_BIT : inflight.m_ciHandle);
            }
            else {
                assertEquals(null, inflight);
            }
        }
    }

    @Test
    public void testGetSkipMissingHandles() throws Exception
    {
        Connection mockConnection = mock(Connection.class);
        doReturn(mock(org.voltcore.network.WriteStream.class)).when(mockConnection).writeStream();
        ClientInterfaceHandleManager dut =
                new ClientInterfaceHandleManager(
                        false,
                        mockConnection,
                        AdmissionControlGroup.getDummy());
        List<Long> handles = new ArrayList<Long>();
        for (int i = 0; i < 10; i++) {
<<<<<<< HEAD
            handles.add(dut.getHandle(true, 7, 31337 + i, 10, 10l, "yankeefoo", 0));
=======
            handles.add(dut.getHandle(true, 7, 31337 + i, 10, 10l, "yankeefoo", i % 2 == 0 ? true : false));
>>>>>>> 92c9f112
        }
        // pretend handles 0-4 were lost
        for (int i = 5; i < 10; i++) {
            ClientInterfaceHandleManager.Iv2InFlight inflight = dut.findHandle(handles.get(i));
            assertEquals(
                    (long)handles.get(i),
                    i % 2 == 0 ? inflight.m_ciHandle | ClientInterfaceHandleManager.READ_BIT : inflight.m_ciHandle);
            assertEquals(31337 + i, inflight.m_clientHandle);
        }
    }
}<|MERGE_RESOLUTION|>--- conflicted
+++ resolved
@@ -44,22 +44,14 @@
                         false,
                         mockConnection,
                         AdmissionControlGroup.getDummy());
-<<<<<<< HEAD
-        long handle = dut.getHandle(true, 7, 31337, 10, 10l, "foo", 0);
-=======
-        long handle = dut.getHandle(true, 7, 31337, 10, 10l, "foo", false);
->>>>>>> 92c9f112
+        long handle = dut.getHandle(true, 7, 31337, 10, 10l, "foo", 0, false);
         assertEquals(7, ClientInterfaceHandleManager.getPartIdFromHandle(handle));
         assertEquals(0, ClientInterfaceHandleManager.getSeqNumFromHandle(handle));
         ClientInterfaceHandleManager.Iv2InFlight inflight = dut.findHandle(handle);
         assertEquals(handle, inflight.m_ciHandle);
         assertEquals(31337, inflight.m_clientHandle);
 
-<<<<<<< HEAD
-        handle = dut.getHandle(false, 12, 31338, 10, 10l, "yankees", 0);
-=======
-        handle = dut.getHandle(false, 12, 31338, 10, 10l, "yankees", true);
->>>>>>> 92c9f112
+        handle = dut.getHandle(false, 12, 31338, 10, 10l, "yankees", 0, true);
         assertEquals(ClientInterfaceHandleManager.MP_PART_ID,
                 ClientInterfaceHandleManager.getPartIdFromHandle(handle));
         assertEquals(0, ClientInterfaceHandleManager.getSeqNumFromHandle(handle));
@@ -79,11 +71,7 @@
                         AdmissionControlGroup.getDummy());
         List<Long> handles = new ArrayList<Long>();
         for (int i = 0; i < 10; i++) {
-<<<<<<< HEAD
-            handles.add(dut.getHandle(true, 7, 31337 + i, 10, 10l, "fooyankee", 0));
-=======
-            handles.add(dut.getHandle(true, 7, 31337 + i, 10, 10l, "fooyankee", i % 2 == 0 ? true : false));
->>>>>>> 92c9f112
+            handles.add(dut.getHandle(true, 7, 31337 + i, 10, 10l, "fooyankee", 0, i % 2 == 0 ? true : false));
         }
         System.out.println("Removing handle: " + handles.get(5));
         dut.removeHandle(handles.get(5));
@@ -114,11 +102,7 @@
                         AdmissionControlGroup.getDummy());
         List<Long> handles = new ArrayList<Long>();
         for (int i = 0; i < 10; i++) {
-<<<<<<< HEAD
-            handles.add(dut.getHandle(true, 7, 31337 + i, 10, 10l, "yankeefoo", 0));
-=======
-            handles.add(dut.getHandle(true, 7, 31337 + i, 10, 10l, "yankeefoo", i % 2 == 0 ? true : false));
->>>>>>> 92c9f112
+            handles.add(dut.getHandle(true, 7, 31337 + i, 10, 10l, "yankeefoo", 0, i % 2 == 0 ? true : false));
         }
         // pretend handles 0-4 were lost
         for (int i = 5; i < 10; i++) {
