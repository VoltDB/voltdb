--- conflicted
+++ resolved
@@ -221,27 +221,6 @@
     }
 
     ServerThread startup() throws Exception {
-<<<<<<< HEAD
-        String simpleSchema =
-            "create table dummy (" +
-            "sval1 varchar(100) not null, " +
-            "sval2 varchar(100) default 'foo', " +
-            "sval3 varchar(100) default 'bar', " +
-            "PRIMARY KEY(sval1));";
-
-        VoltProjectBuilder builder = new VoltProjectBuilder();
-        builder.addLiteralSchema(simpleSchema);
-        builder.addPartitionInfo("dummy", "sval1");
-        builder.addStmtProcedure("Insert", "insert into dummy values (?,?,?);");
-        builder.addStmtProcedure("Select", "select * from dummy;");
-        builder.setHTTPDPort(8095);
-        boolean success = builder.compile(Configuration.getPathToCatalogForTest("jsonperf.jar"), 1, 1, 0);
-        assert(success);
-
-        VoltDB.Configuration config = new VoltDB.Configuration();
-        config.m_pathToCatalog = Configuration.getPathToCatalogForTest("jsonperf.jar");
-        config.m_pathToDeployment = builder.getPathToDeployment();
-=======
         CatalogBuilder cb = new CatalogBuilder(
                 "create table dummy (" +
                         "sval1 varchar(100) not null, " +
@@ -260,7 +239,6 @@
             System.err.println("Configuration failed to compile.");
             System.exit(-1);
         }
->>>>>>> f708143e
         ServerThread server = new ServerThread(config);
         server.start();
         server.waitForInitialization();
