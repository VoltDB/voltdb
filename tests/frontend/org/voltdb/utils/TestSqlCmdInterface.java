/* This file is part of VoltDB.
 * Copyright (C) 2008-2015 VoltDB Inc.
 *
 * Permission is hereby granted, free of charge, to any person obtaining
 * a copy of this software and associated documentation files (the
 * "Software"), to deal in the Software without restriction, including
 * without limitation the rights to use, copy, modify, merge, publish,
 * distribute, sublicense, and/or sell copies of the Software, and to
 * permit persons to whom the Software is furnished to do so, subject to
 * the following conditions:
 *
 * The above copyright notice and this permission notice shall be
 * included in all copies or substantial portions of the Software.
 *
 * THE SOFTWARE IS PROVIDED "AS IS", WITHOUT WARRANTY OF ANY KIND,
 * EXPRESS OR IMPLIED, INCLUDING BUT NOT LIMITED TO THE WARRANTIES OF
 * MERCHANTABILITY, FITNESS FOR A PARTICULAR PURPOSE AND NONINFRINGEMENT.
 * IN NO EVENT SHALL THE AUTHORS BE LIABLE FOR ANY CLAIM, DAMAGES OR
 * OTHER LIABILITY, WHETHER IN AN ACTION OF CONTRACT, TORT OR OTHERWISE,
 * ARISING FROM, OUT OF OR IN CONNECTION WITH THE SOFTWARE OR THE USE OR
 * OTHER DEALINGS IN THE SOFTWARE.
 */

package org.voltdb.utils;

import static org.junit.Assert.assertEquals;
import static org.junit.Assert.assertFalse;
import static org.junit.Assert.assertNotNull;
import static org.junit.Assert.assertNotSame;
import static org.junit.Assert.assertTrue;

import java.io.BufferedReader;
import java.io.DataInputStream;
import java.io.File;
import java.io.FileInputStream;
import java.io.FileNotFoundException;
import java.io.FileOutputStream;
import java.io.IOException;
import java.io.InputStreamReader;
import java.util.List;
import java.util.Scanner;
import java.util.regex.Matcher;
import java.util.regex.Pattern;
import java.util.regex.PatternSyntaxException;

import org.junit.Test;
import org.voltdb.parser.SQLParser;
import org.voltdb.parser.SQLParser.ExecuteCallResults;
<<<<<<< HEAD
=======
import org.voltdb.parser.SQLParser.FileInfo;
>>>>>>> ab3bd6df

import com.google_voltpatches.common.base.Joiner;

public class TestSqlCmdInterface
{
    private int ID = -1;
    private final String logFilename = "/tmp/logHelp.txt"; // For ENG-3440

    // 1) To test a single select statement
    @Test
    public void testParseQuery1() {
        String raw = "select * from dummy";
        ID = 1;
        assertThis(raw, 1, ID);
    }

    // 1) To test a single select statement
    @Test
    public void testFormerlyDangerousCompoundStatements2() {
        String raw =
                "create procedure named1         as delete from dummy;" +
                "create procedure named2         as truncate table dummy;" +
                "create procedure named3         as drop table dummy;" +
                "create procedure named4butforgotas drop table dummy;" +
                "create procedure named5         as create table dummy;" +
                "create procedure named6         as upsert into dummy values(1);" +
                "create table valid7    ( yes integer, limit partition rows 3 execute (delete from valid where yes = -1));" +
                "create table garbled8    yes integer, limit partition rows 3 execute (delete from valid where yes = -1));" +
                "create table garbled9  ( yes integer, limit partition rows 3 execute  delete from valid where yes = -1 );" +
                "create table garbled10 ( yes integer,                        execute (delete from valid where yes = -1));" +
                "create table garbled11 ( yes integer,                                 delete from valid where yes = -1 );" +
                "";
        ID = 2;
        // Extra whitespace is just for human readability.
        raw = raw.replaceAll("\\s+", " ");
        String expected = raw.replaceAll("\\s*;\\s*", ";");
        assertThis(raw, expected, 11, ID);
    }

     // 3) To test 2 select statements which are separated by one or more semicolons
    //    and zero or more white spaces
    @Test
    public void testParseQuery3() {
        String raw = "   select * from Dummy where id  =    1;;;;    " +
                      "   select * from          dummy2;        ";
        ID = 3;
        String expected = raw.replaceAll("\\s*;+\\s*", ";");
        assertThis(raw, expected, 2, ID);
    }

    // 5) To test 2 select statements in which one of them is incomplete
    @Test
    public void testParseQuery5() {
        String raw = "select * fRom dummy;;;;select *";
        ID = 5;
        String expected = raw.replaceAll("\\s*;+\\s*", ";") + ";";
        assertThis(raw, expected, 2, ID);
    }

    // 6) To test 2 select statements in which one of them is incomplete
    @Test
    public void testParseQuery6() {
        String raw = "     INSERT INTO      Dummy " +
                      "            vALUES (value1, NULL, null, '', ...);";
        ID = 6;
        String expected = raw.replaceAll("\\s*;+\\s*", ";");
        assertThis(raw, expected, 1, ID);
    }

    // 7) To test 2 select statements with union
    //    VoltDB has not supported UNION, yet.
    //    So this is a negative test.
    @Test
    public void testParseQuery7() {
        String raw = "SELECT * FROM table UNION SELECT * FROM table2;";
        String expected = raw;
        ID = 7;
        assertThis(raw, expected, 1, ID);
    }

    // 8) To test 2 select statements with --union
    //    Everything after --union should be ignored
    //    ENG-3354
    @Test
    public void testParseQuery8() {
        String raw = "SELECT * FROM table --UNION SELECT * FROM table2;";
        ID = 8;
        String expected = "SELECT * FROM table ;";
        assertThis(raw, expected, 1, ID);
    }

    // 9) To test 2 select statements with --union
    //    Slightly different from test case 8 - there is '--' directly
    //    in front of the key word 'select'. So the 2nd select statement
    //    is treated as a comment. This test should pass.
    @Test
    public void testParseQuery9() {
        String raw = "SELECT * FROM table --UNION --SELECT * FROM table2;";
        ID = 9;
        String expected = "SELECT * FROM table ;";
        assertThis(raw, expected, 1, ID);
    }

    // 10) To test 2 select statements with --
    //     Slightly different from test case 9 - there is a space " " in between
    //     '--' and the 2nd select statement. In theory, this test should pass.
    @Test
    public void testParseQuery10() {
        String raw = "SELECT * FROM table -- SELECT * FROM table2;";
        ID = 10;
        String expected = "SELECT * FROM table ;";
        assertThis(raw, expected, 1, ID);

    }

    // As of today, 07/13/2012, sqlcmd does not support create, yet.
    // Just to check what's got returned.
    // 11) create table xxx (col1_name type(), col2_name type());
    @Test
    public void testParseQuery11() {
        String raw = "  create tAble xxx   (col1_name type(), col2_name type());";
        ID = 11;
        String expected = raw.replaceAll("\\s*;+\\s*", ";");
        assertThis(raw, expected, 1, ID);
    }

    // 13) To test 2 sql statements starting with different key words
    //     which are separated by a semicolon.
    //     This test case is derived from case 12.
    @Test
    public void testParseQuery13() {
        String raw = " select * From dummy;   create tAble xxx  (col1_name type(), col2_name type()) ;  ";
        ID = 2;
        String expected = raw.replaceAll("\\s*;+\\s*", ";");
        assertThis(raw, expected, 2, ID);
    }

    // 14) To test a bogus string containing semicolon(s).
    @Test
    public void testParseQuery14() {
        // SQLCommand.mockVoltDBForTest(new ClientForTest());
        String raw = "   ssldgjdsgjdsjjg dskfkdskeevnskdh   ;   ksjghtrewoito dsfharw  ; ";
        ID = 14;
        String expected = raw;
        // sqlcmd always replace semicolons with ONE space
        expected = expected.replaceAll("\\s*;+\\s*", ";");
        assertThis(raw, expected, 2, ID);
    }

    // 15) select/delete/update/insert
    @Test
    public void testParseQuery15() {
        ID = 15;
        // raw1 contains two select statements separated by a space
        String raw1 = "select * from votes limit 10 ; select count(*) from votes ;";
        String raw2 = "delete from votes where   PHONE_NUMBER = 3082086134      ;";
        // raw3 contains two select statements separated by multiple spaces
        String raw3 = "select count(*) from votes  ; select count(*) from votes;";
        // The combination of raw5 & raw6 is just one sql statement
        String raw4 = "update votes set CONTESTANT_NUMBER = 7 ";
        String raw5 = "where PHONE_NUMBER = 2150002906 ;";
        String raw6 = "insert into votes vAlues (2150000000, 'PA', 6);";
        String raw = raw1 + raw2 + raw3 + raw4 + raw5 + raw6;
        String copy = raw;
        copy = copy.replaceAll("\\s*;+\\s*", ";");
        assertThis(raw, copy, 7, ID);
    }

    // The function 'alter table' is not supported, yet. Therefore, the
    // key word 'alter' is unrecognized. This test is kind of like test
    // case 8. More test cases are derived from this one.
    @Test
    public void testParseQuery16() {
        ID = 16;
        String raw1 = "select * from votes limit 12 ;";
        String raw2 = "delete from votes where PHONE_NUMBER = 3082086134 ;";
        String raw3 = "   alter table xxxx rename to new_tbl_name; ";
        String raw4 = "select cOunt(*) from dummy ;";
        String raw = raw1 + raw2 + raw3 + raw4;
        String expected = raw.replaceAll("\\s*;+\\s*", ";");
        assertThis(raw, expected, 4, ID);
    }

    // Starting to test stored procedures
    @Test
    public void testParseQuery18() {
        ID = 18;
        String raw = "select * from dummy   ;    exec @SystemCatalog   tables;";
        String expected = raw.replaceAll("\\s*;+\\s*", ";");
        assertThis(raw, expected, 2, ID);
    }

    // insert white spaces
    @Test
    public void testParseQuery19() {
        ID = 19;
        String raw = " insert into tablename (col1, col2) values ('   1st 2nd 3rd  ', '   ');";
        String expected = raw.replaceAll("\\s*;+\\s*", ";");
        assertThis(raw, expected, 1, ID);
    }

    // insert NULLs
    @Test
    public void testParseQuery20() {
        ID = 20;
        String raw = " insert into votes (phone-number, state, CONTESTANT_NUMBER) " +
                "values (978-475-      0001, 'MA', null);";
        String expected = raw.replaceAll("\\s*;+\\s*", ";");
        assertThis(raw, expected, 1, ID);
    }

    @Test
    public void testParseQuery21() throws FileNotFoundException {
        ID = 21;
<<<<<<< HEAD
        final File sqlFile = new File("./tests/frontend/org/voltdb/utils/localQry.txt");
        String raw = SQLCommand.readScriptFile(sqlFile);
=======

        SQLCommand.testFrontEndOnly();
        final String fileName = "./tests/frontend/org/voltdb/utils/localQry.txt";
        String fileCmd = "file " + fileName;
        final FileInfo fileInfo = SQLParser.parseFileStatement(null, fileCmd);
        final File sqlFile = fileInfo.getFile();
        assertTrue(sqlFile.exists());
        File matchFile = new File(fileName);
        assertEquals("Expected equal file objects", matchFile, sqlFile);
        SQLCommand.executeScriptFile(fileInfo, null);
        String raw = SQLCommand.getTestResult();
>>>>>>> ab3bd6df

        int numOfQueries = -1;
        String qryFrmFile = "";
        String contents = null;
        try {
            Scanner scanner = new Scanner(sqlFile);
            contents = scanner.useDelimiter("\\A").next();
            scanner.close();
        }
        catch (FileNotFoundException e1) {
            // TODO Auto-generated catch block
            e1.printStackTrace();
        }
        int blockCommentCount = 0;
        try {
            Pattern regex = Pattern.compile("(?:/\\*.*\\*/)", Pattern.DOTALL | Pattern.MULTILINE);

            Matcher regexMatcher = regex.matcher(contents);
            StringBuffer sb = new StringBuffer();
            while (regexMatcher.find()) {
                regexMatcher.appendReplacement(sb, "");
                ++blockCommentCount;
            }
            // Add the last segment of input to the new String
            regexMatcher.appendTail(sb);
        } catch (PatternSyntaxException ex) {
            // Syntax error in the regular expression
            System.err.println(ex.getDescription());
            System.exit(1);
        }
        // Simplify the script file content to simulate what the SQLCommand
        // frontend will do to it.  This algorithm MAY not be 100% reliable
        // on all input scripts -- input scripts checked in this way may have
        // have to comply with certain formatting conventions.
        Scanner opnScanner = new Scanner(sqlFile);
        // Read each line in the file
        while(opnScanner.hasNext()) {
            String line = opnScanner.nextLine();
            // To filter out sql comments starting with '--'
            // Note that currently, we only filter out the comments lines with
            // leading '--'. For instance:
            // 1) --this commenting line will be filtered out
            if (line.matches("--.*")) {
                // The value of numOfQueries hides in a special structured comment
                if (line.matches("^--num=\\d+$")) {
                    numOfQueries = Integer.parseInt(line.replaceAll("\\D+", ""));
                }
            }
            else {
                qryFrmFile = qryFrmFile.concat(line).concat(" ");
            }
        }
        opnScanner.close();
        qryFrmFile = qryFrmFile.replaceAll("\\s*;+\\s*", ";");
        assertThis(raw, qryFrmFile, numOfQueries, ID, blockCommentCount);
    }

    @Test
    public void testParseQuery22() {
        ID = 22;
        String raw = " select -- comment no semicolon\n"
                + "* -- comment no semicolon\n"
                + "from -- comment no semicolon\n"
                + "table -- comment with semicolon;";

        String expected = " select \n"
                + "* \n"
                + "from \n"
                + "table ;";
        assertThis(raw, expected, 1, ID);
    }

    // To test parseQueryProcedureCallParameters()
    // To test a valid query: 'select * from dummy' as a proc call.
    @Test
    public void testParseQueryProcedureCallParameters22() {
        ID = 22;
        String query = "select * from dummy";
        assertTrue(SQLParser.parseExecuteCallWithoutParameterTypes(query) == null);
    }

    @Test
    public void testParseQuery23() {
        ID = 23;
        String raw = "select -- comment no semicolon\n"
                + "* -- comment with this ; a semicolon inside\n"
                + "from -- comment with this ; a semicolon inside\n"
                + "table-- comment with semicolon;";

        String expected = "select \n"
                + "* \n"
                + "from \n"
                + "table;";
        assertThis(raw, expected, 1, ID);
    }

    // To test parseQueryProcedureCallParameters()
    // To test a valid query: 'exec @SystemCatalog,      tables'
    @Test
    public void testParseQueryProcedureCallParameters23() {
        ID = 23;
        String query = "exec @SystemCatalog,     tables";
        String expected = query.replace("exec", "");
        expected = expected.replaceAll("[,\\s]+", " ");
        assertThis2(query, expected, 2, ID);
    }

    // To test parseQueryProcedureCallParameters()
    // To test a valid query: 'exec ,, @SystemCatalog,,,,tables'
    // This test case is PASSED, which is kind of a surprise and shows that syntax could be too loose
    @Test
    public void testParseQueryProcedureCallParameters24() {
        ID = 24;
        String query = "exec ,, @SystemCatalog,,,,tables";
        String expected = query.replace("exec", "");
        expected = expected.replaceAll("[,\\s]+", " ");
        assertThis2(query, expected, 2, ID);
    }

    // To test parseQueryProcedureCallParameters()
    // To test a valid query: 'exec,, @SystemCatalog,,,,tables'
    // This test case is FAILED, which is also a surprise, because test case 23 is PASSED.
    // This further demonstrates that syntax is too loose, but NOT flexible.
    // Bug 3422
    @Test
    public void testParseQueryProcedureCallParameters25() {
        ID = 25;
        String query = "exec,, @SystemCatalog,,,,tables";
        String expected = query.replace("exec", "");
        expected = expected.replaceAll("[,\\s]+", " ");
        assertThis2(query, expected, 2, ID);
    }

    // To assert the help page printed by SQLCommand.printHelp() is identical to the
    // original static help file 'SQLCommandReadme.txt'. For ENG-3440
    @Test
    public void testPrintHelpMenu26() throws IOException {
        ID = 26;
        String msg = "\nTest ID: " + ID + "\n";
        String err1 = null, err2 = null;

        String orgReadme = "./src/frontend/org/voltdb/utils/" + SQLCommand.getReadme();
        FileOutputStream fos = new FileOutputStream(logFilename);
        SQLCommand.printHelp(fos);
        FileInputStream fstream1 = new FileInputStream(logFilename);
        FileInputStream fstream2 = new FileInputStream(orgReadme);

        DataInputStream in1 = new DataInputStream(fstream1);
        BufferedReader br1 = new BufferedReader(new InputStreamReader(in1));
        DataInputStream in2 = new DataInputStream(fstream2);
        BufferedReader br2 = new BufferedReader(new InputStreamReader(in2));

        try {
            String strLine1 = null, strLine2 = null;
            int cnt = 0;
            while ((strLine1 = br1.readLine()) != null && (strLine2 = br2.readLine()) != null) {
                err1 = "Expected Content: #" + strLine1 + "#\n";
                err1 = "  Actual Content: #" + strLine2 + "#\n";
                assertTrue(msg+err1, strLine1.equals(strLine2));
                cnt++;
            }
            err2 = "The value of line count cannot be zero! cnt = " + cnt + "\n";
            assertNotSame(msg+err2, 0, cnt);
        }
        finally {
            // Silence the resource leak warnings.
            br1.close();
            br2.close();
        }
    }

    // 27) Make sure we don't get fooled by store procedures that with names that start
    //     with SQL keywords
    @Test
    public void testSneakyNamedProcedure() {
        String query = "exec selectMasterDonner, 0, 1;";
        ID = 27;
        String expected = query;
        assertThis(query, expected, 1, ID);
        expected = query.replace("exec", "");
        expected = expected.replaceAll("[,\\s]+", " ");
        assertThis2(query, expected, 3, ID);
    }

    @Test
    public void testParseCreateView()
    {
        ID = 28;
        String create = "create view foo (bas, as) as select bar, count(*) from foo group by val;";
        assertThis(create, create, 1, ID);
    }

    @Test
    public void testParseCreateStmtProcedure()
    {
        ID = 29;
        String create = "create procedure foo as select * from blat;";
        assertThis(create, create, 1, ID);
        create = "create procedure foo as insert into blat values (?, ?);";
        assertThis(create, create, 1, ID);
        create = "create procedure foo as update into blat values (?, ?);";
        assertThis(create, create, 1, ID);
        create = "create procedure foo as delete into blat values (?, ?);";
        assertThis(create, create, 1, ID);
        create = "create procedure foo as SELECT * FROM table UNION SELECT * FROM table2;";
        assertThis(create, create, 1, ID);
    }

<<<<<<< HEAD
    // test select statement with FROM subquery
    @Test
    public void testParseQuery30() {
        String raw = "SELECT * FROM (SELECT * FROM table2);";
        String expected = raw;
        ID = 30;
        assertThis(raw, expected, 1, ID);
    }

    // test select statement with IN subquery
    @Test
    public void testParseQuery31() {
        String raw = "SELECT * FROM table1 WHERE (A,C) IN ( SELECT A,C FROM table2);";
        String expected = raw;
        ID = 31;
        assertThis(raw, expected, 1, ID);
    }

    // test select statement with EXISTS subquery
    @Test
    public void testParseQuery32() {
        String raw = "SELECT * FROM table1 WHERE EXISTS( SELECT 1FROM table2);";
        String expected = raw;
        ID = 32;
        assertThis(raw, expected, 1, ID);
    }

    private static String trimKeyWordsLeadingSpaces(String str) {
        str = str.toLowerCase();
        for(String keyWord :  firstKeyQryWord) {
            String raw = "\\s+" + keyWord;
            String cleaned = " " + keyWord;
            str = str.replaceAll(raw, cleaned);
        }
        return str.trim();
    }

=======
>>>>>>> ab3bd6df
    private void assertThis(String qryStr, int numOfQry, int testID) {
        List<String> parsed = SQLParser.parseQuery(qryStr);
        String msg = "Test ID: " + testID + ". ";
        assertNotNull(msg + "SQLCommand.parseQuery returned a NULL obj!!", parsed);
        assertEquals(msg, numOfQry, parsed.size());
        String parsedString = Joiner.on(";").join(parsed);
        assertTrue(msg, qryStr.equalsIgnoreCase(parsedString));
    }

    private void assertThis(String qryStr, String cleanQryStr, int numOfQry, int testID) {
        assertThis(qryStr, cleanQryStr, numOfQry, testID, 0);
    }

    private void assertThis(String qryStr, String cleanQryStr, int numOfQry, int testID, int blockCommentCount) {
        List<String> parsed = SQLParser.parseQuery(qryStr);
        String msg = "\nTest ID: " + testID + ". ";
        String err1 = "\nExpected # of queries: " + numOfQry + "\n";
        err1 += "Actual # of queries: " + (parsed.size() - blockCommentCount) + "\n";
        assertEquals(msg+err1, numOfQry + blockCommentCount, parsed.size());
        String parsedString = Joiner.on(";").join(parsed) + ";";
        String err2 = "\nExpected queries: \n#" + cleanQryStr + "#\n";
        err2 += "Actual queries: \n#" + parsedString + "#\n";

        if (blockCommentCount == 0) {
            // If there is sql comments in block(s), then skip the assertion below
            assertTrue(msg+err2, cleanQryStr.equalsIgnoreCase(parsedString));
        }
        else {
            assertFalse(msg+err2, cleanQryStr.equalsIgnoreCase(parsedString));
        }
    }

    private void assertThis2(String query, String cleanQryStr, int num, int testID) {
        ExecuteCallResults results = SQLParser.parseExecuteCallWithoutParameterTypes(query);
        assertNotNull(results);
        assertNotNull(results.procedure);
        assertFalse(results.procedure.isEmpty());
        int numQueries = results.params.size() + 1;
        String parsedString = " " + results.procedure + " " + Joiner.on(" ").join(results.params);
        String msg = "\nTest ID: " + testID + ". ";
        String err1 = "\nExpected # of queries: " + num + "\n";
        err1 += "Actual # of queries: " + numQueries + "\n";
        assertEquals(msg+err1, num, numQueries);
        String err2 = "\nExpected queries: \n#" + cleanQryStr + "#\n";
        err2 += "Actual queries: \n#" + parsedString + "#\n";
        assertTrue(msg+err2, cleanQryStr.equalsIgnoreCase(parsedString));
    }
<<<<<<< HEAD
=======

    @Test
    public void testParseFileBatchDDL()
    {
        ID = 50;
        FileInfo fileInfo = null;

        fileInfo = SQLParser.parseFileStatement(null, "FILE  haha.sql;");
        assertFalse(fileInfo.isBatch());

        fileInfo = SQLParser.parseFileStatement(fileInfo, "FILE -batch heehee.sql;");
        assertTrue(fileInfo.isBatch());
    }
>>>>>>> ab3bd6df
}<|MERGE_RESOLUTION|>--- conflicted
+++ resolved
@@ -46,10 +46,7 @@
 import org.junit.Test;
 import org.voltdb.parser.SQLParser;
 import org.voltdb.parser.SQLParser.ExecuteCallResults;
-<<<<<<< HEAD
-=======
 import org.voltdb.parser.SQLParser.FileInfo;
->>>>>>> ab3bd6df
 
 import com.google_voltpatches.common.base.Joiner;
 
@@ -264,11 +261,6 @@
     @Test
     public void testParseQuery21() throws FileNotFoundException {
         ID = 21;
-<<<<<<< HEAD
-        final File sqlFile = new File("./tests/frontend/org/voltdb/utils/localQry.txt");
-        String raw = SQLCommand.readScriptFile(sqlFile);
-=======
-
         SQLCommand.testFrontEndOnly();
         final String fileName = "./tests/frontend/org/voltdb/utils/localQry.txt";
         String fileCmd = "file " + fileName;
@@ -279,7 +271,6 @@
         assertEquals("Expected equal file objects", matchFile, sqlFile);
         SQLCommand.executeScriptFile(fileInfo, null);
         String raw = SQLCommand.getTestResult();
->>>>>>> ab3bd6df
 
         int numOfQueries = -1;
         String qryFrmFile = "";
@@ -488,7 +479,6 @@
         assertThis(create, create, 1, ID);
     }
 
-<<<<<<< HEAD
     // test select statement with FROM subquery
     @Test
     public void testParseQuery30() {
@@ -526,8 +516,6 @@
         return str.trim();
     }
 
-=======
->>>>>>> ab3bd6df
     private void assertThis(String qryStr, int numOfQry, int testID) {
         List<String> parsed = SQLParser.parseQuery(qryStr);
         String msg = "Test ID: " + testID + ". ";
@@ -575,8 +563,6 @@
         err2 += "Actual queries: \n#" + parsedString + "#\n";
         assertTrue(msg+err2, cleanQryStr.equalsIgnoreCase(parsedString));
     }
-<<<<<<< HEAD
-=======
 
     @Test
     public void testParseFileBatchDDL()
@@ -590,5 +576,4 @@
         fileInfo = SQLParser.parseFileStatement(fileInfo, "FILE -batch heehee.sql;");
         assertTrue(fileInfo.isBatch());
     }
->>>>>>> ab3bd6df
 }