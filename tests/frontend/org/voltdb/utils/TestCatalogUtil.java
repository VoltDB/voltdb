/* This file is part of VoltDB.
 * Copyright (C) 2008-2015 VoltDB Inc.
 *
 * Permission is hereby granted, free of charge, to any person obtaining
 * a copy of this software and associated documentation files (the
 * "Software"), to deal in the Software without restriction, including
 * without limitation the rights to use, copy, modify, merge, publish,
 * distribute, sublicense, and/or sell copies of the Software, and to
 * permit persons to whom the Software is furnished to do so, subject to
 * the following conditions:
 *
 * The above copyright notice and this permission notice shall be
 * included in all copies or substantial portions of the Software.
 *
 * THE SOFTWARE IS PROVIDED "AS IS", WITHOUT WARRANTY OF ANY KIND,
 * EXPRESS OR IMPLIED, INCLUDING BUT NOT LIMITED TO THE WARRANTIES OF
 * MERCHANTABILITY, FITNESS FOR A PARTICULAR PURPOSE AND NONINFRINGEMENT.
 * IN NO EVENT SHALL THE AUTHORS BE LIABLE FOR ANY CLAIM, DAMAGES OR
 * OTHER LIABILITY, WHETHER IN AN ACTION OF CONTRACT, TORT OR OTHERWISE,
 * ARISING FROM, OUT OF OR IN CONNECTION WITH THE SOFTWARE OR THE USE OR
 * OTHER DEALINGS IN THE SOFTWARE.
 */

package org.voltdb.utils;

import java.io.File;
import java.io.FileInputStream;
import java.util.List;
import java.util.SortedSet;

import junit.framework.TestCase;

import org.voltdb.VoltDB;
import org.voltdb.benchmark.tpcc.TPCCProjectBuilder;
import org.voltdb.catalog.Catalog;
import org.voltdb.catalog.Cluster;
import org.voltdb.catalog.Column;
import org.voltdb.catalog.ColumnRef;
import org.voltdb.catalog.ConnectorProperty;
import org.voltdb.catalog.Constraint;
import org.voltdb.catalog.Database;
import org.voltdb.catalog.Index;
import org.voltdb.catalog.Systemsettings;
import org.voltdb.catalog.Table;
import org.voltdb.catalog.User;
import org.voltdb.compiler.VoltCompiler;
import org.voltdb.compiler.deploymentfile.DeploymentType;
import org.voltdb.compiler.deploymentfile.ServerExportEnum;
import org.voltdb.compilereport.ProcedureAnnotation;
import org.voltdb.export.ExportDataProcessor;
import org.voltdb.types.ConstraintType;

public class TestCatalogUtil extends TestCase {

    protected Catalog catalog;
    protected Database catalog_db;

    @Override
    protected void setUp() throws Exception {
        catalog = TPCCProjectBuilder.createTPCCSchemaCatalog();
        assertNotNull(catalog);
        catalog_db = CatalogUtil.getDatabase(catalog);
        assertNotNull(catalog_db);
    }

    /**
     *
     */
    public void testGetSortedCatalogItems() {
        for (Table catalog_tbl : catalog_db.getTables()) {
            int last_idx = -1;
            List<Column> columns = CatalogUtil.getSortedCatalogItems(catalog_tbl.getColumns(), "index");
            assertFalse(columns.isEmpty());
            assertEquals(catalog_tbl.getColumns().size(), columns.size());
            for (Column catalog_col : columns) {
                assertTrue(catalog_col.getIndex() > last_idx);
                last_idx = catalog_col.getIndex();
            }
        }
    }

    /**
     *
     */
    public void testToSchema() {
        String search_str = "";

        // Simple check to make sure things look ok...
        for (Table catalog_tbl : catalog_db.getTables()) {
            StringBuilder sb = new StringBuilder();
            CatalogSchemaTools.toSchema(sb, catalog_tbl, null, false);
            String sql = sb.toString();
            assertTrue(sql.startsWith("CREATE TABLE " + catalog_tbl.getTypeName()));

            // Columns
            for (Column catalog_col : catalog_tbl.getColumns()) {
                assertTrue(sql.indexOf(catalog_col.getTypeName()) != -1);
            }

            // Constraints
            for (Constraint catalog_const : catalog_tbl.getConstraints()) {
                ConstraintType const_type = ConstraintType.get(catalog_const.getType());
                Index catalog_idx = catalog_const.getIndex();
                List<ColumnRef> columns = CatalogUtil.getSortedCatalogItems(catalog_idx.getColumns(), "index");

                if (!columns.isEmpty()) {
                    search_str = "";
                    String add = "";
                    for (ColumnRef catalog_colref : columns) {
                        search_str += add + catalog_colref.getColumn().getTypeName();
                        add = ", ";
                    }
                    assertTrue(sql.indexOf(search_str) != -1);
                }

                switch (const_type) {
                    case PRIMARY_KEY:
                        assertTrue(sql.indexOf("PRIMARY KEY") != -1);
                        break;
                    default:
                        break;
                }
            }
        }
    }

    public void testDeploymentHeartbeatConfig()
    {
        final String dep =
            "<?xml version='1.0' encoding='UTF-8' standalone='no'?>" +
            "<deployment>" +
            "   <cluster hostcount='3' kfactor='1' sitesperhost='2'/>" +
            "   <admin-mode port='32323' adminstartup='true'/>" +
            "   <heartbeat timeout='30'/>" +
            "   <paths><voltdbroot path=\"/tmp/" + System.getProperty("user.name") + "\" /></paths>" +
            "   <httpd port='0' >" +
            "       <jsonapi enabled='true'/>" +
            "   </httpd>" +
            "</deployment>";

        // Make sure the default is 90 seconds
        final String def =
            "<?xml version='1.0' encoding='UTF-8' standalone='no'?>" +
            "<deployment>" +
            "   <cluster hostcount='3' kfactor='1' sitesperhost='2'/>" +
            "   <admin-mode port='32323' adminstartup='true'/>" +
            "   <paths><voltdbroot path=\"/tmp/" + System.getProperty("user.name") + "\" /></paths>" +
            "   <httpd port='0' >" +
            "       <jsonapi enabled='true'/>" +
            "   </httpd>" +
            "</deployment>";

        // make sure someone can't give us 0 for timeout value
        final String boom =
            "<?xml version='1.0' encoding='UTF-8' standalone='no'?>" +
            "<deployment>" +
            "   <cluster hostcount='3' kfactor='1' sitesperhost='2'/>" +
            "   <admin-mode port='32323' adminstartup='true'/>" +
            "   <heartbeat timeout='0'/>" +
            "   <paths><voltdbroot path=\"/tmp/" + System.getProperty("user.name") + "\" /></paths>" +
            "   <httpd port='0' >" +
            "       <jsonapi enabled='true'/>" +
            "   </httpd>" +
            "</deployment>";

        final String tmpDep = MiscUtils.writeStringToTempFilePath(dep);
        final String tmpDef = MiscUtils.writeStringToTempFilePath(def);
        final String tmpBoom = MiscUtils.writeStringToTempFilePath(boom);

<<<<<<< HEAD
        String msg = CatalogUtil.compileDeployment(catalog, tmpDep, false);
=======
        String msg = CatalogUtil.compileDeploymentForTest(catalog, tmpDep);
>>>>>>> f708143e

        assertEquals(30, catalog.getClusters().get("cluster").getHeartbeattimeout());

        catalog = new Catalog();
        Cluster cluster = catalog.getClusters().add("cluster");
        cluster.getDatabases().add("database");
<<<<<<< HEAD
        msg = CatalogUtil.compileDeployment(catalog, tmpDef, false);
=======
        msg = CatalogUtil.compileDeploymentForTest(catalog, tmpDef);
>>>>>>> f708143e
        assertEquals(org.voltcore.common.Constants.DEFAULT_HEARTBEAT_TIMEOUT_SECONDS,
                catalog.getClusters().get("cluster").getHeartbeattimeout());

        // This returns -1 on schema violation
<<<<<<< HEAD
        msg = CatalogUtil.compileDeployment(catalog, tmpBoom, false);
=======
        msg = CatalogUtil.compileDeploymentForTest(catalog, tmpBoom);
>>>>>>> f708143e
        assertTrue(msg != null);
        assertTrue(msg.contains("Error parsing deployment file"));
    }

    public void testAutoSnapshotEnabledFlag() throws Exception
    {
        final String depOff =
            "<?xml version='1.0' encoding='UTF-8' standalone='no'?>" +
            "<deployment>" +
            "   <cluster hostcount='3' kfactor='1' sitesperhost='2'/>" +
            "   <paths><voltdbroot path=\"/tmp/" + System.getProperty("user.name") + "\" /></paths>" +
            "   <snapshot frequency=\"5s\" retain=\"10\" prefix=\"pref2\" enabled=\"false\"/>" +
            "</deployment>";

        final String depOn =
            "<?xml version='1.0' encoding='UTF-8' standalone='no'?>" +
            "<deployment>" +
            "   <cluster hostcount='3' kfactor='1' sitesperhost='2'/>" +
            "   <paths><voltdbroot path=\"/tmp/" + System.getProperty("user.name") + "\" /></paths>" +
            "   <snapshot frequency=\"5s\" retain=\"10\" prefix=\"pref2\" enabled=\"true\"/>" +
            "</deployment>";

        final String tmpDepOff = MiscUtils.writeStringToTempFilePath(depOff);
<<<<<<< HEAD
        CatalogUtil.compileDeployment(catalog, tmpDepOff, false);
=======
        CatalogUtil.compileDeploymentForTest(catalog, tmpDepOff);
>>>>>>> f708143e
        Database db = catalog.getClusters().get("cluster").getDatabases().get("database");
        assertFalse(db.getSnapshotschedule().get("default").getEnabled());

        setUp();
        final String tmpDepOn = MiscUtils.writeStringToTempFilePath(depOn);
<<<<<<< HEAD
        CatalogUtil.compileDeployment(catalog, tmpDepOn, false);
=======
        CatalogUtil.compileDeploymentForTest(catalog, tmpDepOn);
>>>>>>> f708143e
        db = catalog.getClusters().get("cluster").getDatabases().get("database");
        assertFalse(db.getSnapshotschedule().isEmpty());
        assertTrue(db.getSnapshotschedule().get("default").getEnabled());
        assertEquals(10, db.getSnapshotschedule().get("default").getRetain());
    }

    public void testSecurityEnabledFlag() throws Exception
    {
        final String secOff =
            "<?xml version='1.0' encoding='UTF-8' standalone='no'?>" +
            "<deployment>" +
            "   <cluster hostcount='3' kfactor='1' sitesperhost='2'/>" +
            "   <paths><voltdbroot path=\"/tmp/" + System.getProperty("user.name") + "\" /></paths>" +
            "   <security enabled=\"false\"/>" +
            "</deployment>";

        final String secOnWithNoAdmin =
            "<?xml version='1.0' encoding='UTF-8' standalone='no'?>" +
            "<deployment>" +
            "   <cluster hostcount='3' kfactor='1' sitesperhost='2'/>" +
            "   <paths><voltdbroot path=\"/tmp/" + System.getProperty("user.name") + "\" /></paths>" +
            "   <security enabled=\"true\"/>" +
            "   <users>" +
            "      <user name=\"joe\" password=\"aaa\"/>" +
            "   </users>" +
            "</deployment>";

        final String secOn =
            "<?xml version='1.0' encoding='UTF-8' standalone='no'?>" +
            "<deployment>" +
            "   <cluster hostcount='3' kfactor='1' sitesperhost='2'/>" +
            "   <paths><voltdbroot path=\"/tmp/" + System.getProperty("user.name") + "\" /></paths>" +
            "   <security enabled=\"true\"/>" +
            "   <users>" +
            "      <user name=\"joe\" password=\"aaa\" roles=\"administrator\"/>" +
            "   </users>" +
            "</deployment>";

        final String tmpSecOff = MiscUtils.writeStringToTempFilePath(secOff);
<<<<<<< HEAD
        CatalogUtil.compileDeployment(catalog, tmpSecOff, false);
=======
        CatalogUtil.compileDeploymentForTest(catalog, tmpSecOff);
>>>>>>> f708143e
        Cluster cluster =  catalog.getClusters().get("cluster");
        assertFalse(cluster.getSecurityenabled());

        setUp();
        final String tmpSecOnWithNoAdmin = MiscUtils.writeStringToTempFilePath(secOnWithNoAdmin);
<<<<<<< HEAD
        String result = CatalogUtil.compileDeployment(catalog, tmpSecOnWithNoAdmin, false);
=======
        String result = CatalogUtil.compileDeploymentForTest(catalog, tmpSecOnWithNoAdmin);
>>>>>>> f708143e
        assertTrue(result != null);
        assertTrue(result.contains("Cannot enable security without defining"));

        setUp();
        final String tmpSecOn = MiscUtils.writeStringToTempFilePath(secOn);
<<<<<<< HEAD
        CatalogUtil.compileDeployment(catalog, tmpSecOn, false);
=======
        CatalogUtil.compileDeploymentForTest(catalog, tmpSecOn);
>>>>>>> f708143e
        cluster =  catalog.getClusters().get("cluster");
        assertTrue(cluster.getSecurityenabled());
    }

    public void testSecurityProvider() throws Exception
    {
        final String secOff =
            "<?xml version='1.0' encoding='UTF-8' standalone='no'?>" +
            "<deployment>" +
            "   <cluster hostcount='3' kfactor='1' sitesperhost='2'/>" +
            "   <paths><voltdbroot path=\"/tmp/" + System.getProperty("user.name") + "\" /></paths>" +
            "   <security enabled=\"true\"/>" +
            "   <users>" +
            "      <user name=\"joe\" password=\"aaa\" roles=\"administrator\"/>" +
            "   </users>" +
            "</deployment>";

        final String secOn =
            "<?xml version='1.0' encoding='UTF-8' standalone='no'?>" +
            "<deployment>" +
            "   <cluster hostcount='3' kfactor='1' sitesperhost='2'/>" +
            "   <paths><voltdbroot path=\"/tmp/" + System.getProperty("user.name") + "\" /></paths>" +
            "   <security enabled=\"true\" provider=\"kerberos\"/>" +
            "   <users>" +
            "      <user name=\"joe\" password=\"aaa\" roles=\"administrator\"/>" +
            "   </users>" +
            "</deployment>";

        final String tmpSecOff = MiscUtils.writeStringToTempFilePath(secOff);
<<<<<<< HEAD
        CatalogUtil.compileDeployment(catalog, tmpSecOff, false);
=======
        CatalogUtil.compileDeploymentForTest(catalog, tmpSecOff);
>>>>>>> f708143e
        Cluster cluster =  catalog.getClusters().get("cluster");
        Database db = cluster.getDatabases().get("database");
        assertTrue(cluster.getSecurityenabled());
        assertEquals("hash", db.getSecurityprovider());

        setUp();
        final String tmpSecOn = MiscUtils.writeStringToTempFilePath(secOn);
<<<<<<< HEAD
        CatalogUtil.compileDeployment(catalog, tmpSecOn, false);
=======
        CatalogUtil.compileDeploymentForTest(catalog, tmpSecOn);
>>>>>>> f708143e
        cluster =  catalog.getClusters().get("cluster");
        db = cluster.getDatabases().get("database");
        assertTrue(cluster.getSecurityenabled());
        assertEquals("kerberos", db.getSecurityprovider());
    }

    public void testUserRoles() throws Exception {
        final String depRole = "<?xml version='1.0' encoding='UTF-8' standalone='no'?>" +
            "<deployment>" +
            "<security enabled=\"true\"/>" +
            "<cluster hostcount='3' kfactor='1' sitesperhost='2'/>" +
            "<paths><voltdbroot path=\"/tmp/" + System.getProperty("user.name") + "\" /></paths>" +
            "<httpd port='0'>" +
            "<jsonapi enabled='true'/>" +
            "</httpd>" +
            "<users> " +
            "<user name=\"admin\" password=\"admin\" roles=\"administrator\"/>" +
            "<user name=\"joe\" password=\"aaa\" roles=\"lotre,lodue,louno,dontexist\"/>" +
            "<user name=\"jane\" password=\"bbb\" roles=\"launo,ladue,latre,dontexist\"/>" +
            "</users>" +
            "</deployment>";

        catalog_db.getGroups().add("louno");
        catalog_db.getGroups().add("lodue");
        catalog_db.getGroups().add("lotre");
        catalog_db.getGroups().add("launo");
        catalog_db.getGroups().add("ladue");
        catalog_db.getGroups().add("latre");

        final String tmpRole = MiscUtils.writeStringToTempFilePath(depRole);
<<<<<<< HEAD
        CatalogUtil.compileDeployment(catalog, tmpRole, false);
=======
        CatalogUtil.compileDeploymentForTest(catalog, tmpRole);
>>>>>>> f708143e
        Database db = catalog.getClusters().get("cluster")
                .getDatabases().get("database");

        User joe = db.getUsers().get("joe");
        assertNotNull(joe);
        assertNotNull(joe.getGroups().get("louno"));
        assertNotNull(joe.getGroups().get("lodue"));
        assertNotNull(joe.getGroups().get("lotre"));
        assertNull(joe.getGroups().get("latre"));
        assertNull(joe.getGroups().get("dontexist"));

        User jane = db.getUsers().get("jane");
        assertNotNull(jane);
        assertNotNull(jane.getGroups().get("launo"));
        assertNotNull(jane.getGroups().get("ladue"));
        assertNotNull(jane.getGroups().get("latre"));
        assertNull(jane.getGroups().get("lotre"));
        assertNull(joe.getGroups().get("dontexist"));
    }

    public void testScrambledPasswords() throws Exception {
        final String depRole = "<?xml version='1.0' encoding='UTF-8' standalone='no'?>" +
            "<deployment>" +
            "<security enabled=\"true\"/>" +
            "<cluster hostcount='3' kfactor='1' sitesperhost='2'/>" +
            "<paths><voltdbroot path=\"/tmp/" + System.getProperty("user.name") + "\" /></paths>" +
            "<httpd port='0'>" +
            "<jsonapi enabled='true'/>" +
            "</httpd>" +
            "<users> " +
            "<user name=\"joe\" password=\"1E4E888AC66F8DD41E00C5A7AC36A32A9950D271\" plaintext=\"false\" roles=\"louno,administrator\"/>" +
            "<user name=\"jane\" password=\"AAF4C61DDCC5E8A2DABEDE0F3B482CD9AEA9434D\" plaintext=\"false\" roles=\"launo\"/>" +
            "</users>" +
            "</deployment>";

        catalog_db.getGroups().add("louno");
        catalog_db.getGroups().add("launo");

        final String tmpRole = MiscUtils.writeStringToTempFilePath(depRole);

<<<<<<< HEAD
        CatalogUtil.compileDeployment(catalog, tmpRole, false);
=======
        CatalogUtil.compileDeploymentForTest(catalog, tmpRole);
>>>>>>> f708143e

        Database db = catalog.getClusters().get("cluster")
                .getDatabases().get("database");

        User joe = db.getUsers().get("joe");
        assertNotNull(joe);
        assertNotNull(joe.getGroups().get("louno"));
        assertNotNull(joe.getShadowpassword());

        User jane = db.getUsers().get("jane");
        assertNotNull(jane);
        assertNotNull(jane.getGroups().get("launo"));
        assertNotNull(joe.getShadowpassword());
    }

    public void testSystemSettingsMaxTempTableSize() throws Exception
    {
        final String depOff =
            "<?xml version='1.0' encoding='UTF-8' standalone='no'?>" +
            "<deployment>" +
            "   <cluster hostcount='3' kfactor='1' sitesperhost='2'/>" +
            "   <paths><voltdbroot path=\"/tmp/" + System.getProperty("user.name") + "\" /></paths>" +
            "   <snapshot frequency=\"5s\" retain=\"10\" prefix=\"pref2\" enabled=\"false\"/>" +
            "</deployment>";

        final String depOn =
            "<?xml version='1.0' encoding='UTF-8' standalone='no'?>" +
            "<deployment>" +
            "   <cluster hostcount='3' kfactor='1' sitesperhost='2'/>" +
            "   <paths><voltdbroot path=\"/tmp/" + System.getProperty("user.name") + "\" /></paths>" +
            "   <snapshot frequency=\"5s\" retain=\"10\" prefix=\"pref2\" enabled=\"true\"/>" +
            "   <systemsettings>" +
            "      <temptables maxsize=\"200\"/>" +
            "   </systemsettings>" +
            "</deployment>";

        final String tmpDepOff = MiscUtils.writeStringToTempFilePath(depOff);
<<<<<<< HEAD
        String msg = CatalogUtil.compileDeployment(catalog, tmpDepOff, false);
=======
        String msg = CatalogUtil.compileDeploymentForTest(catalog, tmpDepOff);
>>>>>>> f708143e
        assertTrue(msg == null);
        Systemsettings sysset = catalog.getClusters().get("cluster").getDeployment().get("deployment").getSystemsettings().get("systemsettings");
        assertEquals(100, sysset.getTemptablemaxsize());

        setUp();
        final String tmpDepOn = MiscUtils.writeStringToTempFilePath(depOn);
<<<<<<< HEAD
        msg = CatalogUtil.compileDeployment(catalog, tmpDepOn, false);
=======
        msg = CatalogUtil.compileDeploymentForTest(catalog, tmpDepOn);
>>>>>>> f708143e
        assertTrue(msg == null);
        sysset = catalog.getClusters().get("cluster").getDeployment().get("deployment").getSystemsettings().get("systemsettings");
        assertEquals(200, sysset.getTemptablemaxsize());
    }

    public void testSystemSettingsQueryTimeout() throws Exception
    {
        final String depOff =
            "<?xml version='1.0' encoding='UTF-8' standalone='no'?>" +
            "<deployment>" +
            "   <cluster hostcount='3' kfactor='1' sitesperhost='2'/>" +
            "   <paths><voltdbroot path=\"/tmp/" + System.getProperty("user.name") + "\" /></paths>" +
            "   <snapshot frequency=\"5s\" retain=\"10\" prefix=\"pref2\" enabled=\"false\"/>" +
            "</deployment>";

        final String depOn =
            "<?xml version='1.0' encoding='UTF-8' standalone='no'?>" +
            "<deployment>" +
            "   <cluster hostcount='3' kfactor='1' sitesperhost='2'/>" +
            "   <paths><voltdbroot path=\"/tmp/" + System.getProperty("user.name") + "\" /></paths>" +
            "   <snapshot frequency=\"5s\" retain=\"10\" prefix=\"pref2\" enabled=\"true\"/>" +
            "   <systemsettings>" +
            "      <query timeout=\"200\"/>" +
            "   </systemsettings>" +
            "</deployment>";

        final String tmpDepOff = MiscUtils.writeStringToTempFilePath(depOff);
<<<<<<< HEAD
        String msg = CatalogUtil.compileDeployment(catalog, tmpDepOff, false);
=======
        String msg = CatalogUtil.compileDeploymentForTest(catalog, tmpDepOff);
>>>>>>> f708143e
        assertTrue(msg == null);
        Systemsettings sysset = catalog.getClusters().get("cluster").getDeployment().get("deployment").getSystemsettings().get("systemsettings");
        assertEquals(0, sysset.getQuerytimeout());

        setUp();
        final String tmpDepOn = MiscUtils.writeStringToTempFilePath(depOn);
<<<<<<< HEAD
        msg = CatalogUtil.compileDeployment(catalog, tmpDepOn, false);
=======
        msg = CatalogUtil.compileDeploymentForTest(catalog, tmpDepOn);
>>>>>>> f708143e
        assertTrue(msg == null);
        sysset = catalog.getClusters().get("cluster").getDeployment().get("deployment").getSystemsettings().get("systemsettings");
        assertEquals(200, sysset.getQuerytimeout());
    }


    // XXX Need to add command log paths here when command logging
    // gets tweaked to create directories if they don't exist
    public void testRelativePathsToVoltDBRoot() throws Exception
    {
        final String voltdbroot = "/tmp/" + System.getProperty("user.name");
        final String snappath = "test_snapshots";
        final String exportpath = "test_export_overflow";
        final String commandlogpath = "test_command_log";
        final String commandlogsnapshotpath = "test_command_log_snapshot";

        File voltroot = new File(voltdbroot);
        for (File f : voltroot.listFiles())
        {
            f.delete();
        }

        final String deploy =
            "<?xml version='1.0' encoding='UTF-8' standalone='no'?>" +
            "<deployment>" +
            "   <cluster hostcount='3' kfactor='1' sitesperhost='2'/>" +
            "   <paths>" +
            "       <voltdbroot path=\"" + voltdbroot + "\" />" +
            "       <snapshots path=\"" + snappath + "\"/>" +
            "       <exportoverflow path=\"" + exportpath + "\"/>" +
            "       <commandlog path=\"" + commandlogpath + "\"/>" +
            "       <commandlogsnapshot path=\"" + commandlogsnapshotpath + "\"/>" +
            "   </paths>" +
            "</deployment>";

        final String tmpDeploy = MiscUtils.writeStringToTempFilePath(deploy);
<<<<<<< HEAD
        CatalogUtil.compileDeployment(catalog, tmpDeploy, false);
=======
        CatalogUtil.compileDeploymentForTest(catalog, tmpDeploy);
>>>>>>> f708143e

        File snapdir = new File(voltdbroot, snappath);
        assertTrue("snapshot directory: " + snapdir.getAbsolutePath() + " does not exist",
                   snapdir.exists());
        assertTrue("snapshot directory: " + snapdir.getAbsolutePath() + " is not a directory",
                   snapdir.isDirectory());
        File exportdir = new File(voltdbroot, exportpath);
        assertTrue("export overflow directory: " + exportdir.getAbsolutePath() + " does not exist",
                   exportdir.exists());
        assertTrue("export overflow directory: " + exportdir.getAbsolutePath() + " is not a directory",
                   exportdir.isDirectory());
        if (VoltDB.instance().getConfig().m_isEnterprise)
        {
            File commandlogdir = new File(voltdbroot, commandlogpath);
            assertTrue("command log directory: " + commandlogdir.getAbsolutePath() + " does not exist",
                       commandlogdir.exists());
            assertTrue("command log directory: " + commandlogdir.getAbsolutePath() + " is not a directory",
                       commandlogdir.isDirectory());
            File commandlogsnapshotdir = new File(voltdbroot, commandlogsnapshotpath);
            assertTrue("command log snapshot directory: " +
                       commandlogsnapshotdir.getAbsolutePath() + " does not exist",
                       commandlogsnapshotdir.exists());
            assertTrue("command log snapshot directory: " +
                       commandlogsnapshotdir.getAbsolutePath() + " is not a directory",
                       commandlogsnapshotdir.isDirectory());
        }
    }

    public void testCompileDeploymentAgainstEmptyCatalog() {
        Catalog catalog = new Catalog();
        Cluster cluster = catalog.getClusters().add("cluster");
        cluster.getDatabases().add("database");

        String deploymentContent =
            "<?xml version=\"1.0\"?>\n" +
            "<deployment>\n" +
            "    <cluster hostcount='1' sitesperhost='1' kfactor='0' />\n" +
            "    <httpd enabled='true'>\n" +
            "        <jsonapi enabled='true' />\n" +
            "    </httpd>\n" +
            "    <export enabled='false'/>\n" +
            "</deployment>\n";

        String depPath = MiscUtils.writeStringToTempFilePath(deploymentContent);

        CatalogUtil.compileDeploymentForTest(catalog, depPath);

        String commands = catalog.serialize();
        System.out.println(commands);

    }

    public void testCatalogVersionCheck() {
        // non-sensical version shouldn't work
        assertFalse(CatalogUtil.isCatalogVersionValid("nonsense"));

        // current version should work
        assertTrue(CatalogUtil.isCatalogVersionValid(VoltDB.instance().getVersionString()));
    }

    // I'm not testing the legacy behavior here, just IV2
    public void testIv2PartitionDetectionSettings() throws Exception
    {
        final String noElement =
            "<?xml version='1.0' encoding='UTF-8' standalone='no'?>" +
            "<deployment>" +
            "   <cluster hostcount='3' kfactor='1' sitesperhost='2'/>" +
            "</deployment>";

        final String ppdEnabledDefaultPrefix =
            "<?xml version='1.0' encoding='UTF-8' standalone='no'?>" +
            "<deployment>" +
            "   <cluster hostcount='3' kfactor='1' sitesperhost='2'/>" +
            "   <partition-detection enabled='true'>" +
            "   </partition-detection>" +
            "</deployment>";

        final String ppdEnabledWithPrefix =
            "<?xml version='1.0' encoding='UTF-8' standalone='no'?>" +
            "<deployment>" +
            "   <cluster hostcount='3' kfactor='1' sitesperhost='2'/>" +
            "   <partition-detection enabled='true'>" +
            "      <snapshot prefix='testPrefix'/>" +
            "   </partition-detection>" +
            "</deployment>";

        final String ppdDisabledNoPrefix =
            "<?xml version='1.0' encoding='UTF-8' standalone='no'?>" +
            "<deployment>" +
            "   <cluster hostcount='3' kfactor='1' sitesperhost='2'/>" +
            "   <partition-detection enabled='false'>" +
            "   </partition-detection>" +
            "</deployment>";

        final String tmpNoElement = MiscUtils.writeStringToTempFilePath(noElement);
<<<<<<< HEAD
        String msg = CatalogUtil.compileDeployment(catalog, tmpNoElement, false);
=======
        String msg = CatalogUtil.compileDeploymentForTest(catalog, tmpNoElement);
>>>>>>> f708143e
        assertTrue("Deployment file failed to parse: " + msg, msg == null);
        Cluster cluster = catalog.getClusters().get("cluster");
        assertTrue(cluster.getNetworkpartition());
        assertEquals("partition_detection", cluster.getFaultsnapshots().get("CLUSTER_PARTITION").getPrefix());

        setUp();
        final String tmpEnabledDefault = MiscUtils.writeStringToTempFilePath(ppdEnabledDefaultPrefix);
<<<<<<< HEAD
        msg = CatalogUtil.compileDeployment(catalog, tmpEnabledDefault, false);
=======
        msg = CatalogUtil.compileDeploymentForTest(catalog, tmpEnabledDefault);
>>>>>>> f708143e
        assertTrue("Deployment file failed to parse: " + msg, msg == null);
        cluster = catalog.getClusters().get("cluster");
        assertTrue(cluster.getNetworkpartition());
        assertEquals("partition_detection", cluster.getFaultsnapshots().get("CLUSTER_PARTITION").getPrefix());

        setUp();
        final String tmpEnabledPrefix = MiscUtils.writeStringToTempFilePath(ppdEnabledWithPrefix);
<<<<<<< HEAD
        msg = CatalogUtil.compileDeployment(catalog, tmpEnabledPrefix, false);
=======
        msg = CatalogUtil.compileDeploymentForTest(catalog, tmpEnabledPrefix);
>>>>>>> f708143e
        assertTrue("Deployment file failed to parse: " + msg, msg == null);
        cluster = catalog.getClusters().get("cluster");
        assertTrue(cluster.getNetworkpartition());
        assertEquals("testPrefix", cluster.getFaultsnapshots().get("CLUSTER_PARTITION").getPrefix());

        setUp();
        final String tmpDisabled = MiscUtils.writeStringToTempFilePath(ppdDisabledNoPrefix);
<<<<<<< HEAD
        msg = CatalogUtil.compileDeployment(catalog, tmpDisabled, false);
=======
        msg = CatalogUtil.compileDeploymentForTest(catalog, tmpDisabled);
>>>>>>> f708143e
        assertTrue("Deployment file failed to parse: " + msg, msg == null);
        cluster = catalog.getClusters().get("cluster");
        assertFalse(cluster.getNetworkpartition());
    }

    public void testCustomExportClientSettings() throws Exception {
        if (!MiscUtils.isPro()) { return; } // not supported in community

        final String withBadCustomExport =
                "<?xml version='1.0' encoding='UTF-8' standalone='no'?>"
                + "<deployment>"
                + "<cluster hostcount='3' kfactor='1' sitesperhost='2'/>"
                + "    <export enabled='true' target='custom' exportconnectorclass=\"com.foo.export.ExportClient\" >"
                + "        <configuration>"
                + "            <property name=\"foo\">false</property>"
                + "            <property name=\"type\">CSV</property>"
                + "            <property name=\"with-schema\">false</property>"
                + "        </configuration>"
                + "    </export>"
                + "</deployment>";
        final String withGoodCustomExport =
                "<?xml version='1.0' encoding='UTF-8' standalone='no'?>"
                + "<deployment>"
                + "<cluster hostcount='3' kfactor='1' sitesperhost='2'/>"
                + "    <export enabled='true' target='custom' exportconnectorclass=\"org.voltdb.exportclient.NoOpTestExportClient\" >"
                + "        <configuration>"
                + "            <property name=\"foo\">false</property>"
                + "            <property name=\"type\">CSV</property>"
                + "            <property name=\"with-schema\">false</property>"
                + "        </configuration>"
                + "    </export>"
                + "</deployment>";
        final String withBuiltinFileExport =
                "<?xml version='1.0' encoding='UTF-8' standalone='no'?>"
                + "<deployment>"
                + "<cluster hostcount='3' kfactor='1' sitesperhost='2'/>"
                + "    <export enabled='true' target='file'>"
                + "        <configuration>"
                + "            <property name=\"foo\">false</property>"
                + "            <property name=\"type\">CSV</property>"
                + "            <property name=\"with-schema\">false</property>"
                + "        </configuration>"
                + "    </export>"
                + "</deployment>";
        final String withBuiltinKafkaExport =
                "<?xml version='1.0' encoding='UTF-8' standalone='no'?>"
                + "<deployment>"
                + "<cluster hostcount='3' kfactor='1' sitesperhost='2'/>"
                + "    <export enabled='true' target='kafka'>"
                + "        <configuration>"
                + "            <property name=\"foo\">false</property>"
                + "            <property name=\"type\">CSV</property>"
                + "            <property name=\"with-schema\">false</property>"
                + "        </configuration>"
                + "    </export>"
                + "</deployment>";
        final String withBuiltinRabbitMQExport =
                "<?xml version='1.0' encoding='UTF-8' standalone='no'?>"
                + "<deployment>"
                + "<cluster hostcount='3' kfactor='1' sitesperhost='2'/>"
                + "    <export enabled='true' target='rabbitmq'>"
                + "        <configuration>"
                + "            <property name=\"foo\">false</property>"
                + "            <property name=\"type\">CSV</property>"
                + "            <property name=\"with-schema\">false</property>"
                + "        </configuration>"
                + "    </export>"
                + "</deployment>";
        final String ddl =
                "CREATE TABLE export_data ( id BIGINT default 0 , value BIGINT DEFAULT 0 );\n"
                + "EXPORT TABLE export_data;";

        final String tmpDdl = MiscUtils.writeStringToTempFileAbsolutePath(ddl);

        //Custom deployment with bad class export will be disabled.
        final FileInputStream tmpBad = MiscUtils.writeStringToTempFileInputStream(withBadCustomExport);
        DeploymentType bad_deployment = CatalogUtil.getDeployment(tmpBad);

        VoltCompiler compiler = new VoltCompiler();
        Catalog cat = compiler.compileCatalogFromDDL(tmpDdl);

        String msg = CatalogUtil.compileDeployment(cat, bad_deployment);
        assertTrue("Deployment file failed to parse: " + msg, msg == null);

        Database db = cat.getClusters().get("cluster").getDatabases().get("database");
        org.voltdb.catalog.Connector catconn = db.getConnectors().get("0");
        assertNotNull(catconn);

        assertFalse(bad_deployment.getExport().isEnabled());

        //This is a good deployment with custom class that can be found
        final FileInputStream tmpGood = MiscUtils.writeStringToTempFileInputStream(withGoodCustomExport);
        DeploymentType good_deployment = CatalogUtil.getDeployment(tmpGood);

        Catalog cat2 = compiler.compileCatalogFromDDL(tmpDdl);
<<<<<<< HEAD
        msg = CatalogUtil.compileDeployment(cat2, good_deployment, false);
=======
        msg = CatalogUtil.compileDeployment(cat2, good_deployment);
>>>>>>> f708143e
        assertTrue("Deployment file failed to parse: " + msg, msg == null);

        db = cat2.getClusters().get("cluster").getDatabases().get("database");
        catconn = db.getConnectors().get("0");
        assertNotNull(catconn);

        assertTrue(good_deployment.getExport().isEnabled());
        assertEquals(good_deployment.getExport().getTarget(), ServerExportEnum.CUSTOM);
        assertEquals(good_deployment.getExport().getExportconnectorclass(),
                "org.voltdb.exportclient.NoOpTestExportClient");
        ConnectorProperty prop = catconn.getConfig().get(ExportDataProcessor.EXPORT_TO_TYPE);
        assertEquals(prop.getValue(), "org.voltdb.exportclient.NoOpTestExportClient");

        // This is to test previous deployment with builtin export functionality.
        final FileInputStream tmpBuiltin = MiscUtils.writeStringToTempFileInputStream(withBuiltinFileExport);
        DeploymentType builtin_deployment = CatalogUtil.getDeployment(tmpBuiltin);

        Catalog cat3 = compiler.compileCatalogFromDDL(tmpDdl);
<<<<<<< HEAD
        msg = CatalogUtil.compileDeployment(cat3, builtin_deployment, false);
=======
        msg = CatalogUtil.compileDeployment(cat3, builtin_deployment);
>>>>>>> f708143e
        assertTrue("Deployment file failed to parse: " + msg, msg == null);

        db = cat3.getClusters().get("cluster").getDatabases().get("database");
        catconn = db.getConnectors().get("0");
        assertNotNull(catconn);

        assertTrue(builtin_deployment.getExport().isEnabled());
        assertEquals(builtin_deployment.getExport().getTarget(), ServerExportEnum.FILE);
        prop = catconn.getConfig().get(ExportDataProcessor.EXPORT_TO_TYPE);
        assertEquals(prop.getValue(), "org.voltdb.exportclient.ExportToFileClient");

        //Check kafka option.
        final FileInputStream tmpKafkaBuiltin = MiscUtils.writeStringToTempFileInputStream(withBuiltinKafkaExport);
        DeploymentType builtin_kafkadeployment = CatalogUtil.getDeployment(tmpKafkaBuiltin);

        Catalog cat4 = compiler.compileCatalogFromDDL(tmpDdl);
<<<<<<< HEAD
        msg = CatalogUtil.compileDeployment(cat4, builtin_kafkadeployment, false);
=======
        msg = CatalogUtil.compileDeployment(cat4, builtin_kafkadeployment);
>>>>>>> f708143e
        assertTrue("Deployment file failed to parse: " + msg, msg == null);

        db = cat4.getClusters().get("cluster").getDatabases().get("database");
        catconn = db.getConnectors().get("0");
        assertNotNull(catconn);

        assertTrue(builtin_kafkadeployment.getExport().isEnabled());
        assertEquals(builtin_kafkadeployment.getExport().getTarget(), ServerExportEnum.KAFKA);
        prop = catconn.getConfig().get(ExportDataProcessor.EXPORT_TO_TYPE);
        assertEquals(prop.getValue(), "org.voltdb.exportclient.KafkaExportClient");

        // Check RabbitMQ option
        final FileInputStream tmpRabbitMQBuiltin = MiscUtils.writeStringToTempFileInputStream(withBuiltinRabbitMQExport);
        DeploymentType builtin_rabbitmqdeployment = CatalogUtil.getDeployment(tmpRabbitMQBuiltin);
        Catalog cat5 = compiler.compileCatalogFromDDL(tmpDdl);
<<<<<<< HEAD
        msg = CatalogUtil.compileDeployment(cat5, builtin_rabbitmqdeployment, false);
=======
        msg = CatalogUtil.compileDeployment(cat5, builtin_rabbitmqdeployment);
>>>>>>> f708143e
        assertTrue("Deployment file failed to parse: " + msg, msg == null);
        db = cat5.getClusters().get("cluster").getDatabases().get("database");
        catconn = db.getConnectors().get("0");
        assertNotNull(catconn);
        assertTrue(builtin_rabbitmqdeployment.getExport().isEnabled());
        assertEquals(ServerExportEnum.RABBITMQ, builtin_rabbitmqdeployment.getExport().getTarget());
        prop = catconn.getConfig().get(ExportDataProcessor.EXPORT_TO_TYPE);
        assertEquals("org.voltdb.exportclient.RabbitMQExportClient", prop.getValue());
    }

    /**
     * The CRC of an empty catalog should always be the same.
     */
    public void testEmptyCatalogCRC() throws Exception {
        File file1 = CatalogUtil.createTemporaryEmptyCatalogJarFile();
        assertNotNull(file1);
        byte[] bytes1 = MiscUtils.fileToBytes(file1);
        InMemoryJarfile jar1 = new InMemoryJarfile(bytes1);
        long crc1 = jar1.getCRC();
        Thread.sleep(5000);
        File file2 = CatalogUtil.createTemporaryEmptyCatalogJarFile();
        assertNotNull(file2);
        byte[] bytes2 = MiscUtils.fileToBytes(file2);
        InMemoryJarfile jar2 = new InMemoryJarfile(bytes2);
        long crc2 = jar2.getCRC();
        assertEquals(crc1, crc2);
    }

    public void testClusterSchemaSetting() throws Exception
    {
        final String defSchema =
            "<?xml version='1.0' encoding='UTF-8' standalone='no'?>" +
            "<deployment>" +
            "   <cluster hostcount='3' kfactor='1' sitesperhost='2'/>" +
            "</deployment>";

        final String catalogSchema =
            "<?xml version='1.0' encoding='UTF-8' standalone='no'?>" +
            "<deployment>" +
            "   <cluster hostcount='3' kfactor='1' sitesperhost='2' schema='catalog'/>" +
            "</deployment>";

        final String adhocSchema =
            "<?xml version='1.0' encoding='UTF-8' standalone='no'?>" +
            "<deployment>" +
            "   <cluster hostcount='3' kfactor='1' sitesperhost='2' schema='ddl'/>" +
            "</deployment>";

        final String tmpDefSchema = MiscUtils.writeStringToTempFilePath(defSchema);
<<<<<<< HEAD
        CatalogUtil.compileDeployment(catalog, tmpDefSchema, false);
=======
        CatalogUtil.compileDeploymentForTest(catalog, tmpDefSchema);
>>>>>>> f708143e
        Cluster cluster =  catalog.getClusters().get("cluster");
        assertTrue(cluster.getUseddlschema());

        setUp();
        final String tmpCatalogSchema = MiscUtils.writeStringToTempFilePath(catalogSchema);
<<<<<<< HEAD
        CatalogUtil.compileDeployment(catalog, tmpCatalogSchema, false);
=======
        CatalogUtil.compileDeploymentForTest(catalog, tmpCatalogSchema);
>>>>>>> f708143e
        cluster =  catalog.getClusters().get("cluster");
        assertFalse(cluster.getUseddlschema());

        setUp();
        final String tmpAdhocSchema = MiscUtils.writeStringToTempFilePath(adhocSchema);
<<<<<<< HEAD
        CatalogUtil.compileDeployment(catalog, tmpAdhocSchema, false);
=======
        CatalogUtil.compileDeploymentForTest(catalog, tmpAdhocSchema);
>>>>>>> f708143e
        cluster =  catalog.getClusters().get("cluster");
        assertTrue(cluster.getUseddlschema());
    }

    public void testProcedureReadWriteAccess() {

        assertFalse(checkTableInProcedure("InsertStock", "STOCK", true));
        assertFalse(checkTableInProcedure("InsertStock", "NEW_ORDER", false));

        assertTrue(checkTableInProcedure("SelectAll", "HISTORY", true));
        assertTrue(checkTableInProcedure("SelectAll", "NEW_ORDER", true));
        assertFalse(checkTableInProcedure("SelectAll", "HISTORY", false));

        assertTrue(checkTableInProcedure("neworder", "WAREHOUSE", true));
        assertFalse(checkTableInProcedure("neworder", "ORDERS", true));
        assertFalse(checkTableInProcedure("neworder", "WAREHOUSE", false));

        assertFalse(checkTableInProcedure("paymentByCustomerIdW", "WAREHOUSE", true));
        assertFalse(checkTableInProcedure("paymentByCustomerIdW", "HISTORY", true));
        assertTrue(checkTableInProcedure("paymentByCustomerIdW", "WAREHOUSE", false));
        assertTrue(checkTableInProcedure("paymentByCustomerIdW", "HISTORY", false));

        assertFalse(checkTableInProcedure("ResetWarehouse", "ORDER_LINE", true));
        assertTrue(checkTableInProcedure("ResetWarehouse", "ORDER_LINE", false));
    }

    private boolean checkTableInProcedure(String procedureName, String tableName, boolean read){

        ProcedureAnnotation annotation = (ProcedureAnnotation) catalog_db
                .getProcedures().get(procedureName).getAnnotation();

        SortedSet<Table> tables = null;
        if(read){
            tables = annotation.tablesRead;
        } else {
            tables = annotation.tablesUpdated;
        }

        boolean containsTable = false;
        for(Table t: tables) {
            if(t.getTypeName().equals(tableName)) {
                containsTable = true;
                break;
            }
        }
        return containsTable;
    }
}<|MERGE_RESOLUTION|>--- conflicted
+++ resolved
@@ -167,31 +167,19 @@
         final String tmpDef = MiscUtils.writeStringToTempFilePath(def);
         final String tmpBoom = MiscUtils.writeStringToTempFilePath(boom);
 
-<<<<<<< HEAD
-        String msg = CatalogUtil.compileDeployment(catalog, tmpDep, false);
-=======
         String msg = CatalogUtil.compileDeploymentForTest(catalog, tmpDep);
->>>>>>> f708143e
 
         assertEquals(30, catalog.getClusters().get("cluster").getHeartbeattimeout());
 
         catalog = new Catalog();
         Cluster cluster = catalog.getClusters().add("cluster");
         cluster.getDatabases().add("database");
-<<<<<<< HEAD
-        msg = CatalogUtil.compileDeployment(catalog, tmpDef, false);
-=======
         msg = CatalogUtil.compileDeploymentForTest(catalog, tmpDef);
->>>>>>> f708143e
         assertEquals(org.voltcore.common.Constants.DEFAULT_HEARTBEAT_TIMEOUT_SECONDS,
                 catalog.getClusters().get("cluster").getHeartbeattimeout());
 
         // This returns -1 on schema violation
-<<<<<<< HEAD
-        msg = CatalogUtil.compileDeployment(catalog, tmpBoom, false);
-=======
         msg = CatalogUtil.compileDeploymentForTest(catalog, tmpBoom);
->>>>>>> f708143e
         assertTrue(msg != null);
         assertTrue(msg.contains("Error parsing deployment file"));
     }
@@ -215,21 +203,13 @@
             "</deployment>";
 
         final String tmpDepOff = MiscUtils.writeStringToTempFilePath(depOff);
-<<<<<<< HEAD
-        CatalogUtil.compileDeployment(catalog, tmpDepOff, false);
-=======
         CatalogUtil.compileDeploymentForTest(catalog, tmpDepOff);
->>>>>>> f708143e
         Database db = catalog.getClusters().get("cluster").getDatabases().get("database");
         assertFalse(db.getSnapshotschedule().get("default").getEnabled());
 
         setUp();
         final String tmpDepOn = MiscUtils.writeStringToTempFilePath(depOn);
-<<<<<<< HEAD
-        CatalogUtil.compileDeployment(catalog, tmpDepOn, false);
-=======
         CatalogUtil.compileDeploymentForTest(catalog, tmpDepOn);
->>>>>>> f708143e
         db = catalog.getClusters().get("cluster").getDatabases().get("database");
         assertFalse(db.getSnapshotschedule().isEmpty());
         assertTrue(db.getSnapshotschedule().get("default").getEnabled());
@@ -269,31 +249,19 @@
             "</deployment>";
 
         final String tmpSecOff = MiscUtils.writeStringToTempFilePath(secOff);
-<<<<<<< HEAD
-        CatalogUtil.compileDeployment(catalog, tmpSecOff, false);
-=======
         CatalogUtil.compileDeploymentForTest(catalog, tmpSecOff);
->>>>>>> f708143e
         Cluster cluster =  catalog.getClusters().get("cluster");
         assertFalse(cluster.getSecurityenabled());
 
         setUp();
         final String tmpSecOnWithNoAdmin = MiscUtils.writeStringToTempFilePath(secOnWithNoAdmin);
-<<<<<<< HEAD
-        String result = CatalogUtil.compileDeployment(catalog, tmpSecOnWithNoAdmin, false);
-=======
         String result = CatalogUtil.compileDeploymentForTest(catalog, tmpSecOnWithNoAdmin);
->>>>>>> f708143e
         assertTrue(result != null);
         assertTrue(result.contains("Cannot enable security without defining"));
 
         setUp();
         final String tmpSecOn = MiscUtils.writeStringToTempFilePath(secOn);
-<<<<<<< HEAD
-        CatalogUtil.compileDeployment(catalog, tmpSecOn, false);
-=======
         CatalogUtil.compileDeploymentForTest(catalog, tmpSecOn);
->>>>>>> f708143e
         cluster =  catalog.getClusters().get("cluster");
         assertTrue(cluster.getSecurityenabled());
     }
@@ -323,11 +291,7 @@
             "</deployment>";
 
         final String tmpSecOff = MiscUtils.writeStringToTempFilePath(secOff);
-<<<<<<< HEAD
-        CatalogUtil.compileDeployment(catalog, tmpSecOff, false);
-=======
         CatalogUtil.compileDeploymentForTest(catalog, tmpSecOff);
->>>>>>> f708143e
         Cluster cluster =  catalog.getClusters().get("cluster");
         Database db = cluster.getDatabases().get("database");
         assertTrue(cluster.getSecurityenabled());
@@ -335,11 +299,7 @@
 
         setUp();
         final String tmpSecOn = MiscUtils.writeStringToTempFilePath(secOn);
-<<<<<<< HEAD
-        CatalogUtil.compileDeployment(catalog, tmpSecOn, false);
-=======
         CatalogUtil.compileDeploymentForTest(catalog, tmpSecOn);
->>>>>>> f708143e
         cluster =  catalog.getClusters().get("cluster");
         db = cluster.getDatabases().get("database");
         assertTrue(cluster.getSecurityenabled());
@@ -370,11 +330,7 @@
         catalog_db.getGroups().add("latre");
 
         final String tmpRole = MiscUtils.writeStringToTempFilePath(depRole);
-<<<<<<< HEAD
-        CatalogUtil.compileDeployment(catalog, tmpRole, false);
-=======
         CatalogUtil.compileDeploymentForTest(catalog, tmpRole);
->>>>>>> f708143e
         Database db = catalog.getClusters().get("cluster")
                 .getDatabases().get("database");
 
@@ -415,11 +371,7 @@
 
         final String tmpRole = MiscUtils.writeStringToTempFilePath(depRole);
 
-<<<<<<< HEAD
-        CatalogUtil.compileDeployment(catalog, tmpRole, false);
-=======
         CatalogUtil.compileDeploymentForTest(catalog, tmpRole);
->>>>>>> f708143e
 
         Database db = catalog.getClusters().get("cluster")
                 .getDatabases().get("database");
@@ -457,22 +409,14 @@
             "</deployment>";
 
         final String tmpDepOff = MiscUtils.writeStringToTempFilePath(depOff);
-<<<<<<< HEAD
-        String msg = CatalogUtil.compileDeployment(catalog, tmpDepOff, false);
-=======
         String msg = CatalogUtil.compileDeploymentForTest(catalog, tmpDepOff);
->>>>>>> f708143e
         assertTrue(msg == null);
         Systemsettings sysset = catalog.getClusters().get("cluster").getDeployment().get("deployment").getSystemsettings().get("systemsettings");
         assertEquals(100, sysset.getTemptablemaxsize());
 
         setUp();
         final String tmpDepOn = MiscUtils.writeStringToTempFilePath(depOn);
-<<<<<<< HEAD
-        msg = CatalogUtil.compileDeployment(catalog, tmpDepOn, false);
-=======
         msg = CatalogUtil.compileDeploymentForTest(catalog, tmpDepOn);
->>>>>>> f708143e
         assertTrue(msg == null);
         sysset = catalog.getClusters().get("cluster").getDeployment().get("deployment").getSystemsettings().get("systemsettings");
         assertEquals(200, sysset.getTemptablemaxsize());
@@ -500,22 +444,14 @@
             "</deployment>";
 
         final String tmpDepOff = MiscUtils.writeStringToTempFilePath(depOff);
-<<<<<<< HEAD
-        String msg = CatalogUtil.compileDeployment(catalog, tmpDepOff, false);
-=======
         String msg = CatalogUtil.compileDeploymentForTest(catalog, tmpDepOff);
->>>>>>> f708143e
         assertTrue(msg == null);
         Systemsettings sysset = catalog.getClusters().get("cluster").getDeployment().get("deployment").getSystemsettings().get("systemsettings");
         assertEquals(0, sysset.getQuerytimeout());
 
         setUp();
         final String tmpDepOn = MiscUtils.writeStringToTempFilePath(depOn);
-<<<<<<< HEAD
-        msg = CatalogUtil.compileDeployment(catalog, tmpDepOn, false);
-=======
         msg = CatalogUtil.compileDeploymentForTest(catalog, tmpDepOn);
->>>>>>> f708143e
         assertTrue(msg == null);
         sysset = catalog.getClusters().get("cluster").getDeployment().get("deployment").getSystemsettings().get("systemsettings");
         assertEquals(200, sysset.getQuerytimeout());
@@ -552,11 +488,7 @@
             "</deployment>";
 
         final String tmpDeploy = MiscUtils.writeStringToTempFilePath(deploy);
-<<<<<<< HEAD
-        CatalogUtil.compileDeployment(catalog, tmpDeploy, false);
-=======
         CatalogUtil.compileDeploymentForTest(catalog, tmpDeploy);
->>>>>>> f708143e
 
         File snapdir = new File(voltdbroot, snappath);
         assertTrue("snapshot directory: " + snapdir.getAbsolutePath() + " does not exist",
@@ -652,11 +584,7 @@
             "</deployment>";
 
         final String tmpNoElement = MiscUtils.writeStringToTempFilePath(noElement);
-<<<<<<< HEAD
-        String msg = CatalogUtil.compileDeployment(catalog, tmpNoElement, false);
-=======
         String msg = CatalogUtil.compileDeploymentForTest(catalog, tmpNoElement);
->>>>>>> f708143e
         assertTrue("Deployment file failed to parse: " + msg, msg == null);
         Cluster cluster = catalog.getClusters().get("cluster");
         assertTrue(cluster.getNetworkpartition());
@@ -664,11 +592,7 @@
 
         setUp();
         final String tmpEnabledDefault = MiscUtils.writeStringToTempFilePath(ppdEnabledDefaultPrefix);
-<<<<<<< HEAD
-        msg = CatalogUtil.compileDeployment(catalog, tmpEnabledDefault, false);
-=======
         msg = CatalogUtil.compileDeploymentForTest(catalog, tmpEnabledDefault);
->>>>>>> f708143e
         assertTrue("Deployment file failed to parse: " + msg, msg == null);
         cluster = catalog.getClusters().get("cluster");
         assertTrue(cluster.getNetworkpartition());
@@ -676,11 +600,7 @@
 
         setUp();
         final String tmpEnabledPrefix = MiscUtils.writeStringToTempFilePath(ppdEnabledWithPrefix);
-<<<<<<< HEAD
-        msg = CatalogUtil.compileDeployment(catalog, tmpEnabledPrefix, false);
-=======
         msg = CatalogUtil.compileDeploymentForTest(catalog, tmpEnabledPrefix);
->>>>>>> f708143e
         assertTrue("Deployment file failed to parse: " + msg, msg == null);
         cluster = catalog.getClusters().get("cluster");
         assertTrue(cluster.getNetworkpartition());
@@ -688,11 +608,7 @@
 
         setUp();
         final String tmpDisabled = MiscUtils.writeStringToTempFilePath(ppdDisabledNoPrefix);
-<<<<<<< HEAD
-        msg = CatalogUtil.compileDeployment(catalog, tmpDisabled, false);
-=======
         msg = CatalogUtil.compileDeploymentForTest(catalog, tmpDisabled);
->>>>>>> f708143e
         assertTrue("Deployment file failed to parse: " + msg, msg == null);
         cluster = catalog.getClusters().get("cluster");
         assertFalse(cluster.getNetworkpartition());
@@ -788,11 +704,7 @@
         DeploymentType good_deployment = CatalogUtil.getDeployment(tmpGood);
 
         Catalog cat2 = compiler.compileCatalogFromDDL(tmpDdl);
-<<<<<<< HEAD
-        msg = CatalogUtil.compileDeployment(cat2, good_deployment, false);
-=======
         msg = CatalogUtil.compileDeployment(cat2, good_deployment);
->>>>>>> f708143e
         assertTrue("Deployment file failed to parse: " + msg, msg == null);
 
         db = cat2.getClusters().get("cluster").getDatabases().get("database");
@@ -811,11 +723,7 @@
         DeploymentType builtin_deployment = CatalogUtil.getDeployment(tmpBuiltin);
 
         Catalog cat3 = compiler.compileCatalogFromDDL(tmpDdl);
-<<<<<<< HEAD
-        msg = CatalogUtil.compileDeployment(cat3, builtin_deployment, false);
-=======
         msg = CatalogUtil.compileDeployment(cat3, builtin_deployment);
->>>>>>> f708143e
         assertTrue("Deployment file failed to parse: " + msg, msg == null);
 
         db = cat3.getClusters().get("cluster").getDatabases().get("database");
@@ -832,11 +740,7 @@
         DeploymentType builtin_kafkadeployment = CatalogUtil.getDeployment(tmpKafkaBuiltin);
 
         Catalog cat4 = compiler.compileCatalogFromDDL(tmpDdl);
-<<<<<<< HEAD
-        msg = CatalogUtil.compileDeployment(cat4, builtin_kafkadeployment, false);
-=======
         msg = CatalogUtil.compileDeployment(cat4, builtin_kafkadeployment);
->>>>>>> f708143e
         assertTrue("Deployment file failed to parse: " + msg, msg == null);
 
         db = cat4.getClusters().get("cluster").getDatabases().get("database");
@@ -852,11 +756,7 @@
         final FileInputStream tmpRabbitMQBuiltin = MiscUtils.writeStringToTempFileInputStream(withBuiltinRabbitMQExport);
         DeploymentType builtin_rabbitmqdeployment = CatalogUtil.getDeployment(tmpRabbitMQBuiltin);
         Catalog cat5 = compiler.compileCatalogFromDDL(tmpDdl);
-<<<<<<< HEAD
-        msg = CatalogUtil.compileDeployment(cat5, builtin_rabbitmqdeployment, false);
-=======
         msg = CatalogUtil.compileDeployment(cat5, builtin_rabbitmqdeployment);
->>>>>>> f708143e
         assertTrue("Deployment file failed to parse: " + msg, msg == null);
         db = cat5.getClusters().get("cluster").getDatabases().get("database");
         catconn = db.getConnectors().get("0");
@@ -906,31 +806,19 @@
             "</deployment>";
 
         final String tmpDefSchema = MiscUtils.writeStringToTempFilePath(defSchema);
-<<<<<<< HEAD
-        CatalogUtil.compileDeployment(catalog, tmpDefSchema, false);
-=======
         CatalogUtil.compileDeploymentForTest(catalog, tmpDefSchema);
->>>>>>> f708143e
         Cluster cluster =  catalog.getClusters().get("cluster");
         assertTrue(cluster.getUseddlschema());
 
         setUp();
         final String tmpCatalogSchema = MiscUtils.writeStringToTempFilePath(catalogSchema);
-<<<<<<< HEAD
-        CatalogUtil.compileDeployment(catalog, tmpCatalogSchema, false);
-=======
         CatalogUtil.compileDeploymentForTest(catalog, tmpCatalogSchema);
->>>>>>> f708143e
         cluster =  catalog.getClusters().get("cluster");
         assertFalse(cluster.getUseddlschema());
 
         setUp();
         final String tmpAdhocSchema = MiscUtils.writeStringToTempFilePath(adhocSchema);
-<<<<<<< HEAD
-        CatalogUtil.compileDeployment(catalog, tmpAdhocSchema, false);
-=======
         CatalogUtil.compileDeploymentForTest(catalog, tmpAdhocSchema);
->>>>>>> f708143e
         cluster =  catalog.getClusters().get("cluster");
         assertTrue(cluster.getUseddlschema());
     }
