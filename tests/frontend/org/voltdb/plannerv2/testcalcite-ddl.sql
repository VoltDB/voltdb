--- conflicted
+++ resolved
@@ -79,11 +79,7 @@
 CREATE INDEX RI5_IND_II_III ON RI5 (ii, iii);
 CREATE INDEX RI5_IND_II ON RI5 (ii);
 CREATE INDEX RI5_IND_II_PART ON RI5 (ii) WHERE ABS(I) > 8;
-<<<<<<< HEAD
-=======
 CREATE INDEX RI5_IND_I_II_III ON RI5 (i, ii, iii);
-
->>>>>>> e6d51a0c
 
 create table RTYPES (
     bi bigint,
