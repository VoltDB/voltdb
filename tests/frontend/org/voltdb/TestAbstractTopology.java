/* This file is part of VoltDB.
 * Copyright (C) 2008-2019 VoltDB Inc.
 *
 * Permission is hereby granted, free of charge, to any person obtaining
 * a copy of this software and associated documentation files (the
 * "Software"), to deal in the Software without restriction, including
 * without limitation the rights to use, copy, modify, merge, publish,
 * distribute, sublicense, and/or sell copies of the Software, and to
 * permit persons to whom the Software is furnished to do so, subject to
 * the following conditions:
 *
 * The above copyright notice and this permission notice shall be
 * included in all copies or substantial portions of the Software.
 *
 * THE SOFTWARE IS PROVIDED "AS IS", WITHOUT WARRANTY OF ANY KIND,
 * EXPRESS OR IMPLIED, INCLUDING BUT NOT LIMITED TO THE WARRANTIES OF
 * MERCHANTABILITY, FITNESS FOR A PARTICULAR PURPOSE AND NONINFRINGEMENT.
 * IN NO EVENT SHALL THE AUTHORS BE LIABLE FOR ANY CLAIM, DAMAGES OR
 * OTHER LIABILITY, WHETHER IN AN ACTION OF CONTRACT, TORT OR OTHERWISE,
 * ARISING FROM, OUT OF OR IN CONNECTION WITH THE SOFTWARE OR THE USE OR
 * OTHER DEALINGS IN THE SOFTWARE.
 */

package org.voltdb;

<<<<<<< HEAD
import java.io.IOException;
=======
import static org.junit.Assert.assertEquals;
import static org.junit.Assert.assertFalse;
import static org.junit.Assert.assertNotNull;
import static org.junit.Assert.assertNull;
import static org.junit.Assert.assertTrue;
import static org.junit.Assert.fail;

>>>>>>> 6f05f796
import java.util.ArrayList;
import java.util.Arrays;
import java.util.Collection;
import java.util.Collections;
import java.util.Deque;
import java.util.HashMap;
import java.util.HashSet;
import java.util.Iterator;
import java.util.List;
import java.util.Map;
import java.util.Set;
import java.util.TreeMap;
import java.util.concurrent.CountDownLatch;
import java.util.function.Function;
import java.util.stream.Collectors;

import org.json_voltpatches.JSONException;
import org.json_voltpatches.JSONObject;
import org.junit.Ignore;
import org.junit.Rule;
import org.junit.Test;
import org.voltcore.messaging.HostMessenger.HostInfo;
import org.voltcore.utils.Pair;
import org.voltdb.AbstractTopology.Host;
import org.voltdb.AbstractTopology.Partition;
<<<<<<< HEAD
import org.voltdb.AbstractTopology.PartitionDescription;
import org.voltdb.compiler.VoltProjectBuilder;
import org.voltdb.regressionsuites.LocalCluster;

import com.google_voltpatches.common.collect.Lists;
import com.google_voltpatches.common.collect.Maps;
import com.google_voltpatches.common.collect.Sets;
=======
import org.voltdb.test.utils.RandomTestRule;

import com.google.common.collect.Iterables;
import com.google_voltpatches.common.collect.ContiguousSet;
import com.google_voltpatches.common.collect.DiscreteDomain;
import com.google_voltpatches.common.collect.HashMultimap;
import com.google_voltpatches.common.collect.ImmutableList;
import com.google_voltpatches.common.collect.ImmutableMap;
import com.google_voltpatches.common.collect.Iterators;
import com.google_voltpatches.common.collect.Lists;
import com.google_voltpatches.common.collect.Maps;
import com.google_voltpatches.common.collect.Multimap;
import com.google_voltpatches.common.collect.Range;
import com.google_voltpatches.common.collect.RangeMap;
import com.google_voltpatches.common.collect.TreeRangeMap;
>>>>>>> 6f05f796

public class TestAbstractTopology {

    @Rule
    public RandomTestRule random = new RandomTestRule();

    static class TestDescription {
        Map<Integer, HostInfo> hosts;
        int kfactor;
        int expectedPartitionGroups = -1;
        int expectedMaxReplicationPerHAGroup = -1;

        @Override
        public String toString() {
            // group hosts by sph
            String[] bySPH = hosts.values().stream().collect(Collectors.groupingBy(h -> h.m_localSitesCount)).entrySet()
                    .stream().map(e -> String.format("sph=%d (%d)", e.getKey(), e.getValue().size()))
                    .toArray(String[]::new);
           String hostString = String.join(", ", bySPH);

           // hagroups
            String[] haGroups = hosts.values().stream().collect(Collectors.groupingBy(h -> h.m_group)).entrySet()
                    .stream().map(e -> String.format("%s (%d)", e.getKey(), e.getValue().size()))
                    .toArray(String[]::new);
           String haGroupsString = String.join(", ", haGroups);

           return "TEST:\n" +
                   "  Hosts                     " + hostString + "\n" +
                   "  K-Factor                  " + kfactor + '\n' +
                   "  HAGroups                  " + haGroupsString + "\n" +
                   "  Expected Partition Groups " + String.valueOf(expectedPartitionGroups) + "\n" +
                   "  Expected Max Repl Groups  " + String.valueOf(expectedMaxReplicationPerHAGroup);
        }
    }

    static class Metrics {
        long testTimeMS = 0;
        long topoTomeMS = 0;
        int distinctPeerGroups = 0;
        int partitionsThatDontSpanHAGroups = 0;
        int haGroupCount = 0;
        double avgReplicationPerHAGroup = 0;
        int maxReplicationPerHAGroup = 0;
        int maxLeaderCount = 0;
        int minLeaderCount = 0;

        @Override
        public String toString() {
            return "METRICS:\n" +
                   "  Test Time MS              " + String.valueOf(testTimeMS) + "\n" +
                   "  Topo Time MS              " + String.valueOf(testTimeMS) + "\n" +
                   "  Distinct Peer Groups      " + String.valueOf(distinctPeerGroups) + "\n" +
                   "  Non-Spanning Partitions   " + String.valueOf(partitionsThatDontSpanHAGroups) + "\n" +
                   "  HA Group Count            " + String.valueOf(haGroupCount) + "\n" +
                   "  AVG Replication Per Group " + String.valueOf(avgReplicationPerHAGroup) + "\n" +
                   "  MAX Replication Per Group " + String.valueOf(maxReplicationPerHAGroup) + "\n" +
                   "  MAX Leadership Impalance  " + String.format("%d (%d-%d)", maxLeaderCount - minLeaderCount,
                                                                  minLeaderCount, maxLeaderCount);
        }
    }

    Metrics validate(AbstractTopology topo) throws JSONException {
        return validate(topo, Iterators.singletonIterator(0));
    }

    Metrics validate(AbstractTopology topo, Iterator<Integer> firstPartitionsOnNewHosts) throws JSONException {
        Metrics metrics = new Metrics();

        // technically valid
        if (topo.hostsById.size() == 0) {
            return metrics;
        }

        // check partitions and hosts are mirrored
        topo.partitionsById.values().forEach(p -> {
            p.hostIds.stream().forEach(hid -> {
                Host h = topo.hostsById.get(hid);
                assertNotNull(h);
                assertTrue(h.partitions.contains(p));
                // check hosts the other direction
                h.partitions.forEach(p2 -> {
                    Partition p3 = topo.partitionsById.get(p2.id);
                    assertNotNull(p3);
                    assertEquals(p2, p3);
                });
                assertFalse("Leader host is missing", p.leaderHostId == h.id && h.isMissing);
            });
            // check k+1 copies of partition
            assertEquals(topo.getReplicationFactor() + 1, p.hostIds.size());
        });

        // examine ha group placement
        Multimap<String, Host> haGroupToHosts = HashMultimap.create();
        for (Host host : topo.hostsById.values()) {
            haGroupToHosts.put(host.haGroup, host);
        }
        metrics.haGroupCount = haGroupToHosts.size();
        int sumOfReplicaCounts = 0;

        for (Map.Entry<String, Collection<Host>> entry : haGroupToHosts.asMap().entrySet()) {
            // get all partitions in ha group, possibly more than once
            List<Partition> partitions = entry.getValue().stream().flatMap(h -> h.partitions.stream())
                    .collect(Collectors.toList());

            // skip ha groups with no partitions
            // but this will be counted in the average metrics (so be careful)
            if (partitions.size() == 0) {
                continue;
            }

            // count up how many copies of each partition
            Map<Partition, Long> counts = partitions.stream()
                    .collect(
                            Collectors.groupingBy(
                                    Function.identity(), Collectors.counting()));
            // only care about max count for each ha group
            int replicaCount = counts.values().stream()
                    .mapToInt(l -> l.intValue())
                    .max()
                    .getAsInt();
            sumOfReplicaCounts += replicaCount;
            if (replicaCount > metrics.maxReplicationPerHAGroup) {
                metrics.maxReplicationPerHAGroup = replicaCount;
            }
        }
        metrics.avgReplicationPerHAGroup = sumOfReplicaCounts / (double) metrics.haGroupCount;

        // find min and max leaders
        if (topo.hostsById.size() > 0) {
            metrics.maxLeaderCount = topo.hostsById.values().stream()
                    .mapToInt(host -> (int) host.partitions.stream().filter(p -> p.leaderHostId == host.id).count())
                    .max().getAsInt();
            metrics.minLeaderCount = topo.hostsById.values().stream()
                    .mapToInt(host -> (int) host.partitions.stream().filter(p -> p.leaderHostId == host.id).count())
                    .min().getAsInt();
        }

        // collect distinct peer groups
        Set<Integer> visited = new HashSet<>();
        RangeMap<Integer, Set<Integer>> protectionGroups = TreeRangeMap.create();
        for (AbstractTopology.Host host : topo.hostsById.values()) {
            if (visited.contains(host.id) || host.partitions.isEmpty()) {
                continue;
            }
            Set<Integer> hosts = new HashSet<>();
            @SuppressWarnings("unchecked")
            Range<Integer>[] partitionRange = new Range[1];
            buildProtectionGroup(topo, visited, host, partitionRange, hosts);
            assertEquals(hosts.size() * topo.getSitesPerHost() / (topo.getReplicationFactor() + 1),
                    partitionRange[0].upperEndpoint() - partitionRange[0].lowerEndpoint() + 1);
            protectionGroups.put(partitionRange[0], hosts);
        }
        metrics.distinctPeerGroups = protectionGroups.asMapOfRanges().size();

        // Validate that the protection groups get smaller or stay the same size as partitions IDs get higher
        int groupSize = 0;
        for (Map.Entry<Range<Integer>, Set<Integer>> entry : protectionGroups.asMapOfRanges().entrySet()) {
            Set<Integer> hosts = entry.getValue();
            if (groupSize < hosts.size()) {
                Integer firstPartition;
                do {
                    assertTrue("groupSize decreased from " + groupSize + " to " + hosts.size(),
                            firstPartitionsOnNewHosts.hasNext());
                    firstPartition = firstPartitionsOnNewHosts.next();
                } while (firstPartition.compareTo(entry.getKey().lowerEndpoint()) < 0);

                assertTrue("groupSize decreased from " + groupSize + " to " + hosts.size(),
                        entry.getKey().lowerEndpoint().equals(firstPartition));
            }
            groupSize = hosts.size();
        }

        JSONObject json = topo.topologyToJSON();
        AbstractTopology deserialized = AbstractTopology.topologyFromJSON(json);
        assertEquals(topo.getHostCount(), deserialized.getHostCount());
        assertEquals(topo.getPartitionCount(), deserialized.getPartitionCount());
        assertEquals(topo.getReplicationFactor(), deserialized.getReplicationFactor());
        assertEquals(topo.getSitesPerHost(), deserialized.getSitesPerHost());
        assertEquals(topo.hasMissingPartitions(), deserialized.hasMissingPartitions());

        return metrics;
    }

    private void buildProtectionGroup(AbstractTopology topo, Set<Integer> visited, AbstractTopology.Host host,
            Range<Integer>[] partitionRange, Set<Integer> hosts) {
        if (!visited.add(host.id) || host.partitions.isEmpty()) {
            return;
        }

        Range<Integer> hostRange = Range.closed(host.partitions.first().id, host.partitions.last().id);
        partitionRange[0] = partitionRange[0] == null ? hostRange : partitionRange[0].span(hostRange);

        for (AbstractTopology.Partition partition : host.partitions) {
            for (Integer hostId : partition.hostIds) {
                if (hosts.add(hostId)) {
                    buildProtectionGroup(topo, visited, topo.hostsById.get(hostId), partitionRange, hosts);
                }
            }
        }
    }

    @Test
    public void testOneNode() throws JSONException {
        TestDescription td = getBoringDescription(1, 5, 0, 1, 1);
        subTestDescription(td, false);
    }

    @Test
    public void testTwoNodesTwoRacks() throws JSONException {
        TestDescription td = getBoringDescription(2, 7, 1, 2, 2);
        AbstractTopology topo = subTestDescription(td, false);
        validate(topo);
    }

    @Test
    public void testThreeNodeOneRack() throws JSONException {
        TestDescription td = getBoringDescription(3, 4, 1, 1, 1);
        subTestDescription(td, false);
    }

    @Test
    public void testFiveNodeK1OneRack() throws JSONException {
        TestDescription td = getBoringDescription(5, 2, 1, 1, 1);
        subTestDescription(td, true);
    }

    @Test
    public void testFiveNodeK1TwoRacks() throws JSONException {
        TestDescription td = getBoringDescription(5, 6, 1, 1, 2);
        subTestDescription(td, false);
    }

    @Test
    public void testKTooLarge() {
        Map<Integer, HostInfo> hosts = ImmutableMap.of(0, new HostInfo("", "0", 2), 1, new HostInfo("", "0", 2), 2,
                new HostInfo("", "0", 2));

        try {
            AbstractTopology.getTopology(hosts, Collections.emptySet(), 3);
            fail();
        }
        catch (Exception e) {
            if (e.getMessage() == null || !e.getMessage().contains("Topology request invalid")) {
                throw e;
            }
        }
    }

    @Test
    public void testNonUniqueHostIds() {
        // now try adding on from existing topo
        TestDescription td = getBoringDescription(5, 6, 1, 2, 1);
        AbstractTopology topo = AbstractTopology.getTopology(td.hosts, Collections.emptySet(), td.kfactor);

        int lastHostId = td.hosts.keySet().stream().mapToInt(Integer::intValue).max().getAsInt();
        Map<Integer, HostInfo> hosts = ImmutableMap.of(lastHostId, new HostInfo("", "0", 6), lastHostId + 1,
                new HostInfo("", "0", 6));
        try {
            AbstractTopology.mutateAddNewHosts(topo, hosts);
            fail();
        }
        catch (Exception e) {
            assertTrue(e.getMessage().contains("must contain unique and unused hostid"));
        }
    }

    @Test
    public void testSortByDistance() {
        Map<Integer, String> hostGroups = new HashMap<Integer, String>();
        hostGroups.put(0, "rack1.node1");
        hostGroups.put(1, "rack1.node2");
        hostGroups.put(2, "rack1.node3");
        hostGroups.put(3, "rack2.node1");
        hostGroups.put(4, "rack2.node2");
        hostGroups.put(5, "rack2.node3");
        hostGroups.put(6, "rack1.node1.blade1");
        hostGroups.put(7, "rack1.node1.blade2");

        // Remember some prior knowledge
        Map<Integer, List<Integer>> distanceVector = Maps.newHashMap();
        distanceVector.put(0, new ArrayList<Integer>(Arrays.asList(0, 2, 2, 4, 4, 4, 1, 1)));
        distanceVector.put(1, new ArrayList<Integer>(Arrays.asList(2, 0, 2, 4, 4, 4, 3, 3)));
        distanceVector.put(2, new ArrayList<Integer>(Arrays.asList(2, 2, 0, 4, 4, 4, 3, 3)));
        distanceVector.put(3, new ArrayList<Integer>(Arrays.asList(4, 4, 4, 0, 2, 2, 5, 5)));
        distanceVector.put(4, new ArrayList<Integer>(Arrays.asList(4, 4, 4, 2, 0, 2, 5, 5)));
        distanceVector.put(5, new ArrayList<Integer>(Arrays.asList(4, 4, 4, 2, 2, 0, 5, 5)));
        distanceVector.put(6, new ArrayList<Integer>(Arrays.asList(1, 3, 3, 5, 5, 5, 0, 2)));
        distanceVector.put(7, new ArrayList<Integer>(Arrays.asList(1, 3, 3, 5, 5, 5, 2, 0)));
        // Verify the order is correct
        for (int i = 0; i < hostGroups.size(); i++) {
            List<Collection<Integer>> sortedList = AbstractTopology.sortHostIdByHGDistance(i, hostGroups);
            TreeMap<Integer, List<Integer>> sortedMap = Maps.newTreeMap();
            int index = -1;
            for (Integer distance : distanceVector.get(i)) {
                index++;
                if (distance == 0) {
                    continue;
                }
                List<Integer> hids = sortedMap.get(distance);
                if (hids == null) {
                    hids = com.google_voltpatches.common.collect.Lists.newArrayList();
                    sortedMap.put(distance, hids);
                }
                hids.add(index);
            }
            assertTrue(sortedList.size() == sortedMap.size());
            Deque<Integer> zippedList = Lists.newLinkedList();
            sortedList.forEach(l -> zippedList.addAll(l));
            Map.Entry<Integer, List<Integer>> entry;
            while ((entry = sortedMap.pollLastEntry()) != null) {
                for (Integer host : entry.getValue()) {
                    assertEquals(host, zippedList.pollFirst());
                }
            }
        }
    }

    ////////////////////////////////////////////////////////////////////////
    // Run this ignored unit test to manually test specific configuration.
    ////////////////////////////////////////////////////////////////////////
    @Ignore
    @Test
    public void testSpecificConfiguration() throws JSONException {
        //////////////////////////////////////////////////////////////////////////
        // Change the configuration here
        int totalNodeCount = 0;
        int sph = 0;
        int k = 0;
        int rackCount = 0;
        //////////////////////////////////////////////////////////////////////////
        // treeWidth > 1 means the group contains subgroup
        List<String> haGroups = getHAGroupTagTree(1, rackCount);
        TestDescription td = new TestDescription();
        td.hosts = new HashMap<>();
        for (int i = 0; i < totalNodeCount; i++) {
            td.hosts.put(i, new HostInfo("", haGroups.get(i % haGroups.size()), sph));
        }
        td.kfactor = k;

        td.expectedPartitionGroups = sph == 0 ? 0 : totalNodeCount / (k + 1);
        AbstractTopology topo = subTestDescription(td, true);

        // see if partition layout is balanced
        String err;
        if ((err = topo.validateLayout()) != null) {
            System.out.println(err);
            System.out.println(topo.topologyToJSON());
        }
        assertTrue(err == null); // expect balanced layout
    }

    @Test
    public void testRandomHAGroups() throws JSONException {
        for (int i = 0; i < 200; i++) {
            runRandomHAGroupsTest();
        }
    }

    public void testPartitionsRecovery() throws JSONException {
        // 5 node k1
        TestDescription td = getBoringDescription(5, 6, 1, 1, 2);
        AbstractTopology topo = subTestDescription(td, false);

        Map<String, List<Integer>> correctPartitionsByHosts = Maps.newHashMap();
        correctPartitionsByHosts.put("6,7,8,9,10,11", new ArrayList<Integer>(Arrays.asList(0,1)));
        correctPartitionsByHosts.put("0,1,2,12,13,14", new ArrayList<Integer>(Arrays.asList(4)));
        correctPartitionsByHosts.put("3,4,5,12,13,14", new ArrayList<Integer>(Arrays.asList(3)));
        correctPartitionsByHosts.put("0,1,2,3,4,5", new ArrayList<Integer>(Arrays.asList(2)));

        Map<String, List<Integer>> clonedPartitionsByHosts = Maps.newHashMap();
        clonedPartitionsByHosts.put("6,7,8,9,10,11", new ArrayList<Integer>(Arrays.asList(0,1)));
        clonedPartitionsByHosts.put("0,1,2,12,13,14", new ArrayList<Integer>(Arrays.asList(4)));
        clonedPartitionsByHosts.put("3,4,5,12,13,14", new ArrayList<Integer>(Arrays.asList(3)));
        clonedPartitionsByHosts.put("0,1,2,3,4,5", new ArrayList<Integer>(Arrays.asList(2)));

        // correct placement layout: {6,7,8,9,10,11=[0,1], 0,1,2,12,13,14=[4], 3,4,5,12,13,14=[3], 0,1,2,3,4,5=[2]}
        topo = AbstractTopology.recoverPartitionPlacement(topo, correctPartitionsByHosts);

        // verify partitions
        Map<String, List<Integer>> recoveredPartitionsByHosts = Maps.newHashMap();
        for (Host host : topo.hostsById.values()) {
            String partitions = host.getSortedPartitionIdList().stream()
                    .map(n -> n.toString()).collect(Collectors.joining( "," ));
            List<Integer> hosts = recoveredPartitionsByHosts.get(partitions);
            if (hosts == null) {
                hosts = Lists.newArrayList();
                recoveredPartitionsByHosts.put(partitions, hosts);
            }
            hosts.add(host.id);
        }
        // verify if the recovered placement layouts are the same as the ones from input.
        for (Map.Entry<String, List<Integer>> e : clonedPartitionsByHosts.entrySet()) {
            List<Integer> recovered = recoveredPartitionsByHosts.get(e.getKey());
            recovered.removeAll(e.getValue());
            assert(recovered.isEmpty());
        }
    }

    public void testPartitionsRecoveryForRejoin() throws JSONException {
        // 5 node k1
        TestDescription td = getBoringDescription(5, 6, 1, 1, 2);
        AbstractTopology topo = subTestDescription(td, false);
        String partitions = null;
        for (Host host : topo.hostsById.values()) {
            if (host.id == 0) {
                partitions = host.getSortedPartitionIdList().stream()
                        .map(n -> n.toString()).collect(Collectors.joining( "," ));
            }
        }

        // fake host 0 and 1 as down
        Set<Integer> liveHosts = Sets.newHashSet();
        liveHosts.add(2);
        liveHosts.add(3);
        liveHosts.add(4);

        // rejoin and recover partition
        final int localHostId = 6;
        topo = AbstractTopology.mutateRecoverTopology(topo, liveHosts, localHostId, "0", partitions);
        for (Host host : topo.hostsById.values()) {
            if (host.id != localHostId) {
                continue;
            }
            String recoveredPartitions = host.getSortedPartitionIdList().stream()
                    .map(n -> n.toString()).collect(Collectors.joining( "," ));

            // verify the rejoined host has the input partition list
            assert(partitions.equals(recoveredPartitions));
        }
    }
    // Generate random but valid configurations feature both partition group
    // and rack-aware group attributes.
    // A valid configuration means:
    // 1) each rack contains same number of nodes,
    // 2) number of replica copies is divisible by number of racks.
    private void runRandomHAGroupsTest() throws JSONException {
        final int MAX_RACKS = 5;
        final int MAX_RACK_NODES = 10;
        final int MAX_K = 10;
        final int MAX_PARTITIONS = 20;
        int rackCount = random.nextInt(MAX_RACKS) + 1; // [1-5]
        int rackNodeCount = random.nextInt(MAX_RACK_NODES) + 1; // [1-10]
        int totalNodeCount = rackNodeCount * rackCount;
        int k;
        do {
            k = random.nextInt(rackCount - 1, Math.min(totalNodeCount, MAX_K)); // [rackCount - 1, 10]
        } while ((k + 1) % rackCount != 0);
        int sph;
        do {
            sph = random.nextInt(MAX_PARTITIONS) + 1; // [1-20]
        } while ((totalNodeCount * sph) % (k + 1) != 0);
        //////////////////////////////////////////////////////////////////////////
        System.out.println(
                String.format("Node count: %d, kfactor: %d, SPH: %d, # of racks: %d",
                              totalNodeCount, k, sph, rackCount));
        //////////////////////////////////////////////////////////////////////////
        // treeWidth > 1 means the group contains subgroup
        List<String> haGroups = getHAGroupTagTree(1, rackCount);
        TestDescription td = new TestDescription();
        td.hosts = new HashMap<>();
        for (int i = 0; i < totalNodeCount; i++) {
            td.hosts.put(i, new HostInfo("", haGroups.get(i % haGroups.size()), sph));
        }
        td.kfactor = k;
        td.expectedPartitionGroups = sph == 0 ? 0 : totalNodeCount / (k + 1);
        AbstractTopology topo = subTestDescription(td, false);

        // see if partition layout is balanced
        String err;
        if ((err = topo.validateLayout()) != null) {
            System.out.println(err);
            System.out.println(topo.topologyToJSON());
        }
        assertTrue(err == null); // expect balanced layout
    }

    private List<String> getHAGroupTagTree(int treeWidth, int leafCount) {
        // create a set of ha group paths
        List<String> haGroupTags = new ArrayList<>();
        int height = treeWidth == 1 ? 1 : (int) Math.ceil(Math.log(leafCount) / Math.log(treeWidth));
        for (int i = 0; i < leafCount; i++) {
            String tag = String.valueOf(i);
            int nextWidth = leafCount;
            for (int depth = 1; depth < height; depth++) {
                nextWidth /= treeWidth;
                int nextTag = i % nextWidth;
                tag = String.valueOf(nextTag) + "." + tag;
            }
            haGroupTags.add(tag);
        }
        return haGroupTags;
    }

    private TestDescription getBoringDescription(int nodeCount, int sph, int k, int treeWidth, int leafCount) {
        return getBoringDescription(nodeCount, sph, k, treeWidth, leafCount, 0);
    }

    private TestDescription getBoringDescription(int nodeCount, int sph, int k, int treeWidth, int leafCount, int hostIdOffset) {
        TestDescription td = new TestDescription();

        List<String> haGroupTags = getHAGroupTagTree(treeWidth, leafCount);

        td.hosts = new HashMap<>();
        for (int i = 0; i < nodeCount; i++) {
            td.hosts.put(i + hostIdOffset, new HostInfo("", haGroupTags.get(i % haGroupTags.size()), sph));
        }

        td.kfactor = k;

        td.expectedMaxReplicationPerHAGroup = sph == 0 ? 0 : (int) Math.ceil((nodeCount / (double) (k + 1)) / leafCount);
        td.expectedPartitionGroups = sph == 0 ? 0 : nodeCount / (k + 1);

        return td;
    }

    private TestDescription getChaoticDescription() {
        final int MAX_NODE_COUNT = 120;
        final int MAX_K = 10;

        TestDescription td = new TestDescription();

        // for now, forget about ha groups
        List<String> haGroupTags = new ArrayList<>();
        haGroupTags.add("0");

        // start with a random node count
        int nodeCount = random.nextInt(MAX_NODE_COUNT) + 1; // 1 .. MAX_NODE_COUNT
        assert(nodeCount > 0);

        int sph = random.nextInt(MAX_K) + 1;
        td.kfactor = random.nextInt(Math.min(MAX_K + 1, nodeCount));

        td.hosts = new HashMap<>();
        for (int i = 0; i < nodeCount; i++) {
            int haIndex = random.nextInt(haGroupTags.size());
            td.hosts.put(i, new HostInfo("", haGroupTags.get(haIndex), sph));
        }

        td.expectedMaxReplicationPerHAGroup = 0;
        td.expectedPartitionGroups = Integer.MAX_VALUE;

        return td;
    }

    private AbstractTopology subTestDescription(TestDescription td, boolean print) throws JSONException {
        System.out.println(td.toString());

        long start = System.currentTimeMillis();

        AbstractTopology topo;
        //System.out.println(topo.topologyToJSON());

        topo = AbstractTopology.getTopology(td.hosts, Collections.emptySet(), td.kfactor);

        if (print) {
            System.out.println(topo.topologyToJSON());
        }
        long subEnd = System.currentTimeMillis();

        Metrics metrics = validate(topo);
        long end = System.currentTimeMillis();
        metrics.testTimeMS = end - start;
        metrics.topoTomeMS = subEnd - start;

        if (print) {
            System.out.println(metrics.toString());
        }

        //assertEquals(td.expectedMaxReplicationPerHAGroup, metrics.maxReplicationPerHAGroup);
        assertTrue(metrics.distinctPeerGroups <= td.expectedPartitionGroups);

        return topo;
    }

    private TestDescription getRandomBoringTestDescription() {
        return getRandomBoringTestDescription(0);
    }

    private TestDescription getRandomBoringTestDescription(int hostIdOffset) {
        final int MAX_NODE_COUNT = 120;
        final int MAX_SPH = 60;
        final int MAX_K = 10;

        int hostCount, k, sph;
        hostCount = random.nextInt(MAX_NODE_COUNT) + 1;

        k = random.nextInt(Math.min(hostCount - 1, MAX_K) + 1);
        do {
            sph = random.nextInt(MAX_SPH) + 1;
        }
        while ((sph * hostCount) % (k + 1) != 0);
        return getRandomBoringTestDescription(hostCount, sph, k, hostIdOffset);
    }

    private TestDescription getRandomBoringTestDescription(int sph, int k, int hostIdOffset) {
        final int MAX_NODE_COUNT = 120;

        int hostCount;
        do {
            hostCount = random.nextInt(MAX_NODE_COUNT) + 1;
        } while (hostCount < k + 1 || (sph * hostCount) % (k + 1) != 0);
        return getRandomBoringTestDescription(hostCount, sph, k, hostIdOffset);
    }

    private TestDescription getRandomBoringTestDescription(int hostCount, int sph, int k, int hostIdOffset) {
        int leafCount, treeWidth;

        ArrayList<Integer> leafOptions = new ArrayList<>();
        for (int leafCountOption = k + 1;
            leafCountOption <= hostCount;
            leafCountOption = Math.max(leafCountOption *= (k + 1), leafCountOption + 1)) {
            leafOptions.add(leafCountOption);
        }
        leafCount = hostCount == 0 ? 0 : leafOptions.get(random.nextInt(leafOptions.size()));

        treeWidth = hostCount == 0 ? 0 : random.nextInt(leafCount) + 1;

        return getBoringDescription(hostCount, sph, k, treeWidth, leafCount, hostIdOffset);
    }

    @Test
    public void testManyBoringClusters() throws JSONException {
        for (int i = 0; i < 1000; i++) {
            TestDescription td = getRandomBoringTestDescription();
            AbstractTopology topo = subTestDescription(td, false);

            // kill and rejoin a host
            if (td.hosts.isEmpty()) {
                continue;
            }
            validate(topo);
        }
    }

    void mutateSwapHAGroups(TestDescription td) {
        if (td.hosts.isEmpty()) {
            return;
        }

        int consolidationCount = random.nextInt(td.hosts.size()) + 1;

        for (int i = 0; i < consolidationCount; i++) {
            int hostIndexToCopyTo = random.nextInt(td.hosts.size());
            int hostIndedToCopyFrom = random.nextInt(td.hosts.size());

            HostInfo orig = td.hosts.get(hostIndexToCopyTo);

            td.hosts.put(hostIndexToCopyTo,
                    new HostInfo(orig.m_hostIp, td.hosts.get(hostIndedToCopyFrom).m_group, orig.m_localSitesCount));
        }
    }

    @Test
    public void testManySlightlyImperfectCluster() throws JSONException {
        for (int i = 0; i < 1000; i++) {
            TestDescription td = getRandomBoringTestDescription();
            if (random.nextDouble() < .3) {
                mutateSwapHAGroups(td);
            }
            subTestDescription(td, false);
        }
    }

    @Test
    public void testTotalChaos() throws JSONException {
        for (int i = 0; i < 200; i++) {
            TestDescription td = getChaoticDescription();
            subTestDescription(td, false);
        }
    }

    @Test
    public void testManyExpandingBoringWithBoring() throws JSONException {
        for (int i = 0; i < 200; i++) {
            TestDescription td1 = getRandomBoringTestDescription();
            AbstractTopology topo = subTestDescription(td1, false);
            // get another random topology that offsets hostids so they don't collide
            TestDescription td2 = getRandomBoringTestDescription(td1.hosts.values().iterator().next().m_localSitesCount,
                    td1.kfactor, td1.hosts.size());
            Pair<AbstractTopology, ImmutableList<Integer>> result = AbstractTopology.mutateAddNewHosts(topo, td2.hosts);
            validate(result.getFirst(), Iterators.forArray(0, result.getSecond().get(0)));
            List<Integer> exptectedNewPartitions = ContiguousSet.create(
                    Range.closedOpen(topo.getPartitionCount(),
                            topo.getPartitionCount() + td2.hosts.size() * topo.getSitesPerHost() / (td2.kfactor + 1)),
                    DiscreteDomain.integers()).asList();
            assertEquals(exptectedNewPartitions, result.getSecond());
        }
    }

    /**
     * generate topology multiple times and validate the same topology
     * @throws InterruptedException
     */
    @Test
    public void testTopologyStatibility() throws InterruptedException {
        Map<Integer, HostInfo> hostInfos = new HashMap<>();
        hostInfos.put(0, new HostInfo("", "g0", 6));
        hostInfos.put(1, new HostInfo("", "g0", 6));
        hostInfos.put(2, new HostInfo("", "g0", 6));
        hostInfos.put(3, new HostInfo("", "g0", 6));
        //test 1
        doStabilityTest(hostInfos, 2);

        hostInfos.put(4, new HostInfo("", "g1", 6));
        hostInfos.put(5, new HostInfo("", "g1", 6));
        hostInfos.put(6, new HostInfo("", "g1", 6));
        hostInfos.put(7, new HostInfo("", "g1", 6));
        //test 2
        doStabilityTest(hostInfos, 3);
    }

    @Test
    public void testMutateRecoverTopology() throws Exception {
        TestDescription td1 = getRandomBoringTestDescription();
        AbstractTopology topo = subTestDescription(td1, false);

        Host hostToReplace = Iterables.get(topo.hostsById.values(), random.nextInt(topo.getHostCount()));
        Set<Integer> liveHosts = new HashSet<>(topo.hostsById.keySet());
        liveHosts.remove(hostToReplace.id);

        int newId = topo.getHostCount() + 1;
        AbstractTopology replaced = AbstractTopology.mutateRecoverTopology(topo, liveHosts, newId,
                hostToReplace.haGroup);
        Host newHost = replaced.hostsById.get(newId);
        Set<Integer> origPartitionIds = hostToReplace.partitions.stream().map(p -> p.id).collect(Collectors.toSet());
        Set<Integer> newPartitionIds = newHost.partitions.stream().map(p -> p.id).collect(Collectors.toSet());
        assertEquals(origPartitionIds, newPartitionIds);

        for (Partition p : newHost.partitions) {
            assertTrue(p.hostIds.contains(newId));
            assertFalse(p.hostIds.contains(hostToReplace.id));
        }

        validate(replaced);

        assertNull(AbstractTopology.mutateRecoverTopology(topo, liveHosts, newId, "NotReallyAGroup"));
    }

    private void doStabilityTest(Map<Integer, HostInfo> hostInfos, int kfactor) throws InterruptedException {
        int count = 200;
        CountDownLatch latch = new CountDownLatch(count);
        Set<String> topos = new HashSet<>();
        List<StabilityTestTask> tasks = new ArrayList<> ();
        while (count > 0) {
            tasks.add(new StabilityTestTask(latch, topos, hostInfos, kfactor));
            count--;
        }
        for (StabilityTestTask task :tasks) {
            task.run();
        }
        latch.await();
        assertEquals(1, topos.size());
    }
    class StabilityTestTask implements Runnable {
        final CountDownLatch latch;
        Set<String> topos;
        final Map<Integer, HostInfo> hostInfos;
        final int kfactor;

        public StabilityTestTask(CountDownLatch latch, Set<String> topos, Map<Integer, HostInfo> hostInfos,
                int kfactor) {
            this.latch = latch;
            this.topos = topos;
            this.hostInfos = hostInfos;
            this.kfactor = kfactor;
        }
        @Override
        public void run() {
            AbstractTopology topology = AbstractTopology.getTopology(hostInfos, Collections.emptySet(), kfactor);
            try {
                topos.add(topology.topologyToJSON().toString());
            } catch (JSONException e) {
                e.printStackTrace();
            }
            latch.countDown();
        }
    }

    public void testRestorePlacementOnRecovery() throws Exception {
        LocalCluster cluster = null;
        try{
            cluster = createLocalCluster("testRestorePlacementOnRecovery.jar", 30, 3, 1);
            cluster.startUp();
            cluster.shutDown();
            // host ids in LocalCluster will be assigned async. So when a local host is recovered, it may be assigned
            // with different host id.  The property is used for placement restore test.
            List<String> restoredMsg = new ArrayList<String> (Arrays.asList("Partition placement has been restored"));
            cluster.setLogSearchPatterns(restoredMsg);
            cluster.startUp(false);
            assert(cluster.verifyLogMessages(restoredMsg));
        } finally {
            if (cluster != null){
                cluster.shutDown();
            }
        }
    }


    public void testRestorePlacementOnRejoin() throws Exception {
        LocalCluster cluster = null;
        try{
            cluster = createLocalCluster("testRestorePlacement.jar", 6, 5, 2);
            cluster.startUp();

            cluster.killSingleHost(3);
            cluster.killSingleHost(4);
            List<String> restoredMsg = new ArrayList<String> (Arrays.asList("Partition placement layout has been restored for rejoining."));
            cluster.setLogSearchPatterns(restoredMsg);
            cluster.recoverOne(3, 1, "", false);
            // host ids in LocalCluster will be assigned async. So when a local host is recovered, it may be assigned
            // with different host id.  The property is used for placement restore test.
            assert(cluster.verifyLogMessages(new ArrayList<Integer> (Arrays.asList(3)), restoredMsg));
        } finally {
            if (cluster != null){
                cluster.shutDown();
            }
        }
    }
    private LocalCluster createLocalCluster(String jarName, int sph, int hostCount, int kfactor) throws IOException {
        final String schema = "CREATE TABLE P1 (ID BIGINT DEFAULT '0' NOT NULL," +
                        " VIOLATION BIGINT DEFAULT '0' NOT NULL," +
                        " CONSTRAINT VIOC ASSUMEUNIQUE ( VIOLATION )," +
                        " PRIMARY KEY (ID)); PARTITION TABLE P1 ON COLUMN ID;";
        LocalCluster cluster = new LocalCluster(jarName, sph, hostCount, kfactor, BackendTarget.NATIVE_EE_JNI);
        cluster.setNewCli(true);
        cluster.overrideAnyRequestForValgrind();
        VoltProjectBuilder builder = new VoltProjectBuilder();
        builder.addLiteralSchema(schema);
        builder.configureLogging(null, null, false, true, 200, Integer.MAX_VALUE, 300);
        cluster.setHasLocalServer(false);
        boolean success = cluster.compile(builder);
        assertTrue(success);
        return cluster;
    }
}<|MERGE_RESOLUTION|>--- conflicted
+++ resolved
@@ -23,9 +23,6 @@
 
 package org.voltdb;
 
-<<<<<<< HEAD
-import java.io.IOException;
-=======
 import static org.junit.Assert.assertEquals;
 import static org.junit.Assert.assertFalse;
 import static org.junit.Assert.assertNotNull;
@@ -33,7 +30,7 @@
 import static org.junit.Assert.assertTrue;
 import static org.junit.Assert.fail;
 
->>>>>>> 6f05f796
+import java.io.IOException;
 import java.util.ArrayList;
 import java.util.Arrays;
 import java.util.Collection;
@@ -59,15 +56,8 @@
 import org.voltcore.utils.Pair;
 import org.voltdb.AbstractTopology.Host;
 import org.voltdb.AbstractTopology.Partition;
-<<<<<<< HEAD
-import org.voltdb.AbstractTopology.PartitionDescription;
 import org.voltdb.compiler.VoltProjectBuilder;
 import org.voltdb.regressionsuites.LocalCluster;
-
-import com.google_voltpatches.common.collect.Lists;
-import com.google_voltpatches.common.collect.Maps;
-import com.google_voltpatches.common.collect.Sets;
-=======
 import org.voltdb.test.utils.RandomTestRule;
 
 import com.google.common.collect.Iterables;
@@ -83,7 +73,6 @@
 import com.google_voltpatches.common.collect.Range;
 import com.google_voltpatches.common.collect.RangeMap;
 import com.google_voltpatches.common.collect.TreeRangeMap;
->>>>>>> 6f05f796
 
 public class TestAbstractTopology {
 
@@ -318,8 +307,8 @@
 
     @Test
     public void testKTooLarge() {
-        Map<Integer, HostInfo> hosts = ImmutableMap.of(0, new HostInfo("", "0", 2), 1, new HostInfo("", "0", 2), 2,
-                new HostInfo("", "0", 2));
+        Map<Integer, HostInfo> hosts = ImmutableMap.of(0, new HostInfo("", "0", 2,""), 1, new HostInfo("", "0", 2, ""), 2,
+                new HostInfo("", "0", 2, ""));
 
         try {
             AbstractTopology.getTopology(hosts, Collections.emptySet(), 3);
@@ -339,8 +328,8 @@
         AbstractTopology topo = AbstractTopology.getTopology(td.hosts, Collections.emptySet(), td.kfactor);
 
         int lastHostId = td.hosts.keySet().stream().mapToInt(Integer::intValue).max().getAsInt();
-        Map<Integer, HostInfo> hosts = ImmutableMap.of(lastHostId, new HostInfo("", "0", 6), lastHostId + 1,
-                new HostInfo("", "0", 6));
+        Map<Integer, HostInfo> hosts = ImmutableMap.of(lastHostId, new HostInfo("", "0", 6, ""), lastHostId + 1,
+                new HostInfo("", "0", 6, ""));
         try {
             AbstractTopology.mutateAddNewHosts(topo, hosts);
             fail();
@@ -419,7 +408,7 @@
         TestDescription td = new TestDescription();
         td.hosts = new HashMap<>();
         for (int i = 0; i < totalNodeCount; i++) {
-            td.hosts.put(i, new HostInfo("", haGroups.get(i % haGroups.size()), sph));
+            td.hosts.put(i, new HostInfo("", haGroups.get(i % haGroups.size()), sph, ""));
         }
         td.kfactor = k;
 
@@ -442,78 +431,6 @@
         }
     }
 
-    public void testPartitionsRecovery() throws JSONException {
-        // 5 node k1
-        TestDescription td = getBoringDescription(5, 6, 1, 1, 2);
-        AbstractTopology topo = subTestDescription(td, false);
-
-        Map<String, List<Integer>> correctPartitionsByHosts = Maps.newHashMap();
-        correctPartitionsByHosts.put("6,7,8,9,10,11", new ArrayList<Integer>(Arrays.asList(0,1)));
-        correctPartitionsByHosts.put("0,1,2,12,13,14", new ArrayList<Integer>(Arrays.asList(4)));
-        correctPartitionsByHosts.put("3,4,5,12,13,14", new ArrayList<Integer>(Arrays.asList(3)));
-        correctPartitionsByHosts.put("0,1,2,3,4,5", new ArrayList<Integer>(Arrays.asList(2)));
-
-        Map<String, List<Integer>> clonedPartitionsByHosts = Maps.newHashMap();
-        clonedPartitionsByHosts.put("6,7,8,9,10,11", new ArrayList<Integer>(Arrays.asList(0,1)));
-        clonedPartitionsByHosts.put("0,1,2,12,13,14", new ArrayList<Integer>(Arrays.asList(4)));
-        clonedPartitionsByHosts.put("3,4,5,12,13,14", new ArrayList<Integer>(Arrays.asList(3)));
-        clonedPartitionsByHosts.put("0,1,2,3,4,5", new ArrayList<Integer>(Arrays.asList(2)));
-
-        // correct placement layout: {6,7,8,9,10,11=[0,1], 0,1,2,12,13,14=[4], 3,4,5,12,13,14=[3], 0,1,2,3,4,5=[2]}
-        topo = AbstractTopology.recoverPartitionPlacement(topo, correctPartitionsByHosts);
-
-        // verify partitions
-        Map<String, List<Integer>> recoveredPartitionsByHosts = Maps.newHashMap();
-        for (Host host : topo.hostsById.values()) {
-            String partitions = host.getSortedPartitionIdList().stream()
-                    .map(n -> n.toString()).collect(Collectors.joining( "," ));
-            List<Integer> hosts = recoveredPartitionsByHosts.get(partitions);
-            if (hosts == null) {
-                hosts = Lists.newArrayList();
-                recoveredPartitionsByHosts.put(partitions, hosts);
-            }
-            hosts.add(host.id);
-        }
-        // verify if the recovered placement layouts are the same as the ones from input.
-        for (Map.Entry<String, List<Integer>> e : clonedPartitionsByHosts.entrySet()) {
-            List<Integer> recovered = recoveredPartitionsByHosts.get(e.getKey());
-            recovered.removeAll(e.getValue());
-            assert(recovered.isEmpty());
-        }
-    }
-
-    public void testPartitionsRecoveryForRejoin() throws JSONException {
-        // 5 node k1
-        TestDescription td = getBoringDescription(5, 6, 1, 1, 2);
-        AbstractTopology topo = subTestDescription(td, false);
-        String partitions = null;
-        for (Host host : topo.hostsById.values()) {
-            if (host.id == 0) {
-                partitions = host.getSortedPartitionIdList().stream()
-                        .map(n -> n.toString()).collect(Collectors.joining( "," ));
-            }
-        }
-
-        // fake host 0 and 1 as down
-        Set<Integer> liveHosts = Sets.newHashSet();
-        liveHosts.add(2);
-        liveHosts.add(3);
-        liveHosts.add(4);
-
-        // rejoin and recover partition
-        final int localHostId = 6;
-        topo = AbstractTopology.mutateRecoverTopology(topo, liveHosts, localHostId, "0", partitions);
-        for (Host host : topo.hostsById.values()) {
-            if (host.id != localHostId) {
-                continue;
-            }
-            String recoveredPartitions = host.getSortedPartitionIdList().stream()
-                    .map(n -> n.toString()).collect(Collectors.joining( "," ));
-
-            // verify the rejoined host has the input partition list
-            assert(partitions.equals(recoveredPartitions));
-        }
-    }
     // Generate random but valid configurations feature both partition group
     // and rack-aware group attributes.
     // A valid configuration means:
@@ -545,7 +462,7 @@
         TestDescription td = new TestDescription();
         td.hosts = new HashMap<>();
         for (int i = 0; i < totalNodeCount; i++) {
-            td.hosts.put(i, new HostInfo("", haGroups.get(i % haGroups.size()), sph));
+            td.hosts.put(i, new HostInfo("", haGroups.get(i % haGroups.size()), sph, ""));
         }
         td.kfactor = k;
         td.expectedPartitionGroups = sph == 0 ? 0 : totalNodeCount / (k + 1);
@@ -574,6 +491,11 @@
             }
             haGroupTags.add(tag);
         }
+
+        /*for (String tag : haGroupTags) {
+            System.out.println(tag);
+        }*/
+
         return haGroupTags;
     }
 
@@ -588,7 +510,7 @@
 
         td.hosts = new HashMap<>();
         for (int i = 0; i < nodeCount; i++) {
-            td.hosts.put(i + hostIdOffset, new HostInfo("", haGroupTags.get(i % haGroupTags.size()), sph));
+            td.hosts.put(i + hostIdOffset, new HostInfo("", haGroupTags.get(i % haGroupTags.size()), sph, ""));
         }
 
         td.kfactor = k;
@@ -619,7 +541,7 @@
         td.hosts = new HashMap<>();
         for (int i = 0; i < nodeCount; i++) {
             int haIndex = random.nextInt(haGroupTags.size());
-            td.hosts.put(i, new HostInfo("", haGroupTags.get(haIndex), sph));
+            td.hosts.put(i, new HostInfo("", haGroupTags.get(haIndex), sph, ""));
         }
 
         td.expectedMaxReplicationPerHAGroup = 0;
@@ -732,7 +654,7 @@
             HostInfo orig = td.hosts.get(hostIndexToCopyTo);
 
             td.hosts.put(hostIndexToCopyTo,
-                    new HostInfo(orig.m_hostIp, td.hosts.get(hostIndedToCopyFrom).m_group, orig.m_localSitesCount));
+                    new HostInfo(orig.m_hostIp, td.hosts.get(hostIndedToCopyFrom).m_group, orig.m_localSitesCount, ""));
         }
     }
 
@@ -780,17 +702,17 @@
     @Test
     public void testTopologyStatibility() throws InterruptedException {
         Map<Integer, HostInfo> hostInfos = new HashMap<>();
-        hostInfos.put(0, new HostInfo("", "g0", 6));
-        hostInfos.put(1, new HostInfo("", "g0", 6));
-        hostInfos.put(2, new HostInfo("", "g0", 6));
-        hostInfos.put(3, new HostInfo("", "g0", 6));
+        hostInfos.put(0, new HostInfo("", "g0", 6, ""));
+        hostInfos.put(1, new HostInfo("", "g0", 6, ""));
+        hostInfos.put(2, new HostInfo("", "g0", 6, ""));
+        hostInfos.put(3, new HostInfo("", "g0", 6, ""));
         //test 1
         doStabilityTest(hostInfos, 2);
 
-        hostInfos.put(4, new HostInfo("", "g1", 6));
-        hostInfos.put(5, new HostInfo("", "g1", 6));
-        hostInfos.put(6, new HostInfo("", "g1", 6));
-        hostInfos.put(7, new HostInfo("", "g1", 6));
+        hostInfos.put(4, new HostInfo("", "g1", 6, ""));
+        hostInfos.put(5, new HostInfo("", "g1", 6, ""));
+        hostInfos.put(6, new HostInfo("", "g1", 6, ""));
+        hostInfos.put(7, new HostInfo("", "g1", 6, ""));
         //test 2
         doStabilityTest(hostInfos, 3);
     }
@@ -806,7 +728,7 @@
 
         int newId = topo.getHostCount() + 1;
         AbstractTopology replaced = AbstractTopology.mutateRecoverTopology(topo, liveHosts, newId,
-                hostToReplace.haGroup);
+                hostToReplace.haGroup, null, false);
         Host newHost = replaced.hostsById.get(newId);
         Set<Integer> origPartitionIds = hostToReplace.partitions.stream().map(p -> p.id).collect(Collectors.toSet());
         Set<Integer> newPartitionIds = newHost.partitions.stream().map(p -> p.id).collect(Collectors.toSet());
@@ -819,7 +741,7 @@
 
         validate(replaced);
 
-        assertNull(AbstractTopology.mutateRecoverTopology(topo, liveHosts, newId, "NotReallyAGroup"));
+        assertNull(AbstractTopology.mutateRecoverTopology(topo, liveHosts, newId, "NotReallyAGroup", null, false));
     }
 
     private void doStabilityTest(Map<Integer, HostInfo> hostInfos, int kfactor) throws InterruptedException {
@@ -862,6 +784,7 @@
         }
     }
 
+    @Test
     public void testRestorePlacementOnRecovery() throws Exception {
         LocalCluster cluster = null;
         try{
@@ -881,27 +804,6 @@
         }
     }
 
-
-    public void testRestorePlacementOnRejoin() throws Exception {
-        LocalCluster cluster = null;
-        try{
-            cluster = createLocalCluster("testRestorePlacement.jar", 6, 5, 2);
-            cluster.startUp();
-
-            cluster.killSingleHost(3);
-            cluster.killSingleHost(4);
-            List<String> restoredMsg = new ArrayList<String> (Arrays.asList("Partition placement layout has been restored for rejoining."));
-            cluster.setLogSearchPatterns(restoredMsg);
-            cluster.recoverOne(3, 1, "", false);
-            // host ids in LocalCluster will be assigned async. So when a local host is recovered, it may be assigned
-            // with different host id.  The property is used for placement restore test.
-            assert(cluster.verifyLogMessages(new ArrayList<Integer> (Arrays.asList(3)), restoredMsg));
-        } finally {
-            if (cluster != null){
-                cluster.shutDown();
-            }
-        }
-    }
     private LocalCluster createLocalCluster(String jarName, int sph, int hostCount, int kfactor) throws IOException {
         final String schema = "CREATE TABLE P1 (ID BIGINT DEFAULT '0' NOT NULL," +
                         " VIOLATION BIGINT DEFAULT '0' NOT NULL," +
