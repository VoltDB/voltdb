/* This file is part of VoltDB.
 * Copyright (C) 2008-2015 VoltDB Inc.
 *
 * Permission is hereby granted, free of charge, to any person obtaining
 * a copy of this software and associated documentation files (the
 * "Software"), to deal in the Software without restriction, including
 * without limitation the rights to use, copy, modify, merge, publish,
 * distribute, sublicense, and/or sell copies of the Software, and to
 * permit persons to whom the Software is furnished to do so, subject to
 * the following conditions:
 *
 * The above copyright notice and this permission notice shall be
 * included in all copies or substantial portions of the Software.
 *
 * THE SOFTWARE IS PROVIDED "AS IS", WITHOUT WARRANTY OF ANY KIND,
 * EXPRESS OR IMPLIED, INCLUDING BUT NOT LIMITED TO THE WARRANTIES OF
 * MERCHANTABILITY, FITNESS FOR A PARTICULAR PURPOSE AND NONINFRINGEMENT.
 * IN NO EVENT SHALL THE AUTHORS BE LIABLE FOR ANY CLAIM, DAMAGES OR
 * OTHER LIABILITY, WHETHER IN AN ACTION OF CONTRACT, TORT OR OTHERWISE,
 * ARISING FROM, OUT OF OR IN CONNECTION WITH THE SOFTWARE OR THE USE OR
 * OTHER DEALINGS IN THE SOFTWARE.
 */

package org.voltdb.jdbc;

import static org.junit.Assert.assertEquals;
import static org.junit.Assert.assertNotNull;
import static org.junit.Assert.assertTrue;
import static org.junit.Assert.fail;

import java.sql.Connection;
import java.sql.Date;
import java.sql.DriverManager;
import java.sql.PreparedStatement;
import java.sql.ResultSet;
import java.sql.SQLException;
import java.sql.Statement;
import java.sql.Time;
import java.sql.Timestamp;
import org.junit.After;
import org.junit.AfterClass;
import org.junit.Before;
import org.junit.BeforeClass;
import org.junit.Test;
import org.voltdb.ServerThread;
import org.voltdb.VoltDB.Configuration;
import org.voltdb.compiler.DeploymentBuilder;

public class TestJDBCQueries {
    private static Configuration m_config;
    private static ServerThread server;
    private static Connection conn;
    private static Connection myconn;

    static class Data
    {
        final String typename;
        final int dimension;
        final String tablename;
        final String typedecl;
        final String[] good;
        final String[] bad;

        Data(String typename, int dimension, String[] good, String[] bad)
        {
            this.typename = typename;
            this.dimension = dimension;
            this.good = new String[good.length];
            for (int i = 0; i < this.good.length; ++i) {
                this.good[i] = good[i];
            }
            if (bad != null) {
                this.bad = new String[bad.length];
                for (int i = 0; i < this.bad.length; ++i) {
                    this.bad[i] = bad[i];
                }
            }
            else {
                this.bad = null;
            }
            this.tablename = String.format("T_%s", this.typename);
            if (dimension > 0) {
                this.typedecl = String.format("%s(%d)", this.typename, this.dimension);
            }
            else {
                this.typedecl = this.typename;
            }
        }
    };

    static Data[] data = new Data[] {
            new Data("TINYINT", 0,
                        new String[] {"11", "22", "33"},
                        new String[] {"abc"}),
            new Data("SMALLINT", 0,
                        new String[] {"-11", "-22", "-33"},
                        new String[] {"3.2", "blah"}),
            new Data("INTEGER", 0,
                        new String[] {"0", "1", "2"},
                        new String[] {""}),
            new Data("BIGINT", 0,
                        new String[] {"9999999999999", "8888888888888", "7777777777777"},
                        new String[] {"Jan 23 2011"}),
            new Data("FLOAT", 0,
                        new String[] {"3.1415926", "2.81828", "-9.0"},
                        new String[] {"x"}),
            new Data("DECIMAL", 0,
                        new String[] {"1111.2222", "-3333.4444", "+5555.6666"},
                        new String[] {""}),
            new Data("VARCHAR", 100,
                        new String[] {"abcdefg", "hijklmn", "opqrstu"},
                        null),
            new Data("VARBINARY", 100,
                        new String[] {"deadbeef01234567", "aaaa", "12341234"},
                        new String[] {"xxx"}),
            new Data("TIMESTAMP", 0,
                        new String[] {"9999999999999", "0", "1"},
                        new String[] {""}),
    };

    // Define Voter schema as well.
    public static final String voter_schema =
            "CREATE TABLE contestants" +
            "(" +
            "  contestant_number integer     NOT NULL" +
            ", contestant_name   varchar(50) NOT NULL" +
            ", CONSTRAINT PK_contestants PRIMARY KEY" +
            "  (" +
            "    contestant_number" +
            "  )" +
            ");" +
            "CREATE TABLE votes" +
            "(" +
            "  phone_number       bigint     NOT NULL" +
            ", state              varchar(2) NOT NULL" +
            ", contestant_number  integer    NOT NULL" +
            ");" +
            "PARTITION TABLE votes ON COLUMN phone_number;" +
            "CREATE TABLE area_code_state" +
            "(" +
            "  area_code smallint   NOT NULL" +
            ", state     varchar(2) NOT NULL" +
            ", CONSTRAINT PK_area_code_state PRIMARY KEY" +
            "  (" +
            "    area_code" +
            "  )" +
            ");" +
            "CREATE VIEW v_votes_by_phone_number" +
            "(" +
            "  phone_number" +
            ", num_votes" +
            ")" +
            "AS" +
            "   SELECT phone_number" +
            "        , COUNT(*)" +
            "     FROM votes" +
            " GROUP BY phone_number" +
            ";" +
            "CREATE VIEW v_votes_by_contestant_number_state" +
            "(" +
            "  contestant_number" +
            ", state" +
            ", num_votes" +
            ")" +
            "AS" +
            "   SELECT contestant_number" +
            "        , state" +
            "        , COUNT(*)" +
            "     FROM votes" +
            " GROUP BY contestant_number" +
            "        , state;";

    public static final String drop_table =
            "CREATE TABLE drop_table" +
            "(" +
            "  contestant_number integer     NOT NULL" +
            ", contestant_name   varchar(50) NOT NULL" +
            ");" +
            "CREATE TABLE drop_table1" +
            "(" +
            "  contestant_number integer     NOT NULL" +
            ", contestant_name   varchar(50) NOT NULL" +
            ");" +
            "CREATE TABLE drop_table2" +
            "(" +
            "  contestant_number integer     NOT NULL" +
            ", contestant_name   varchar(50) NOT NULL" +
            ");";

    @BeforeClass
    public static void setUp() throws Exception {
        // Add one T_<type> table for each data type.
        String ddl = "";
        for (Data d : data) {
            ddl += String.format("CREATE TABLE %s(ID %s, VALUE VARCHAR(255)); ",
                                 d.tablename, d.typedecl);
        }
<<<<<<< HEAD
        m_config = Configuration.compile(TestJDBCQueries.class.getSimpleName(), ddl, new DeploymentBuilder(3));
        assertNotNull("Configuration failed to compile", m_config);
=======
        ddl += voter_schema;
        ddl += drop_table;

        pb = new VoltProjectBuilder();
        pb.setUseDDLSchema(true);
        pb.addLiteralSchema(ddl);
        boolean success = pb.compile(Configuration.getPathToCatalogForTest(TEST_JAR), 3, 1, 0);
        assert(success);
        MiscUtils.copyFile(pb.getPathToDeployment(), Configuration.getPathToCatalogForTest(TEST_XML));
        testjar = Configuration.getPathToCatalogForTest(TEST_JAR);

>>>>>>> 701ff386
        // Set up ServerThread and Connection
        startServer();
    }

    @AfterClass
    public static void tearDown() throws Exception {
        stopServer();
    }

    @Before
    public void populateTables()
    {
        // Populate tables.
        for (Data d : data) {
            String q = String.format("insert into %s values(?, ?)", d.tablename);
            for (String id : d.good) {
                try {
                    PreparedStatement sel = conn.prepareStatement(q);
                    sel.setString(1, id);
                    sel.setString(2, String.format("VALUE:%s:%s", d.tablename, id));
                    sel.execute();
                    int count = sel.getUpdateCount();
                    assertTrue(count==1);
                }
                catch(SQLException e) {
                    System.err.printf("ERROR(INSERT): %s value='%s': %s\n",
                            d.typename, d.good[0], e.getMessage());
                    fail();
                }
            }
        }
    }

    @After
    public void clearTables()
    {
        for (Data d : data) {
            try {
                PreparedStatement sel =
                        conn.prepareStatement(String.format("delete from %s", d.tablename));
                sel.execute();
            } catch (SQLException e) {
                System.err.printf("ERROR(DELETE): %s: %s\n", d.tablename, e.getMessage());
                fail();
            }
        }
    }

    private static void startServer() throws ClassNotFoundException, SQLException {
        server = new ServerThread(m_config);
        server.start();
        server.waitForInitialization();

        Class.forName("org.voltdb.jdbc.Driver");
        conn = DriverManager.getConnection("jdbc:voltdb://localhost:21212");
        myconn = null;
    }

    private static void stopServer() throws SQLException {
        if (conn != null) {
            conn.close();
            conn = null;
        }
        if (myconn != null) {
            myconn.close();
            myconn = null;
        }
        if (server != null) {
            try { server.shutdown(); } catch (InterruptedException e) { /*empty*/ }
            server = null;
        }
    }

    @Test
    public void testSimpleStatement() throws Exception
    {
        for (Data d : data) {
            try {
                String q = String.format("select * from %s", d.tablename);
                Statement sel = conn.createStatement();
                sel.execute(q);
                ResultSet rs = sel.getResultSet();
                int rowCount = 0;
                while (rs.next()) {
                    rowCount++;
                }
                assertEquals(d.good.length, rowCount);
            }
            catch(SQLException e) {
                System.err.printf("ERROR(SELECT): %s: %s\n", d.typename, e.getMessage());
                fail();
            }
        }
    }

    @Test
    public void testFloatDoubleVarcharColumn() throws Exception {
        for (Data d : data) {
            try {
                String q = String.format("insert into %s values(?, ?)", d.tablename);
                PreparedStatement ins = conn.prepareStatement(q);
                ins.setString(1, d.good[0]);
                ins.setFloat(2, (float) 1.0);
                if (ins.executeUpdate() != 1) {
                    fail();
                }
                q = String.format("select * from %s", d.tablename);
                Statement sel = conn.createStatement();
                sel.execute(q);
                ResultSet rs = sel.getResultSet();
                int rowCount = 0;
                boolean found = false;
                while (rs.next()) {
                    if (rs.getString(2).equals("1.0")) {
                        found = true;
                    }
                    rowCount++;
                }
                assertTrue(found);
                assertEquals(4, rowCount);

                //Do double
                q = String.format("insert into %s values(?, ?)", d.tablename);
                ins = conn.prepareStatement(q);
                ins.setString(1, d.good[0]);
                ins.setDouble(2, 9.999999);
                if (ins.executeUpdate() != 1) {
                    fail();
                }
                q = String.format("select * from %s", d.tablename);
                sel = conn.createStatement();
                sel.execute(q);
                rs = sel.getResultSet();
                rowCount = 0;
                found = false;
                while (rs.next()) {
                    if (rs.getString(2).equals("9.999999")) {
                        found = true;
                    }
                    rowCount++;
                }
                assertTrue(found);
                assertEquals(5, rowCount);

                //Do int
                q = String.format("insert into %s values(?, ?)", d.tablename);
                ins = conn.prepareStatement(q);
                ins.setString(1, d.good[0]);
                ins.setInt(2, 9);
                if (ins.executeUpdate() != 1) {
                    fail();
                }
                q = String.format("select * from %s", d.tablename);
                sel = conn.createStatement();
                sel.execute(q);
                rs = sel.getResultSet();
                rowCount = 0;
                found = false;
                while (rs.next()) {
                    if (rs.getString(2).equals("9")) {
                        found = true;
                    }
                    rowCount++;
                }
                assertTrue(found);
                assertEquals(6, rowCount);

            } catch (SQLException e) {
                e.printStackTrace();
                System.err.printf("ERROR(SELECT): %s: %s\n", d.typename, e.getMessage());
                fail();
            }
        }
    }

    @Test
    public void testQueryBatch() throws Exception
    {
        Statement batch = conn.createStatement();
        for (Data d : data) {
            String q = String.format("update %s set value='%s'", d.tablename, "whatever");
            batch.addBatch(q);
        }
        try {
            int[] resultCodes = batch.executeBatch();
            assertEquals(data.length, resultCodes.length);
            int total_cnt = 0;
            for (int i = 0; i < data.length; ++i) {
                assertEquals(data[i].good.length, resultCodes[i]);
                total_cnt += data[i].good.length;
            }
            //Test update count
            assertEquals(total_cnt, batch.getUpdateCount());
        }
        catch(SQLException e) {
            System.err.printf("ERROR: %s\n", e.getMessage());
            fail();
        }
    }

    @Test
    public void testParameterizedQueries() throws Exception
    {
        for (Data d : data) {
            String q = String.format("select * from %s where id != ?", d.tablename);
            try {
                PreparedStatement sel = conn.prepareStatement(q);
                sel.setString(1, d.good[0]);
                sel.execute();
                ResultSet rs = sel.getResultSet();
                int rowCount = 0;
                while (rs.next()) {
                    rowCount++;
                }
                assertEquals(d.good.length-1, rowCount);
            }
            catch(SQLException e) {
                System.err.printf("ERROR(SELECT): %s value='%s': %s\n",
                                  d.typename, d.good[0], e.getMessage());
                fail();
            }
            if (d.bad != null) {
                for (String value : d.bad) {
                    boolean exceptionReceived = false;
                    try {
                        PreparedStatement sel = conn.prepareStatement(q);
                        sel.setString(1, value);
                        sel.execute();
                        System.err.printf("ERROR(SELECT): %s value='%s': * should have failed *\n",
                                          d.typename, value);
                    }
                    catch(SQLException e) {
                        exceptionReceived = true;
                    }
                    assertTrue(exceptionReceived);
                }
            }
        }
    }

    @Test
    public void testVarbinarySetBytes() throws Exception
    {
        // Verify that setBytes() works to set VARBINARY with byte[] input
        PreparedStatement ps = conn.prepareStatement("insert into T_VARBINARY values (?, ?)");
        byte[] data = {'a', 'b', 'g', '0', 0, 1, 127, -128};
        ps.setBytes(1, data);
        ps.setString(2, "bytes");
        ps.executeUpdate();
        ps = conn.prepareStatement("select ID from T_VARBINARY where VALUE='bytes'");
        ps.executeQuery();
        ResultSet rs = ps.getResultSet();
        while (rs.next()) {
            byte[] data2 = rs.getBytes(1);
            assertEquals(data.length, data2.length);
            for (int i = 0; i < data.length; i++) {
                assertEquals(data[i], data2[i]);
            }
        }

        // Also verify that setString() with a hex-encoded string works to set VARBINARY
        ps = conn.prepareStatement("insert into T_VARBINARY values (?, ?)");
        String stringdata = "000102030405060708090a";
        ps.setString(1, stringdata);
        ps.setString(2, "string");
        ps.executeUpdate();
        ps = conn.prepareStatement("select ID from T_VARBINARY where VALUE='string'");
        ps.executeQuery();
        rs = ps.getResultSet();
        while (rs.next()) {
            byte[] data2 = rs.getBytes(1);
            assertEquals(stringdata.length()/2, data2.length);
            for (int i = 0; i < data2.length; i++) {
                assertEquals(i, data2[i]);
            }
        }
    }

    @Test
    public void testGetTimestamp() throws Exception
    {
        Timestamp ts;
        PreparedStatement ps;
        ResultSet rs;

        PreparedStatement ins = conn.prepareStatement("insert into T_TIMESTAMP values (?, ?)");

        // Bad reported input
        ts = Timestamp.valueOf("2014-03-23 05:12:08.156000");
        ins.setTimestamp(1, ts);
        ins.setString(2, "badinput");
        ins.executeUpdate();
        ps = conn.prepareStatement("select ID from T_TIMESTAMP where VALUE='badinput'");
        ps.executeQuery();
        rs = ps.getResultSet();
        while (rs.next()) {
            assertEquals(ts, rs.getTimestamp(1));
            assertEquals(new Date(ts.getTime()), rs.getDate(1));
            assertEquals(new Time(ts.getTime()), rs.getTime(1));
        }
        // Bad round-trip
        ts = new Timestamp(System.currentTimeMillis());
        ins.setTimestamp(1, ts);
        ins.setString(2, "timestamp");
        ins.executeUpdate();
        ps = conn.prepareStatement("select ID from T_TIMESTAMP where VALUE='timestamp'");
        ps.executeQuery();
        rs = ps.getResultSet();
        while (rs.next()) {
            assertEquals(ts, rs.getTimestamp(1));
            assertEquals(new Date(ts.getTime()), rs.getDate(1));
            assertEquals(new Time(ts.getTime()), rs.getTime(1));
        }
        // Crashy null
        ins.setTimestamp(1, null);
        ins.setString(2, "crashy");
        ins.executeUpdate();
        ps = conn.prepareStatement("select ID from T_TIMESTAMP where VALUE='crashy'");
        ps.executeQuery();
        rs = ps.getResultSet();
        while (rs.next()) {
            assertEquals(null, rs.getTimestamp(1));
            assertEquals(null, rs.getDate(1));
            assertEquals(null, rs.getTime(1));
        }

        // THE TIMESTAMP BEFORE TIME
        ts = new Timestamp(-10000);
        ts.setNanos(999999000);
        System.out.println("BEFORE TIME: " + ts.toString());
        ins.setTimestamp(1, ts);
        ins.setString(2, "beforetime1");
        ins.executeUpdate();
        ps = conn.prepareStatement("select ID from T_TIMESTAMP where VALUE='beforetime1'");
        ps.executeQuery();
        rs = ps.getResultSet();
        while (rs.next()) {
            Timestamp ts1 = rs.getTimestamp(1);
            assertEquals(ts, ts1);
        }

        ts = new Timestamp(-10100);
        ts.setNanos(800000000);
        System.out.println("BEFORE TIME: " + ts.toString());
        ins.setTimestamp(1, ts);
        ins.setString(2, "beforetime2");
        ins.executeUpdate();
        ps = conn.prepareStatement("select ID from T_TIMESTAMP where VALUE='beforetime2'");
        ps.executeQuery();
        rs = ps.getResultSet();
        while (rs.next()) {
            Timestamp ts1 = rs.getTimestamp(1);
            assertEquals(ts, ts1);
        }
    }

    @Test
    public void testSelect() throws Exception
    {
        try
        {
            // This query does work, per ENG-7306.
            String sql = "select * from votes;";
            java.sql.Statement query = conn.createStatement();
            ResultSet rs = query.executeQuery(sql);
        }
        catch (SQLException e) {
            System.err.println("ERROR(BASIC SELECT): " + e.getMessage());
            fail();
        }

        try
        {
            // This query does work, per ENG-7306.
            String sql = "select * from (select * from contestants C1) alias;";
            java.sql.Statement query = conn.createStatement();
            ResultSet rs = query.executeQuery(sql);
        }
        catch (SQLException e) {
            System.err.println("ERROR(SUB-SELECT with no spaces): " + e.getMessage());
            fail();
        }

        try
        {
            // Add a space before the sub-select. Reported in ENG-7306
            String sql = "select * from ( select * from contestants C1) alias;";
            java.sql.Statement query = conn.createStatement();
            ResultSet rs = query.executeQuery(sql);
        }
        catch (SQLException e) {
            System.err.println("ERROR(SUB-SELECT with spaces): " + e.getMessage());
            fail();
        }

        // execute() - Any valid SQL/DDL statement - should succeed
        try
        {
            String sql = "select * from contestants;";
            java.sql.Statement query = conn.createStatement();
            query.execute(sql);
        }
        catch (SQLException e) {
            System.err.println("ERROR(execute(SELECT)): " + e.getMessage());
            fail();
        }

        // executeUpdate() - Any valid SQL/DDL statement except SELECT - should fail
        try
        {
            String sql = "select * from contestant;";
            java.sql.Statement query = conn.createStatement();
            query.executeUpdate(sql);
            System.err.println("ERROR(executeUpdate(SELECT)): should have failed but did not.");
            fail();
        }
        catch (SQLException e) {
        }
    }


    @Test
    public void testAlter() throws Exception
    {
        // execute() - Any valid SQL/DDL statement - should succeed
        try
        {
            String sql = "ALTER TABLE area_code_state ADD UNIQUE(state) ;";
            java.sql.Statement query = conn.createStatement();
            query.execute(sql);
        }
        catch (SQLException e) {
            System.err.println("ERROR(execute(ALTER TABLE)): " + e.getMessage());
            fail();
        }

        // executeQuery() - Only SELECT - should fail
        try
        {
            String sql = "ALTER TABLE CONTESTANTS ADD UNIQUE(contestant_name) ;";
            java.sql.Statement query = conn.createStatement();
            ResultSet rs = query.executeQuery(sql);
            System.err.println("ERROR(executeQuery(ALTER TABLE) succeeded, should have failed)");
            fail();
        }
        catch (SQLException e) {
        }

        // executeUpdate() - Any valid SQL/DDL statement except SELECT - should succeed
        try
        {
            String sql = "ALTER TABLE area_code_state DROP COLUMN state;";
            java.sql.Statement query = conn.createStatement();
            query.executeUpdate(sql);
        }
        catch (SQLException e) {
            System.err.println("ERROR(executeUpdate(ALTER TABLE)): " + e.getMessage());
            fail();
        }
    }

    @Test
    public void testCreate() throws Exception
    {
        // execute() - Any valid SQL/DDL statement - should succeed
        try
        {
            String sql = "create table t1(id integer not null, num integer not null);";
            java.sql.Statement query = conn.createStatement();
            query.execute(sql);
        }
        catch (SQLException e) {
            System.err.println("ERROR(execute(CREATE TABLE)): " + e.getMessage());
            fail();
        }

        // executeQuery() - Only SELECT - should fail
        try
        {
            String sql = "create table t2(id integer not null, num integer not null);";
            java.sql.Statement query = conn.createStatement();
            ResultSet rs = query.executeQuery(sql);
            System.err.println("ERROR(executeQuery(CREATE TABLE) succeeded, should have failed)");
            fail();
        }
        catch (SQLException e) {
        }

        // executeUpdate() - Any valid SQL/DDL statement except SELECT - should succeed
        try
        {
            String sql = "create table t3(id integer not null, num integer not null);";
            java.sql.Statement query = conn.createStatement();
            query.executeUpdate(sql);
        }
        catch (SQLException e) {
            System.err.println("ERROR(executeUpdate(CREATE TABLE)): " + e.getMessage());
            fail();
        }

        // Try a "create unique index" statement
        try
        {
            String sql = "create unique index idx_t_idnum_unique on t3(id,num);\n";
            java.sql.Statement query = conn.createStatement();
            query.executeUpdate(sql);
        }
        catch (SQLException e) {
            System.err.println("ERROR(CREATE UNIQUE INDEX): " + e.getMessage());
            fail();
        }

        // Try a single-statement stored procedure create.  The trick here is the select within the statement,
        // it should not be treated as a query, but instead as a create.
        try
        {
            String sql = "CREATE PROCEDURE CountContestants AS SELECT COUNT(*) FROM contestants;";
            java.sql.Statement query = conn.createStatement();
            query.executeUpdate(sql);
        }
        catch (SQLException e) {
            System.err.println("ERROR(executeUpdate(CREATE PROCEDURE)): " + e.getMessage());
            fail();
        }
        // Only Selects work with executeQuery(), so the CREATE PROCEDURE should fail.
        try
        {
            String sql = "CREATE PROCEDURE CountContestants2 AS SELECT COUNT(*) FROM contestants;";
            java.sql.Statement query = conn.createStatement();
            ResultSet rs = query.executeQuery(sql);
            System.err.println("ERROR(executeQuery(CREATE PROCEDURE) succeeded, should have failed)");
            fail();
        }
        catch (SQLException e) {
        }

    }

    @Test
    public void testDrop() throws Exception
    {
        // execute() - Any valid SQL/DDL statement - should succeed
        try
        {
            String sql = "drop table drop_table;";
            java.sql.Statement query = conn.createStatement();
            query.execute(sql);
        }
        catch (SQLException e) {
            System.err.println("ERROR(execute(DROP)): " + e.getMessage());
            fail();
        }

        // executeQuery() - Only SELECT - should fail
        try
        {
            String sql = "drop table drop_table1;";
            java.sql.Statement query = conn.createStatement();
            ResultSet rs = query.executeQuery(sql);
            System.err.println("ERROR(executeQuery(DROP) succeeded, should have failed)");
            fail();
        }
        catch (SQLException e) {
        }

        // executeUpdate() - Any valid SQL/DDL statement except SELECT - should succeed
        try
        {
            String sql = "drop table drop_table2;";
            java.sql.Statement query = conn.createStatement();
            query.executeUpdate(sql);
        }
        catch (SQLException e) {
            System.err.println("ERROR(executeUpdate(DROP)): " + e.getMessage());
            fail();
        }

    }

    @Test
    public void testTruncate() throws Exception
    {
        // execute() - Any valid SQL/DDL statement - should succeed
        try
        {
            String sql = "truncate table votes;";
            java.sql.Statement query = conn.createStatement();
            query.execute(sql);
        }
        catch (SQLException e) {
            System.err.println("ERROR(execute(TRUNCATE TABLE)): " + e.getMessage());
            fail();
        }

        // executeQuery() - Only SELECT - should fail
        try
        {
            String sql = "truncate table votes;";
            java.sql.Statement query = conn.createStatement();
            ResultSet rs = query.executeQuery(sql);
            System.err.println("ERROR(executeQuery(TRUNCATE TABLE) succeeded, should have failed)");
            fail();
        }
        catch (SQLException e) {
        }

        // executeUpdate() - Any valid SQL/DDL statement except SELECT - should succeed
        try
        {
            String sql = "truncate table votes;";
            java.sql.Statement query = conn.createStatement();
            query.executeUpdate(sql);
        }
        catch (SQLException e) {
            System.err.println("ERROR(executeUpdate(TRUNCATE TABLE)): " + e.getMessage());
            fail();
        }

    }

    @Test
    public void testUpsert() throws Exception
    {
        // execute() - Any valid SQL/DDL statement - should succeed
        try
        {
            String sql = " upsert into contestants (contestant_number, contestant_name) values (23, 'Bruce Springsteen')";
            java.sql.Statement query = conn.createStatement();
            query.execute(sql);
        }
        catch (SQLException e) {
            System.err.println("ERROR(execute(UPSERT)): " + e.getMessage());
            fail();
        }

        // executeQuery() - Only SELECT - should fail
        try
        {
            String sql = " upsert into contestants (contestant_number, contestant_name) values (23, 'Bruce Springsteen')";
            java.sql.Statement query = conn.createStatement();
            ResultSet rs = query.executeQuery(sql);
            System.err.println("ERROR(executeQuery(UPSERT) succeeded, should have failed)");
            fail();
        }
        catch (SQLException e) {
        }

        // executeUpdate() - Any valid SQL/DDL statement except SELECT - should succeed
        try
        {
            String sql = " upsert into contestants (contestant_number, contestant_name) values (23, 'Bruce Springsteen')";
            java.sql.Statement query = conn.createStatement();
            query.executeUpdate(sql);
        }
        catch (SQLException e) {
            System.err.println("ERROR(UPSERT): " + e.getMessage());
            fail();
        }

        // Should work
        try
        {
            String sql = "upsert into contestants (contestant_number, contestant_name) select * from contestants where contestant_number=23 order by 1;";
            java.sql.Statement query = conn.createStatement();
            query.executeUpdate(sql);
        }
        catch (SQLException e) {
            System.err.println("ERROR(UPSERT WITH SELECT): " + e.getMessage());
            fail();
        }

    }

    @Test
    public void testUpdate() throws Exception
    {
        // execute() - Any valid SQL/DDL statement - should succeed
        try
        {
            String sql = "update votes set CONTESTANT_NUMBER = 7 where PHONE_NUMBER = 2150002906;";
            java.sql.Statement query = conn.createStatement();
            query.execute(sql);
        }
        catch (SQLException e) {
            System.err.println("ERROR(execute(UPDATE)): " + e.getMessage());
            fail();
        }

        // executeQuery() - Only SELECT - should fail
        try
        {
            String sql = "update votes set CONTESTANT_NUMBER = 7 where PHONE_NUMBER = 2150002906;";
            java.sql.Statement query = conn.createStatement();
            ResultSet rs = query.executeQuery(sql);
            System.err.println("ERROR(executeQuery(UPDATE) succeeded, should have failed)");
            fail();
        }
        catch (SQLException e) {
        }

        // executeUpdate() - Any valid SQL/DDL statement except SELECT - should succeed
        try
        {
            String sql = "update votes set CONTESTANT_NUMBER = 7 where PHONE_NUMBER = 2150002906;";
            java.sql.Statement query = conn.createStatement();
            query.executeUpdate(sql);
        }
        catch (SQLException e) {
            System.err.println("ERROR(executeUpdate(UPDATE)): " + e.getMessage());
            fail();
        }

    }

    @Test
    public void testDelete() throws Exception
    {
        // execute() - Any valid SQL/DDL statement - should succeed
        try
        {
            String sql = "delete from votes where   PHONE_NUMBER = 3082086134      ";
            java.sql.Statement query = conn.createStatement();
            query.execute(sql);
        }
        catch (SQLException e) {
            System.err.println("ERROR(execute(DELETE)): " + e.getMessage());
            fail();
        }

        // executeQuery() - Only SELECT - should fail
        try
        {
            String sql = "delete from votes where   PHONE_NUMBER = 3082086134      ";
            java.sql.Statement query = conn.createStatement();
            ResultSet rs = query.executeQuery(sql);
            System.err.println("ERROR(executeQuery(DELETE) succeeded, should have failed)");
            fail();
        }
        catch (SQLException e) {
        }

        // executeUpdate() - Any valid SQL/DDL statement except SELECT - should succeed
        try
        {
            String sql = "delete from votes where   PHONE_NUMBER = 3082086134      ";
            java.sql.Statement query = conn.createStatement();
            query.executeUpdate(sql);
        }
        catch (SQLException e) {
            System.err.println("ERROR(executeUpdate(DELETE)): " + e.getMessage());
            fail();
        }
    }

}<|MERGE_RESOLUTION|>--- conflicted
+++ resolved
@@ -37,6 +37,7 @@
 import java.sql.Statement;
 import java.sql.Time;
 import java.sql.Timestamp;
+
 import org.junit.After;
 import org.junit.AfterClass;
 import org.junit.Before;
@@ -190,27 +191,18 @@
     @BeforeClass
     public static void setUp() throws Exception {
         // Add one T_<type> table for each data type.
-        String ddl = "";
+        StringBuilder ddl = new StringBuilder();
         for (Data d : data) {
-            ddl += String.format("CREATE TABLE %s(ID %s, VALUE VARCHAR(255)); ",
-                                 d.tablename, d.typedecl);
-        }
-<<<<<<< HEAD
-        m_config = Configuration.compile(TestJDBCQueries.class.getSimpleName(), ddl, new DeploymentBuilder(3));
+            ddl.append("CREATE TABLE ").append(d.tablename)
+            .append("(ID ").append(d.typedecl).append(", VALUE VARCHAR(255));\n");
+        }
+        ddl.append(voter_schema);
+        ddl.append(drop_table);
+        DeploymentBuilder db = new DeploymentBuilder(3)
+        .setUseAdHocDDL(true)
+        ;
+        m_config = Configuration.compile(TestJDBCQueries.class.getSimpleName(), ddl.toString(), db);
         assertNotNull("Configuration failed to compile", m_config);
-=======
-        ddl += voter_schema;
-        ddl += drop_table;
-
-        pb = new VoltProjectBuilder();
-        pb.setUseDDLSchema(true);
-        pb.addLiteralSchema(ddl);
-        boolean success = pb.compile(Configuration.getPathToCatalogForTest(TEST_JAR), 3, 1, 0);
-        assert(success);
-        MiscUtils.copyFile(pb.getPathToDeployment(), Configuration.getPathToCatalogForTest(TEST_XML));
-        testjar = Configuration.getPathToCatalogForTest(TEST_JAR);
-
->>>>>>> 701ff386
         // Set up ServerThread and Connection
         startServer();
     }
