--- conflicted
+++ resolved
@@ -92,11 +92,7 @@
             Properties props = new Properties();
             //props.put("replicated", "true");
             props.put("skipinternals", "true");
-<<<<<<< HEAD
-            builder.addExport(true, ServerExportEnum.CUSTOM, props);
-=======
-            builder.addExport(true, "custom", props, "utopia");
->>>>>>> 3213b6e9
+            builder.addExport(true, ServerExportEnum.CUSTOM, props, "utopia");
 
             cluster = new LocalCluster("testFlushExportBuffer.jar", 2, 2, 1, BackendTarget.NATIVE_EE_JNI);
             cluster.setJavaProperty("MAX_EXPORT_BUFFER_FLUSH_INTERVAL", "50000");
