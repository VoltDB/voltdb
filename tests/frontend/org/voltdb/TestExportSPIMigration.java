/* This file is part of VoltDB.
 * Copyright (C) 2008-2020 VoltDB Inc.
 *
 * Permission is hereby granted, free of charge, to any person obtaining
 * a copy of this software and associated documentation files (the
 * "Software"), to deal in the Software without restriction, including
 * without limitation the rights to use, copy, modify, merge, publish,
 * distribute, sublicense, and/or sell copies of the Software, and to
 * permit persons to whom the Software is furnished to do so, subject to
 * the following conditions:
 *
 * The above copyright notice and this permission notice shall be
 * included in all copies or substantial portions of the Software.
 *
 * THE SOFTWARE IS PROVIDED "AS IS", WITHOUT WARRANTY OF ANY KIND,
 * EXPRESS OR IMPLIED, INCLUDING BUT NOT LIMITED TO THE WARRANTIES OF
 * MERCHANTABILITY, FITNESS FOR A PARTICULAR PURPOSE AND NONINFRINGEMENT.
 * IN NO EVENT SHALL THE AUTHORS BE LIABLE FOR ANY CLAIM, DAMAGES OR
 * OTHER LIABILITY, WHETHER IN AN ACTION OF CONTRACT, TORT OR OTHERWISE,
 * ARISING FROM, OUT OF OR IN CONNECTION WITH THE SOFTWARE OR THE USE OR
 * OTHER DEALINGS IN THE SOFTWARE.
 */

package org.voltdb;

import static org.junit.Assert.assertEquals;
import static org.junit.Assert.assertNotEquals;
import static org.junit.Assert.assertTrue;

import java.io.BufferedReader;
import java.io.IOException;
import java.io.InputStreamReader;
import java.net.ServerSocket;
import java.net.Socket;
import java.util.ArrayList;
import java.util.Collections;
import java.util.HashMap;
import java.util.HashSet;
import java.util.List;
import java.util.Map;
import java.util.Properties;
import java.util.Set;
import java.util.concurrent.ConcurrentHashMap;
import java.util.concurrent.ConcurrentMap;
import java.util.concurrent.atomic.AtomicLong;

import org.junit.Test;
import org.voltdb.client.Client;
import org.voltdb.client.ClientConfig;
import org.voltdb.client.ClientFactory;
import org.voltdb.compiler.VoltProjectBuilder;
import org.voltdb.compiler.deploymentfile.ServerExportEnum;
import org.voltdb.export.ExportLocalClusterBase;
import org.voltdb.exportclient.SocketExporter;
import org.voltdb.regressionsuites.JUnit4LocalClusterTest;
import org.voltdb.regressionsuites.LocalCluster;
import org.voltdb.utils.VoltFile;

import au.com.bytecode.opencsv_voltpatches.CSVParser;

public class TestExportSPIMigration extends JUnit4LocalClusterTest
{
    private ServerListener m_serverSocket;
    private final List<ClientConnectionHandler> clients = Collections.synchronizedList(new ArrayList<ClientConnectionHandler>());
    private final ConcurrentMap<Long, AtomicLong> seenIds = new ConcurrentHashMap<Long, AtomicLong>();
    private static final String SCHEMA = "CREATE STREAM t partition on column a export to target utopia (a integer not null, b integer not null);";
    private static int PORT = 5001;
    private volatile Set<String> exportMessageSet = null;

    @Test(timeout = 45_000)
    public void testFlushEEBufferWhenRejoin() throws Exception {
        ExportLocalClusterBase.resetDir();
        m_serverSocket = new ServerListener(5001);
        m_serverSocket.start();
        VoltFile.resetSubrootForThisProcess();
        exportMessageSet = new HashSet<>();
        LocalCluster cluster = null;
        VoltProjectBuilder builder = null;
        Client client = null;
        try {
            builder = new VoltProjectBuilder();
            builder.addLiteralSchema(SCHEMA);
            builder.setUseDDLSchema(true);
            builder.setPartitionDetectionEnabled(true);
            builder.setDeadHostTimeout(4);
<<<<<<< HEAD
            builder.setFlushIntervals(1000, 1000, 50000);

            //use socket exporter
            Map<String, String> additionalEnv = new HashMap<String, String>();
            System.setProperty(ExportDataProcessor.EXPORT_TO_TYPE, "org.voltdb.exportclient.SocketExporter");
            additionalEnv.put(ExportDataProcessor.EXPORT_TO_TYPE, "org.voltdb.exportclient.SocketExporter");
=======
            // Set flush interval longer than the test timeout so it will never flush naturally
            builder.setFlushIntervals(1000, 1000, 60_000);
>>>>>>> 03a6c6a5

            //enable export
            Properties props = new Properties();
            //props.put("replicated", "true");
            props.put("skipinternals", "true");
            builder.addExport(true, ServerExportEnum.CUSTOM, SocketExporter.class.getName(), props, "utopia");

            cluster = new LocalCluster("testFlushExportBuffer.jar", 2, 2, 1, BackendTarget.NATIVE_EE_JNI);
            cluster.setNewCli(true);
            cluster.setHasLocalServer(false);
            cluster.setJavaProperty("DISABLE_MIGRATE_PARTITION_LEADER", "false");
            cluster.overrideAnyRequestForValgrind();
            boolean success = cluster.compile(builder);
            assertTrue(success);
            cluster.startUp(true);

            ClientConfig config = new ClientConfig();
            config.setClientAffinity(true);
            config.setTopologyChangeAware(true);
            config.setConnectionResponseTimeout(4*60*1000);
            config.setProcedureCallTimeout(4*60*1000);

            client = ClientFactory.createClient(config);
            client.createConnection(cluster.getListenerAddress(0));

            // create a table to enable rejoin
            client.callProcedure("@AdHoc", "create table test (a int);");
            client.callProcedure("@AdHoc", "insert into test values(1)");

            VoltTable vt = client.callProcedure("@Statistics", "TOPO").getResults()[0];
            System.out.println("TOPO at the start:");
            System.out.println(vt.toFormattedString());
            assertNotEquals(vt.fetchRow(0).getString(2).split(":")[0], vt.fetchRow(1).getString(2).split(":")[0]);

            cluster.killSingleHost(1);
            client = ClientFactory.createClient(config);
            client.createConnection(cluster.getListenerAddress(0));
            vt = client.callProcedure("@Statistics", "TOPO").getResults()[0];
            System.out.println("TOPO after kill:");
            System.out.println(vt.toFormattedString());
            assertEquals(vt.fetchRow(0).getString(2).split(":")[0], vt.fetchRow(1).getString(2).split(":")[0]);

            for (int i = 0; i < 5; i++) {
                //add data to stream table
                client.callProcedure("@AdHoc", "insert into t values(" + i + ", 1)");
            }

            // Don't clear voltdbroot before rejoin
            cluster.rejoinOne(1, false);
            long tss = System.currentTimeMillis();
            while (true) {
                Thread.sleep(100);
                assertTrue("Rejoin time has reached 20s limit, test failed", System.currentTimeMillis() - tss < 20_000);
                // rejoin has finished and partition leader balanced after migration
                vt = client.callProcedure("@Statistics", "TOPO").getResults()[0];
                if (!vt.fetchRow(0).getString(2).split(":")[0].equals(vt.fetchRow(1).getString(2).split(":")[0])) {
                    break;
                }
            }

            // all 5 export messages should be captured
            // because during rejoin a @Quiesce call will be triggered by @Snapshotsave
            waitForExport(5);

            vt = client.callProcedure("@Statistics", "TOPO").getResults()[0];
            System.out.println("TOPO in the end:");
            System.out.println(vt.toFormattedString());

            for (int i = 5; i < 10; i++) {
                client.callProcedure("@AdHoc", "insert into t values(" + i + ", 1)");
            }
            client.callProcedure("@Quiesce");
            waitForExport(10);
        } finally {
            m_serverSocket.close();
            cleanup(client, cluster);
            clients.clear();
            System.out.println("Everything shut down.");
        }
    }

    private void waitForExport(int count) throws InterruptedException {
        synchronized (exportMessageSet) {
            while (exportMessageSet.size() < count) {
                exportMessageSet.wait();
            }
            assertEquals(count, exportMessageSet.size());
        }
    }

    public static void wireupExportTableToSocketExport(String tableName) {
        String streamName = tableName;
        Map<String, Integer> portForTable = new HashMap<String, Integer>();
        portForTable.put(streamName, getNextPort());
        Properties props = new Properties();
        boolean isExportReplicated = false;
        props.put("replicated", String.valueOf(isExportReplicated));
        props.put("skipinternals", "false");
        props.put("socket.dest", "localhost:" + portForTable.get(streamName));
        props.put("timezone", "GMT");
    }

    private static Integer getNextPort() {
        return PORT++;
    }

    private void cleanup(Client client, LocalCluster cluster) {
        if (cluster != null) {
            try {
                cluster.shutDown();
            } catch (InterruptedException e) {
            }
        }
        if ( client != null) {
            try {
                client.close();
            } catch (InterruptedException e) {
            }
        }
    }

    class ServerListener extends Thread {
        private volatile ServerSocket ssocket;
        private volatile boolean shuttingDown = false;
        public ServerListener(int port) {
            try {
                ssocket = new ServerSocket(port);
                shuttingDown = false;
            } catch (IOException ex) {
                //ex.printStackTrace();
            }
        }

        public void close() throws IOException {
            shuttingDown = true;
            ssocket.close();
            ssocket = null;
        }

        @Override
        public void run() {
            while (!shuttingDown) {
                try {
                    Socket clientSocket = ssocket.accept();
                    ClientConnectionHandler ch = new ClientConnectionHandler(clientSocket);
                    clients.add(ch);
                    ch.start();
                } catch (IOException ex) {
                    //ex.printStackTrace();
                    break;
                }
            }
        }
    }

    class ClientConnectionHandler extends Thread {
        private final Socket m_clientSocket;
        private boolean m_closed = false;
        final CSVParser m_parser = new CSVParser();
        public ClientConnectionHandler(Socket clientSocket) {
            m_clientSocket = clientSocket;
        }

        @Override
        public void run() {
            try {
                while (true) {
                    BufferedReader in = new BufferedReader(
                            new InputStreamReader(m_clientSocket.getInputStream()));
                    while (true) {
                        String line = in.readLine();
                        //You should convert your data to params here.
                        if (line == null && m_closed) {
                            break;
                        }
                        if (line != null) {
<<<<<<< HEAD
                            System.out.println("Adding export line: " + line);
                            exportMessageSet.add(line);
=======
                            synchronized (exportMessageSet) {
                                exportMessageSet.add(line);
                                exportMessageSet.notifyAll();
                            }
>>>>>>> 03a6c6a5
                        }
                        String parts[] = m_parser.parseLine(line);
                        if (parts == null || parts.length == 0) {
                            continue;
                        }
                        Long i = Long.parseLong(parts[0]);
                        if (seenIds.putIfAbsent(i, new AtomicLong(1)) != null) {
                            seenIds.get(i).incrementAndGet();
                        }
                    }
                    m_clientSocket.close();
                }
            } catch (IOException ioe) {
            }
        }

        public void stopClient() {
            m_closed = true;
        }
    }
}<|MERGE_RESOLUTION|>--- conflicted
+++ resolved
@@ -83,17 +83,8 @@
             builder.setUseDDLSchema(true);
             builder.setPartitionDetectionEnabled(true);
             builder.setDeadHostTimeout(4);
-<<<<<<< HEAD
-            builder.setFlushIntervals(1000, 1000, 50000);
-
-            //use socket exporter
-            Map<String, String> additionalEnv = new HashMap<String, String>();
-            System.setProperty(ExportDataProcessor.EXPORT_TO_TYPE, "org.voltdb.exportclient.SocketExporter");
-            additionalEnv.put(ExportDataProcessor.EXPORT_TO_TYPE, "org.voltdb.exportclient.SocketExporter");
-=======
             // Set flush interval longer than the test timeout so it will never flush naturally
             builder.setFlushIntervals(1000, 1000, 60_000);
->>>>>>> 03a6c6a5
 
             //enable export
             Properties props = new Properties();
@@ -270,15 +261,10 @@
                             break;
                         }
                         if (line != null) {
-<<<<<<< HEAD
-                            System.out.println("Adding export line: " + line);
-                            exportMessageSet.add(line);
-=======
                             synchronized (exportMessageSet) {
                                 exportMessageSet.add(line);
                                 exportMessageSet.notifyAll();
                             }
->>>>>>> 03a6c6a5
                         }
                         String parts[] = m_parser.parseLine(line);
                         if (parts == null || parts.length == 0) {
