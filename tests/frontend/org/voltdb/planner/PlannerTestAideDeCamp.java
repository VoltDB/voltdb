/* This file is part of VoltDB.
 * Copyright (C) 2008-2017 VoltDB Inc.
 *
 * Permission is hereby granted, free of charge, to any person obtaining
 * a copy of this software and associated documentation files (the
 * "Software"), to deal in the Software without restriction, including
 * without limitation the rights to use, copy, modify, merge, publish,
 * distribute, sublicense, and/or sell copies of the Software, and to
 * permit persons to whom the Software is furnished to do so, subject to
 * the following conditions:
 *
 * The above copyright notice and this permission notice shall be
 * included in all copies or substantial portions of the Software.
 *
 * THE SOFTWARE IS PROVIDED "AS IS", WITHOUT WARRANTY OF ANY KIND,
 * EXPRESS OR IMPLIED, INCLUDING BUT NOT LIMITED TO THE WARRANTIES OF
 * MERCHANTABILITY, FITNESS FOR A PARTICULAR PURPOSE AND NONINFRINGEMENT.
 * IN NO EVENT SHALL THE AUTHORS BE LIABLE FOR ANY CLAIM, DAMAGES OR
 * OTHER LIABILITY, WHETHER IN AN ACTION OF CONTRACT, TORT OR OTHERWISE,
 * ARISING FROM, OUT OF OR IN CONNECTION WITH THE SOFTWARE OR THE USE OR
 * OTHER DEALINGS IN THE SOFTWARE.
 */

package org.voltdb.planner;

import java.net.URL;
import java.net.URLDecoder;
import java.util.ArrayList;
import java.util.List;

import org.hsqldb_voltpatches.HSQLInterface;
import org.json_voltpatches.JSONException;
import org.json_voltpatches.JSONObject;
import org.voltdb.catalog.Catalog;
import org.voltdb.catalog.Database;
import org.voltdb.catalog.Procedure;
import org.voltdb.catalog.Statement;
import org.voltdb.catalog.StmtParameter;
import org.voltdb.compiler.DatabaseEstimates;
import org.voltdb.compiler.DeterminismMode;
import org.voltdb.compiler.VoltCompiler;
import org.voltdb.compiler.VoltCompiler.DdlProceduresToLoad;
import org.voltdb.expressions.ParameterValueExpression;
import org.voltdb.plannodes.AbstractPlanNode;
import org.voltdb.plannodes.PlanNodeList;
import org.voltdb.types.QueryType;
import org.voltdb.utils.BuildDirectoryUtils;

/**
 * Some utility functions to compile SQL statements for plan generation tests.
 */
public class PlannerTestAideDeCamp {

    private final Procedure proc;
    private final HSQLInterface hsql;
    private final Database db;
    int compileCounter = 0;

    private CompiledPlan m_currentPlan = null;

    /**
     * Loads the schema at ddlurl and setups a voltcompiler / hsql instance.
     * @param ddlurl URL to the schema/ddl file.
     * @param basename Unique string, JSON plans [basename]-stmt-#_json.txt on disk
     * @throws Exception
     */
    public PlannerTestAideDeCamp(URL ddlurl, String basename) throws Exception {
        assert(ddlurl != null);
        String schemaPath = URLDecoder.decode(ddlurl.getPath(), "UTF-8");
        VoltCompiler compiler = new VoltCompiler(false);
        hsql = HSQLInterface.loadHsqldb(ParameterizationInfo.getParamStateManager());
        VoltCompiler.DdlProceduresToLoad no_procs = DdlProceduresToLoad.NO_DDL_PROCEDURES;
        compiler.loadSchema(hsql, no_procs, schemaPath);
        db = compiler.getCatalogDatabase();
        proc = db.getProcedures().add(basename);
    }

    public void tearDown() {
    }

    public Database getDatabase() {
        return db;
    }

    /**
     * Compile a statement and return the head of the plan.
     * @param sql
     * @param detMode
     */
    CompiledPlan compileAdHocPlan(String sql, DeterminismMode detMode) {
        compile(sql, 0, null, true, false, detMode);
        return m_currentPlan;
    }

    CompiledPlan compileAdHocPlan(String sql, boolean inferPartitioning, boolean singlePartition, DeterminismMode detMode) {
        compile(sql, 0, null, inferPartitioning, singlePartition, detMode);
        return m_currentPlan;
    }

    List<AbstractPlanNode> compile(String sql, int paramCount, boolean inferPartitioning, boolean singlePartition, String joinOrder) {
        return compile(sql, paramCount, joinOrder, inferPartitioning, singlePartition, DeterminismMode.SAFER);
    }

    /**
     * Compile and cache the statement and plan and return the final plan graph.
     */
    private List<AbstractPlanNode> compile(String sql, int paramCount, String joinOrder, boolean inferPartitioning, boolean forceSingle, DeterminismMode detMode)
    {
        String stmtLabel = "stmt-" + String.valueOf(compileCounter++);

        Statement catalogStmt = proc.getStatements().add(stmtLabel);
        catalogStmt.setSqltext(sql);
        catalogStmt.setSinglepartition(forceSingle);

        // determine the type of the query
        QueryType qtype = QueryType.SELECT;
        catalogStmt.setReadonly(true);
        if (sql.toLowerCase().startsWith("insert")) {
            qtype = QueryType.INSERT;
            catalogStmt.setReadonly(false);
        }
        if (sql.toLowerCase().startsWith("update")) {
            qtype = QueryType.UPDATE;
            catalogStmt.setReadonly(false);
        }
        if (sql.toLowerCase().startsWith("delete")) {
            qtype = QueryType.DELETE;
            catalogStmt.setReadonly(false);
        }
        catalogStmt.setQuerytype(qtype.getValue());
        // name will look like "basename-stmt-#"
        String name = catalogStmt.getParent().getTypeName() + "-" + catalogStmt.getTypeName();

        DatabaseEstimates estimates = new DatabaseEstimates();
        TrivialCostModel costModel = new TrivialCostModel();
        StatementPartitioning partitioning;
        if (inferPartitioning) {
            partitioning = StatementPartitioning.inferPartitioning();
        } else if (forceSingle) {
            partitioning = StatementPartitioning.forceSP();
        } else {
            partitioning = StatementPartitioning.forceMP();
        }
        String procName = catalogStmt.getParent().getTypeName();
        QueryPlanner planner = new QueryPlanner(sql, stmtLabel, procName, db,
<<<<<<< HEAD
                partitioning, hsql, estimates, false, StatementCompiler.DEFAULT_MAX_JOIN_TABLES,
                costModel, null, joinOrder, detMode, false);
=======
                partitioning, hsql, estimates, false,
                costModel, null, joinOrder, detMode);
>>>>>>> 4990a007

        CompiledPlan plan = null;
        planner.parse();
        plan = planner.plan();
        assert(plan != null);

        // Partitioning optionally inferred from the planning process.
        if (partitioning.isInferred()) {
            catalogStmt.setSinglepartition(partitioning.isInferredSingle());
        }

        // Input Parameters
        // We will need to update the system catalogs with this new information
        for (int i = 0; i < plan.getParameters().length; ++i) {
            StmtParameter catalogParam = catalogStmt.getParameters().add(String.valueOf(i));
            ParameterValueExpression pve = plan.getParameters()[i];
            catalogParam.setJavatype(pve.getValueType().getValue());
            catalogParam.setIsarray(pve.getParamIsVector());
            catalogParam.setIndex(i);
        }

        List<PlanNodeList> nodeLists = new ArrayList<>();
        nodeLists.add(new PlanNodeList(plan.rootPlanGraph, false));
        if (plan.subPlanGraph != null) {
            nodeLists.add(new PlanNodeList(plan.subPlanGraph, false));
        }

        // Now update our catalog information
        // HACK: We're using the node_tree's hashCode() as it's name. It would be really
        //     nice if the Catalog code give us an guid without needing a name first...

        String json = null;
        try {
            JSONObject jobj = new JSONObject(nodeLists.get(0).toJSONString());
            json = jobj.toString(4);
        } catch (JSONException e2) {
            // TODO Auto-generated catch block
            e2.printStackTrace();
            System.exit(-1);
            return null;
        }

        //
        // We then stick a serialized version of PlanNodeTree into a PlanFragment
        //
        try {
            BuildDirectoryUtils.writeFile("statement-plans", name + "_json.txt", json, true);
            BuildDirectoryUtils.writeFile("statement-plans", name + ".dot", nodeLists.get(0).toDOTString("name"), true);
        } catch (Exception e) {
            e.printStackTrace();
        }

        List<AbstractPlanNode> plannodes = new ArrayList<>();
        for (PlanNodeList nodeList : nodeLists) {
            plannodes.add(nodeList.getRootPlanNode());
        }

        m_currentPlan = plan;
        return plannodes;
    }

    public Catalog getCatalog() {
        return db.getCatalog();
    }
    public String getCatalogString() {
        return db.getCatalog().serialize();
    }
}<|MERGE_RESOLUTION|>--- conflicted
+++ resolved
@@ -143,13 +143,8 @@
         }
         String procName = catalogStmt.getParent().getTypeName();
         QueryPlanner planner = new QueryPlanner(sql, stmtLabel, procName, db,
-<<<<<<< HEAD
-                partitioning, hsql, estimates, false, StatementCompiler.DEFAULT_MAX_JOIN_TABLES,
+                partitioning, hsql, estimates, false,
                 costModel, null, joinOrder, detMode, false);
-=======
-                partitioning, hsql, estimates, false,
-                costModel, null, joinOrder, detMode);
->>>>>>> 4990a007
 
         CompiledPlan plan = null;
         planner.parse();
