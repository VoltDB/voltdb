--- conflicted
+++ resolved
@@ -45,7 +45,6 @@
         testLoadQueryPlanTree("select * from l,t where lname=? and l.a=t.a order by l.b limit ?;");
         testLoadQueryPlanTree("select l.id, count(*) as tag from l group by l.id order by tag, l.id limit ?;");
         testLoadQueryPlanTree("select count(*) from l where lname=? and id < ?;");
-<<<<<<< HEAD
         testLoadQueryPlanTree("select l.id from l where l.id = ? and exists (select a from t where l.a = t.a and l.a =t.b)");
         testLoadQueryPlanTree("select l.id from l where l.id = ? and exists (select a from t where exists(select 1 from t where t.a = l.id))");
         testLoadQueryPlanTree("select l.id from l where l.id = ? or exists (select a from t where l.a = t.a)");
@@ -57,9 +56,10 @@
         testLoadQueryPlanTree("select a, (select b from t limit 1) b from l ");
         testLoadQueryPlanTree("select a FROM t where a = (SELECT a FROM l where a = ?)");
         testLoadQueryPlanTree("select a FROM t where (b,b) in (SELECT a, a FROM l where l.a = t.a)");
-=======
+
+        // UNION
         testLoadQueryPlanTree("select l.id from l union all select a from t;");
->>>>>>> 6de19c17
+
     }
 
     public void testLoadQueryPlanTree(String sql) throws JSONException {
