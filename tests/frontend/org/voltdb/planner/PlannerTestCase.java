/* This file is part of VoltDB.
 * Copyright (C) 2008-2018 VoltDB Inc.
 *
 * Permission is hereby granted, free of charge, to any person obtaining
 * a copy of this software and associated documentation files (the
 * "Software"), to deal in the Software without restriction, including
 * without limitation the rights to use, copy, modify, merge, publish,
 * distribute, sublicense, and/or sell copies of the Software, and to
 * permit persons to whom the Software is furnished to do so, subject to
 * the following conditions:
 *
 * The above copyright notice and this permission notice shall be
 * included in all copies or substantial portions of the Software.
 *
 * THE SOFTWARE IS PROVIDED "AS IS", WITHOUT WARRANTY OF ANY KIND,
 * EXPRESS OR IMPLIED, INCLUDING BUT NOT LIMITED TO THE WARRANTIES OF
 * MERCHANTABILITY, FITNESS FOR A PARTICULAR PURPOSE AND NONINFRINGEMENT.
 * IN NO EVENT SHALL THE AUTHORS BE LIABLE FOR ANY CLAIM, DAMAGES OR
 * OTHER LIABILITY, WHETHER IN AN ACTION OF CONTRACT, TORT OR OTHERWISE,
 * ARISING FROM, OUT OF OR IN CONNECTION WITH THE SOFTWARE OR THE USE OR
 * OTHER DEALINGS IN THE SOFTWARE.
 */

package org.voltdb.planner;

import java.net.URL;
import java.util.*;
import java.util.Map.Entry;

import org.apache.commons.lang3.StringUtils;
import org.hsqldb_voltpatches.HSQLInterface.HSQLParseException;
import org.hsqldb_voltpatches.VoltXMLElement;
import org.voltdb.catalog.Catalog;
import org.voltdb.catalog.Database;
import org.voltdb.compiler.DeterminismMode;
import org.voltdb.expressions.AbstractExpression;
import org.voltdb.expressions.TupleValueExpression;
import org.voltdb.plannodes.AbstractPlanNode;
import org.voltdb.plannodes.NestLoopPlanNode;
import org.voltdb.plannodes.OrderByPlanNode;
import org.voltdb.plannodes.SeqScanPlanNode;
import org.voltdb.types.ExpressionType;
import org.voltdb.types.JoinType;
import org.voltdb.types.PlanMatcher;
import org.voltdb.types.PlanNodeType;
import org.voltdb.types.PlannerType;
import org.voltdb.types.SortDirectionType;

import junit.framework.TestCase;

public class PlannerTestCase extends TestCase {

    protected PlannerTestAideDeCamp m_aide;
    private boolean m_byDefaultInferPartitioning = true;
    private boolean m_byDefaultPlanForSinglePartition;
    final private int m_defaultParamCount = 0;
    private String m_noJoinOrder = null;
    private PlannerType m_plannerType = PlannerType.VOLTDB;

    public PlannerTestCase() {
        super();
    }

    PlannerTestCase(PlannerType plannerType) {
        super();
        m_plannerType = plannerType;
    }
    /**
     * @param sql
     * @return
     */
    private int countQuestionMarks(String sql) {
        int paramCount = 0;
        int skip = 0;
        while (true) {
            // Yes, we ARE assuming that test queries don't contain quoted question marks.
            skip = sql.indexOf('?', skip);
            if (skip == -1) {
                break;
            }
            skip++;
            paramCount++;
        }
        return paramCount;
    }

    protected void failToCompile(PlannerType plannerType, String sql, String... patterns) {
        int paramCount = countQuestionMarks(sql);
        try {
<<<<<<< HEAD
            List<AbstractPlanNode> unexpected = m_aide.compile(plannerType, sql, paramCount,
=======
            List<AbstractPlanNode> unexpected = m_aide.compile(m_plannerType, sql, paramCount,
>>>>>>> b682ecd1
                    m_byDefaultInferPartitioning, m_byDefaultPlanForSinglePartition, null);
            printExplainPlan(unexpected);
            fail("Expected planner failure, but found success.");
        }
        catch (Exception ex) {
            String result = ex.toString();
            for (String pattern : patterns) {
                if ( ! result.contains(pattern)) {
                    fail("Did not find pattern '" + pattern + "' in error string '" + result + "'");
                }
            }
        }
    }

    protected void failToCompile(String sql, String... patterns) {
        failToCompile(PlannerType.VOLTDB, sql, patterns);
    }

    protected CompiledPlan compileAdHocPlan(String sql) {
        return compileAdHocPlan(sql, DeterminismMode.SAFER);
    }

    protected CompiledPlan compileAdHocPlan(String sql, DeterminismMode detMode) {
        CompiledPlan cp = null;
        try {
<<<<<<< HEAD
            cp = m_aide.compileAdHocPlan(PlannerType.VOLTDB, sql, detMode);
=======
            cp = m_aide.compileAdHocPlan(m_plannerType, sql, detMode);
>>>>>>> b682ecd1
            assertTrue(cp != null);
        }
        catch (Exception ex) {
            ex.printStackTrace();
            fail(ex.getMessage());
        }
        return cp;
    }

    /**
     * Fetch compiled planned based on provided partitioning information.
     * @param sql: SQL statement
     * @param inferPartitioning: Flag to indicate whether to use infer or forced partitioning
     *                           when generating plan. True to use infer partitioning info,
     *                           false for forced partitioning
     * @param forcedSP: Flag to indicate whether to generate plan for forced SP or MP.
     *                  If inferPartitioing flag is set to true, this flag is ignored
     * @param detMode: Specifies determinism mode - Faster or Safer
     * @return: Compiled plan based on specified input parameters
     */

    protected CompiledPlan compileAdHocPlan(String sql,
                                            boolean inferPartitioning,
                                            boolean forcedSP,
                                            DeterminismMode detMode) {
        CompiledPlan cp = null;
        try {
<<<<<<< HEAD
            cp = m_aide.compileAdHocPlan(PlannerType.VOLTDB, sql, inferPartitioning, forcedSP, detMode);
=======
            cp = m_aide.compileAdHocPlan(m_plannerType, sql, inferPartitioning, forcedSP, detMode);
>>>>>>> b682ecd1
            assertTrue(cp != null);
        }
        catch (Exception ex) {
            ex.printStackTrace();
            fail();
        }
        return cp;
    }

    /**
     * This is exactly like compileAdHocPlan, but it may throw an
     * error.  We added this because we sometimes call this from a
     * planner test just to find out if a string compiles.  We
     * need to know more about failures than just that they failed.
     * We need to know why the failed so we can check the error
     * messages.
     *
     * @param sql
     * @return
     */
    protected CompiledPlan compileAdHocPlanThrowing(String sql,
                                                    boolean inferPartitioning,
                                                    boolean forcedSP,
                                                    DeterminismMode detMode) {
        CompiledPlan cp = null;
        cp = compileAdHocPlan(sql, inferPartitioning, forcedSP, detMode);
        assertTrue(cp != null);
        return cp;
    }

    protected List<AbstractPlanNode> compileInvalidToFragments(String sql) {
        boolean planForSinglePartitionFalse = false;
        return compileWithJoinOrderToFragments(sql, m_defaultParamCount,
                planForSinglePartitionFalse, m_noJoinOrder);
    }

    /** A helper here where the junit test can assert success */
    protected List<AbstractPlanNode> compileToFragments(String sql) {
        return compileToFragments(sql, false);
    }

    protected List<AbstractPlanNode> compileToFragments(String sql, boolean planForSinglePartition) {
        return compileWithJoinOrderToFragments(sql, planForSinglePartition, m_noJoinOrder);
    }

    protected List<AbstractPlanNode> compileToFragmentsForSinglePartition(String sql) {
        boolean planForSinglePartitionFalse = false;
        return compileWithJoinOrderToFragments(sql, planForSinglePartitionFalse, m_noJoinOrder);
    }


    /** A helper here where the junit test can assert success */
    protected List<AbstractPlanNode> compileWithJoinOrderToFragments(String sql, String joinOrder) {
        boolean planForSinglePartitionFalse = false;
        return compileWithJoinOrderToFragments(sql, planForSinglePartitionFalse, joinOrder);
    }

    /** A helper here where the junit test can assert success */
    private List<AbstractPlanNode> compileWithJoinOrderToFragments(String sql,
                                                                   boolean planForSinglePartition,
                                                                   String joinOrder) {
        try {
            // Yes, we ARE assuming that test queries don't contain quoted question marks.
            int paramCount = StringUtils.countMatches(sql, "?");
            return compileWithJoinOrderToFragments(sql, paramCount, planForSinglePartition, joinOrder);
        }
        catch (PlanningErrorException pe) {
            fail("Query: '" + sql + "' threw " + pe);
            return null; // dead code.
        }
    }

    /** A helper here where the junit test can assert success */
    private List<AbstractPlanNode> compileWithJoinOrderToFragments(String sql, int paramCount,
                                                                   boolean planForSinglePartition,
                                                                   String joinOrder) {
        //* enable to debug */ System.out.println("DEBUG: compileWithJoinOrderToFragments(\"" + sql + "\", " + planForSinglePartition + ", \"" + joinOrder + "\")");
<<<<<<< HEAD
        List<AbstractPlanNode> pn = m_aide.compile(PlannerType.VOLTDB, sql, paramCount, m_byDefaultInferPartitioning, m_byDefaultPlanForSinglePartition, joinOrder);
=======
        List<AbstractPlanNode> pn = m_aide.compile(m_plannerType, sql, paramCount, m_byDefaultInferPartitioning, m_byDefaultPlanForSinglePartition, joinOrder);
>>>>>>> b682ecd1
        assertTrue(pn != null);
        assertFalse(pn.isEmpty());
        assertTrue(pn.get(0) != null);
        if (planForSinglePartition) {
            if (pn.size() != 1) {
                System.err.printf("Plan: %s\n", pn);
                System.err.printf("Error: pn.size == %d, should be 1\n", pn.size());
            }
            assertTrue(pn.size() == 1);
        }
        return pn;
    }

    protected AbstractPlanNode compileSPWithJoinOrder(String sql, String joinOrder) {
        try {
            return compileWithCountedParamsAndJoinOrder(sql, joinOrder);
        }
        catch (Exception ex) {
            ex.printStackTrace();
            fail();
            return null;
        }
    }

    protected void compileWithInvalidJoinOrder(String sql, String joinOrder) throws Exception {
        compileWithJoinOrderToFragments(sql, m_defaultParamCount, m_byDefaultPlanForSinglePartition, joinOrder);
    }


    private AbstractPlanNode compileWithCountedParamsAndJoinOrder(String sql,
                                                                  String joinOrder) throws Exception {
        // Yes, we ARE assuming that test queries don't contain quoted question marks.
        int paramCount = StringUtils.countMatches(sql, "?");
        return compileSPWithJoinOrder(sql, paramCount, joinOrder);
    }

    /**
     * Assert that the plan for a statement produces a plan that meets some
     * basic expectations.
     * @param sql a statement to plan
     *            as if for a single-partition stored procedure
     * @param nOutputColumns the expected number of plan result columns,
     *                       because of the planner's history of such errors
     * @param nodeTypes the expected node types of the resulting plan tree
     *                  listed in top-down order with wildcard support.
     *                  See assertTopDownTree.
     * @return the plan for more detailed testing.
     */
    protected AbstractPlanNode compileToTopDownTree(String sql,
            int nOutputColumns, PlanNodeType... nodeTypes) {
        return compileToTopDownTree(sql, nOutputColumns, false, nodeTypes);
    }

    protected AbstractPlanNode compileToTopDownTree(String sql,
            int nOutputColumns, boolean hasOptionalSelectProjection, PlanNodeType... nodeTypes) {
        // Yes, we ARE assuming that test queries don't
        // contain quoted question marks.
        int paramCount = StringUtils.countMatches(sql, "?");
        AbstractPlanNode result = compileSPWithJoinOrder(sql, paramCount, null);
        assertEquals(nOutputColumns, result.getOutputSchema().size());
        assertTopDownTree(result, hasOptionalSelectProjection, nodeTypes);
        return result;
    }

    /** A helper here where the junit test can assert success */
    protected AbstractPlanNode compile(String sql) {
        // Yes, we ARE assuming that test queries don't contain quoted question marks.
        int paramCount = StringUtils.countMatches(sql, "?");
        return compileSPWithJoinOrder(sql, paramCount, null);
    }

    /** A helper here where the junit test can assert success */
    protected AbstractPlanNode compileForSinglePartition(String sql) {
        // Yes, we ARE assuming that test queries don't contain quoted question marks.
        int paramCount = StringUtils.countMatches(sql, "?");
        boolean m_infer = m_byDefaultInferPartitioning;
        boolean m_forceSP = m_byDefaultInferPartitioning;
        m_byDefaultInferPartitioning = false;
        m_byDefaultPlanForSinglePartition = true;

        AbstractPlanNode pn = compileSPWithJoinOrder(sql, paramCount, null);
        m_byDefaultInferPartitioning = m_infer;
        m_byDefaultPlanForSinglePartition = m_forceSP;
        return pn;
    }

    /** A helper here where the junit test can assert success */
    protected AbstractPlanNode compileSPWithJoinOrder(String sql,
                                                      int paramCount,
                                                      String joinOrder) {
        List<AbstractPlanNode> pns = null;
        try {
            pns = compileWithJoinOrderToFragments(sql, paramCount, m_byDefaultPlanForSinglePartition, joinOrder);
        }
        catch (Exception ex) {
            ex.printStackTrace();
            fail(ex.getMessage());
        }
        assertTrue(pns.get(0) != null);
        return pns.get(0);
    }

    /**
     *  Find all the aggregate nodes in a fragment, whether they are hash, serial or partial.
     * @param fragment     Fragment to search for aggregate plan nodes
     * @return a list of all the nodes we found
     */
    protected static List<AbstractPlanNode> findAllAggPlanNodes(AbstractPlanNode fragment) {
        List<AbstractPlanNode> aggNodes = fragment.findAllNodesOfType(PlanNodeType.AGGREGATE);
        List<AbstractPlanNode> hashAggNodes = fragment.findAllNodesOfType(PlanNodeType.HASHAGGREGATE);
        List<AbstractPlanNode> partialAggNodes = fragment.findAllNodesOfType(PlanNodeType.PARTIALAGGREGATE);

        aggNodes.addAll(hashAggNodes);
        aggNodes.addAll(partialAggNodes);
        return aggNodes;
    }


    protected VoltXMLElement compileToXML(String SQL) throws HSQLParseException {
        return m_aide.compileToXML(SQL);
    }

    protected void setupSchema(URL ddlURL, String basename,
                               boolean planForSinglePartition) throws Exception {
        m_aide = new PlannerTestAideDeCamp(ddlURL, basename);
        m_byDefaultPlanForSinglePartition = planForSinglePartition;
    }

    protected void setupSchema(boolean inferPartitioning, URL ddlURL,
                               String basename) throws Exception {
        m_byDefaultInferPartitioning = inferPartitioning;
        m_aide = new PlannerTestAideDeCamp(ddlURL, basename);
    }

    public String getCatalogString() {
        return m_aide.getCatalogString();
    }

    public Catalog getCatalog() {
        return m_aide.getCatalog();
    }

    protected Database getDatabase() {
        return m_aide.getDatabase();
    }

    protected void printExplainPlan(List<AbstractPlanNode> planNodes) {
        for (AbstractPlanNode apn: planNodes) {
            System.out.println(apn.toExplainPlanString());
        }
    }

    protected String buildExplainPlan(List<AbstractPlanNode> planNodes) {
        String explain = "";
        for (AbstractPlanNode apn: planNodes) {
            explain += apn.toExplainPlanString() + '\n';
        }
        return explain;
    }

    protected void checkQueriesPlansAreDifferent(String sql1, String sql2, String msg) {
        assertFalse(msg, areQueryPlansEqual(sql1, sql2));
    }

    protected void checkQueriesPlansAreTheSame(String sql1, String sql2) {
        assertEquals(buildExplainPlan(compileToFragments(sql1)), buildExplainPlan(compileToFragments(sql2)));
    }

    private boolean areQueryPlansEqual(String sql1, String sql2) {
        return buildExplainPlan(compileToFragments(sql1))
                .equals(buildExplainPlan(compileToFragments(sql2)));
    }


    /**
     * Call this function to verify that an order by plan node has the
     * sort expressions and directions we expect.
     *
     * @param orderByPlanNode The plan node to test.
     * @param columnDescrs Pairs of expressions and sort directions. There
     *                     must be an even number of these, the even
     *                     numbered ones must be expressions and the odd
     *                     numbered ones must be sort directions.  This is
     *                     numbering starting at 0.  So, they must be in
     *                     the order expr, direction, expr, direction, and
     *                     so forth.
     */
    protected void verifyOrderByPlanNode(OrderByPlanNode  orderByPlanNode,
                                         Object       ... columnDescrs) {
        // We should have an even number of columns
        assertEquals(0, columnDescrs.length % 2);
        List<AbstractExpression> exprs = orderByPlanNode.getSortExpressions();
        List<SortDirectionType>  dirs  = orderByPlanNode.getSortDirections();
        assertEquals(exprs.size(), dirs.size());
        assertEquals(columnDescrs.length/2, exprs.size());
        for (int idx = 0; idx < exprs.size(); ++idx) {
            // Assert that an expected one-part name matches a tve by column name
            // and an expected two-part name matches a tve by table and column name.
            AbstractExpression expr = exprs.get(idx);
            assertTrue(expr instanceof TupleValueExpression);
            TupleValueExpression tve = (TupleValueExpression)expr;
            String expectedNames[] = ((String)columnDescrs[2*idx]).split("\\.");
            String columnName = null;
            int nParts = expectedNames.length;
            if (nParts > 1) {
                assertEquals(2, nParts);
                String tableName = expectedNames[0].toUpperCase();
                assertEquals(tableName, tve.getTableName().toUpperCase());
            }
            // In either case, the column name must match the LAST part.
            columnName = expectedNames[nParts-1].toUpperCase();
            assertEquals(columnName, tve.getColumnName().toUpperCase());

            SortDirectionType dir = dirs.get(idx);
            assertEquals(columnDescrs[2*idx+1], dir);
        }
    }

    /**
     * Assert that a plan's left-most branch is made up of plan nodes of
     * specified classes.
     * @param expectedClasses a list of expected AbstractPlanNode classes
     * @param actualPlan the top of a plan node tree expected to have instances
     *                   of the expected classes along its left-most branch
     *                   listed from top to bottom.
     */
    static protected void assertClassesMatchNodeChain(
            List<Class<? extends AbstractPlanNode>> expectedClasses,
            AbstractPlanNode actualPlan) {
        AbstractPlanNode pn = actualPlan;
        for (Class<? extends AbstractPlanNode> c : expectedClasses) {
            assertFalse("The actual plan is shallower than expected",
                    pn == null);
            assertTrue("Expected plan to contain an instance of " + c.getSimpleName() +", "
                    + "instead found " + pn.getClass().getSimpleName(),
                    c.isInstance(pn));
            if (pn.getChildCount() > 0) {
                pn = pn.getChild(0);
            }
            else {
                pn = null;
            }
        }

        assertTrue("Actual plan longer than expected", pn == null);
    }

    /**
     * Find a specific node in a plan tree following the left-most path,
     * (child[0]), and asserting the expected class of each plan node along the
     * way, inclusive of the start and end.
     * @param expectedClasses a list of expected AbstractPlanNode classes
     * @param actualPlan the top of a plan node tree expected to have instances
     *                   of the expected classes along its left-most branch
     *                   listed in top-down order.
     * @return the child node matching the last expected class in the list.
     *                   It need not be a leaf node.
     */
    protected static AbstractPlanNode followAssertedLeftChain(
            AbstractPlanNode start,
            PlanNodeType startType, PlanNodeType... nodeTypes) {
        return followAssertedLeftChain(start, false, startType, nodeTypes);
    }

    protected static AbstractPlanNode followAssertedLeftChain(
            AbstractPlanNode start,
            boolean hasOptionalProjection,
            PlanNodeType startType,
            PlanNodeType... nodeTypes)
    {
        AbstractPlanNode result = start;
        assertEquals(startType, result.getPlanNodeType());
        for (int nodeNumber = 0; nodeNumber < nodeTypes.length; nodeNumber += 1) {
            PlanNodeType type = nodeTypes[nodeNumber];
            assertTrue(result.getChildCount() > 0);
            result = result.getChild(0);
            if (hasOptionalProjection
                    && (nodeNumber == 0)
                    && (result.getPlanNodeType() == PlanNodeType.PROJECTION)) {
                nodeNumber -= 1;
            } else {
                assertEquals(type, result.getPlanNodeType());
            }
        }
        return result;
    }

    /**
     * Assert that a plan's left-most branch is made up of plan nodes of
     * expected classes.
     * @param expectedClasses a list of expected AbstractPlanNode classes
     * @param actualPlan the top of a plan node tree expected to have instances
     *                   of the expected classes along its left-most branch
     *                   listed from top to bottom.
     */
    protected static void assertLeftChain(
            AbstractPlanNode start, PlanNodeType... nodeTypes) {
        AbstractPlanNode pn = start;
        for (PlanNodeType type : nodeTypes) {
            assertFalse("Child node(s) are missing from the actual plan chain.",
                    pn == null);
            if ( ! type.equals(pn.getPlanNodeType())) {
                fail("Expecting plan node of type " + type + ", " +
                        "instead found " + pn.getPlanNodeType() + ".");
            }
            pn = (pn.getChildCount() > 0) ? pn.getChild(0) : null;
        }
        assertTrue("Actual plan chain was longer than expected",
                pn == null);
    }

    /**
     * Assert that a two-fragment plan's coordinator fragment does a simple
     * projection.  Sometimes the projection is optimized away, and
     * that's ok.
     **/
    protected static void assertProjectingCoordinator(
            List<AbstractPlanNode> lpn) {
        AbstractPlanNode pn;
        pn = lpn.get(0);
        assertTopDownTreeWithOptionalSelectProjection(pn, PlanNodeType.SEND,
                PlanNodeType.RECEIVE);
    }

    /**
     * Assert that a two-fragment plan's coordinator fragment does a left join
     * with a specific replicated table on its outer side.
     **/
    protected static void assertReplicatedLeftJoinCoordinator(
            List<AbstractPlanNode> lpn, String replicatedTable) {
        AbstractPlanNode pn;
        AbstractPlanNode node;
        NestLoopPlanNode nlj;
        SeqScanPlanNode seqScan;
        pn = lpn.get(0);
        assertTopDownTree(pn,
                true,
                PlanNodeType.SEND,
                PlanNodeType.NESTLOOP,
                PlanNodeType.SEQSCAN,
                PlanNodeType.RECEIVE);
        node = followAssertedLeftChain(pn, true,
                PlanNodeType.SEND,
                PlanNodeType.NESTLOOP);
        nlj = (NestLoopPlanNode) node;
        assertEquals(JoinType.LEFT, nlj.getJoinType());
        assertEquals(2, nlj.getChildCount());
        seqScan = (SeqScanPlanNode) nlj.getChild(0);
        assertEquals(replicatedTable, seqScan.getTargetTableName().toUpperCase());
    }

    // Print a tree of plan nodes by type.
    protected void printPlanNodes(AbstractPlanNode root, int fragmentNumber, int numberOfFragments) {
        System.out.printf("  Plan for fragment %d of %d\n",
                          fragmentNumber,
                          numberOfFragments);
        String lines[] = root.toExplainPlanString().split("\n");
        System.out.printf("    Explain:\n");
        for (String line : lines) {
            System.out.printf("      %s\n", line);
        }
        System.out.printf("    Nodes:\n");
        for (;root != null;
                root = (root.getChildCount() > 0) ? root.getChild(0) : null) {
            System.out.printf("      Node type %s\n", root.getPlanNodeType());
            for (int idx = 1; idx < root.getChildCount(); idx += 1) {
                System.out.printf("        Child %d: %s\n", idx, root.getChild(idx).getPlanNodeType());
            }
            for (Entry<PlanNodeType, AbstractPlanNode> entry : root.getInlinePlanNodes().entrySet()) {
                System.out.printf("        Inline %s\n", entry.getKey());
            }
            for (Entry<PlanNodeType, AbstractPlanNode> entry : root.getInlinePlanNodes().entrySet()) {
                System.out.printf("        Inline %s\n", entry.getKey());
            }
        }
    }

    /**
     * Assert that an expression tree contains the expected types of expressions
     * in the order listed, assuming a top-down left-to-right depth-first
     * traversal through left, right, and args children.
     * A null expression type in the list will match any expression
     * node or tree at the corresponding position.
     **/
    protected static void assertExprTopDownTree(AbstractExpression start,
            ExpressionType... exprTypes) {
        assertNotNull(start);
        Stack<AbstractExpression> stack = new Stack<>();
        stack.push(start);
        for (ExpressionType type : exprTypes) {
            // Process each node before its children or later siblings.
            AbstractExpression parent;
            try {
                parent = stack.pop();
            }
            catch (EmptyStackException ese) {
                fail("No expression was found in the tree to match type " + type);
                return; // This dead code hushes warnings.
            }
            List<AbstractExpression> args = parent.getArgs();
            AbstractExpression rightExpr = parent.getRight();
            AbstractExpression leftExpr = parent.getLeft();
            int argCount = (args == null) ? 0 : args.size();
            int childCount = argCount +
                    (rightExpr == null ? 0 : 1) +
                    (leftExpr == null ? 0 : 1);
            if (type == null) {
                // A null type wildcard matches any child TREE or NODE.
                System.out.println("DEBUG: Suggestion -- expect " +
                        parent.getExpressionType() +
                        " with " + childCount + " direct children.");
                continue;
            }
            assertEquals(type, parent.getExpressionType());
            // Iterate from the last child to the first.
            while (argCount > 0) {
                // Push each child to be processed before its parent's
                // or its own later siblings (already pushed).
                stack.push(parent.getArgs().get(--argCount));
            }
            if (rightExpr != null) {
                stack.push(rightExpr);
            }
            if (leftExpr != null) {
                stack.push(leftExpr);
            }
        }
        assertTrue("Extra expression node(s) (" + stack.size() +
                ") were found in the tree with no expression type to match",
                stack.isEmpty());
    }

    /**
     * Assert that a plan node tree contains the expected types of plan nodes
     * in the order listed, assuming a top-down left-to-right depth-first
     * traversal through the child vector. A null plan node type in the list
     * will match any plan node or subtree at the corresponding position.
     **/
    protected static void assertTopDownTree(AbstractPlanNode start,
            PlanNodeType... nodeTypes) {
        assertTopDownTree(start, false, nodeTypes);
    }

    protected static void assertTopDownTreeWithOptionalSelectProjection(AbstractPlanNode start,
            PlanNodeType... nodeTypes) {
        assertTopDownTree(start, true, nodeTypes);
    }

    protected static void assertTopDownTree(AbstractPlanNode start,
                                            boolean hasOptionalProjection,
                                            PlanNodeType ... nodeTypes) {
        Stack<AbstractPlanNode> stack = new Stack<>();
        stack.push(start);

        for (int nodeNumber = 0; nodeNumber < nodeTypes.length; nodeNumber += 1) {
            PlanNodeType type = nodeTypes[nodeNumber];
            // Process each node before its children or later siblings.
            AbstractPlanNode parent;
            try {
                parent = stack.pop();
            }
            catch (EmptyStackException ese) {
                fail("No node was found in the tree to match node type " + type);
                return; // This dead code hushes warnings.
            }
            int childCount = parent.getChildCount();
            if (type == null) {
                // A null type wildcard matches any child TREE or NODE.
                System.out.println("DEBUG: Suggestion -- expect " +
                        parent.getPlanNodeType() +
                        " with " + childCount + " direct children.");
                continue;
            }
            // If we have specified that this has an optional
            // projection node, then we may find a projection
            // node at node number 1.  This is from the select
            // list projection, but we may have optimized it away.
            if (nodeNumber == 1 && hasOptionalProjection) {
                if (PlanNodeType.PROJECTION == parent.getPlanNodeType()) {
                    assertEquals(1, parent.getChildCount());
                    // We don't actually want to use up this
                    // type from nodeTypes.  So undo the increment
                    // we are about to do.
                    nodeNumber -= 1;
                    stack.push(parent.getChild(0));
                    continue;
                }
            }
            assertEquals(type, parent.getPlanNodeType());
            // Iterate from the last child to the first.
            while (childCount > 0) {
                // Push each child to be processed before its parent's
                // or its own later (already pushed) siblings.
                stack.push(parent.getChild(--childCount));
            }
        }
        assertTrue("Extra plan node(s) (" + stack.size() +
                ") were found in the tree with no node type to match",
                stack.isEmpty());
    }

    private String planNodeListString(List<PlanNodeType> list) {
        StringBuilder buf = new StringBuilder();
        String sep = "";
        for (PlanNodeType pnt : list) {
            buf.append(sep)
               .append(pnt.name());
            sep = ", ";
        }
        return buf.toString();
    }

    protected static class PlanWithInlineNodes implements PlanMatcher {
        PlanNodeType m_type = null;

        List<PlanNodeType> m_branches = new ArrayList<>();
        public PlanWithInlineNodes(PlanNodeType mainType, PlanNodeType ... nodes) {
            m_type = mainType;
            for (PlanNodeType node : nodes) {
                m_branches.add(node);
            }
        }

        @Override
        public String match(AbstractPlanNode node) {
            PlanNodeType mainNodeType = node.getPlanNodeType();
            if (m_type != mainNodeType) {
                return String.format("PlanWithInlineNode: expected main plan node type %s, got %s "
                                     + "at plan node id %d.",
                                     m_type, mainNodeType,
                                     node.getPlanNodeId());
            }
            for (PlanNodeType nodeType : m_branches) {
                AbstractPlanNode inlineNode = node.getInlinePlanNode(nodeType);
                if (inlineNode == null) {
                    return String.format("Expected inline node type %s but didn't find it "
                                         + "at plan node id %d.",
                                         nodeType.name(),
                                         node.getPlanNodeId());
                }
            }
            if (m_branches.size() != node.getInlinePlanNodes().size()) {
                StringBuilder buf = new StringBuilder();
                String sep = "";
                for (PlanNodeType pnt : m_branches) {
                    buf.append(sep).append(pnt.name());
                }
                String expected = buf.toString();
                buf = new StringBuilder();
                sep = "";
                for (Map.Entry<PlanNodeType, AbstractPlanNode> entry : node.getInlinePlanNodes().entrySet()) {
                    buf.append(sep).append(entry.getKey().name());
                    sep = ", ";
                }
                String found = buf.toString();
                return String.format("Expected %d inline nodes (%s), found %d (%s) at node id %d.",
                                     m_branches.size(),
                                     expected,
                                     node.getInlinePlanNodes().size(),
                                     found,
                                     node.getPlanNodeId());
            }
            return null;
        }
    }

    protected static PlanWithInlineNodes planWithInlineNodes(PlanNodeType mainType,
                                                             PlanNodeType ... inlineTypes) {
        return new PlanWithInlineNodes(mainType, inlineTypes);
    }

    /**
     * Make a PlanMatcher out of an object.  The object
     * really wants to be a PlanMatcher itself.  But it's
     * very convenient to just allow a plan node type here,
     * so we relax the type system.
     *
     * @param obj
     * @return
     */
    private static PlanMatcher makePlanMatcher(Object obj) {
        if (obj instanceof PlanNodeType) {
            return (node) -> {
                        PlanNodeType pnt = (PlanNodeType)obj;
                        if (node.getPlanNodeType() != (PlanNodeType)obj) {
                            return String.format("Expected Plan Node Type %s not %s at node id %d",
                                                 pnt.name(),
                                                 node.getPlanNodeType().name(),
                                                 node.getPlanNodeId());
                        }
                        return null;
                    };
        }
        else if (obj instanceof PlanMatcher) {
            return (PlanMatcher)obj;
        }
        else {
            throw new PlanningErrorException("Bad fragment specification type.");
        }
    }

    protected static class FragmentSpec implements PlanMatcher {
        private List<PlanMatcher> m_nodeSpecs = new ArrayList<>();

        public FragmentSpec(Object ... nodeSpecs) {
            for (int idx = 0; idx < nodeSpecs.length; idx += 1) {
                m_nodeSpecs.add(makePlanMatcher(nodeSpecs[idx]));
            }
        }

        @Override
        public String match(AbstractPlanNode node) {
            int idx;
            for (idx = 0; node != null && idx < m_nodeSpecs.size(); idx += 1) {
                PlanMatcher pm = m_nodeSpecs.get(idx);
                String err = pm.match(node);
                if (err != null) {
                    return err;
                }
                // Nodes with multiple children, such as join
                // nodes, will have their own matchers, and will
                // stop here.
                if (node.getChildCount() > 0) {
                    node = node.getChild(0);
                }
                else {
                    node = null;
                }
            }
            if (idx < m_nodeSpecs.size()) {
                return "Expected "
                       + (m_nodeSpecs.size() + 1)
                       + " nodes in plan, not "
                       + (idx+1) ;
            }
            if (node != null) {
                return "Expected fewer nodes in plan at node "
                       + (idx + 1)
                       + ": "
                       + node.getPlanNodeType();
            }
            return null;
        }
    }

    protected static FragmentSpec fragSpec(Object ... nodeSpecs) {
        return new FragmentSpec(nodeSpecs);
    }

    protected static class SomeOrNoneOrAllOf implements PlanMatcher {
        boolean m_needAll;
        boolean m_needSome;
        String m_failMessage;
        List<PlanMatcher> m_allMatchers = new ArrayList<>();

        /**
         * Match some or none or all of a set of conditions.
         * <ul>
         *   <li>To match all conditions specify needAll true.</li>
         *   <li>To match at least one condition specify needSome true and needAll false.</li>
         *   <li>To match none of the conditions specify needSome and needAll to be both false.</li>
         * </ul>
         *
         * @param needAll If this is true we need to match all conditions.  If
         *                this is false then the semantics depends on needSome.
         * @param needSome If this is true we need only match some conditions.
         *                 If this and needAll are both false we need to fail
         *                 all the conditions.
         * @param failMessage The error message to return if we can't find
         *                    anything better.
         * @param matchers The conditions to match.  These can be either PlanNodeType
         *                 enumerals or else PlanMatcher objects.  At least one
         *                 matcher must be specified.
         */
        public SomeOrNoneOrAllOf(boolean needAll, boolean needSome, String failMessage, Object ...matchers) {
            m_needAll = needAll;
            m_needSome = needAll || needSome;
            m_failMessage = failMessage;
            if (matchers.length == 0) {
                throw new PlanningErrorException("Need at least one matcher here.");
            }
            for (Object obj : matchers) {
                m_allMatchers.add(makePlanMatcher(obj));
            }
        }

        @Override
        public String match(AbstractPlanNode node) {
            for (PlanMatcher pm : m_allMatchers) {
                String error = pm.match(node);
                if (error != null) {
                    if (m_needAll) {
                        return error;
                    }
                }
                else if (!m_needAll) {
                    // We didn't get an error message and
                    // we need some to be true but maybe not
                    // all.  So return null, which is success.
                    if (m_needSome) {
                        return null;
                    }
                    else {
                        // We got a successful match, but we didn't
                        // want any.  So return the fallback message.
                        return m_failMessage;
                    }
                }
            }
            if (m_needAll) {
                // if m_needAll is true, then we never
                // saw an error.  Otherwise we would have
                // returned earlier.  So return null, which
                // is success.
                return null;
            }
            // If m_needAll is false and m_needSome is true
            // then we must have seen nothing but failures.
            // So this is a failure.
            if (m_needSome) {
                return m_failMessage;
            }
            else {
                // If m_needAll and m_needSome are both
                // false then we want to match no condition.
                // But that's exactly what we have seen, so
                // we want to return null, which is success.
                return null;
            }
        }
    }

    /**
     * Match all the given node specifications.  Specifications
     * after the first failure are not evaluated.
     *
     * Note that, unlike someOf or noneOf, there is no fail
     * message.  The first failing specification is the error
     * message.
     *
     * @param nodeSpecs  The specifications.
     * @return
     */
    protected PlanMatcher allOf(PlanMatcher ... nodeSpecs) {
        return new SomeOrNoneOrAllOf(true, true, "This cannot happen.", (Object[])nodeSpecs);
    }

    /**
     * Match at least one of the given node specifications.  Only specifications
     * up until the first success are evaluated.
     *
     * @param failMessage A message to return if no specification succeeds.
     * @param nodeSpecs The specifications.
     * @return
     */
    protected PlanMatcher someOf(String failMessage, PlanMatcher ... nodeSpecs) {
        return new SomeOrNoneOrAllOf(false, true, failMessage, (Object[])nodeSpecs);
    }
    /**
     * Ensure that no specification succeeds.
     *
     * @param failMessage A message to return if some specification succeeds.
     *                    We need this because success is denoted by a null error message.
     * @param nodeSpecs The specifications.
     * @return
     */
    protected PlanMatcher noneOf(String failMessage, PlanMatcher ... nodeSpecs) {
        return new SomeOrNoneOrAllOf(false, false, failMessage, (Object[])nodeSpecs);
    }
    /**
     * Validate a plan.  This is kind of like
     * PlannerTestCase.compileToTopDownTree.  The differences are
     * <ol>
     *   <li>We can compile MP plans and SP plans</li>
     *   <li>We can describe plan nodes with inline nodes
     *       pretty handily.</li>
     * </ol>
     *
     * See TestWindowFunctions.testWindowFunctionWithIndex or
     * TestPlansInsertIntoSelect for examples of the use of this
     * function.  TestUnion also has a function which uses this
     * scheme.
     *
     * @param SQL The SQL statement text.
     * @param types Specifications of the plans for the fragments.
     *              These are most easily specified with the function
     *              fragSpec.
     */
    protected void validatePlan(String SQL,
                                FragmentSpec ... spec) {
        // All this System.out.printf nonsense should be changed
        // to a log message somehow.
        List<AbstractPlanNode> fragments;
        if (spec.length > 1) {
            fragments = compileToFragments(SQL);
        } else {
            fragments = new ArrayList<>();
            fragments.add(compileForSinglePartition(SQL));
        }
        System.out.printf("SQL: %s\n", SQL);
        for (int idx = 0; idx < fragments.size(); idx += 1) {
            AbstractPlanNode node = fragments.get(idx);
            System.out.printf("Node %d/%d:\n%s\n", idx + 1, fragments.size(), node.toExplainPlanString());
            printJSONString(node);
        }
        assertEquals(String.format("Expected %d fragments, not %d",
                                   spec.length,
                                   fragments.size()),
                     spec.length,
                     fragments.size());
        for (int idx = 0; idx < fragments.size(); idx += 1) {
            String error = spec[idx].match(fragments.get(idx));
            assertNull(error, error);
        }
    }

    private void printJSONString(AbstractPlanNode node) {
        try {
            String jsonString = PlanSelector.outputPlanDebugString(node);
            System.out.printf("Json:\n%s\n", jsonString);
        } catch (Exception ex) {
            ex.printStackTrace();
        }
    }
}<|MERGE_RESOLUTION|>--- conflicted
+++ resolved
@@ -84,14 +84,10 @@
         return paramCount;
     }
 
-    protected void failToCompile(PlannerType plannerType, String sql, String... patterns) {
+    protected void failToCompile(String sql, String... patterns) {
         int paramCount = countQuestionMarks(sql);
         try {
-<<<<<<< HEAD
-            List<AbstractPlanNode> unexpected = m_aide.compile(plannerType, sql, paramCount,
-=======
             List<AbstractPlanNode> unexpected = m_aide.compile(m_plannerType, sql, paramCount,
->>>>>>> b682ecd1
                     m_byDefaultInferPartitioning, m_byDefaultPlanForSinglePartition, null);
             printExplainPlan(unexpected);
             fail("Expected planner failure, but found success.");
@@ -106,10 +102,6 @@
         }
     }
 
-    protected void failToCompile(String sql, String... patterns) {
-        failToCompile(PlannerType.VOLTDB, sql, patterns);
-    }
-
     protected CompiledPlan compileAdHocPlan(String sql) {
         return compileAdHocPlan(sql, DeterminismMode.SAFER);
     }
@@ -117,11 +109,7 @@
     protected CompiledPlan compileAdHocPlan(String sql, DeterminismMode detMode) {
         CompiledPlan cp = null;
         try {
-<<<<<<< HEAD
-            cp = m_aide.compileAdHocPlan(PlannerType.VOLTDB, sql, detMode);
-=======
             cp = m_aide.compileAdHocPlan(m_plannerType, sql, detMode);
->>>>>>> b682ecd1
             assertTrue(cp != null);
         }
         catch (Exception ex) {
@@ -149,11 +137,7 @@
                                             DeterminismMode detMode) {
         CompiledPlan cp = null;
         try {
-<<<<<<< HEAD
-            cp = m_aide.compileAdHocPlan(PlannerType.VOLTDB, sql, inferPartitioning, forcedSP, detMode);
-=======
             cp = m_aide.compileAdHocPlan(m_plannerType, sql, inferPartitioning, forcedSP, detMode);
->>>>>>> b682ecd1
             assertTrue(cp != null);
         }
         catch (Exception ex) {
@@ -231,11 +215,7 @@
                                                                    boolean planForSinglePartition,
                                                                    String joinOrder) {
         //* enable to debug */ System.out.println("DEBUG: compileWithJoinOrderToFragments(\"" + sql + "\", " + planForSinglePartition + ", \"" + joinOrder + "\")");
-<<<<<<< HEAD
-        List<AbstractPlanNode> pn = m_aide.compile(PlannerType.VOLTDB, sql, paramCount, m_byDefaultInferPartitioning, m_byDefaultPlanForSinglePartition, joinOrder);
-=======
         List<AbstractPlanNode> pn = m_aide.compile(m_plannerType, sql, paramCount, m_byDefaultInferPartitioning, m_byDefaultPlanForSinglePartition, joinOrder);
->>>>>>> b682ecd1
         assertTrue(pn != null);
         assertFalse(pn.isEmpty());
         assertTrue(pn.get(0) != null);
