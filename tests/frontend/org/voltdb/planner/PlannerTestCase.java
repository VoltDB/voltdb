--- conflicted
+++ resolved
@@ -24,19 +24,9 @@
 package org.voltdb.planner;
 
 import java.net.URL;
-<<<<<<< HEAD
+import java.util.EmptyStackException;
 import java.util.List;
-=======
-import java.util.ArrayList;
-import java.util.Arrays;
-import java.util.EmptyStackException;
-import java.util.HashMap;
-import java.util.List;
-import java.util.Map;
 import java.util.Stack;
-
-import junit.framework.TestCase;
->>>>>>> debe8f56
 
 import org.apache.commons.lang3.StringUtils;
 import org.voltdb.catalog.Database;
@@ -419,450 +409,6 @@
         }
 
         assertTrue("Actual plan longer than expected", pn == null);
-    }
-<<<<<<< HEAD
-=======
-
-    /*
-     * Everything below this is for generating EE Unit tests from
-     * java.  We start with a newline because the licensescheck.py
-     * program sometimes adds a license without a trailing newline, and
-     * that make the "#include" start in the middle of a line.
-     */
-    private static final String TESTFILE_TEMPLATE =
-        "\n" +
-        "/******************************************************************************************\n" +
-        " *\n" +
-        " * NOTA BENE: This file is automagically generated from the source class named\n" +
-        " *                @SOURCE_PACKAGE_NAME@.@SOURCE_CLASS_NAME@.\n" +
-        " *            Please do not edit it unless you abandon all hope of regenerating it.\n" +
-        " *\n" +
-        " ******************************************************************************************/\n" +
-        "#include \"harness.h\"\n" +
-        "\n" +
-        "#include \"catalog/cluster.h\"\n" +
-        "#include \"catalog/table.h\"\n" +
-        "#include \"plannodes/abstractplannode.h\"\n" +
-        "#include \"storage/persistenttable.h\"\n" +
-        "#include \"storage/temptable.h\"\n" +
-        "#include \"storage/tableutil.h\"\n" +
-        "#include \"test_utils/plan_testing_config.h\"\n" +
-        "#include \"test_utils/LoadTableFrom.hpp\"\n" +
-        "#include \"test_utils/plan_testing_baseclass.h\"\n" +
-        "\n" +
-        "\n" +
-        "namespace {\n" +
-        "extern TestConfig allTests[];\n" +
-        "};\n" +
-        "\n" +
-        "class @TEST_CLASS_NAME@ : public PlanTestingBaseClass<EngineTestTopend> {\n" +
-        "public:\n" +
-        "    /*\n" +
-        "     * This constructor lets us set the global random seed for the\n" +
-        "     * random number generator.  It would be better to have a seed\n" +
-        "     * just for this test.  But that is not easily done.\n" +
-        "     */\n" +
-        "    @TEST_CLASS_NAME@(uint32_t randomSeed = (unsigned int)time(NULL)) {\n" +
-        "        initialize(m_PartitionByExecutorDB, randomSeed);\n" +
-        "    }\n" +
-        "\n" +
-        "    ~@TEST_CLASS_NAME@() { }\n" +
-        "protected:\n" +
-        "    static DBConfig         m_PartitionByExecutorDB;\n" +
-        "};\n" +
-        "\n" +
-        "@TEST_CASES@\n" +
-        "\n" +
-        "namespace {\n" +
-        "@TABLE_COLUMN_NAMES@\n" +
-        "\n" +
-        "@TABLE_DATA@\n" +
-        "\n" +
-        "@TABLE_CONFIGS@\n" +
-        "\n" +
-        "const TableConfig *allTables[] = {\n" +
-        "@TABLE_DEFINITIONS@\n" +
-        "};\n" +
-        "\n" +
-        "@TEST_RESULT_DATA@\n" +
-        "\n" +
-        "@ALL_TESTS@\n" +
-        "}\n" +
-        "\n" +
-        "DBConfig @TEST_CLASS_NAME@::m_PartitionByExecutorDB =\n" +
-        "\n" +
-        "@DATABASE_CONFIG_BODY@\n" +
-        "\n" +
-        "int main() {\n" +
-        "     return TestSuite::globalInstance()->runAll();\n" +
-        "}\n";
-
-    protected String getPlanString(String sqlStmt) throws JSONException {
-        AbstractPlanNode node = compile(sqlStmt);
-        String planString = PlanSelector.outputPlanDebugString(node);
-        return planString;
-    }
-
-    private static void ensureTable(int data[][]) {
-        // Ensure there is at least one row, and that
-        // all rows have the same length.
-        assertTrue(data.length > 0);
-        int length = data[0].length;
-        for (int[] row : data) {
-            assertEquals(length, row.length);
-        }
-    }
-
-    /**
-     * Define a table.
-     */
-    protected static class TableConfig {
-        TableConfig(String tableName,
-                    String columnNames[],
-                    int    data[][]) {
-            m_tableName   = tableName;
-            m_columnNames = columnNames;
-            m_data        = data;
-            ensureTable(data);
-        }
-        String m_tableName;
-        String m_columnNames[];
-        int    m_data[][];
-        public String getTableRowCountName() {
-            return String.format("NUM_TABLE_ROWS_%s", m_tableName.toUpperCase());
-        }
-        public String getTableColCountName() {
-            return String.format("NUM_TABLE_COLS_%s", m_tableName.toUpperCase());
-        }
-        public int getRowCount() {
-            return m_data.length;
-        }
-        public int getColCount() {
-            // TODO Auto-generated method stub
-            if (m_data.length == 0) {
-                return 0;
-            }
-            return m_data[0].length;
-        }
-        public Object getColumnNamesName() {
-            return String.format("%s_ColumnNames", m_tableName);
-        }
-        public Object getTableConfigName() {
-            return String.format("%sConfig", m_tableName);
-        }
-    }
-
-    /**
-     * Define a database.
-     */
-    protected class DBConfig {
-        DBConfig(Class<? extends PlannerTestCase>    klass,
-                 URL                                 ddlURL,
-                 String                              catalogString,
-                 TableConfig ...                     tables) {
-            m_class  = klass;
-            m_ddlURL = ddlURL;
-            m_catalogString = catalogString;
-            m_tables = Arrays.asList(tables);
-            m_testConfigs = new ArrayList<>();
-        }
-
-        /**
-         * Clean up a string used to write a C++ string.  Escape double
-         * quotes and newlines.
-         *
-         * @param input
-         * @return
-         */
-        private String cleanString(String input, String indent) {
-            String quotedInput = input.replace("\"", "\\\"");
-            quotedInput = "\"" + quotedInput.replace("\n", "\\n\"\n" + indent + "\"") + "\"";
-            return quotedInput;
-        }
-
-        /**
-         * Given a URL, from Class.getResource(), pull in the contents of the DDL file.
-         *
-         * @param ddlURL
-         * @return
-         * @throws Exception
-         */
-        private String getDDLStringFromURL() throws Exception {
-            InputStream inputStream = null;
-            try {
-                inputStream = m_ddlURL.openStream();
-                ByteArrayOutputStream result = new ByteArrayOutputStream();
-                byte[] buffer = new byte[1024];
-                int length;
-                while ((length = inputStream.read(buffer)) != -1) {
-                    result.write(buffer, 0, length);
-                }
-                return result.toString("UTF-8");
-            }
-            finally {
-                try {
-                    if (inputStream != null) {
-                        inputStream.close();
-                    }
-                }
-                catch (Exception ex) {
-                }
-            }
-        }
-
-        /**
-         * Add a test configuration to the database.
-         *
-         * @param testConfig
-         */
-        public void addTest(TestConfig testConfig) {
-            System.out.printf("Adding test %d: %s\n", m_testConfigs.size(), testConfig.m_testName);
-            m_testConfigs.add(testConfig);
-        }
-
-        private URL                                   m_ddlURL;
-        private String                                m_catalogString;
-        private List<TableConfig>                     m_tables;
-        private List<TestConfig>                      m_testConfigs;
-        private Class<? extends PlannerTestCase>      m_class;
-
-        public String getTestCases(Map<String, String> params) {
-            StringBuffer sb = new StringBuffer();
-            for (int testIdx = 0; testIdx < m_testConfigs.size(); ++testIdx) {
-                TestConfig tc = m_testConfigs.get(testIdx);
-                sb.append(String.format("TEST_F(%s, %s) {\n" +
-                                        "    static int testIndex = %d;\n" +
-                                        "    executeTest(allTests[testIndex]);\n" +
-                                        "}\n",
-                                        params.get("TEST_CLASS_NAME"),
-                                        tc.m_testName,
-                                        testIdx));
-            }
-            return sb.toString();
-        }
-
-        public String getTableColumnNames(Map<String, String> params) {
-            StringBuffer sb = new StringBuffer();
-            for (TableConfig tc : m_tables) {
-                sb.append(String.format("const char *%s[] = {\n", tc.getColumnNamesName()));
-                String sep = "";
-                for (String colName : tc.m_columnNames) {
-                    sb.append("    \"" + colName + "\"" + sep + "\n");
-                    sep = ",";
-                }
-                sb.append("};\n");
-            }
-            return sb.toString();
-        }
-
-        private void writeTable(StringBuffer sb,
-                                String       tableName,
-                                String       rowCountName,
-                                int          rowCount,
-                                String       colCountName,
-                                int          colCount,
-                                int          data[][]) {
-            sb.append(String.format("const int %s = %d;\n", rowCountName, rowCount));
-            sb.append(String.format("const int %s = %d;\n", colCountName, colCount));
-            sb.append(String.format("const int %s[%s * %s] = {\n",
-                                    tableName,
-                                    rowCountName,
-                                    colCountName));
-            for (int[] row : data) {
-                sb.append("    ");
-                for (int column : row) {
-                    sb.append(String.format("%3d,", column));
-                }
-                sb.append("\n");
-            }
-            sb.append("};\n\n");
-        }
-
-        public String getTableData(Map<String, String> params) {
-            StringBuffer sb = new StringBuffer();
-            for (TableConfig tc : m_tables) {
-                String rowCountName = tc.getTableRowCountName();
-                String colCountName = tc.getTableColCountName();
-                writeTable(sb,
-                           String.format("%sData", tc.m_tableName),
-                           rowCountName,
-                           tc.getRowCount(),
-                           colCountName,
-                           tc.getColCount(),
-                           tc.m_data);
-            }
-            return sb.toString();
-        }
-
-        public String getTableConfigs(Map<String, String> params) {
-            StringBuffer sb = new StringBuffer();
-            for (TableConfig tc : m_tables) {
-                sb.append(String.format("const TableConfig %s = {\n", tc.getTableConfigName()))
-                  .append(String.format("    \"%s\",\n", tc.m_tableName))
-                  .append(String.format("    %s,\n", tc.getColumnNamesName()))
-                  .append(String.format("    %s,\n", tc.getTableRowCountName()))
-                  .append(String.format("    %s,\n", tc.getTableColCountName()))
-                  .append(String.format("    %sData\n", tc.m_tableName))
-                  .append("};\n");
-            }
-            return sb.toString();
-        }
-
-        public String getTableDefinitions(Map<String, String> params) {
-            StringBuffer sb = new StringBuffer();
-            for (TableConfig tc : m_tables) {
-                sb.append(String.format("    &%s,\n", tc.getTableConfigName()));
-            }
-            return sb.toString();
-        }
-
-        public String getTestResultData(Map<String, String> params) {
-            StringBuffer sb = new StringBuffer();
-            for (TestConfig tc : m_testConfigs) {
-                String rowCountName = tc.getRowCountName();
-                String colCountName = tc.getColCountName();
-                String tableName    = tc.getOutputTableName();
-                writeTable(sb,
-                           tableName,
-                           rowCountName,
-                           tc.getRowCount(),
-                           colCountName,
-                           tc.getColCount(),
-                           tc.m_expectedOutput);
-            }
-            return sb.toString();
-        }
-
-        public String getAllTests(Map<String, String> params) throws JSONException {
-            StringBuffer sb = new StringBuffer();
-            sb.append(String.format("TestConfig allTests[%d] = {\n", m_testConfigs.size()));
-            for (TestConfig tc : m_testConfigs) {
-                sb.append("    {\n")
-                  .append("        // SQL Statement\n")
-                  .append(String.format("        %s,\n", cleanString(tc.m_sqlString, "        ")))
-                  .append("        // Plan String\n")
-                  .append(String.format("        %s,\n", cleanString(getPlanString(tc.m_sqlString), "        ")))
-                  .append(String.format("        %s,\n", tc.getRowCountName()))
-                  .append(String.format("        %s,\n", tc.getColCountName()))
-                  .append(String.format("        %s\n",  tc.getOutputTableName()))
-                  .append("    },\n");
-            }
-            sb.append("};\n");
-            return sb.toString();
-        }
-
-        public String getDatabaseConfigBody(Map<String, String> params) throws Exception {
-            StringBuffer sb = new StringBuffer();
-            sb.append("{\n");
-            sb.append("    //\n    // DDL.\n    //\n");
-            sb.append(String.format("    %s,\n", cleanString(getDDLStringFromURL(), "    ")));
-            sb.append("    //\n    // Catalog String\n    //\n");
-            sb.append(String.format("    %s,\n", cleanString(m_catalogString, "    ")));
-            sb.append(String.format("    %d,\n", m_tables.size()));
-            sb.append("    allTables\n");
-            sb.append("};\n");
-            return sb.toString();
-        }
-
-        public String getClassPackageName() {
-            return m_class.getPackage().getName();
-        }
-
-        public String getClassName() {
-            return m_class.getSimpleName();
-        }
-
-    }
-
-    /**
-     * Define a test.  We need the sql string and the expected tabular output.
-     * @author bwhite
-     */
-    protected static class TestConfig {
-        TestConfig(String       testName,
-                   String       sqlString,
-                   int          expectedOutput[][]) {
-            m_testName       = testName;
-            m_sqlString      = sqlString;
-            m_expectedOutput = expectedOutput;
-            ensureTable(expectedOutput);
-        }
-
-        public int    getRowCount() {
-            return m_expectedOutput.length;
-        }
-        public int    getColCount() {
-            if (m_expectedOutput.length > 0) {
-                return m_expectedOutput[0].length;
-            }
-            return 0;
-        }
-        public String getColCountName() {
-            return String.format("NUM_OUTPUT_COLS_%s", m_testName.toUpperCase());
-        }
-
-        public String getRowCountName() {
-            return String.format("NUM_OUTPUT_ROWS_%s", m_testName.toUpperCase());
-        }
-
-        public String getOutputTableName() {
-            return String.format("outputTable_%s", m_testName);
-        }
-
-        String m_testName;
-        String m_sqlString;
-        int    m_expectedOutput[][];
-    }
-
-    /**
-     * Given a foldername and a class name, write a C++ file for the test.
-     *
-     * @param string
-     * @param string2
-     * @param db
-     * @throws Exception
-     */
-    protected void generateTests(String testFolder, String testClassName, DBConfig db) throws Exception {
-        Map<String, String> params = new HashMap<>();
-        params.put("SOURCE_PACKAGE_NAME",   db.getClassPackageName());
-        params.put("SOURCE_CLASS_NAME",     db.getClassName());
-        params.put("TEST_CLASS_NAME",       testClassName);
-        params.put("TEST_CASES",            db.getTestCases(params));
-        params.put("TABLE_COLUMN_NAMES",    db.getTableColumnNames(params));
-        params.put("TABLE_DATA",            db.getTableData(params));
-        params.put("TABLE_CONFIGS",         db.getTableConfigs(params));
-        params.put("TABLE_DEFINITIONS",     db.getTableDefinitions(params));
-        params.put("TEST_RESULT_DATA",      db.getTestResultData(params));
-        params.put("ALL_TESTS",             db.getAllTests(params));
-        params.put("DATABASE_CONFIG_BODY",  db.getDatabaseConfigBody(params));
-        writeTestFile(testFolder, testClassName, params);
-    }
-
-    private void writeFile(File path, String contents) throws Exception {
-        PrintWriter out = null;
-        try {
-            out = new PrintWriter(path);
-            out.print(contents);
-        }
-        finally {
-            if (out != null) {
-                try {
-                    out.close();
-                }
-                catch (Exception ex) {
-                }
-            }
-        }
-    }
-
-    private void writeTestFile(String testFolder, String testClassName, Map<String, String> params) throws Exception {
-        String template = TESTFILE_TEMPLATE;
-        for (Map.Entry<String, String> entry : params.entrySet()) {
-            String pattern = "@" + entry.getKey() + "@";
-            String value   = params.get(entry.getKey());
-            template = template.replace(pattern, value);
-        }
-        writeFile(new File(String.format("tests/ee/%s/%s.cpp", testFolder, testClassName)), template);
     }
 
     /**
@@ -1048,5 +594,4 @@
                 stack.isEmpty());
     }
 
->>>>>>> debe8f56
 }