/* This file is part of VoltDB.
 * Copyright (C) 2008-2015 VoltDB Inc.
 *
 * Permission is hereby granted, free of charge, to any person obtaining
 * a copy of this software and associated documentation files (the
 * "Software"), to deal in the Software without restriction, including
 * without limitation the rights to use, copy, modify, merge, publish,
 * distribute, sublicense, and/or sell copies of the Software, and to
 * permit persons to whom the Software is furnished to do so, subject to
 * the following conditions:
 *
 * The above copyright notice and this permission notice shall be
 * included in all copies or substantial portions of the Software.
 *
 * THE SOFTWARE IS PROVIDED "AS IS", WITHOUT WARRANTY OF ANY KIND,
 * EXPRESS OR IMPLIED, INCLUDING BUT NOT LIMITED TO THE WARRANTIES OF
 * MERCHANTABILITY, FITNESS FOR A PARTICULAR PURPOSE AND NONINFRINGEMENT.
 * IN NO EVENT SHALL THE AUTHORS BE LIABLE FOR ANY CLAIM, DAMAGES OR
 * OTHER LIABILITY, WHETHER IN AN ACTION OF CONTRACT, TORT OR OTHERWISE,
 * ARISING FROM, OUT OF OR IN CONNECTION WITH THE SOFTWARE OR THE USE OR
 * OTHER DEALINGS IN THE SOFTWARE.
 */

package org.voltdb.planner;

import java.util.List;

import org.voltdb.expressions.AbstractExpression;
import org.voltdb.expressions.AbstractSubqueryExpression;
import org.voltdb.expressions.ComparisonExpression;
import org.voltdb.expressions.ScalarValueExpression;
import org.voltdb.expressions.SelectSubqueryExpression;
import org.voltdb.expressions.TupleValueExpression;
import org.voltdb.plannodes.AbstractPlanNode;
import org.voltdb.plannodes.AbstractScanPlanNode;
import org.voltdb.plannodes.HashAggregatePlanNode;
import org.voltdb.plannodes.IndexScanPlanNode;
import org.voltdb.plannodes.NodeSchema;
import org.voltdb.plannodes.ProjectionPlanNode;
import org.voltdb.plannodes.SchemaColumn;
import org.voltdb.plannodes.SeqScanPlanNode;
import org.voltdb.plannodes.UnionPlanNode;
import org.voltdb.types.ExpressionType;
import org.voltdb.types.PlanNodeType;
import org.voltdb.types.QuantifierType;

public class TestPlansScalarSubQueries extends PlannerTestCase {

    public void testSelectScalar() {
        /* not yet hsql232: ENG-8307, "Unsupported subquery syntax..."
        AbstractPlanNode pn = compile("select r2.c, (select d from r1) scalar from r2");
        pn = pn.getChild(0);
        assertTrue(pn instanceof AbstractScanPlanNode);
        AbstractPlanNode proj = pn.getInlinePlanNode(PlanNodeType.PROJECTION);
        NodeSchema schema = proj.getOutputSchema();
        assertEquals(2, schema.size());
        SchemaColumn col = schema.getColumns().get(1);
        assertTrue(col != null);
        assertEquals("SCALAR", col.getColumnName());
        */
    }

    public void testSelectCorrelatedScalar() {
        /* not yet hsql232: ENG-8307, "Unsupported subquery syntax within an expression"
        AbstractPlanNode pn = compile("select r2.c, (select d from r1 where r1.c = r2.c ) scalar from r2");
        pn = pn.getChild(0);
        assertTrue(pn instanceof AbstractScanPlanNode);
        AbstractPlanNode proj = pn.getInlinePlanNode(PlanNodeType.PROJECTION);
        NodeSchema schema = proj.getOutputSchema();
        assertEquals(2, schema.size());
        SchemaColumn col = schema.getColumns().get(1);
        assertTrue(col != null);
        assertEquals("SCALAR", col.getColumnName());
        AbstractExpression colExpr = col.getExpression();
        assertEquals(ExpressionType.VALUE_SCALAR, colExpr.getExpressionType());
        assertTrue(colExpr.getLeft() instanceof AbstractSubqueryExpression);
        AbstractSubqueryExpression subqueryExpr = (AbstractSubqueryExpression) colExpr.getLeft();
        List<Integer> params = subqueryExpr.getParameterIdxList();
        assertEquals(1, params.size());
        assertEquals(new Integer(0), params.get(0));
        */
    }

    public void testSelectCorrelatedScalarWithGroupby() {
        /* not yet hsql232: ENG-8307, "Unsupported subquery syntax..."
        String sql = "select franchise_id, count(*) as stores_in_category_AdHoc, "
                + " (select category from store_types where type_id = stores.type_id) as store_category "
                + "from stores group by franchise_id, type_id;";

        AbstractPlanNode pn = compile(sql);
        pn = pn.getChild(0);
        assertTrue(pn instanceof ProjectionPlanNode);
        NodeSchema schema = pn.getOutputSchema();
        assertEquals(3, schema.size());
        SchemaColumn col = schema.getColumns().get(2);
        assertTrue(col != null);
        assertEquals("STORE_CATEGORY", col.getColumnName());
        assertTrue(col.getExpression() instanceof ScalarValueExpression);
        pn = pn.getChild(0);
        assertTrue(pn instanceof AbstractScanPlanNode);
        assertNotNull(pn.getInlinePlanNode(PlanNodeType.HASHAGGREGATE));
        */
    }

    public void testSelectCorrelatedScalarInGroupbyClause() {
        String sql = "select franchise_id, count(*) as stores_in_category_AdHoc "
                + " from stores group by franchise_id, (select category from store_types where type_id = stores.type_id);";
        /* not yet hsql232: ENG-8307, "Unsupported subquery syntax..."
        AbstractPlanNode pn = compile(sql);
        pn = pn.getChild(0);
        assertTrue(pn instanceof ProjectionPlanNode);
        NodeSchema schema = pn.getOutputSchema();
        assertEquals(2, schema.size());
        pn = pn.getChild(0);
        assertTrue(pn instanceof AbstractScanPlanNode);
        assertNotNull(pn.getInlinePlanNode(PlanNodeType.HASHAGGREGATE));
        HashAggregatePlanNode aggNode = (HashAggregatePlanNode) pn.getInlinePlanNode(PlanNodeType.HASHAGGREGATE);
        assertEquals(2, aggNode.getGroupByExpressionsSize());
        AbstractExpression tveExpr = aggNode.getGroupByExpressions().get(0);
        assertTrue(tveExpr instanceof TupleValueExpression);
        AbstractExpression gbExpr = aggNode.getGroupByExpressions().get(1);
        assertTrue(gbExpr instanceof ScalarValueExpression);
        assertTrue(gbExpr.getLeft() instanceof SelectSubqueryExpression);
        */
    }

    // negative tests not to support subquery inside of aggregate function
    public void testSelectScalarInAggregation() {
        String sql, errorMsg = "SQL Aggregate with subquery expression is not allowed.";

        // non-correlated
        sql = "select franchise_id, sum((select count(category) from store_types where type_id = 3)) as stores_in_category_AdHoc "
                + " from stores group by franchise_id;";
        /* not yet hsql232: ENG-8307, "Unsupported subquery syntax..."
        failToCompile(sql, errorMsg);

        // expression with subquery
        sql = "select franchise_id, sum(1 + (select count(category) from store_types where type_id = 3)) as stores_in_category_AdHoc "
                + " from stores group by franchise_id;";
        failToCompile(sql, errorMsg);

        // correlated
        sql = "select franchise_id, sum((select count(category) from store_types where type_id = stores.franchise_id)) as stores_in_category_AdHoc "
                + " from stores group by franchise_id;";
        failToCompile(sql, "user lacks privilege or object not found: STORES.FRANCHISE_ID");
        */
    }

    public void testSelectParameterScalar() {
        /* not yet hsql232: ENG-8307, "Unsupported subquery syntax..."
        AbstractPlanNode pn = compile("select r2.c, (select d from r1 where r1.c = ? ) scalar from r2");
        pn = pn.getChild(0);
        assertTrue(pn instanceof AbstractScanPlanNode);
        AbstractPlanNode proj = pn.getInlinePlanNode(PlanNodeType.PROJECTION);
        NodeSchema schema = proj.getOutputSchema();
        assertEquals(2, schema.size());
        SchemaColumn col = schema.getColumns().get(1);
        assertTrue(col != null);
        assertEquals("SCALAR", col.getColumnName());
        AbstractExpression colExpr = col.getExpression();
        assertEquals(ExpressionType.VALUE_SCALAR, colExpr.getExpressionType());
        assertTrue(colExpr.getLeft() instanceof AbstractSubqueryExpression);
        AbstractSubqueryExpression subqueryExpr = (AbstractSubqueryExpression) colExpr.getLeft();
        AbstractPlanNode subquery = subqueryExpr.getSubqueryNode();
        assertEquals(PlanNodeType.SEQSCAN, subquery.getPlanNodeType());
        AbstractExpression pred = ((SeqScanPlanNode) subquery).getPredicate();
        assertEquals(ExpressionType.VALUE_PARAMETER, pred.getRight().getExpressionType());
        */
    }

    public void testMultiColumnSelect() {
        /* not yet hsql232: ENG-8307, "row expression not allowed"
        failToCompile("select r2.c, (select d, c from r1) from r2",
                "Scalar subquery can have only one output column");
         */
    }

    public void testWhereEqualScalar() {
        /* not yet hsql232: ENG-8307, "Unsupported subquery syntax..."
        AbstractPlanNode pn = compile("select r2.c from r2 where (select r1.a from r1) = r2.c;");
        pn = pn.getChild(0);
        assertTrue(pn instanceof AbstractScanPlanNode);
        AbstractExpression pred = ((AbstractScanPlanNode) pn).getPredicate();
        assertEquals(ExpressionType.COMPARE_EQUAL, pred.getExpressionType());
        assertEquals(ExpressionType.VALUE_TUPLE, pred.getLeft().getExpressionType());
        assertEquals(ExpressionType.SELECT_SUBQUERY, pred.getRight().getExpressionType());
         */
    }

    public void testWhereGreaterScalar() {
        /* not yet hsql232: ENG-8307, "Unsupported subquery syntax..."
        AbstractPlanNode pn = compile("select r2.c from r2 where (select r1.a from r1) > r2.c;");
        pn = pn.getChild(0);
        assertTrue(pn instanceof AbstractScanPlanNode);
        AbstractExpression pred = ((AbstractScanPlanNode) pn).getPredicate();
        assertEquals(ExpressionType.COMPARE_LESSTHAN, pred.getExpressionType());
        assertEquals(ExpressionType.VALUE_TUPLE, pred.getLeft().getExpressionType());
        assertEquals(ExpressionType.SELECT_SUBQUERY, pred.getRight().getExpressionType());
         */
    }

    public void testWhereParamScalar() {
        /* not yet hsql232: ENG-8307, "Unsupported subquery syntax..."
        AbstractPlanNode pn = compile("select r2.c from r2 where r2.c = (select r1.a from r1 where r1.a = r2.c);");
        pn = pn.getChild(0);
        assertTrue(pn instanceof AbstractScanPlanNode);
        AbstractExpression pred = ((AbstractScanPlanNode) pn).getPredicate();
        assertEquals(ExpressionType.COMPARE_EQUAL, pred.getExpressionType());
        assertEquals(ExpressionType.VALUE_TUPLE, pred.getLeft().getExpressionType());
        assertEquals(ExpressionType.SELECT_SUBQUERY, pred.getRight().getExpressionType());
        assertEquals(1, pred.getRight().getArgs().size());
         */
    }

    public void testWhereUserParamScalar() {
        /* not yet hsql232: ENG-8307, "Unsupported subquery syntax..."
        AbstractPlanNode pn = compile("select r2.c from r2 where r2.c = (select r1.a from r1 where r1.a = ?);");
        pn = pn.getChild(0);
        assertTrue(pn instanceof AbstractScanPlanNode);
        AbstractExpression pred = ((AbstractScanPlanNode) pn).getPredicate();
        assertEquals(ExpressionType.COMPARE_EQUAL, pred.getExpressionType());
        assertEquals(ExpressionType.VALUE_TUPLE, pred.getLeft().getExpressionType());
        assertEquals(ExpressionType.SELECT_SUBQUERY, pred.getRight().getExpressionType());
        assertEquals(0, pred.getRight().getArgs().size());
         */
    }

    /**
     * ENG-8203: Index usage for scalar value expression is disabled.
     * All the where clause are used as post predicate in the index scan, other than search key or end key.
     */
    public void testWhereIndexScalar() {
        /* not yet hsql232: ENG-8307, "Unsupported subquery syntax..."
        {
            AbstractPlanNode pn = compile("select r5.c from r5 where r5.a = (select r1.a from r1 where r1.a = ?);");
            pn = pn.getChild(0);
            assertTrue(pn instanceof IndexScanPlanNode);
            assertNull(((IndexScanPlanNode) pn).getEndExpression());
            AbstractExpression pred = ((IndexScanPlanNode) pn).getPredicate();
            assertEquals(ExpressionType.SELECT_SUBQUERY, pred.getRight().getExpressionType());
        }
        {
            AbstractPlanNode pn = compile("select r5.c from r5 where (select r1.a from r1 where r1.a = ?) < r5.a;");
            pn = pn.getChild(0);
            assertTrue(pn instanceof IndexScanPlanNode);
            List<AbstractExpression> exprs = ((IndexScanPlanNode) pn).getSearchKeyExpressions();
            assertEquals(0, exprs.size());
            assertNotNull(((IndexScanPlanNode) pn).getPredicate());
        }
         */
        {
            AbstractPlanNode pn = compile("select r5.c from r5 where r5.a IN (select r1.a from r1);");
            pn = pn.getChild(0);
            assertTrue(pn instanceof IndexScanPlanNode);
            AbstractExpression pred = ((IndexScanPlanNode) pn).getPredicate();
            assertEquals(ExpressionType.OPERATOR_EXISTS, pred.getExpressionType());
            assertEquals(ExpressionType.SELECT_SUBQUERY, pred.getLeft().getExpressionType());
        }
        {
            AbstractPlanNode pn = compile("select r5.c from r5 where  r5.a = ANY (select r1.a from r1);");
            pn = pn.getChild(0);
            assertTrue(pn instanceof IndexScanPlanNode);
            AbstractExpression expr = ((IndexScanPlanNode) pn).getPredicate();
            assertEquals(ExpressionType.OPERATOR_EXISTS, expr.getExpressionType());
            assertEquals(ExpressionType.SELECT_SUBQUERY, expr.getLeft().getExpressionType());
        }
        {
            AbstractPlanNode pn = compile("select r5.c from r5 where  r5.a = ANY (select r1.a from r1 limit 3 offset 4);");
            pn = pn.getChild(0);
            assertTrue(pn instanceof IndexScanPlanNode);
            AbstractExpression expr = ((IndexScanPlanNode) pn).getPredicate();
            assertEquals(ExpressionType.COMPARE_EQUAL, expr.getExpressionType());
            assertEquals(ExpressionType.SELECT_SUBQUERY, expr.getRight().getExpressionType());
        }
        {
            AbstractPlanNode pn = compile("select r5.c from r5 where  r5.a > ALL (select r1.a from r1);");
            pn = pn.getChild(0);
            assertTrue(pn instanceof IndexScanPlanNode);
            AbstractExpression expr = ((IndexScanPlanNode) pn).getPredicate();
            assertEquals(ExpressionType.SELECT_SUBQUERY, expr.getRight().getExpressionType());
        }
    }

    public void testWhereGreaterRow() {
        /* not yet hsql232: ENG-8307, "Unsupported subquery syntax..."
        AbstractPlanNode pn = compile("select r5.c from r5 where (a,c) > (select r1.a, r1.c from r1);");
        pn = pn.getChild(0);
        assertTrue(pn instanceof AbstractScanPlanNode);
        AbstractExpression pred = ((AbstractScanPlanNode) pn).getPredicate();
        assertEquals(ExpressionType.COMPARE_GREATERTHAN, pred.getExpressionType());
        assertEquals(ExpressionType.ROW_SUBQUERY, pred.getLeft().getExpressionType());
        assertEquals(ExpressionType.SELECT_SUBQUERY, pred.getRight().getExpressionType());
        */
    }

    public void testWhereEqualRow() {
        /* not yet hsql232: ENG-8307, "Unsupported subquery syntax..."
        AbstractPlanNode pn = compile("select r2.c from r2 where (a,c) = (select r1.a, r1.c from r1 where r1.c = r2.c);");
        pn = pn.getChild(0);
        assertTrue(pn instanceof AbstractScanPlanNode);
        AbstractExpression pred = ((AbstractScanPlanNode) pn).getPredicate();
        assertEquals(ExpressionType.COMPARE_EQUAL, pred.getExpressionType());
        assertEquals(ExpressionType.ROW_SUBQUERY, pred.getLeft().getExpressionType());
        assertEquals(ExpressionType.SELECT_SUBQUERY, pred.getRight().getExpressionType());
        assertEquals(1, pred.getRight().getArgs().size());
         */
    }

    public void testWhereRowMismatch() {
        failToCompile("select r2.c from r2 where (a,c) = (select a, a , 5 from r1);",
                "row column count mismatch");
    }

    /**
     * Uncomment these tests when ENG-8306 is finished
     */
    public void testHavingScalar() {
        /* not yet hsql232: ENG-8307, "Unsupported subquery syntax..."
        failToCompile("select max(r2.c) from r2 group by r2.c having count(*) = (select a from r1);",
                TestPlansInExistsSubQueries.HavingErrorMsg);
         */

//        AbstractPlanNode pn = compile("select max(r2.c) from r2 group by r2.c having count(*) = (select a from r1);");
//        pn = pn.getChild(0).getChild(0);
//        assertEquals(PlanNodeType.SEQSCAN, pn.getPlanNodeType());
//        AggregatePlanNode aggNode = AggregatePlanNode.getInlineAggregationNode(pn);
//        AbstractExpression aggExpr = aggNode.getPostPredicate();
//        assertEquals(ExpressionType.SELECT_SUBQUERY, aggExpr.getRight().getExpressionType());
    }

    /**
     * Uncomment these tests when ENG-8306 is finished
     */
    public void testHavingRow() {
        /* not yet hsql232: ENG-8307, "Unsupported subquery syntax..."
        failToCompile("select max(r2.c) from r2 group by r2.c having (count(*), max(r2.c)) = (select a,c from r1);",
                TestPlansInExistsSubQueries.HavingErrorMsg);
         */

//        AbstractPlanNode pn = compile("select max(r2.c) from r2 group by r2.c having (count(*), max(r2.c)) = (select a,c from r1);");
//        pn = pn.getChild(0).getChild(0);
//        assertEquals(PlanNodeType.SEQSCAN, pn.getPlanNodeType());
//        AggregatePlanNode aggNode = AggregatePlanNode.getInlineAggregationNode(pn);
//        AbstractExpression aggExpr = aggNode.getPostPredicate();
//        assertEquals(ExpressionType.SELECT_SUBQUERY, aggExpr.getRight().getExpressionType());
    }

    public void testHavingRowMismatch() {
        failToCompile("select max(r2.c) from r2 group by r2.c having (count(*), max(r2.c)) = (select a,c, 5 from r1);",
                "row column count mismatch");
    }

    public void testWhereIndexRow() {
        /* not yet hsql232: ENG-8307, "Unsupported subquery syntax..."
        {
            AbstractPlanNode pn = compile("select * from r5 where (a,c) = (select a, c from r1);");
            pn = pn.getChild(0);
            assertTrue(pn instanceof IndexScanPlanNode);
            AbstractExpression pred = ((IndexScanPlanNode) pn).getPredicate();
            assertEquals(ExpressionType.COMPARE_EQUAL, pred.getExpressionType());
            assertEquals(ExpressionType.ROW_SUBQUERY, pred.getLeft().getExpressionType());
            assertEquals(ExpressionType.SELECT_SUBQUERY, pred.getRight().getExpressionType());
        }
        {
            AbstractPlanNode pn = compile("select * from r5 where (select a, c from r1) >= (a,c);");
            pn = pn.getChild(0);
            assertTrue(pn instanceof IndexScanPlanNode);
            AbstractExpression pred = ((IndexScanPlanNode) pn).getPredicate();
            assertEquals(ExpressionType.COMPARE_GREATERTHANOREQUALTO, pred.getExpressionType());
            assertEquals(ExpressionType.SELECT_SUBQUERY, pred.getLeft().getExpressionType());
            assertEquals(ExpressionType.ROW_SUBQUERY, pred.getRight().getExpressionType());
        }
        */
        {
            AbstractPlanNode pn = compile("select * from r5 where (a,c) IN (select a, c from r1);");
            pn = pn.getChild(0);
            assertTrue(pn instanceof IndexScanPlanNode);
            AbstractExpression pred = ((IndexScanPlanNode) pn).getPredicate();
            assertEquals(ExpressionType.OPERATOR_EXISTS, pred.getExpressionType());
            assertEquals(ExpressionType.SELECT_SUBQUERY, pred.getLeft().getExpressionType());
        }
        {
            AbstractPlanNode pn = compile("select * from r5 where (a,c) IN (select a, c from r1 limit 1 offset 4);");
            pn = pn.getChild(0);
            assertTrue(pn instanceof IndexScanPlanNode);
            AbstractExpression pred = ((IndexScanPlanNode) pn).getPredicate();
            assertEquals(ExpressionType.COMPARE_EQUAL, pred.getExpressionType());
            assertEquals(QuantifierType.ANY, ((ComparisonExpression) pred).getQuantifier());
            assertEquals(ExpressionType.ROW_SUBQUERY, pred.getLeft().getExpressionType());
        }

        {
            AbstractPlanNode pn = compile("select * from r5 where (a,c) > ALL (select a, c from r1);");
            pn = pn.getChild(0);
            assertTrue(pn instanceof IndexScanPlanNode);
            AbstractExpression pred = ((IndexScanPlanNode) pn).getPredicate();
            assertEquals(ExpressionType.COMPARE_GREATERTHAN, pred.getExpressionType());
            assertEquals(QuantifierType.ALL, ((ComparisonExpression) pred).getQuantifier());
            assertEquals(ExpressionType.ROW_SUBQUERY, pred.getLeft().getExpressionType());
        }
    }

    public void testUnion() {
        {
            AbstractPlanNode pn = compile(
                    "select * "
                            + "from r4 "
                            + "where (a, c) = all ("
                            + "    select * from R3 "
                            + "  union "
                            + "    select * from R5)");
            pn = pn.getChild(0);
            assertTrue(pn instanceof IndexScanPlanNode);
            AbstractExpression pred = ((IndexScanPlanNode) pn).getPredicate();
            assertNotNull(pred);
            assertEquals(ExpressionType.COMPARE_EQUAL, pred.getExpressionType());
            pred = pred.getRight();
            assertEquals(ExpressionType.SELECT_SUBQUERY, pred.getExpressionType());

            SelectSubqueryExpression selSubq = (SelectSubqueryExpression)pred;
            assertEquals(0, selSubq.getArgs().size()); // no correlation params
            AbstractPlanNode subqPlanNode = selSubq.getSubqueryNode();
            assertNotNull(subqPlanNode);
            assertTrue(subqPlanNode instanceof UnionPlanNode);
        }
        {
            // Correlation parameter on the LHS of the union
            AbstractPlanNode pn = compile(
                    "select * "
                            + "from r4 as outer_tbl "
                            + "where (a, c) = all ("
                            + "    select * from R3 "
                            + "    where outer_tbl.a = c "
                            + "  union "
                            + "    select * from R5)");
            pn = pn.getChild(0);
            assertTrue(pn instanceof IndexScanPlanNode);
            AbstractExpression pred = ((IndexScanPlanNode) pn).getPredicate();
            assertNotNull(pred);
            assertEquals(ExpressionType.COMPARE_EQUAL, pred.getExpressionType());
            pred = pred.getRight();
            assertEquals(ExpressionType.SELECT_SUBQUERY, pred.getExpressionType());

            SelectSubqueryExpression selSubq = (SelectSubqueryExpression)pred;
            List<AbstractExpression> args = selSubq.getArgs();
            assertEquals(1, args.size()); // one correlation param
            assertEquals(ExpressionType.VALUE_TUPLE, args.get(0).getExpressionType());

            TupleValueExpression tve = (TupleValueExpression)args.get(0);
            assertEquals("OUTER_TBL", tve.getTableAlias());
            assertEquals("A", tve.getColumnName());

            AbstractPlanNode subqPlanNode = selSubq.getSubqueryNode();
            assertNotNull(subqPlanNode);
            assertTrue(subqPlanNode instanceof UnionPlanNode);
        }
        {
            // Correlation parameter on the RHS of the union
            AbstractPlanNode pn = compile(
                    "select * "
                            + "from r4 as outer_tbl "
                            + "where (a, c) = all ("
                            + "    select * from R3 "
                            + "  union "
                            + "    select * from R5"
                            + "    where outer_tbl.a = c)");
            pn = pn.getChild(0);
            assertTrue(pn instanceof IndexScanPlanNode);
            AbstractExpression pred = ((IndexScanPlanNode) pn).getPredicate();
            assertNotNull(pred);
            assertEquals(ExpressionType.COMPARE_EQUAL, pred.getExpressionType());
            pred = pred.getRight();
            assertEquals(ExpressionType.SELECT_SUBQUERY, pred.getExpressionType());

            SelectSubqueryExpression selSubq = (SelectSubqueryExpression)pred;
            List<AbstractExpression> args = selSubq.getArgs();
            assertEquals(1, args.size()); // one correlation param
            assertEquals(ExpressionType.VALUE_TUPLE, args.get(0).getExpressionType());

            TupleValueExpression tve = (TupleValueExpression)args.get(0);
            assertEquals("OUTER_TBL", tve.getTableAlias());
            assertEquals("A", tve.getColumnName());

            AbstractPlanNode subqPlanNode = selSubq.getSubqueryNode();
            assertNotNull(subqPlanNode);
            assertTrue(subqPlanNode instanceof UnionPlanNode);
        }
        {
            // Correlation parameter in an intersect under a union
            AbstractPlanNode pn = compile(
                    "select * "
                            + "from r4 as outer_tbl "
                            + "where (a, c) = all ("
                            + "    select * from R3 "
                            + "  union "
                            + "      (select * from R4 "
                            + "    intersect"
                            + "      select * from R5"
                            + "      where outer_tbl.a = c))");
            pn = pn.getChild(0);
            assertTrue(pn instanceof IndexScanPlanNode);
            AbstractExpression pred = ((IndexScanPlanNode) pn).getPredicate();
            assertNotNull(pred);
            assertEquals(ExpressionType.COMPARE_EQUAL, pred.getExpressionType());
            pred = pred.getRight();
            assertEquals(ExpressionType.SELECT_SUBQUERY, pred.getExpressionType());

            SelectSubqueryExpression selSubq = (SelectSubqueryExpression)pred;
            List<AbstractExpression> args = selSubq.getArgs();
            assertEquals(1, args.size()); // one correlation param
            assertEquals(ExpressionType.VALUE_TUPLE, args.get(0).getExpressionType());

            TupleValueExpression tve = (TupleValueExpression)args.get(0);
            assertEquals("OUTER_TBL", tve.getTableAlias());
            assertEquals("A", tve.getColumnName());

            AbstractPlanNode subqPlanNode = selSubq.getSubqueryNode();
            assertNotNull(subqPlanNode);
            assertTrue(subqPlanNode instanceof UnionPlanNode);

        }
    }

    public void testScalarGuard() {
        String errorMessage = PlanAssembler.IN_EXISTS_SCALAR_ERROR_MESSAGE;

        failToCompile("select * from r5 where (a,c) > ALL (select a, c from p1);", errorMessage);
        /* not yet hsql232: ENG-8307, "Unsupported subquery syntax..."
        failToCompile("select r2.c from r2 where r2.c = (select p1.a from p1 where p1.a = r2.c);", errorMessage);
<<<<<<< HEAD
        */
=======

        // partition table in the UNION clause
        // 2 partition tables
        failToCompile("select * from r2 where r2.c > "
                + " (select p1.a from p1 where p1.a = r2.a UNION select p2.a from p2 where p2.a = r2.a);", errorMessage);
        // 1 partition table and 1 replicated table
        failToCompile("select * from r2 where r2.c > "
                + " (select r4.a from r4 where r4.a = r2.a UNION select p2.a from p2 where p2.a = r2.a);", errorMessage);
        // 2 tables with the same table alias
        failToCompile("select * from r2 where r2.c > "
                + " (select p2.a from r4 as p2 where p2.a = r2.a UNION select p2.a from p2 where p2.a = r2.a);", errorMessage);
        // swap the UNION order for the previous case
        failToCompile("select * from r2 where r2.c > "
                + " (select p2.a from p2 where p2.a = r2.a UNION select p2.a from r4 as p2 where p2.a = r2.a);", errorMessage);
        // Join in the right clause of UNION
        failToCompile("select * from r2 where r2.c > "
                + " (select r4.a from r4 where r4.a = r2.a UNION select p2.a from p2, r3 where p2.a = r2.a and p2.a = r3.a);", errorMessage);
        // partition sub-query in the UNION
        failToCompile("select * from r2 where r2.c > "
                + " (select r4.a from r4 where r4.a = r2.a UNION "
                + "  select tb.c from (select a, c from p2 where a = 3 and d > 2) tb, r3 where tb.a = r2.a and tb.a = r3.a);", errorMessage);
>>>>>>> 31f8e11c
    }

    @Override
    protected void setUp() throws Exception {
        setupSchema(TestPlansSubQueries.class.getResource("testplans-subqueries-ddl.sql"), "ddl", false);
        //        AbstractPlanNode.enableVerboseExplainForDebugging();
        //        AbstractExpression.enableVerboseExplainForDebugging();
    }

}<|MERGE_RESOLUTION|>--- conflicted
+++ resolved
@@ -527,10 +527,7 @@
         failToCompile("select * from r5 where (a,c) > ALL (select a, c from p1);", errorMessage);
         /* not yet hsql232: ENG-8307, "Unsupported subquery syntax..."
         failToCompile("select r2.c from r2 where r2.c = (select p1.a from p1 where p1.a = r2.c);", errorMessage);
-<<<<<<< HEAD
-        */
-=======
-
+        */
         // partition table in the UNION clause
         // 2 partition tables
         failToCompile("select * from r2 where r2.c > "
@@ -551,7 +548,6 @@
         failToCompile("select * from r2 where r2.c > "
                 + " (select r4.a from r4 where r4.a = r2.a UNION "
                 + "  select tb.c from (select a, c from p2 where a = 3 and d > 2) tb, r3 where tb.a = r2.a and tb.a = r3.a);", errorMessage);
->>>>>>> 31f8e11c
     }
 
     @Override
