--- conflicted
+++ resolved
@@ -458,12 +458,6 @@
      * this should work equally for large and normal plans.
      */
     public void testCountStar() {
-<<<<<<< HEAD
-        planForLargeQueries(true);
-        basicTestCountStar();
-        planForLargeQueries(false);
-        basicTestCountStar();
-=======
         if (TEST_LARGE_QUERIES) {
             planForLargeQueries(true);
             basicTestCountStar();
@@ -472,7 +466,6 @@
             planForLargeQueries(false);
             basicTestCountStar();
         }
->>>>>>> 8bde0481
     }
 
     private void basicTestCountStar() {
@@ -487,15 +480,6 @@
     }
 
     public void testCountDistinct() {
-<<<<<<< HEAD
-        planForLargeQueries(false);
-        basicTestCountDistinct();
-        planForLargeQueries(true);
-        basicTestCountDistinct();
-    }
-
-    public void basicTestCountDistinct() {
-=======
         if (TEST_NORMAL_SIZE_QUERIES) {
             planForLargeQueries(false);
             basicTestCountDistinct();
@@ -507,7 +491,6 @@
     }
 
     private void basicTestCountDistinct() {
->>>>>>> 8bde0481
         AbstractPlanNode p;
         List<AbstractPlanNode> pns;
 
@@ -560,16 +543,6 @@
             validatePlan("SELECT ABS(A4), count(distinct B4) FROM T4 GROUP BY ABS(A4)",
                     PRINT_JSON_PLAN,
                     fragSpec(PlanNodeType.SEND,
-<<<<<<< HEAD
-                             PlanNodeType.AGGREGATE, // for count distinct.
-                             PlanNodeType.ORDERBY,
-                             PlanNodeType.RECEIVE),
-                    fragSpec(PlanNodeType.SEND,
-                             new PlanWithInlineNodes(AbstractScanPlanNodeMatcher,
-                                                     // No Aggregate node here, since we
-                                                     // can't push the aggregate down.
-                                                     PlanNodeType.PROJECTION)));
-=======
                             PlanNodeType.AGGREGATE,
                             PlanNodeType.ORDERBY,
                             PlanNodeType.RECEIVE),
@@ -577,7 +550,6 @@
                             new PlanWithInlineNodes(AbstractScanPlanNodeMatcher,
                                     // No HashAggregate node here.
                                     PlanNodeType.PROJECTION)));
->>>>>>> 8bde0481
         } else {
             validatePlan("SELECT ABS(A4), count(distinct B4) FROM T4 GROUP BY ABS(A4)",
                     PRINT_JSON_PLAN,
@@ -585,15 +557,9 @@
                             PlanNodeType.HASHAGGREGATE,
                             PlanNodeType.RECEIVE),
                     fragSpec(PlanNodeType.SEND,
-<<<<<<< HEAD
-                             new PlanWithInlineNodes(AbstractScanPlanNodeMatcher,
-                                                     // No HashAggregate node here.
-                                                     PlanNodeType.PROJECTION)));
-=======
                             new PlanWithInlineNodes(AbstractScanPlanNodeMatcher,
                                     // No HashAggregate node here.
                                     PlanNodeType.PROJECTION)));
->>>>>>> 8bde0481
         }
         // test not group by partition column with index available
         if (isPlanningForLargeQueries()) {
@@ -620,14 +586,6 @@
     }
 
     public void testDistinctA1() {
-<<<<<<< HEAD
-        planForLargeQueries(false);
-        basicTestDistinctA1();
-        planForLargeQueries(true);
-        basicTestDistinctA1();
-    }
-    public void basicTestDistinctA1() {
-=======
         if (TEST_NORMAL_SIZE_QUERIES) {
             planForLargeQueries(false);
             basicTestDistinctA1();
@@ -639,7 +597,6 @@
     }
 
     private void basicTestDistinctA1() {
->>>>>>> 8bde0481
         if (isPlanningForLargeQueries()) {
             validatePlan("SELECT DISTINCT A1 FROM T1",
                     PRINT_JSON_PLAN,
@@ -666,15 +623,6 @@
     }
 
     public void testDistinctA1_Subquery() {
-<<<<<<< HEAD
-        planForLargeQueries(false);
-        basicTestDistinctA1_Subquery();
-        planForLargeQueries(true);
-        basicTestDistinctA1_Subquery();
-    }
-
-    public void basicTestDistinctA1_Subquery() {
-=======
         if (TEST_NORMAL_SIZE_QUERIES) {
             planForLargeQueries(false);
             basicTestDistinctA1_Subquery();
@@ -686,7 +634,6 @@
     }
 
     private void basicTestDistinctA1_Subquery() {
->>>>>>> 8bde0481
         AbstractPlanNode p;
         List<AbstractPlanNode> pns;
 
@@ -718,15 +665,6 @@
     }
 
     public void testGroupByA1() {
-<<<<<<< HEAD
-        planForLargeQueries(false);
-        basicTestGroupByA1();
-        planForLargeQueries(true);
-        basicTestGroupByA1();
-    }
-
-    public void basicTestGroupByA1() {
-=======
         if (TEST_NORMAL_SIZE_QUERIES) {
             planForLargeQueries(false);
             basicTestGroupByA1();
@@ -738,7 +676,6 @@
     }
 
     private void basicTestGroupByA1() {
->>>>>>> 8bde0481
         AbstractPlanNode p;
         AggregatePlanNode aggNode;
         List<AbstractPlanNode> pns;
@@ -928,22 +865,10 @@
                                                 }
                                                 return true;
                                             }))));
-<<<<<<< HEAD
         }
     }
 
     public void testGroupByPartitionKey() {
-        planForLargeQueries(false);
-        basicTestGroupByPartitionKey();
-        planForLargeQueries(true);
-        basicTestGroupByPartitionKey();
-    }
-
-=======
-        }
-    }
-
-    public void testGroupByPartitionKey() {
         if (TEST_NORMAL_SIZE_QUERIES) {
             planForLargeQueries(false);
             basicTestGroupByPartitionKey();
@@ -954,7 +879,6 @@
         }
     }
 
->>>>>>> 8bde0481
     private void basicTestGroupByPartitionKey() {
         List<AbstractPlanNode> pns;
 
@@ -982,12 +906,6 @@
     }
 
     public void testGroupByPartitionKey_Negative() {
-<<<<<<< HEAD
-        planForLargeQueries(false);
-        basicTestGroupByPartitionKey_Negative();
-        planForLargeQueries(true);
-        basicTestGroupByPartitionKey_Negative();
-=======
         if (TEST_NORMAL_SIZE_QUERIES) {
             planForLargeQueries(false);
             basicTestGroupByPartitionKey_Negative();
@@ -996,7 +914,6 @@
             planForLargeQueries(true);
             basicTestGroupByPartitionKey_Negative();
         }
->>>>>>> 8bde0481
     }
 
     private void basicTestGroupByPartitionKey_Negative() {
