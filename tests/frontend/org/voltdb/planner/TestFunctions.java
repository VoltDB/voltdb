/* This file is part of VoltDB.
 * Copyright (C) 2008-2015 VoltDB Inc.
 *
 * Permission is hereby granted, free of charge, to any person obtaining
 * a copy of this software and associated documentation files (the
 * "Software"), to deal in the Software without restriction, including
 * without limitation the rights to use, copy, modify, merge, publish,
 * distribute, sublicense, and/or sell copies of the Software, and to
 * permit persons to whom the Software is furnished to do so, subject to
 * the following conditions:
 *
 * The above copyright notice and this permission notice shall be
 * included in all copies or substantial portions of the Software.
 *
 * THE SOFTWARE IS PROVIDED "AS IS", WITHOUT WARRANTY OF ANY KIND,
 * EXPRESS OR IMPLIED, INCLUDING BUT NOT LIMITED TO THE WARRANTIES OF
 * MERCHANTABILITY, FITNESS FOR A PARTICULAR PURPOSE AND NONINFRINGEMENT.
 * IN NO EVENT SHALL THE AUTHORS BE LIABLE FOR ANY CLAIM, DAMAGES OR
 * OTHER LIABILITY, WHETHER IN AN ACTION OF CONTRACT, TORT OR OTHERWISE,
 * ARISING FROM, OUT OF OR IN CONNECTION WITH THE SOFTWARE OR THE USE OR
 * OTHER DEALINGS IN THE SOFTWARE.
 */

package org.voltdb.planner;


public class TestFunctions extends PlannerTestCase {

    @Override
    protected void setUp() throws Exception {
        final boolean planForSinglePartitionFalse = false;
        setupSchema(TestFunctions.class.getResource("testplans-functions-ddl.sql"), "testfunctions",
                                                    planForSinglePartitionFalse);
    }

    @Override
    protected void tearDown() throws Exception {
        super.tearDown();
    }

    /**
     * Before fixing ENG-913, the SQL would compile, even though 'user'
     * was not a column name and is a reserved word.
     */
    public void testENG913_userfunction() {
        failToCompile("update ENG913 set name = 'tim' where user = ?;", "'user'", "not supported");
    }

    public void testBitwise() {
        String errorMsg = "incompatible data type in conversion";
        failToCompile("select bitand(tinyint_type, 3) from bit;", errorMsg);
        failToCompile("select bitand(INTEGER_TYPE, 3) from bit;", errorMsg);
        failToCompile("select bitand(FLOAT_TYPE, 3) from bit;", errorMsg);
        failToCompile("select bitand(VARCHAR_TYPE, 3) from bit;", errorMsg);


        failToCompile("select bitor(tinyint_type, 3) from bit;", errorMsg);
        failToCompile("select bitor(INTEGER_TYPE, 3) from bit;", errorMsg);
        failToCompile("select bitor(FLOAT_TYPE, 3) from bit;", errorMsg);
        failToCompile("select bitor(VARCHAR_TYPE, 3) from bit;", errorMsg);


        failToCompile("select bitxor(tinyint_type, 3) from bit;", errorMsg);
        failToCompile("select bitxor(INTEGER_TYPE, 3) from bit;", errorMsg);
        failToCompile("select bitxor(FLOAT_TYPE, 3) from bit;", errorMsg);
        failToCompile("select bitxor(VARCHAR_TYPE, 3) from bit;", errorMsg);


        failToCompile("select bitnot(tinyint_type) from bit;", errorMsg);
        failToCompile("select bitnot(INTEGER_TYPE) from bit;", errorMsg);
        failToCompile("select bitnot(FLOAT_TYPE) from bit;", errorMsg);
        failToCompile("select bitnot(VARCHAR_TYPE) from bit;", errorMsg);

<<<<<<< HEAD

        // bit shift
        failToCompile("select BIT_SHIFT_LEFT(FLOAT_TYPE, 3), BIT_SHIFT_RIGHT(FLOAT_TYPE, 3) from bit", errorMsg);
        failToCompile("select BIT_SHIFT_LEFT(VARCHAR_TYPE, 3), BIT_SHIFT_RIGHT(VARCHAR_TYPE, 3) from bit", errorMsg);

        failToCompile("select BIT_SHIFT_LEFT(tinyint_type, 3)  from bit", errorMsg);
        failToCompile("select BIT_SHIFT_RIGHT(tinyint_type, 3) from bit", errorMsg);
        failToCompile("select BIT_SHIFT_LEFT(3.356, tinyint_type)from bit", errorMsg);
        failToCompile("select BIT_SHIFT_RIGHT(3.356, tinyint_type)from bit", errorMsg);

        failToCompile("select BIT_SHIFT_LEFT(INTEGER_TYPE, 3)  from bit", errorMsg);
        failToCompile("select BIT_SHIFT_RIGHT(INTEGER_TYPE, 3) from bit", errorMsg);
        failToCompile("select BIT_SHIFT_LEFT(3.356, INTEGER_TYPE) from bit", errorMsg);
        failToCompile("select BIT_SHIFT_RIGHT(3.356, INTEGER_TYPE) from bit", errorMsg);

        failToCompile("select BIT_SHIFT_LEFT(BIGINT_TYPE, 0.5) from bit", errorMsg);
        failToCompile("select BIT_SHIFT_RIGHT(BIGINT_TYPE, 0.5) from bit", errorMsg);
        failToCompile("select BIT_SHIFT_LEFT(BIGINT_TYPE, FLOAT_TYPE) from bit", errorMsg);
        failToCompile("select BIT_SHIFT_LEFT(BIGINT_TYPE, FLOAT_TYPE) from bit", errorMsg);

        // compile on constants
        compile("select BIT_SHIFT_LEFT(3, tinyint_type), BIT_SHIFT_RIGHT(3, tinyint_type) from bit");
        compile("select BIT_SHIFT_LEFT(3, INTEGER_TYPE), BIT_SHIFT_RIGHT(3, INTEGER_TYPE) from bit");

=======
>>>>>>> 91a93c5e
        // out of range exception
        errorMsg = "numeric value out of range";
        failToCompile("select bitand(bigint_type, 9223372036854775809) from bit;", errorMsg);
        failToCompile("select bitand(bigint_type, -9223372036854775809) from bit;", errorMsg);

        failToCompile("select BIT_SHIFT_LEFT(9223372036854775809, tinyint_type)from bit", errorMsg);
        failToCompile("select BIT_SHIFT_LEFT(-9223372036854775809, tinyint_type)from bit", errorMsg);

        failToCompile("select BIT_SHIFT_RIGHT(9223372036854775809, tinyint_type)from bit", errorMsg);
        failToCompile("select BIT_SHIFT_RIGHT(-9223372036854775809, tinyint_type)from bit", errorMsg);

        // invalid syntax
        errorMsg = "user lacks privilege or object not found";
        failToCompile("select BIT_SHIFT_LEFT(BIGINT_TYPE)from bit", errorMsg);
        failToCompile("select BIT_SHIFT_RIGHT(BIGINT_TYPE)from bit", errorMsg);
    }

}<|MERGE_RESOLUTION|>--- conflicted
+++ resolved
@@ -71,8 +71,6 @@
         failToCompile("select bitnot(FLOAT_TYPE) from bit;", errorMsg);
         failToCompile("select bitnot(VARCHAR_TYPE) from bit;", errorMsg);
 
-<<<<<<< HEAD
-
         // bit shift
         failToCompile("select BIT_SHIFT_LEFT(FLOAT_TYPE, 3), BIT_SHIFT_RIGHT(FLOAT_TYPE, 3) from bit", errorMsg);
         failToCompile("select BIT_SHIFT_LEFT(VARCHAR_TYPE, 3), BIT_SHIFT_RIGHT(VARCHAR_TYPE, 3) from bit", errorMsg);
@@ -96,8 +94,6 @@
         compile("select BIT_SHIFT_LEFT(3, tinyint_type), BIT_SHIFT_RIGHT(3, tinyint_type) from bit");
         compile("select BIT_SHIFT_LEFT(3, INTEGER_TYPE), BIT_SHIFT_RIGHT(3, INTEGER_TYPE) from bit");
 
-=======
->>>>>>> 91a93c5e
         // out of range exception
         errorMsg = "numeric value out of range";
         failToCompile("select bitand(bigint_type, 9223372036854775809) from bit;", errorMsg);
