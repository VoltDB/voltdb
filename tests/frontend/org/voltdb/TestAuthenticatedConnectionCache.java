--- conflicted
+++ resolved
@@ -29,13 +29,11 @@
 import org.voltdb.VoltDB.Configuration;
 import org.voltdb.client.AuthenticatedConnectionCache;
 import org.voltdb.client.Client;
-<<<<<<< HEAD
-<<<<<<< HEAD
 import org.voltdb.compiler.DeploymentBuilder;
 
 public class TestAuthenticatedConnectionCache extends TestCase {
     public void testAuthenticatedConnectionCache() throws Exception {
-        String ddl = "CREATE TABLE foo (bar BIGINT NOT NULL, PRIMARY KEY (bar));";
+        String simpleSchema = "CREATE TABLE foo (bar BIGINT NOT NULL, PRIMARY KEY (bar));";
         DeploymentBuilder.UserInfo users[] = {
                 new DeploymentBuilder.UserInfo("admin", "password", "AdMINISTRATOR"),
                 new DeploymentBuilder.UserInfo("user", "password", "User")
@@ -46,7 +44,7 @@
         // suite defines its own ADMINISTRATOR user
         .setSecurityEnabled(true, false);
         ;
-        Configuration config = Configuration.compile(getClass().getSimpleName(), ddl, db);
+        Configuration config = Configuration.compile(getClass().getSimpleName(), simpleSchema, db);
         assertNotNull("Configuration failed to compile", config);
 
         ServerThread server = new ServerThread(config);
@@ -57,40 +55,8 @@
             server.waitForInitialization();
 
             AuthenticatedConnectionCache ccache = new AuthenticatedConnectionCache(10, "localhost", config.m_port, "localhost", config.m_adminPort);
-=======
-import org.voltdb.compiler.VoltProjectBuilder;
-=======
-import org.voltdb.compiler.DeploymentBuilder;
->>>>>>> f708143e
-
-public class TestAuthenticatedConnectionCache extends TestCase {
-
-    ServerThread server;
-    Client client;
-
-    public void testAuthenticatedConnectionCache() throws Exception {
-        String ddl = "CREATE TABLE foo (BIGINT NOT NULL, PRIMARY KEY (bar));";
-        DeploymentBuilder.UserInfo users[] = {
-                new DeploymentBuilder.UserInfo("admin", "password", "AdMINISTRATOR"),
-                new DeploymentBuilder.UserInfo("user", "password", "User")
-            };
-        DeploymentBuilder db = new DeploymentBuilder()
-        .setHTTPDPort(8095)
-        .addUsers(users)
-        // suite defines its own ADMINISTRATOR user
-        .setSecurityEnabled(true, false);
-        ;
-        Configuration config = Configuration.compile(getClass().getSimpleName(), ddl, db);
-        server = new ServerThread(config);
-        try {
-            server.start();
-            server.waitForInitialization();
-
-            AuthenticatedConnectionCache ccache = new AuthenticatedConnectionCache(10, "localhost", server.m_config.m_port, "localhost", server.m_config.m_adminPort);
->>>>>>> master
-            client = ccache.getClient(null, null, null, true);
-
-            assertEquals(client.hashCode(), ccache.getUnauthenticatedAdminClient().hashCode());
+////            client = ccache.getClient(null, null, null, true);
+////            assertEquals(client.hashCode(), ccache.getUnauthenticatedAdminClient().hashCode());
             client = ccache.getClient(null, null, null, false);
             assertEquals(client.hashCode(), ccache.getUnauthenticatedClient().hashCode());
 
@@ -115,22 +81,11 @@
             assertEquals(client2.hashCode(), client.hashCode());
 
         } finally {
-<<<<<<< HEAD
             if (client != null) {
                 client.close();
             }
             server.shutdown();
             server.join();
-=======
-            if (server != null) {
-                server.shutdown();
-                server.join();
-            }
-            server = null;
-            if (client != null) {
-                client.close();
-            }
->>>>>>> master
         }
     }
 
