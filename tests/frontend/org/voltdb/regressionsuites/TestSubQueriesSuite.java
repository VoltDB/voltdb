--- conflicted
+++ resolved
@@ -440,7 +440,7 @@
             vt = client.callProcedure("@AdHoc",
                     "select dept, sum(wage) as sw1 from " + tb +
                     " where (id, dept + 2) in " +
-                    "        ( select dept, count(dept) from " + tb + 
+                    "        ( select dept, count(dept) from " + tb +
                     "          group by dept " +
 //// Leaving out ORDER BY -- which really should be getting ignored/dropped
 //// from an "in expression" subquery but instead was getting serialized with
@@ -460,18 +460,8 @@
             //TODO: Whatever @Explain is testung here should be covered in a planner test instead.
             assertFalse(vt.toString().toLowerCase().contains("subquery: null"));
 
-<<<<<<< HEAD
             vt = client.callProcedure("@AdHoc", sql).getResults()[0];
             /* enable for debug */ System.out.println(vt);
-            validateTableOfLongs(vt, new long[][] {{2} ,{1}});
-
-=======
->>>>>>> bc4b0143
-            // having with subquery
-            sql = "select dept from " + tb + " group by dept " +
-                    " having max(wage) in (select wage from R1) order by dept desc";
-            vt = client.callProcedure("@AdHoc", sql).getResults()[0];
-            System.out.println(vt.toString());
             validateTableOfLongs(vt, new long[][] {{2} ,{1}});
 
             sql = "select dept from " + tb + " group by dept " +
@@ -492,24 +482,16 @@
             vt = client.callProcedure("@AdHoc",
                     "select id from " + tb + " TBA where exists " +
                             " (select 1 from R2 where exists " +
-<<<<<<< HEAD
                             "         (select dept from R1 " +
                             "          group by dept " +
                             "          having max(wage) = TBA.wage))").getResults()[0];
-=======
-                    " (select dept from R1  group by dept having max(wage) = TBA.wage))").getResults()[0];
->>>>>>> bc4b0143
             validateTableOfLongs(vt, new long[][] {{3}, {5}});
 
             vt = client.callProcedure("@AdHoc",
                     "select id from " + tb + " TBA where exists " +
-<<<<<<< HEAD
                             " (select dept from R1 " +
                             "  group by dept " +
                             "  having max(wage) = ?)", 3).getResults()[0];
-=======
-                            " (select dept from R1  group by dept having max(wage) = ?)", 3).getResults()[0];
->>>>>>> bc4b0143
             validateTableOfLongs(vt, new long[][] {});
 
             // having with subquery with having
@@ -874,13 +856,12 @@
         client.callProcedure("R2.insert", 104,  1000,  2 , "2013-07-18 02:00:00.123457");
         client.callProcedure("R2.insert", 105,  1000,  2 , "2013-07-18 02:00:00.123457");
 
-<<<<<<< HEAD
-         vt = client.callProcedure("@AdHoc",
-                 "select ID from R2 where (WAGE in " +
-                 "( select WAGE from R1 limit 4 offset 1)) is null;").getResults()[0];
-         System.out.println(vt.toString());
-         validateTableOfLongs(vt, new long[][] {{200}, {203}});
-=======
+        vt = client.callProcedure("@AdHoc",
+                "select ID from R2 where (WAGE in " +
+                "( select WAGE from R1 limit 4 offset 1)) is null;").getResults()[0];
+        System.out.println(vt.toString());
+        validateTableOfLongs(vt, new long[][] {{200}, {203}});
+
         // The inner_expr is empty => TRUE
         vt = client.callProcedure("@AdHoc",
                 "select ID from R1 where (WAGE, DEPT) = ALL " +
@@ -890,7 +871,6 @@
                 "select ID from R1 where (select WAGE from R1) = ALL " +
                 "( select WAGE from R2 where ID = 1000);").getResults()[0];
         validateTableOfLongs(vt, new long[][] {{100}});
->>>>>>> bc4b0143
 
         // The inner set consists only of NULLs
         vt = client.callProcedure("@AdHoc",
@@ -1037,7 +1017,7 @@
     public void testSelectScalarSubSelects() throws NoConnectionsException, IOException, ProcCallException
     {
         Client client = getClient();
-        loadData(client);
+        loadData(false);
         VoltTable vt;
 
         vt = client.callProcedure("@AdHoc",
@@ -1075,7 +1055,7 @@
     public void testWhereScalarSubSelects() throws NoConnectionsException, IOException, ProcCallException
     {
         Client client = getClient();
-        loadData(client);
+        loadData(false);
         VoltTable vt;
 
         // Index Scan
