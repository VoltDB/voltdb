--- conflicted
+++ resolved
@@ -820,14 +820,9 @@
         try {
             retval = proc.waitFor();
             EEProcess eeProc = m_eeProcs.get(procIndex);
-<<<<<<< HEAD
             valgrindOutputFile = eeProc.waitForShutdown();
-        } catch (InterruptedException e) {
-=======
-            eeProc.waitForShutdown();
         }
         catch (InterruptedException e) {
->>>>>>> 1c3522a5
             log.info("External VoltDB process is acting crazy.");
         }
         finally {
@@ -1453,14 +1448,9 @@
         for (EEProcess proc : m_eeProcs) {
             File valgrindOutputFile = null;
             try {
-<<<<<<< HEAD
                 valgrindOutputFile = proc.waitForShutdown();
-            } catch (InterruptedException e) {
-=======
-                proc.waitForShutdown();
             }
             catch (InterruptedException e) {
->>>>>>> 1c3522a5
                 log.error("Unable to wait for EEProcess to die: " + proc.toString(), e);
             }
 
