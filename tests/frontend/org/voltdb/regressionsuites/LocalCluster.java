--- conflicted
+++ resolved
@@ -2055,8 +2055,6 @@
         m_modeOverrides = modes;
     }
 
-<<<<<<< HEAD
-=======
     public void clearOverridesForModes() {
         m_modeOverrides = null;
         if (m_cmdLines != null) {
@@ -2066,14 +2064,6 @@
         }
     }
 
-    public void setOverridesForSitesperhost(Map<Integer, Integer> sphMap) {
-        assert(sphMap != null);
-        assert(!sphMap.isEmpty());
-
-        m_sitesperhostOverrides = sphMap;
-    }
-
->>>>>>> 4f443ff4
     public void setPlacementGroups(String[] placementGroups) {
         this.m_placementGroups = placementGroups;
     }
