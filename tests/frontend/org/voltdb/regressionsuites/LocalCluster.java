--- conflicted
+++ resolved
@@ -1257,7 +1257,6 @@
         }
     }
 
-<<<<<<< HEAD
     public static LocalCluster configure(String prefix, CatalogBuilder cb, DeploymentBuilder db) {
         int kfactor = db.replication();
         if (kfactor > 0 && !MiscUtils.isPro()) {
@@ -1301,10 +1300,8 @@
         return result;
     }
 
-=======
     @Override
     public int getLogicalPartitionCount() {
         return (m_siteCount * m_hostCount) / (m_kfactor + 1);
     }
->>>>>>> 701ff386
 }