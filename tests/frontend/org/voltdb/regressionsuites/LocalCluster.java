--- conflicted
+++ resolved
@@ -605,14 +605,10 @@
         startLocalServer(hostId, templateCmdLine.internalPort(), clearLocalDataDirectories, templateCmdLine.m_startAction);
     }
 
-<<<<<<< HEAD
     private void startLocalServer(int hostId, int leaderPort, boolean clearLocalDataDirectories, StartAction action) {
-=======
-    private void startLocalServer(int hostId, boolean clearLocalDataDirectories, StartAction action) {
         // make sure the local server has the same environment properties as separate process
         m_additionalProcessEnv.forEach(System::setProperty);
 
->>>>>>> f29d0139
         // Generate a new root for the in-process server if clearing directories.
         File subroot = null;
         if (!isNewCli) {
@@ -1458,12 +1454,7 @@
         int portNoToRejoin = m_cmdLines.get(leaderHostId).internalPort();
 
         if (hostId == 0 && m_hasLocalServer) {
-<<<<<<< HEAD
             startLocalServer(hostId, portNoToRejoin, false, startAction);
-=======
-            templateCmdLine.leaderPort(portNoToRejoin);
-            startLocalServer(leaderHostId, false, startAction);
->>>>>>> f29d0139
             m_localServer.waitForRejoin();
             return true;
         }
