/* This file is part of VoltDB.
 * Copyright (C) 2008-2015 VoltDB Inc.
 *
 * Permission is hereby granted, free of charge, to any person obtaining
 * a copy of this software and associated documentation files (the
 * "Software"), to deal in the Software without restriction, including
 * without limitation the rights to use, copy, modify, merge, publish,
 * distribute, sublicense, and/or sell copies of the Software, and to
 * permit persons to whom the Software is furnished to do so, subject to
 * the following conditions:
 *
 * The above copyright notice and this permission notice shall be
 * included in all copies or substantial portions of the Software.
 *
 * THE SOFTWARE IS PROVIDED "AS IS", WITHOUT WARRANTY OF ANY KIND,
 * EXPRESS OR IMPLIED, INCLUDING BUT NOT LIMITED TO THE WARRANTIES OF
 * MERCHANTABILITY, FITNESS FOR A PARTICULAR PURPOSE AND NONINFRINGEMENT.
 * IN NO EVENT SHALL THE AUTHORS BE LIABLE FOR ANY CLAIM, DAMAGES OR
 * OTHER LIABILITY, WHETHER IN AN ACTION OF CONTRACT, TORT OR OTHERWISE,
 * ARISING FROM, OUT OF OR IN CONNECTION WITH THE SOFTWARE OR THE USE OR
 * OTHER DEALINGS IN THE SOFTWARE.
 */

package org.voltdb.regressionsuites;

import java.io.IOException;

import junit.framework.Test;

import org.voltdb.VoltTable;
import org.voltdb.VoltTableRow;
import org.voltdb.client.Client;
import org.voltdb.client.ClientResponse;
import org.voltdb.client.ProcCallException;
import org.voltdb.compiler.CatalogBuilder;
import org.voltdb.compiler.DeploymentBuilder;
import org.voltdb.types.TimestampType;
import org.voltdb_testprocs.regressionsuites.failureprocs.InsertLotsOfData;
import org.voltdb_testprocs.regressionsuites.sqlfeatureprocs.BatchedMultiPartitionTest;
import org.voltdb_testprocs.regressionsuites.sqlfeatureprocs.FeaturesSelectAll;
import org.voltdb_testprocs.regressionsuites.sqlfeatureprocs.PassAllArgTypes;
import org.voltdb_testprocs.regressionsuites.sqlfeatureprocs.PassByteArrayArg;
import org.voltdb_testprocs.regressionsuites.sqlfeatureprocs.SelectOrderLineByDistInfo;
import org.voltdb_testprocs.regressionsuites.sqlfeatureprocs.SelectWithJoinOrder;
import org.voltdb_testprocs.regressionsuites.sqlfeatureprocs.SelfJoinTest;
import org.voltdb_testprocs.regressionsuites.sqlfeatureprocs.UpdateTests;
import org.voltdb_testprocs.regressionsuites.sqlfeatureprocs.WorkWithBigString;

public class TestSQLFeaturesSuite extends RegressionSuite {
    /*
     *  See also TestPlansGroupBySuite for tests of distinct, group by, basic aggregates
     */
    /**
     * Constructor needed for JUnit. Should just pass on parameters to superclass.
     * @param name The name of the method to test. This is just passed to the superclass.
     */
    public TestSQLFeaturesSuite(String name) {
        super(name);
    }

    public void testUpdates() throws Exception {
        Client client = getClient();

        client.callProcedure("ORDER_LINE.insert", (byte)1, 1L, 1L, 1L, 1L, 1L, 1L, 1L, 1.5, "poo");
        client.callProcedure("UpdateTests", (byte)1);
        VoltTable[] results = client.callProcedure("FeaturesSelectAll").getResults();

        assertEquals(5, results.length);

        // get the order line table
        VoltTable table = results[2];
        assertEquals(table.getColumnName(0), "OL_O_ID");
        assertTrue(table.getRowCount() == 1);
        VoltTableRow row = table.fetchRow(0);
        assertEquals(row.getLong("OL_O_ID"), 1);
        assertEquals(row.getLong("OL_D_ID"), 6);
        assertEquals(row.getLong("OL_W_ID"), 1);
        assertEquals(row.getLong("OL_QUANTITY"), 1);
        assertEquals(row.getLong("OL_SUPPLY_W_ID"), 5);

        assertTrue(true);
    }

    public void testSelfJoins() throws Exception {
        Client client = getClient();

        client.callProcedure("NEW_ORDER.insert", (byte)1, 3L, 1L);
        VoltTable[] results = client.callProcedure("SelfJoinTest", (byte)1).getResults();

        assertEquals(results.length, 1);

        // get the new order table
        VoltTable table = results[0];
        assertTrue(table.getRowCount() == 1);
        VoltTableRow row = table.fetchRow(0);
        assertEquals(row.getLong("NO_D_ID"), 3);
    }

    /** Verify that non-latin-1 characters can be stored and retrieved */
    public void testUTF8() throws IOException {
        Client client = getClient();
        final String testString = "並丧";
        try {
            client.callProcedure("ORDER_LINE.insert", 1L, 1L, 1L, 1L, 1L, 1L, 1L, 1L, 1.5, testString);
            VoltTable[] results = client.callProcedure("FeaturesSelectAll").getResults();

            assertEquals(5, results.length);

            // get the order line table
            VoltTable table = results[2];
            assertEquals(table.getColumnName(0), "OL_O_ID");
            assertTrue(table.getRowCount() == 1);
            VoltTableRow row = table.fetchRow(0);
            String resultString = row.getString("OL_DIST_INFO");
            assertEquals(testString, resultString);

            // reset
            client.callProcedure("@AdHoc", "delete from ORDER_LINE;");

            // Intentionally using a one byte string to make sure length preceded strings are handled correctly in the EE.
            client.callProcedure("ORDER_LINE.insert", 2L, 1L, 1L, 2L, 2L, 2L, 2L, 2L, 1.5, "a");
            client.callProcedure("ORDER_LINE.insert", 1L, 1L, 1L, 1L, 1L, 1L, 1L, 1L, 1.5, testString);
            client.callProcedure("ORDER_LINE.insert", 3L, 1L, 1L, 3L, 3L, 3L, 3L, 3L, 1.5, "def");
            results = client.callProcedure("SelectOrderLineByDistInfo", testString).getResults();
            assertEquals(1, results.length);
            table = results[0];
            assertTrue(table.getRowCount() == 1);
            row = table.fetchRow(0);
            resultString = row.getString("OL_DIST_INFO");
            assertEquals(testString, resultString);

        }
        catch (ProcCallException e) {
            e.printStackTrace();
            fail();
        }
        catch (IOException e) {
            e.printStackTrace();
            fail();
        }
    }

    public void testBatchedMultipartitionTxns() throws IOException, ProcCallException {
        Client client = getClient();

        VoltTable[] results = client.callProcedure("BatchedMultiPartitionTest").getResults();
        assertEquals(5, results.length);
        assertEquals(1, results[0].asScalarLong());
        assertEquals(1, results[1].asScalarLong());
        assertEquals(1, results[2].asScalarLong());
        assertEquals(2, results[3].getRowCount());
        assertEquals(1, results[4].getRowCount());
    }

    public void testLongStringUsage() throws IOException {
        final int STRLEN = 5000;

        Client client = getClient();

        String longStringPart = "volt!";
        StringBuilder sb = new StringBuilder();
        while(sb.length() < STRLEN)
            sb.append(longStringPart);
        String longString = sb.toString();
        assertEquals(STRLEN, longString.length());

        VoltTable[] results = null;
        try {
            results = client.callProcedure("WorkWithBigString", 1, longString).getResults();
        } catch (ProcCallException e) {
            e.printStackTrace();
            fail();
        }
        assertEquals(1, results.length);
        VoltTableRow row = results[0].fetchRow(0);

        assertEquals(1, row.getLong(0));
        assertEquals(0, row.getString(2).compareTo(longString));
    }

    public void testStringAsByteArrayParam() throws Exception {
        final int STRLEN = 5000;

        Client client = getClient();

        String longStringPart = "volt!";
        StringBuilder sb = new StringBuilder();
        while(sb.length() < STRLEN)
            sb.append(longStringPart);
        String longString = sb.toString();
        assertEquals(STRLEN, longString.length());


        VoltTable[] results = client.callProcedure("PassByteArrayArg", (byte)1, 2, longString.getBytes("UTF-8")).getResults();
        assertEquals(1, results.length);
        VoltTableRow row = results[0].fetchRow(0);

        assertEquals(1, row.getLong(0));
        assertEquals(0, row.getString(2).compareTo(longString));
    }

    public void testPassAllArgTypes() throws IOException {
        byte b = 100;
        byte bArray[] = new byte[] { 100, 101, 102 };
        short s = 32000;
        short sArray[] = new short[] { 32000, 32001, 32002 };
        int i = 2147483640;
        int iArray[] = new int[] { 2147483640, 2147483641, 2147483642 };
        long l = Long.MAX_VALUE - 10;
        long lArray[] = new long[] { Long.MAX_VALUE - 10, Long.MAX_VALUE - 9, Long.MAX_VALUE - 8 };
        String str = "foo";
        byte bString[] = "bar".getBytes("UTF-8");

        TimestampType tst = new TimestampType(PassAllArgTypes.MILLISECONDS_SINCE_EPOCH_TEST_VALUE*1000);
        java.util.Date utild = new java.util.Date(PassAllArgTypes.MILLISECONDS_SINCE_EPOCH_TEST_VALUE);
        java.sql.Date sqld = new java.sql.Date(PassAllArgTypes.MILLISECONDS_SINCE_EPOCH_TEST_VALUE);
        java.sql.Timestamp ts = new java.sql.Timestamp(PassAllArgTypes.MILLISECONDS_SINCE_EPOCH_TEST_VALUE);

        Client client = getClient();
        try {
            ClientResponse cr = client.callProcedure("PassAllArgTypes", b, bArray, s, sArray, i, iArray, l, lArray, str, bString,
                    tst, utild, sqld, ts);
            assert(cr.getStatus() == ClientResponse.SUCCESS);
            VoltTable[] result = cr.getResults();
            assert(result.length == 4);
            VoltTable vt = result[0];
            assert(vt.getRowCount() == 1);
            VoltTableRow row = vt.fetchRow(0);
            assertEquals(row.getLong("b"), b);
            byte[] gotArray = row.getVarbinary("bArray");
            assertEquals(gotArray.length, bArray.length);
            for (int j = 0; j < gotArray.length; j++) {
                assertEquals(gotArray[j], bArray[j]);
            }
            assertEquals(gotArray.length, bArray.length);
            assertEquals(row.getLong("s"), s);
            assertEquals(row.getLong("i"), i);
            assertEquals(row.getLong("l"), l);
            assertEquals(row.getString("str"), str);
            byte[] gotString = row.getVarbinary("bString");
            assertEquals(gotString.length, bString.length);
            for (int j = 0; j < gotString.length; j++) {
                assertEquals(gotString[j], bString[j]);
            }

            String tsColName;
            int tsColIndex;
            tsColName = "tst";
            assertEquals(row.getTimestampAsLong(tsColName), tst.getTime());
            assertEquals(row.getTimestampAsTimestamp(tsColName), tst);
            assertEquals(row.getTimestampAsSqlTimestamp(tsColName), ts);
            assertEquals(row.getTimestampAsSqlTimestamp(tsColName).getTime(), sqld.getTime());
            assertEquals(row.getTimestampAsSqlTimestamp(tsColName).getTime(), utild.getTime());
            tsColIndex = vt.getColumnIndex(tsColName);
            assertEquals(row.getTimestampAsLong(tsColIndex), tst.getTime());
            assertEquals(row.getTimestampAsTimestamp(tsColIndex), tst);
            assertEquals(row.getTimestampAsSqlTimestamp(tsColIndex), ts);
            assertEquals(row.getTimestampAsSqlTimestamp(tsColIndex).getTime(), sqld.getTime());
            assertEquals(row.getTimestampAsSqlTimestamp(tsColIndex).getTime(), utild.getTime());

            tsColName = "sqld";
            assertEquals(row.getTimestampAsLong(tsColName), tst.getTime());
            assertEquals(row.getTimestampAsTimestamp(tsColName), tst);
            assertEquals(row.getTimestampAsSqlTimestamp(tsColName), ts);
            assertEquals(row.getTimestampAsSqlTimestamp(tsColName).getTime(), sqld.getTime());
            assertEquals(row.getTimestampAsSqlTimestamp(tsColName).getTime(), utild.getTime());
            tsColIndex = vt.getColumnIndex(tsColName);
            assertEquals(row.getTimestampAsLong(tsColIndex), tst.getTime());
            assertEquals(row.getTimestampAsTimestamp(tsColIndex), tst);
            assertEquals(row.getTimestampAsSqlTimestamp(tsColIndex), ts);
            assertEquals(row.getTimestampAsSqlTimestamp(tsColIndex).getTime(), sqld.getTime());
            assertEquals(row.getTimestampAsSqlTimestamp(tsColIndex).getTime(), utild.getTime());

            tsColName = "utild";
            assertEquals(row.getTimestampAsLong(tsColName), tst.getTime());
            assertEquals(row.getTimestampAsTimestamp(tsColName), tst);
            assertEquals(row.getTimestampAsSqlTimestamp(tsColName), ts);
            assertEquals(row.getTimestampAsSqlTimestamp(tsColName).getTime(), sqld.getTime());
            assertEquals(row.getTimestampAsSqlTimestamp(tsColName).getTime(), utild.getTime());
            tsColIndex = vt.getColumnIndex(tsColName);
            assertEquals(row.getTimestampAsLong(tsColIndex), tst.getTime());
            assertEquals(row.getTimestampAsTimestamp(tsColIndex), tst);
            assertEquals(row.getTimestampAsSqlTimestamp(tsColIndex), ts);
            assertEquals(row.getTimestampAsSqlTimestamp(tsColIndex).getTime(), sqld.getTime());
            assertEquals(row.getTimestampAsSqlTimestamp(tsColIndex).getTime(), utild.getTime());

            tsColName = "ts";
            assertEquals(row.getTimestampAsLong(tsColName), tst.getTime());
            assertEquals(row.getTimestampAsTimestamp(tsColName), tst);
            assertEquals(row.getTimestampAsSqlTimestamp(tsColName), ts);
            assertEquals(row.getTimestampAsSqlTimestamp(tsColName).getTime(), sqld.getTime());
            assertEquals(row.getTimestampAsSqlTimestamp(tsColName).getTime(), utild.getTime());
            tsColIndex = vt.getColumnIndex(tsColName);
            assertEquals(row.getTimestampAsLong(tsColIndex), tst.getTime());
            assertEquals(row.getTimestampAsTimestamp(tsColIndex), tst);
            assertEquals(row.getTimestampAsSqlTimestamp(tsColIndex), ts);
            assertEquals(row.getTimestampAsSqlTimestamp(tsColIndex).getTime(), sqld.getTime());
            assertEquals(row.getTimestampAsSqlTimestamp(tsColIndex).getTime(), utild.getTime());

            vt = result[1];
            assert(vt.getRowCount() == sArray.length);
            for (int j = 0; j < sArray.length; j++) {
                assertEquals(vt.fetchRow(j).getLong("sArray"), sArray[j]);
            }
            vt = result[2];
            assert(vt.getRowCount() == iArray.length);
            for (int j = 0; j < iArray.length; j++) {
                assertEquals(vt.fetchRow(j).getLong("iArray"), iArray[j]);
            }
            vt = result[3];
            assert(vt.getRowCount() == lArray.length);
            for (int j = 0; j < lArray.length; j++) {
                assertEquals(vt.fetchRow(j).getLong("lArray"), lArray[j]);
            }

        } catch (Exception e) {
            fail("An argument value was mishandled in PassAllArgTypes");
        }

        // Now, go overboard, trying to preserve nano accuracy.
        // XXX: The following test is a little controversial.
        // Some would prefer a gentler response -- just truncating/rounding to the nearest microsecond.
        // When these voices of reason prevail, this test should be replaced by a test that nano-noise
        // gets filtered out but the result is still correct to microsecond granularity.
        java.sql.Timestamp ts_nano = new java.sql.Timestamp(PassAllArgTypes.MILLISECONDS_SINCE_EPOCH_TEST_VALUE);
        assertEquals(ts, ts_nano);
        // Extract the 1000000 nanos (doubly-counted milliseconds)
        assertEquals(1000000, ts_nano.getNanos());
        // and explicitly add in 1001 nanos (1 microsecond + 1 nanosecond)
        ts_nano.setNanos(ts_nano.getNanos()+1001);

        boolean caught;
        try {
            caught = false;
            // system-defined CRUD inputs
            client.callProcedure("PassAllArgTypes", b, bArray, s, sArray, i, iArray, l, lArray, str, bString,
                    ts_nano /* Here's the problem! */, utild, sqld, ts);
        } catch (RuntimeException e) {
            caught = true;
        } catch (Exception e) {
            caught = true; // but not quite how it was expected to be.
            fail("Some other exception while testing nano noise in PassAllArgTypes" + e);
        }
        assert(caught);
    }

    public void testSetOpsThatFail() throws Exception {
        Client client = getClient();

        boolean caught;

        caught = false;
        try {
            client.callProcedure("@AdHoc", "(SELECT NO_O_ID FROM NEW_ORDER WHERE NO_O_ID < 100) UNION (SELECT NO_O_ID FROM NEW_ORDER WHERE NO_O_ID < 100);");
        } catch (ProcCallException e) {
            caught = true;
        }
        assertTrue(caught);

        caught = false;
        try {
            client.callProcedure("@AdHoc", "(SELECT NO_O_ID FROM NEW_ORDER WHERE NO_O_ID < 100) INTERSECT (SELECT NO_O_ID FROM NEW_ORDER WHERE NO_O_ID < 100);");
        } catch (ProcCallException e) {
            caught = true;
        }
        assertTrue(caught);

        caught = false;
        try {
            client.callProcedure("@AdHoc", "(SELECT NO_O_ID FROM NEW_ORDER WHERE NO_O_ID < 100) EXCEPT (SELECT NO_O_ID FROM NEW_ORDER WHERE NO_O_ID < 100);");
        } catch (ProcCallException e) {
            caught = true;
        }
        assertTrue(caught);
    }

    /**
     * Build a list of the tests that will be run when TestTPCCSuite gets run by JUnit.
     * Use helper classes that are part of the RegressionSuite framework.
     * This particular class runs all tests on the the local JNI backend with both
     * one and two partition configurations, as well as on the hsql backend.
     *
     * @return The TestSuite containing all the tests to be run.
     */
    static public Test suite() {
<<<<<<< HEAD
        LocalCluster config = null;

        // the suite made here will all be using the tests from this class
        MultiConfigSuiteBuilder builder = new MultiConfigSuiteBuilder(TestSQLFeaturesSuite.class);

        // build up a project builder for the workload
        VoltProjectBuilder project = new VoltProjectBuilder();
        project.catBuilder().addSchema(BatchedMultiPartitionTest.class.getResource("sqlfeatures-ddl.sql"))
        .addProcedures(PROCEDURES);

        //* <-- Change this comment to 'block style' to toggle over to just the one single-server IPC DEBUG config.
        // IF (! DEBUG config) ...

        /////////////////////////////////////////////////////////////
        // CONFIG #1: 1 Local Site/Partitions running on JNI backend
        /////////////////////////////////////////////////////////////

        // get a server config for the native backend with one sites/partitions
        config = new LocalCluster("sqlfeatures-onesite.jar", 1, 1, 0, BackendTarget.NATIVE_EE_JNI);
        config.setMaxHeap(3300);
        // build the jarfile
        assertTrue(config.compile(project));
        // add this config to the set of tests to run
        builder.addServerConfig(config);

        /////////////////////////////////////////////////////////////
        // CONFIG #2: 1 Local Site/Partition running on HSQL backend
        /////////////////////////////////////////////////////////////

        config = new LocalCluster("sqlfeatures-hsql.jar", 1, 1, 0, BackendTarget.HSQLDB_BACKEND);
        config.setMaxHeap(3300);
        assertTrue(config.compile(project));
        builder.addServerConfig(config);

        /////////////////////////////////////////////////////////////
        // CONFIG #3: Local Cluster (of processes)
        /////////////////////////////////////////////////////////////

        config = new LocalCluster("sqlfeatures-cluster-rejoin.jar", 2, 3, 1, BackendTarget.NATIVE_EE_JNI);
        config.setMaxHeap(3800);
        // Commented out until ENG-3076, ENG-3434 are resolved.
        //config = new LocalCluster("sqlfeatures-cluster-rejoin.jar", 2, 3, 1, BackendTarget.NATIVE_EE_JNI,
        //                          LocalCluster.FailureState.ONE_FAILURE, false);
        assertTrue(config.compile(project));
        builder.addServerConfig(config);

        /*/ // ... ELSE (DEBUG config) ... [ FRAGILE! This is a structured comment. Do not break it. ]

        /////////////////////////////////////////////////////////////
        // CONFIG #0: DEBUG Local Site/Partition running on IPC backend
        /////////////////////////////////////////////////////////////
        config = new LocalCluster("sqlfeatures-onesite.jar", 1, 1, 0, BackendTarget.NATIVE_EE_IPC);
        // build the jarfile
        assertTrue(config.compile(project));
        // add this config to the set of tests to run
        builder.addServerConfig(config);

        // ... ENDIF (DEBUG config) [ FRAGILE! This is a structured comment. Do not break it. ] */

        return builder;
=======
        CatalogBuilder cb = new CatalogBuilder()
        .addSchema(BatchedMultiPartitionTest.class.getResource("sqlfeatures-ddl.sql"))
        .addProcedures(
                FeaturesSelectAll.class, UpdateTests.class,
                SelfJoinTest.class, SelectOrderLineByDistInfo.class,
                BatchedMultiPartitionTest.class, WorkWithBigString.class, PassByteArrayArg.class,
                PassAllArgTypes.class, InsertLotsOfData.class, SelectWithJoinOrder.class)
        ;
        return multiClusterSuiteBuilder(TestSQLFeaturesSuite.class, cb,
                // single-site testing -- no multi-host cluster tests needed for SQL behavior tests.
                new DeploymentBuilder(),
                // We never taught HSQL how to upsert.
                DeploymentBuilder.forHSQLBackend(),
                // multi-host cluster testing with replication
                new DeploymentBuilder(2, 3, 1));
>>>>>>> f708143e
    }

    public static void main(String args[]) {
        org.junit.runner.JUnitCore.runClasses(TestSQLFeaturesSuite.class);
    }
}<|MERGE_RESOLUTION|>--- conflicted
+++ resolved
@@ -383,68 +383,6 @@
      * @return The TestSuite containing all the tests to be run.
      */
     static public Test suite() {
-<<<<<<< HEAD
-        LocalCluster config = null;
-
-        // the suite made here will all be using the tests from this class
-        MultiConfigSuiteBuilder builder = new MultiConfigSuiteBuilder(TestSQLFeaturesSuite.class);
-
-        // build up a project builder for the workload
-        VoltProjectBuilder project = new VoltProjectBuilder();
-        project.catBuilder().addSchema(BatchedMultiPartitionTest.class.getResource("sqlfeatures-ddl.sql"))
-        .addProcedures(PROCEDURES);
-
-        //* <-- Change this comment to 'block style' to toggle over to just the one single-server IPC DEBUG config.
-        // IF (! DEBUG config) ...
-
-        /////////////////////////////////////////////////////////////
-        // CONFIG #1: 1 Local Site/Partitions running on JNI backend
-        /////////////////////////////////////////////////////////////
-
-        // get a server config for the native backend with one sites/partitions
-        config = new LocalCluster("sqlfeatures-onesite.jar", 1, 1, 0, BackendTarget.NATIVE_EE_JNI);
-        config.setMaxHeap(3300);
-        // build the jarfile
-        assertTrue(config.compile(project));
-        // add this config to the set of tests to run
-        builder.addServerConfig(config);
-
-        /////////////////////////////////////////////////////////////
-        // CONFIG #2: 1 Local Site/Partition running on HSQL backend
-        /////////////////////////////////////////////////////////////
-
-        config = new LocalCluster("sqlfeatures-hsql.jar", 1, 1, 0, BackendTarget.HSQLDB_BACKEND);
-        config.setMaxHeap(3300);
-        assertTrue(config.compile(project));
-        builder.addServerConfig(config);
-
-        /////////////////////////////////////////////////////////////
-        // CONFIG #3: Local Cluster (of processes)
-        /////////////////////////////////////////////////////////////
-
-        config = new LocalCluster("sqlfeatures-cluster-rejoin.jar", 2, 3, 1, BackendTarget.NATIVE_EE_JNI);
-        config.setMaxHeap(3800);
-        // Commented out until ENG-3076, ENG-3434 are resolved.
-        //config = new LocalCluster("sqlfeatures-cluster-rejoin.jar", 2, 3, 1, BackendTarget.NATIVE_EE_JNI,
-        //                          LocalCluster.FailureState.ONE_FAILURE, false);
-        assertTrue(config.compile(project));
-        builder.addServerConfig(config);
-
-        /*/ // ... ELSE (DEBUG config) ... [ FRAGILE! This is a structured comment. Do not break it. ]
-
-        /////////////////////////////////////////////////////////////
-        // CONFIG #0: DEBUG Local Site/Partition running on IPC backend
-        /////////////////////////////////////////////////////////////
-        config = new LocalCluster("sqlfeatures-onesite.jar", 1, 1, 0, BackendTarget.NATIVE_EE_IPC);
-        // build the jarfile
-        assertTrue(config.compile(project));
-        // add this config to the set of tests to run
-        builder.addServerConfig(config);
-
-        // ... ENDIF (DEBUG config) [ FRAGILE! This is a structured comment. Do not break it. ] */
-
-        return builder;
-=======
         CatalogBuilder cb = new CatalogBuilder()
         .addSchema(BatchedMultiPartitionTest.class.getResource("sqlfeatures-ddl.sql"))
         .addProcedures(
@@ -460,7 +398,6 @@
                 DeploymentBuilder.forHSQLBackend(),
                 // multi-host cluster testing with replication
                 new DeploymentBuilder(2, 3, 1));
->>>>>>> f708143e
     }
 
     public static void main(String args[]) {
