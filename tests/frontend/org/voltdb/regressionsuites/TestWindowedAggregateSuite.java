/* This file is part of VoltDB.
 * Copyright (C) 2008-2016 VoltDB Inc.
 *
 * This file contains original code and/or modifications of original code.
 * Any modifications made by VoltDB Inc. are licensed under the following
 * terms and conditions:
 *
 * Permission is hereby granted, free of charge, to any person obtaining
 * a copy of this software and associated documentation files (the
 * "Software"), to deal in the Software without restriction, including
 * without limitation the rights to use, copy, modify, merge, publish,
 * distribute, sublicense, and/or sell copies of the Software, and to
 * permit persons to whom the Software is furnished to do so, subject to
 * the following conditions:
 *
 * The above copyright notice and this permission notice shall be
 * included in all copies or substantial portions of the Software.
 *
 * THE SOFTWARE IS PROVIDED "AS IS", WITHOUT WARRANTY OF ANY KIND,
 * EXPRESS OR IMPLIED, INCLUDING BUT NOT LIMITED TO THE WARRANTIES OF
 * MERCHANTABILITY, FITNESS FOR A PARTICULAR PURPOSE AND NONINFRINGEMENT.
 * IN NO EVENT SHALL THE AUTHORS BE LIABLE FOR ANY CLAIM, DAMAGES OR
 * OTHER LIABILITY, WHETHER IN AN ACTION OF CONTRACT, TORT OR OTHERWISE,
 * ARISING FROM, OUT OF OR IN CONNECTION WITH THE SOFTWARE OR THE USE OR
 * OTHER DEALINGS IN THE SOFTWARE.
 */
/**
 * Licensed to the Apache Software Foundation (ASF) under one or more
 * contributor license agreements. See the NOTICE file distributed with this
 * work for additional information regarding copyright ownership. The ASF
 * licenses this file to you under the Apache License, Version 2.0 (the
 * "License"); you may not use this file except in compliance with the License.
 * You may obtain a copy of the License at
 *
 * http://www.apache.org/licenses/LICENSE-2.0
 *
 * Unless required by applicable law or agreed to in writing, software
 * distributed under the License is distributed on an "AS IS" BASIS, WITHOUT
 * WARRANTIES OR CONDITIONS OF ANY KIND, either express or implied. See the
 * License for the specific language governing permissions and limitations under
 * the License.
 */package org.voltdb.regressionsuites;

import java.io.IOException;

import org.voltdb.BackendTarget;
import org.voltdb.VoltTable;
import org.voltdb.client.Client;
import org.voltdb.client.ClientResponse;
import org.voltdb.client.NoConnectionsException;
import org.voltdb.client.ProcCallException;
import org.voltdb.compiler.VoltProjectBuilder;
import org.voltdb.types.TimestampType;

public class TestWindowedAggregateSuite extends RegressionSuite {

    public TestWindowedAggregateSuite(String name) {
        super(name);
        // TODO Auto-generated constructor stub
    }

    static private void setupSchema(VoltProjectBuilder project) throws IOException {
        String literalSchema =
                "CREATE TABLE T (\n"
                + "  A INTEGER,"
                + "  B INTEGER,"
                + "  C INTEGER"
                + ");\n"

                +"CREATE TABLE T_STRING ("
                + "  A INTEGER NOT NULL,"
                + "  B INTEGER NOT NULL,"
                + "  C VARCHAR NOT NULL"
                + ");"

                +"CREATE TABLE T_STRING_A ("
                + "  A VARCHAR NOT NULL,"
                + "  B INTEGER NOT NULL,"
                + "  C INTEGER NOT NULL"
                + ");"
                + "PARTITION TABLE T_STRING_A ON COLUMN A;"

                + "CREATE TABLE T_TIMESTAMP ("
                + "  A INTEGER,"
                + "  B INTEGER,"
                + "  C TIMESTAMP"
                + ");"

                + "CREATE TABLE T_4COL (\n"
                + "  A INTEGER,"
                + "  AA INTEGER,"
                + "  B INTEGER,"
                + "  C INTEGER"
                + ");\n"

                + "CREATE TABLE T_PA (\n"
                + "  A INTEGER NOT NULL,"
                + "  B INTEGER NOT NULL,"
                + "  C INTEGER NOT NULL"
                + ");\n"
                + "PARTITION TABLE T_PA ON COLUMN A;"

                + "CREATE TABLE T_PAA (\n"
                + "  A INTEGER NOT NULL,"
                + "  AA INTEGER NOT NULL,"
                + "  B INTEGER NOT NULL,"
                + "  C INTEGER NOT NULL"
                + ");\n"
                + "PARTITION TABLE T_PAA ON COLUMN AA;"

                + "CREATE TABLE T_PB (\n"
                + "  A INTEGER NOT NULL,"
                + "  B INTEGER NOT NULL,"
                + "  C INTEGER NOT NULL"
                + ");\n"
                + "PARTITION TABLE T_PB ON COLUMN B;"

                + "CREATE TABLE T_PC (\n"
                + "  A INTEGER NOT NULL,"
                + "  B INTEGER NOT NULL,"
                + "  C INTEGER NOT NULL"
                + ");\n"
                + "PARTITION TABLE T_PC ON COLUMN C;"

                + "create table tu (a integer, b integer);"
                + "create unique index idx1 on tu (a);"
                + "create unique index idx2 on tu (b, a);"
                + "create unique index idx3 on tu (a) where a > 30;"

                + "create table tm (a integer, b integer);"
                + "create index tm_idx1 on tm (a);"
                + "create index tm_idx2 on tm (b, a);"

                + "create table pu (a integer, b integer);"
                + "create index pu_idx1 on pu (a);"
                + "create index pu_idx2 on pu (b, a);"

<<<<<<< HEAD
                + "CREATE TABLE P1_ENG_10972 ("
                + "     ID INTEGER NOT NULL, "
                + "     VCHAR VARCHAR(300), "
                + "     NUM INTEGER, "
                + "     RATIO FLOAT, "
                + "     PRIMARY KEY (ID) "
                + "   ); "
                + "PARTITION TABLE P1_ENG_10972 ON COLUMN ID; "
=======
                + "CREATE TABLE P2 ("
                + "  ID INTEGER NOT NULL,"
                + "  TINY TINYINT NOT NULL,"
                + "  SMALL SMALLINT,"
                + "  BIG BIGINT NOT NULL,"
                + "  PRIMARY KEY (ID, TINY)"
                + ");"
                + "PARTITION TABLE P2 ON COLUMN TINY;"
>>>>>>> 48181a08
                ;
        project.addLiteralSchema(literalSchema);
        project.setUseDDLSchema(true);
    }

    private void initUniqueTable(Client client) throws NoConnectionsException, IOException, ProcCallException {
        client.callProcedure("tu.insert", 10, 2);
        client.callProcedure("tu.insert", 20, 1);
        client.callProcedure("tu.insert", 30, 1);
        client.callProcedure("tu.insert", 40, 3);
        client.callProcedure("tu.insert", 50, 1);
    }

    private void initUniqueTableExtra(Client client, boolean append)
            throws NoConnectionsException, IOException, ProcCallException {
        if (! append) {
            initUniqueTable(client);
        }

        // extra data
        client.callProcedure("tu.insert", 60, 2);
        client.callProcedure("tu.insert", 70, 3);
        client.callProcedure("tu.insert", 80, 2);
    }

    public void testRank_UNIQUE() throws NoConnectionsException, IOException, ProcCallException {
        Client client = getClient();
        VoltTable vt = null;

        initUniqueTable(client);

        vt = client.callProcedure("@AdHoc", "select a, rank() over (order by a) from tu order by a;").getResults()[0];
        validateTableOfLongs(vt, new long[][]{{10, 1}, {20, 2}, {30, 3}, {40, 4}, {50, 5}});

        // decending
        vt = client.callProcedure("@AdHoc", "select a, rank() over (order by a desc) from tu order by a;").getResults()[0];
        validateTableOfLongs(vt, new long[][]{{10, 5}, {20, 4}, {30, 3}, {40, 2}, {50, 1}});

        //
        // PARTITION BY
        //
        initUniqueTableExtra(client, true);

        vt = client.callProcedure("@AdHoc", "select a, rank() over (partition by b order by a) from tu order by a;").getResults()[0];
        validateTableOfLongs(vt, new long[][]{{10, 1}, {20, 1}, {30, 2}, {40, 1}, {50, 3}, {60, 2}, {70, 2}, {80, 3}});

        vt = client.callProcedure("@AdHoc", "select a, rank() over (partition by b order by a desc) from tu order by a;").getResults()[0];
        validateTableOfLongs(vt, new long[][]{{10, 3}, {20, 3}, {30, 2}, {40, 2}, {50, 1}, {60, 2}, {70, 1}, {80, 1}});

    }

    //
    // NON-UNIQUE RANK SCAN TEST
    //
    public void testRank_NON_UNIQUE() throws NoConnectionsException, IOException, ProcCallException {
        Client client = getClient();
        VoltTable vt = null;

        client.callProcedure("tm.insert", 10, 1);
        client.callProcedure("tm.insert", 10, 1);
        client.callProcedure("tm.insert", 10, 2);
        client.callProcedure("tm.insert", 20, 1);
        client.callProcedure("tm.insert", 30, 3);
        client.callProcedure("tm.insert", 30, 1);
        client.callProcedure("tm.insert", 40, 2);
        client.callProcedure("tm.insert", 40, 3);
        client.callProcedure("tm.insert", 50, 2);

        vt = client.callProcedure("@AdHoc", "select a, rank() over (order by a) from tm order by a;").getResults()[0];
        validateTableOfLongs(vt, new long[][]{{10, 1},{10, 1},{10, 1},
                {20, 4}, {30, 5}, {30, 5}, {40, 7}, {40, 7}, {50, 9}});

        vt = client.callProcedure("@AdHoc", "select a, rank() over (order by a desc) from tm order by a;").getResults()[0];
        validateTableOfLongs(vt, new long[][]{{10, 7},{10, 7},{10, 7},
                {20, 6}, {30, 4}, {30, 4}, {40, 2}, {40, 2}, {50, 1}});

        //
        // PARTITION BY
        //
        vt = client.callProcedure("@AdHoc", "select b, a, rank() over (partition by b order by a) from tm order by b, a;").getResults()[0];
        validateTableOfLongs(vt, new long[][]{{1, 10, 1},{1, 10, 1}, {1, 20, 3}, {1, 30, 4}, {2, 10, 1},
                {2, 40, 2}, {2, 50, 3}, {3, 30, 1}, {3, 40, 2}});

        vt = client.callProcedure("@AdHoc", "select b, a, rank() over (partition by b order by a desc) from tm order by b, a;").getResults()[0];
        validateTableOfLongs(vt, new long[][]{{1, 10, 3},{1, 10, 3}, {1, 20, 2}, {1, 30, 1}, {2, 10, 3},
                {2, 40, 2}, {2, 50, 1}, {3, 30, 2}, {3, 40, 1}});
    }


    // rank1 is the rank for partition by A, order by B
    // rank2 is the rank for partition by A, AA, order by B
    private long expected[][] = new long[][] {
        // A     AA   B     C    rank1   rank2
        {  1L,  301L, 1L,  101L, 1L,      1L},
        {  1L,  301L, 1L,  102L, 1L,      1L},

        {  1L,  302L, 2L,  201L, 3L,      1L},
        {  1L,  302L, 2L,  202L, 3L,      1L},
        {  1L,  302L, 3L,  203L, 5L,      3L},

        {  2L,  303L, 1L, 1101L, 1L,      1L},
        {  2L,  303L, 1L, 1102L, 1L,      1L},
        {  2L,  303L, 2L, 1201L, 3L,      3L},

        {  2L,  304L, 2L, 1202L, 3L,      1L},
        {  2L,  304L, 3L, 1203L, 5L,      2L},

        { 20L,  305L, 1L, 2101L, 1L,      1L},
        { 20L,  305L, 1L, 2102L, 1L,      1L},
        { 20L,  305L, 2L, 2201L, 3L,      3L},

        { 20L,  306L, 2L, 2202L, 3L,      1L},
        { 20L,  306L, 3L, 2203L, 5L,      2L},
    };

    // Names for the column indices.
    final int colA      = 0;
    final int colAA     = 1;
    final int colB      = 2;
    final int colC      = 3;
    final int colR_A    = 4;
    final int colR_AA   = 5;

    public void testRankWithString() throws Exception {
        Client client = getClient();

        long input[][] = expected.clone();
        shuffleArrayOfLongs(input);
        ClientResponse cr;
        VoltTable vt;
        for (long [] row : input) {
            cr = client.callProcedure("T_STRING.insert", row[colA], row[colB], Long.toString(row[colC], 10));
            assertEquals(ClientResponse.SUCCESS, cr.getStatus());
            cr = client.callProcedure("T_STRING_A.insert", Long.toString(row[colA], 10), row[colB], row[colC]);
            assertEquals(ClientResponse.SUCCESS, cr.getStatus());
        }
        String sql;
        // Test string values
        sql = "select A, B, C, rank() over (partition by A order by B) as R from T_STRING ORDER BY A, B, C, R;";
        cr = client.callProcedure("@AdHoc", sql);
        assertEquals(ClientResponse.SUCCESS, cr.getStatus());
        vt = cr.getResults()[0];
        assertEquals(expected.length, vt.getRowCount());
        for (int rowIdx = 0; vt.advanceRow(); rowIdx += 1) {
            assertEquals(expected[rowIdx][colA], vt.getLong(0));
            assertEquals(expected[rowIdx][colB], vt.getLong(1));
            assertEquals(Long.toString(expected[rowIdx][colC], 10), vt.getString(2));
            assertEquals(expected[rowIdx][colR_A], vt.getLong(3));
        }
        // Test with partition by over a string column
        sql = "select A, B, C, rank() over (partition by A order by B) as R from T_STRING_A ORDER BY A, B, C, R;";
        cr = client.callProcedure("@AdHoc", sql);
        assertEquals(ClientResponse.SUCCESS, cr.getStatus());
        vt = cr.getResults()[0];
        assertEquals(expected.length, vt.getRowCount());
        for (int rowIdx = 0; vt.advanceRow(); rowIdx += 1) {
            assertEquals(Long.toString(expected[rowIdx][colA], 10), vt.getString(0));
            assertEquals(expected[rowIdx][colB], vt.getLong(1));
            assertEquals(expected[rowIdx][colC], vt.getLong(2));
            assertEquals(expected[rowIdx][colR_A], vt.getLong(3));
        }
    }


    public void testRankWithTimestamp() throws Exception {
        Client client = getClient();

        long baseTime = TimestampType.millisFromJDBCformat("1953-06-10 00:00:00");
        long input[][] = expected.clone();
        shuffleArrayOfLongs(input);
        ClientResponse cr;
        VoltTable vt;
        for (long [] row : input) {
            cr = client.callProcedure("T_TIMESTAMP.insert", row[colA], row[colB], new TimestampType(baseTime + row[colB]*1000));
            assertEquals(ClientResponse.SUCCESS, cr.getStatus());
        }
        String sql = "select A, B, C, rank() over (partition by A order by C) as R from T_TIMESTAMP ORDER BY A, B, C, R;";
        cr = client.callProcedure("@AdHoc", sql);
        assertEquals(ClientResponse.SUCCESS, cr.getStatus());
        vt = cr.getResults()[0];
        assertEquals(expected.length, vt.getRowCount());
        for (int rowIdx = 0; vt.advanceRow(); rowIdx += 1) {
            String msg = String.format("Row %d:", rowIdx);
            assertEquals(msg, expected[rowIdx][colA], vt.getLong(0));
            assertEquals(msg, expected[rowIdx][colB], vt.getLong(1));
            assertEquals(msg, baseTime + expected[rowIdx][colB]*1000, vt.getTimestampAsLong(2));
            assertEquals(msg, expected[rowIdx][colR_A], vt.getLong(3));
        }
    }

    public void testRankPartitionedTable() throws Exception {
        Client client = getClient();

        long input[][] = expected.clone();
        shuffleArrayOfLongs(input);
        ClientResponse cr;
        VoltTable vt;
        for (long [] row : input) {
            cr = client.callProcedure("T_PA.insert", row[colA], row[colB], row[colC]);
            assertEquals(ClientResponse.SUCCESS, cr.getStatus());
            cr = client.callProcedure("T_PB.insert", row[colA], row[colB], row[colC]);
            assertEquals(ClientResponse.SUCCESS, cr.getStatus());
            cr = client.callProcedure("T_PC.insert", row[colA], row[colB], row[colC]);
            assertEquals(ClientResponse.SUCCESS, cr.getStatus());
            cr = client.callProcedure("T_PAA.insert", row[colA], row[colAA], row[colB], row[colC]);
        }
        String sql;
        // Test rank with partition by over a partitioned column.
        sql = "select A, B, C, rank() over (partition by A order by B) as R from T_PA ORDER BY A, B, C, R;";
        cr = client.callProcedure("@AdHoc", sql);
        assertEquals(ClientResponse.SUCCESS, cr.getStatus());
        vt = cr.getResults()[0];
        for (int rowIdx = 0; vt.advanceRow(); rowIdx += 1) {
            String msg = String.format("Row %d:", rowIdx);
            assertEquals(msg, expected[rowIdx][colA],    vt.getLong(0));
            assertEquals(msg, expected[rowIdx][colB],    vt.getLong(1));
            assertEquals(msg, expected[rowIdx][colC],    vt.getLong(2));
            assertEquals(msg, expected[rowIdx][colR_A],  vt.getLong(3));
        }
        // Test rank with ordered window over a partitioned column, and
        // partition not over a partitioned column.
        sql = "select A, B, C, rank() over (partition by A order by B) as R from T_PB ORDER BY A, B, C, R;";
        cr = client.callProcedure("@AdHoc", sql);
        assertEquals(ClientResponse.SUCCESS, cr.getStatus());
        vt = cr.getResults()[0];
        for (int rowIdx = 0; vt.advanceRow(); rowIdx += 1) {
            String msg = String.format("Row %d:", rowIdx);
            assertEquals(msg, expected[rowIdx][colA],    vt.getLong(0));
            assertEquals(msg, expected[rowIdx][colB],    vt.getLong(1));
            assertEquals(msg, expected[rowIdx][colC],    vt.getLong(2));
            assertEquals(msg, expected[rowIdx][colR_A],  vt.getLong(3));
        }
        // Select rank with neither partition nor rank over partioned
        // columns, but with a partitioned table.
        sql = "select A, B, C, rank() over (partition by A order by B) as R from T_PC ORDER BY A, B, C, R;";
        cr = client.callProcedure("@AdHoc", sql);
        assertEquals(ClientResponse.SUCCESS, cr.getStatus());
        vt = cr.getResults()[0];
        for (int rowIdx = 0; vt.advanceRow(); rowIdx += 1) {
            String msg = String.format("Row %d:", rowIdx);
            assertEquals(msg, expected[rowIdx][colA],    vt.getLong(0));
            assertEquals(msg, expected[rowIdx][colB],    vt.getLong(1));
            assertEquals(msg, expected[rowIdx][colC],    vt.getLong(2));
            assertEquals(msg, expected[rowIdx][colR_A],  vt.getLong(3));
        }
        // Check rank with windowed partition on two columns, one partitioned and
        // one not partitioned, but ordered by a non-partitioned column.
        sql = "select A, B, C, rank() over (partition by A, AA order by B) as R from T_PAA ORDER BY A, B, C, R;";
        cr = client.callProcedure("@AdHoc", sql);
        assertEquals(ClientResponse.SUCCESS, cr.getStatus());
        vt = cr.getResults()[0];
        for (int rowIdx = 0; vt.advanceRow(); rowIdx += 1) {
            String msg = String.format("Row %d:", rowIdx);
            assertEquals(msg, expected[rowIdx][colA],    vt.getLong(0));
            assertEquals(msg, expected[rowIdx][colB],    vt.getLong(1));
            assertEquals(msg, expected[rowIdx][colC],    vt.getLong(2));
            assertEquals(msg, expected[rowIdx][colR_AA], vt.getLong(3));
        }
        // Check the previous case, but with the partition by order reversed.
        sql = "select A, B, C, rank() over (partition by AA, A order by B) as R from T_PAA ORDER BY A, AA, B, C, R;";
        cr = client.callProcedure("@AdHoc", sql);
        assertEquals(ClientResponse.SUCCESS, cr.getStatus());
        vt = cr.getResults()[0];
        for (int rowIdx = 0; vt.advanceRow(); rowIdx += 1) {
            String msg = String.format("Row %d:", rowIdx);
            assertEquals(msg, expected[rowIdx][colA],    vt.getLong(0));
            assertEquals(msg, expected[rowIdx][colB],    vt.getLong(1));
            assertEquals(msg, expected[rowIdx][colC],    vt.getLong(2));
            assertEquals(msg, expected[rowIdx][colR_AA], vt.getLong(3));
        }

    }

    public void testRank() throws Exception {
        Client client = getClient();

        long input[][] = expected.clone();
        shuffleArrayOfLongs(input);
        ClientResponse cr;
        VoltTable vt;
        for (long [] row : input) {
            cr = client.callProcedure("T.insert", row[colA], row[colB], row[colC]);
            assertEquals(ClientResponse.SUCCESS, cr.getStatus());
        }
        String sql = "select A, B, C, rank() over (partition by A order by B) as R from T ORDER BY A, B, C, R;";
        cr = client.callProcedure("@AdHoc", sql);
        assertEquals(ClientResponse.SUCCESS, cr.getStatus());
        vt = cr.getResults()[0];
        for (int rowIdx = 0; vt.advanceRow(); rowIdx += 1) {
            String msg = String.format("Row %d:", rowIdx);
            assertEquals(msg, expected[rowIdx][colA],    vt.getLong(0));
            assertEquals(msg, expected[rowIdx][colB],    vt.getLong(1));
            assertEquals(msg, expected[rowIdx][colC],    vt.getLong(2));
            assertEquals(msg, expected[rowIdx][colR_A],  vt.getLong(3));
        }
    }

    public void testRankMultPartitionBys() throws Exception {
        Client client = getClient();

        long input[][] = expected.clone();
        shuffleArrayOfLongs(input);
        ClientResponse cr;
        VoltTable vt;
        for (long [] row : input) {
            cr = client.callProcedure("T.insert", row[0], row[1], row[2]);
            assertEquals(ClientResponse.SUCCESS, cr.getStatus());
        }
        String sql = "select A, B, C, rank() over (partition by A, AA order by B) as R from T_4COL ORDER BY A, B, C, R;";
        cr = client.callProcedure("@AdHoc", sql);
        assertEquals(ClientResponse.SUCCESS, cr.getStatus());
        vt = cr.getResults()[0];
        for (int rowIdx = 0; vt.advanceRow(); rowIdx += 1) {
            String msg = String.format("Row %d:", rowIdx);
            assertEquals(msg, expected[rowIdx][colA],    vt.getLong(0));
            assertEquals(msg, expected[rowIdx][colB],    vt.getLong(1));
            assertEquals(msg, expected[rowIdx][colC],    vt.getLong(2));
            assertEquals(msg, expected[rowIdx][colR_AA], vt.getLong(3));
        }
    }

    public void testRankOrderbyExpressions() throws Exception {
        Client client = getClient();

        long input[][] = expected.clone();
        shuffleArrayOfLongs(input);
        ClientResponse cr;
        VoltTable vt;
        for (long [] row : input) {
            cr = client.callProcedure("T.insert", row[colA], row[colB], row[colC]);
            assertEquals(ClientResponse.SUCCESS, cr.getStatus());
        }
        String sql = "select A, B, C, rank() over (partition by A*A*A, A*A order by B*B) as R from T ORDER BY A, B, C, R;";
        cr = client.callProcedure("@AdHoc", sql);
        assertEquals(ClientResponse.SUCCESS, cr.getStatus());
        vt = cr.getResults()[0];
        for (int rowIdx = 0; vt.advanceRow(); rowIdx += 1) {
            String msg = String.format("Row %d:", rowIdx);
            assertEquals(msg, expected[rowIdx][colA],    vt.getLong(0));
            assertEquals(msg, expected[rowIdx][colB],    vt.getLong(1));
            assertEquals(msg, expected[rowIdx][colC],    vt.getLong(2));
            assertEquals(msg, expected[rowIdx][colR_A],  vt.getLong(3));
        }
    }

    /**
     * Validate that we get the same answer if we calculate a rank expression
     * in a subquery or in an outer query.  Try with queries whose partition
     * by list contains partition columns of their tables and those whose
     * partition by list do not.
     *
     * @throws Exception
     */
    public void testSubqueryWindowedExpressions() throws Exception {
        Client client = getClient();

        client.callProcedure("P2.insert", 0, 2, null, -67);
        client.callProcedure("P2.insert", 1, 2, null, 39);
        client.callProcedure("P2.insert", 2, 2, 106, -89);
        client.callProcedure("P2.insert", 3, 2, 106, 123);
        client.callProcedure("P2.insert", 4, 5, -100, -92);
        client.callProcedure("P2.insert", 5, 5, -100, -52);
        client.callProcedure("P2.insert", 6, 5, 119, -110);
        client.callProcedure("P2.insert", 7, 5, 119, 102);

        String sql;

        sql = "SELECT *, RANK() OVER (PARTITION BY SMALL ORDER BY BIG ) RANK FROM (SELECT *, RANK() OVER (PARTITION BY SMALL ORDER BY BIG ) SUBRANK FROM P2 W09) SUB;";
        validateSubqueryWithWindowedAggregate(client, sql);
        sql = "SELECT *, RANK() OVER (PARTITION BY SMALL ORDER BY BIG ) RANK FROM (SELECT *, RANK() OVER (PARTITION BY SMALL ORDER BY BIG ) SUBRANK FROM P2 W09) SUB;";
        validateSubqueryWithWindowedAggregate(client, sql);
    }

    private void validateSubqueryWithWindowedAggregate(Client client, String sql)
            throws IOException, NoConnectionsException, ProcCallException {
        ClientResponse cr;
        VoltTable vt;
        cr = client.callProcedure("@AdHoc", sql);
        assertEquals(ClientResponse.SUCCESS, cr.getStatus());
        vt = cr.getResults()[0];
        int nc = vt.getColumnCount();
        while (vt.advanceRow()) {
            assertEquals(vt.getLong(nc-2), vt.getLong(nc-1));
        }
    }

    /*
     * This test just makes sure that we can execute the @Explain
     * sysproc on a windowed aggregate.  At one time this failed due to
     * an NPE.  When deserializing a JSON string the resulting plan is not
     * the same as the original plan.  We don't serialize sort orders
     * for windowed aggregates.
     */
    public void testExplainPlan() throws Exception {
        Client client = getClient();
        String sql = "select rank() over ( partition by A, B order by C ) from T;";

        ClientResponse cr;
        try {
            cr = client.callProcedure("@Explain", sql);
            assertEquals(ClientResponse.SUCCESS, cr.getStatus());
            // We just care that the explain has succeeded and not
            // caused an NPE.  The results here are not used, but they
            // are useful for diagnosing errors.  So we leave them
            // here.
            VoltTable vt = cr.getResults()[0];
            assertTrue(true);
        } catch (Exception ex) {
            fail("Exception on @Explain of windowed expression");
        }
    }

    public void testEng10972() throws Exception {
        // reproducer for ENG-10972 and ENG-10973, found by sqlcoverage
        Client client = getClient();
        VoltTable vt;

        client.callProcedure("@AdHoc", "INSERT INTO P1_ENG_10972 VALUES (0, 'BS', NULL, 2.0);");
        client.callProcedure("@AdHoc", "INSERT INTO P1_ENG_10972 VALUES (1, 'DS', NULL, 2.0);");
        vt = client.callProcedure("@AdHoc",
                "SELECT RANK() OVER (PARTITION BY ID ORDER BY ABS(NUM) ) RANK "
                + "FROM P1_ENG_10972;").getResults()[0];
        assertContentOfTable(new Object[][] {
            {1},
            {1}}, vt);

        client.callProcedure("@AdHoc", "truncate table P1_ENG_10972");

        client.callProcedure("@AdHoc", "INSERT INTO P1_ENG_10972 VALUES (0, 'BS', NULL, 2.0);");

        client.callProcedure("@AdHoc", "SELECT ID, VCHAR, NUM, RATIO, RANK() OVER (PARTITION BY ID ORDER BY ABS(NUM) ) RANK FROM P1_ENG_10972;");
        vt = client.callProcedure("@AdHoc",
                "SELECT RATIO, RANK() OVER (PARTITION BY ID ORDER BY ABS(NUM) ) RANK "
                + "FROM P1_ENG_10972;").getResults()[0];
        assertContentOfTable(new Object[][] {
            {2.0, 1}}, vt);
    }

    static public junit.framework.Test suite() {
        VoltServerConfig config = null;
        MultiConfigSuiteBuilder builder =
            new MultiConfigSuiteBuilder(TestWindowedAggregateSuite.class);
        boolean success = false;

        VoltProjectBuilder project;
        try {
            project = new VoltProjectBuilder();
            config = new LocalCluster("test-windowed-rank.jar", 1, 1, 0, BackendTarget.NATIVE_EE_JNI);
            setupSchema(project);
            success = config.compile(project);

            project = new VoltProjectBuilder();
            config = new LocalCluster("test-windowed-rank.jar", 3, 1, 0, BackendTarget.NATIVE_EE_JNI);
            setupSchema(project);
            success = config.compile(project);
        }
        catch (IOException excp) {
            fail();
        }

        assertTrue(success);
        builder.addServerConfig(config);

        return builder;
    }
}<|MERGE_RESOLUTION|>--- conflicted
+++ resolved
@@ -135,7 +135,6 @@
                 + "create index pu_idx1 on pu (a);"
                 + "create index pu_idx2 on pu (b, a);"
 
-<<<<<<< HEAD
                 + "CREATE TABLE P1_ENG_10972 ("
                 + "     ID INTEGER NOT NULL, "
                 + "     VCHAR VARCHAR(300), "
@@ -144,7 +143,7 @@
                 + "     PRIMARY KEY (ID) "
                 + "   ); "
                 + "PARTITION TABLE P1_ENG_10972 ON COLUMN ID; "
-=======
+
                 + "CREATE TABLE P2 ("
                 + "  ID INTEGER NOT NULL,"
                 + "  TINY TINYINT NOT NULL,"
@@ -153,7 +152,6 @@
                 + "  PRIMARY KEY (ID, TINY)"
                 + ");"
                 + "PARTITION TABLE P2 ON COLUMN TINY;"
->>>>>>> 48181a08
                 ;
         project.addLiteralSchema(literalSchema);
         project.setUseDDLSchema(true);
