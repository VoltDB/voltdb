--- conflicted
+++ resolved
@@ -488,7 +488,6 @@
         }
     }
 
-<<<<<<< HEAD
     /**
      * Validate that we get the same answer if we calculate a rank expression
      * in a subquery or in an outer query.  Try with queries whose partition
@@ -527,7 +526,9 @@
         int nc = vt.getColumnCount();
         while (vt.advanceRow()) {
             assertEquals(vt.getLong(nc-2), vt.getLong(nc-1));
-=======
+        }
+    }
+
     /*
      * This test just makes sure that we can execute the @Explain
      * sysproc on a windowed aggregate.  At one time this failed due to
@@ -543,11 +544,14 @@
         try {
             cr = client.callProcedure("@Explain", sql);
             assertEquals(ClientResponse.SUCCESS, cr.getStatus());
+            // We just care that the explain has succeeded and not
+            // caused an NPE.  The results here are not used, but they
+            // are useful for diagnosing errors.  So we leave them
+            // here.
             VoltTable vt = cr.getResults()[0];
             assertTrue(true);
         } catch (Exception ex) {
             fail("Exception on @Explain of windowed expression");
->>>>>>> a383984a
         }
     }
 
