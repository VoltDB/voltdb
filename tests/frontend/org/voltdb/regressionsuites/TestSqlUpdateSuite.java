--- conflicted
+++ resolved
@@ -178,7 +178,6 @@
                  "Illegal to modify a materialized view.");
     }
 
-<<<<<<< HEAD
     public void testUpdateWithExpresionSubquery()  throws Exception {
         Client client = getClient();
         String tables[] = {"P1", "R1"};
@@ -213,10 +212,9 @@
 
             stmt = "SELECT NUM FROM " + table + " WHERE ID = (SELECT MAX(NUM) FROM R2)";
             validateTableOfScalarLongs(client, stmt, new long[] { 20 });
-
-        }
-
-=======
+        }
+    }
+
     public void testUpdateWithCaseWhen() throws Exception {
         Client client = getClient();
 
@@ -244,7 +242,6 @@
                 + "else num end");
         validateTableOfScalarLongs(client, "select num from p1 order by id asc",
                 new long[] {101, 52, 27, 15, Long.MIN_VALUE});
->>>>>>> 74e3aa4b
     }
 
     //
