--- conflicted
+++ resolved
@@ -421,8 +421,6 @@
             assertEquals(ClientResponse.SERVER_UNAVAILABLE, e.getClientResponse().getStatus());
         }
         try {
-<<<<<<< HEAD
-=======
             client.callProcedure("@AdHoc", "CREATE TABLE ddl_test1 (fld1 integer NOT NULL);");
             fail("AdHoc create did not fail in pause mode");
         } catch(ProcCallException e) {
@@ -448,7 +446,6 @@
         admin.callProcedure("@AdHoc", "DROP TABLE ddl_test1;");
 
         try {
->>>>>>> 49da80d8
             resp = client.callProcedure("@UpdateLogging", m_loggingConfig);
             fail();
         } catch(ProcCallException e) {
@@ -466,17 +463,10 @@
         assertEquals(ClientResponse.SUCCESS, resp.getStatus());
         resp = client.callProcedure("@AdHoc", "SELECT COUNT(*) FROM pause_test_tbl");
         assertEquals(ClientResponse.SUCCESS, resp.getStatus());
-<<<<<<< HEAD
-        assertEquals(2, resp.getResults()[0].asScalarLong());
-        resp = client.callProcedure("pauseTestCount");
-        assertEquals(ClientResponse.SUCCESS, resp.getStatus());
-        assertEquals(2, resp.getResults()[0].asScalarLong());
-=======
         assertEquals(3, resp.getResults()[0].asScalarLong());
         resp = client.callProcedure("pauseTestCount");
         assertEquals(ClientResponse.SUCCESS, resp.getStatus());
         assertEquals(3, resp.getResults()[0].asScalarLong());
->>>>>>> 49da80d8
 
         // resume
         resp = admin.callProcedure("@Resume");
