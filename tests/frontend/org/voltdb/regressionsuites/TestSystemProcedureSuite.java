--- conflicted
+++ resolved
@@ -356,32 +356,6 @@
         assertEquals(ClientResponse.SUCCESS, cr.getStatus());
     }
 
-<<<<<<< HEAD
-    public void checkProSysprocError(Client client, String name, int paramCount)
-            throws Exception {
-        // make some dummy params... real ones aren't needed for this test
-        Object[] params = new Object[paramCount];
-        for (int i = 0; i < paramCount; i++) {
-            params[i] = i;
-        }
-
-        try {
-            client.callProcedure(name, params);
-            fail("ORLY " + name + " succeeded w/out pro enabled?");
-        }
-        catch (ProcCallException ex) {
-            ClientResponse response = ex.getClientResponse();
-            assertEquals(ClientResponse.GRACEFUL_FAILURE, response.getStatus());
-            String status = response.getStatusString();
-            if ( ! status.contains("Enterprise Edition")) {
-                System.out.println("sup w/ this status string: " + status);
-            }
-            assertTrue(status.contains("Enterprise"));
-        }
-    }
-
-=======
->>>>>>> 7e0ec5fe
     public void testInvalidProcedureName() throws IOException {
         Client client = getClient();
         try {
@@ -1050,6 +1024,4 @@
         builder.addServerConfig(config);
         return builder;
     }
-
-}
-
+}