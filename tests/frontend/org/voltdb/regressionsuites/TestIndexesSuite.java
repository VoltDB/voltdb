--- conflicted
+++ resolved
@@ -1144,22 +1144,11 @@
     }
 
     static public junit.framework.Test suite() {
-<<<<<<< HEAD
-
-        VoltServerConfig config = null;
-        MultiConfigSuiteBuilder builder =
-            new MultiConfigSuiteBuilder(TestIndexesSuite.class);
-
-        VoltProjectBuilder project = new VoltProjectBuilder();
-        project.catBuilder().addSchema(Insert.class.getResource("indexes-ddl.sql"))
-        .addProcedures(PROCEDURES)
-=======
         CatalogBuilder cb = new CatalogBuilder()
         .addSchema(Insert.class.getResource("indexes-ddl.sql"))
         .addProcedures(Insert.class,
                 CheckMultiMultiIntGTEFailure.class,
                 CompiledInLists.class)
->>>>>>> f708143e
         .addStmtProcedure("Eng397LimitIndexR1", "select * from R1 where R1.ID > 2 Limit ?")
         .addStmtProcedure("Eng397LimitIndexP1", "select * from P1 where P1.ID > 2 Limit ?")
         .addStmtProcedure("Eng397LimitIndexR2", "select * from R2 where R2.ID > 2 Limit ?")
@@ -1205,34 +1194,10 @@
         //        ")" +
         //        " and NUM IN (111,222,333,444,555)");
         ;
-<<<<<<< HEAD
-
-        //* CONFIG #1: HSQL -- keep this enabled by default with //
-        config = new LocalCluster("testindexes-hsql.jar", 1, 1, 0, BackendTarget.HSQLDB_BACKEND);
-        assertTrue(config.compile(project));
-        builder.addServerConfig(config);
-        // end of easy-to-disable code section */
-
-        //* CONFIG #2: JNI -- keep this enabled by default with //
-        config = new LocalCluster("testindexes-threesite.jar", 3, 1, 0, BackendTarget.NATIVE_EE_JNI);
-        assertTrue(config.compile(project));
-        builder.addServerConfig(config);
-        // end of easy-to-disable code section */
-
-        /*/ CONFIG #3: IPC -- keep this normally disabled with / * vs. //
-        config = new LocalCluster("testindexes-threesite.jar", 1, 1, 0, BackendTarget.NATIVE_EE_IPC);
-        assertTrue(config.compile(project));
-        builder.addServerConfig(config);
-        // end of normally disabled section */
-
-        // no clustering tests for indexes
-        return builder;
-=======
         return multiClusterSuiteBuilder(TestIndexesSuite.class, cb,
                 new DeploymentBuilder(),
                 DeploymentBuilder.forHSQLBackend(),
                 new DeploymentBuilder(3));
->>>>>>> f708143e
     }
 
 }