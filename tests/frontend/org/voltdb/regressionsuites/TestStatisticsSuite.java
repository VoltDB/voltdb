/* This file is part of VoltDB.
 * Copyright (C) 2008-2015 VoltDB Inc.
 *
 * Permission is hereby granted, free of charge, to any person obtaining
 * a copy of this software and associated documentation files (the
 * "Software"), to deal in the Software without restriction, including
 * without limitation the rights to use, copy, modify, merge, publish,
 * distribute, sublicense, and/or sell copies of the Software, and to
 * permit persons to whom the Software is furnished to do so, subject to
 * the following conditions:
 *
 * The above copyright notice and this permission notice shall be
 * included in all copies or substantial portions of the Software.
 *
 * THE SOFTWARE IS PROVIDED "AS IS", WITHOUT WARRANTY OF ANY KIND,
 * EXPRESS OR IMPLIED, INCLUDING BUT NOT LIMITED TO THE WARRANTIES OF
 * MERCHANTABILITY, FITNESS FOR A PARTICULAR PURPOSE AND NONINFRINGEMENT.
 * IN NO EVENT SHALL THE AUTHORS BE LIABLE FOR ANY CLAIM, DAMAGES OR
 * OTHER LIABILITY, WHETHER IN AN ACTION OF CONTRACT, TORT OR OTHERWISE,
 * ARISING FROM, OUT OF OR IN CONNECTION WITH THE SOFTWARE OR THE USE OR
 * OTHER DEALINGS IN THE SOFTWARE.
 */

package org.voltdb.regressionsuites;

import java.io.IOException;
import java.util.ArrayList;
import java.util.HashSet;
import java.util.List;
import java.util.Random;
import java.util.Set;
import java.util.concurrent.TimeUnit;

import junit.framework.Test;
import junit.framework.TestCase;

import org.HdrHistogram_voltpatches.AbstractHistogram;
import org.HdrHistogram_voltpatches.Histogram;
import org.hsqldb_voltpatches.HSQLInterface;
import org.voltcore.utils.CompressionStrategySnappy;
import org.voltdb.VoltDB;
import org.voltdb.VoltTable;
import org.voltdb.VoltTable.ColumnInfo;
import org.voltdb.VoltType;
import org.voltdb.client.Client;
import org.voltdb.client.ProcCallException;
import org.voltdb.compiler.CatalogBuilder;
import org.voltdb.compiler.DeploymentBuilder;
import org.voltdb.iv2.MpInitiator;
import org.voltdb.join.BalancePartitionsStatistics;
import org.voltdb.utils.MiscUtils;
import org.voltdb_testprocs.regressionsuites.malicious.GoSleep;

public class TestStatisticsSuite extends SaveRestoreBase {
<<<<<<< HEAD
    private static final Class<? extends TestCase> TESTCASECLASS = TestStatisticsSuite.class;

=======
>>>>>>> fd2cbbd6
    private final static int SITES = 2;
    private final static int HOSTS = 3;
    private final static int KFACTOR = MiscUtils.isPro() ? 1 : 0;
    private final static int PARTITIONS = (SITES * HOSTS) / (KFACTOR + 1);
    private final static boolean hasLocalServer = false;
    private static StringBuilder m_recentAnalysis = null;

    public TestStatisticsSuite(String name) {
        super(name);
    }

    // For the provided table, verify that there is a row for each host in the cluster where
    // the column designated by 'columnName' has the value 'targetValue'.  For example, for
    // Initiator stats, if columnName is 'PROCEDURE_NAME' and targetValue is 'foo', this
    // will verify that the initiator at each node has seen a procedure invocation for 'foo'
    private void validateRowSeenAtAllHosts(VoltTable result, String columnName, String targetValue,
            boolean enforceUnique)
    {
        int hostCount = countHostsProvidingRows(result, columnName, targetValue, enforceUnique);
        assertEquals(claimRecentAnalysis(), HOSTS, hostCount);
    }

    private String claimRecentAnalysis() {
        String result = "No root cause analysis is available for this failure.";
        if (m_recentAnalysis != null) {
            result = m_recentAnalysis.toString();
            m_recentAnalysis = null;
        }
        return result;
    }

    private int countHostsProvidingRows(VoltTable result, String columnName, String targetValue,
            boolean enforceUnique)
    {
        result.resetRowPosition();
        Set<Long> hostsSeen = new HashSet<Long>();
        while (result.advanceRow()) {
            String colValFromRow = result.getString(columnName);
            if (targetValue.equalsIgnoreCase(colValFromRow)) {
                Long thisHostId = result.getLong("HOST_ID");
                if (enforceUnique) {
                    assertFalse("HOST_ID: " + thisHostId + " seen twice in table looking for " + targetValue +
                            " in column " + columnName, hostsSeen.contains(thisHostId));
                }
                hostsSeen.add(thisHostId);
            }
        }

        //* Enable this to force a failure with diagnostics */ hostsSeen.add(123456789L);

        // Before possibly failing an assert, prepare to report details of the non-conforming result.
        m_recentAnalysis = null;
        if (HOSTS != hostsSeen.size()) {
            m_recentAnalysis = new StringBuilder();
            m_recentAnalysis.append("Failure follows from these results:\n");
            Set<Long> seenAgain = new HashSet<Long>();
            result.resetRowPosition();
            while (result.advanceRow()) {
                String colValFromRow = result.getString(columnName);
                Long thisHostId = result.getLong("HOST_ID");
                String rowStatus = "Found a non-match";
                if (targetValue.equalsIgnoreCase(colValFromRow)) {
                    if (seenAgain.add(thisHostId)) {
                        rowStatus = "Added a match";
                    } else {
                        rowStatus = "Duplicated a match";
                    }
                }
                m_recentAnalysis.append(rowStatus +
                        " at host " + thisHostId + " for " + columnName + " " + colValFromRow + "\n");
            }
        }
        return hostsSeen.size();
    }

    // For the provided table, verify that there is a row for each site in the cluster where
    // the column designated by 'columnName' has the value 'targetValue'.  For example, for
    // Table stats, if columnName is 'TABLE_NAME' and targetValue is 'foo', this
    // will verify that each site has returned results for table 'foo'
    private boolean validateRowSeenAtAllSites(VoltTable result, String columnName, String targetValue,
            boolean enforceUnique)
    {
        result.resetRowPosition();
        Set<Long> sitesSeen = new HashSet<Long>();
        while (result.advanceRow()) {
            String colValFromRow = result.getString(columnName);
            if (targetValue.equalsIgnoreCase(colValFromRow)) {
                long hostId = result.getLong("HOST_ID");
                long thisSiteId = result.getLong("SITE_ID");
                thisSiteId |= hostId << 32;
                if (enforceUnique) {
                    assertFalse("SITE_ID: " + thisSiteId + " seen twice in table looking for " + targetValue +
                            " in column " + columnName, sitesSeen.contains(thisSiteId));
                }
                sitesSeen.add(thisSiteId);
            }
        }
        return (HOSTS * SITES) == sitesSeen.size();
    }

    // For the provided table, verify that there is a row for each partition in the cluster where
    // the column designated by 'columnName' has the value 'targetValue'.
    private void validateRowSeenAtAllPartitions(VoltTable result, String columnName, String targetValue,
            boolean enforceUnique)
    {
        result.resetRowPosition();
        Set<Integer> partsSeen = new HashSet<>();
        while (result.advanceRow()) {
            String colValFromRow = result.getString(columnName);
            if (targetValue.equalsIgnoreCase(colValFromRow)) {
                int thisPartId = (int) result.getLong("PARTITION_ID");
                if (enforceUnique) {
                    assertFalse("PARTITION_ID: " + thisPartId + " seen twice in table looking for " + targetValue +
                            " in column " + columnName, partsSeen.contains(thisPartId));
                }
                partsSeen.add(thisPartId);
            }
        }
        // Remove the MPI in case it's in there
        partsSeen.remove(MpInitiator.MP_INIT_PID);
        assertEquals(PARTITIONS, partsSeen.size());
    }

    public void testInvalidCalls() throws Exception {
        System.out.println("\n\nTESTING INVALID CALLS\n\n\n");
        Client client = getFullyConnectedClient();
        //
        // invalid selector
        //
        try {
            // No selector at all.
            client.callProcedure("@Statistics");
            fail();
        }
        catch (ProcCallException ex) {
            // All badness gets turned into ProcCallExceptions, so we need
            // to check specifically for this error, otherwise things that
            // crash the cluster also turn into ProcCallExceptions and don't
            // trigger failure (ENG-2347)
            assertEquals("Incorrect number of arguments to @Statistics (expects 2, received 0)",
                         ex.getMessage());
        }
        try {
            // extra stuff
            client.callProcedure("@Statistics", "table", 0, "OHHAI");
            fail();
        }
        catch (ProcCallException ex) {
            assertEquals("Incorrect number of arguments to @Statistics (expects 2, received 3)",
                         ex.getMessage());
        }
        try {
            // Invalid selector
            client.callProcedure("@Statistics", "garbage", 0);
            fail();
        }
        catch (ProcCallException ex) {}

    }

    public void testLatencyStatistics() throws Exception {
        System.out.println("\n\nTESTING LATENCY STATS\n\n\n");
        Client client  = getFullyConnectedClient();

        ColumnInfo[] expectedSchema = new ColumnInfo[5];
        expectedSchema[0] = new ColumnInfo("TIMESTAMP", VoltType.BIGINT);
        expectedSchema[1] = new ColumnInfo("HOST_ID", VoltType.INTEGER);
        expectedSchema[2] = new ColumnInfo("HOSTNAME", VoltType.STRING);
        expectedSchema[3] = new ColumnInfo("SITE_ID", VoltType.INTEGER);
        expectedSchema[4] = new ColumnInfo("HISTOGRAM", VoltType.VARBINARY);
        VoltTable expectedTable = new VoltTable(expectedSchema);

        VoltTable[] results = null;

        // Do some stuff to generate some latency stats
        for (int i = 0; i < SITES * HOSTS; i++) {
            results = client.callProcedure("NEW_ORDER.insert", i).getResults();
        }
        results = client.callProcedure("@Statistics", "LATENCY", 0).getResults();
        // one aggregate table returned
        assertEquals(1, results.length);
        System.out.println("Test latency table: " + results[0].toString());

        validateSchema(results[0], expectedTable);
        // should have at least one row from each host
        results[0].advanceRow();
        validateRowSeenAtAllHosts(results[0], "HOSTNAME", results[0].getString("HOSTNAME"), false);
        // actually, there are 26 rows per host so:
        assertEquals(HOSTS, results[0].getRowCount());
        // Check for non-zero invocations (ENG-4668)
        long invocations = 0;
        results[0].resetRowPosition();
        while (results[0].advanceRow()) {
            byte histogramBytes[] = results[0].getVarbinary("HISTOGRAM");
            Histogram h = AbstractHistogram.fromCompressedBytes(histogramBytes, CompressionStrategySnappy.INSTANCE);
            invocations += h.getHistogramData().getTotalCount();
        }
        assertTrue(invocations > 0);
    }

    public void testInitiatorStatistics() throws Exception {
        System.out.println("\n\nTESTING INITIATOR STATS\n\n\n");
        Client client  = getFullyConnectedClient();

        ColumnInfo[] expectedSchema = new ColumnInfo[13];
        expectedSchema[0] = new ColumnInfo("TIMESTAMP", VoltType.BIGINT);
        expectedSchema[1] = new ColumnInfo("HOST_ID", VoltType.INTEGER);
        expectedSchema[2] = new ColumnInfo("HOSTNAME", VoltType.STRING);
        expectedSchema[3] = new ColumnInfo("SITE_ID", VoltType.INTEGER);
        expectedSchema[4] = new ColumnInfo("CONNECTION_ID", VoltType.BIGINT);
        expectedSchema[5] = new ColumnInfo("CONNECTION_HOSTNAME", VoltType.STRING);
        expectedSchema[6] = new ColumnInfo("PROCEDURE_NAME", VoltType.STRING);
        expectedSchema[7] = new ColumnInfo("INVOCATIONS", VoltType.BIGINT);
        expectedSchema[8] = new ColumnInfo("AVG_EXECUTION_TIME", VoltType.INTEGER);
        expectedSchema[9] = new ColumnInfo("MIN_EXECUTION_TIME", VoltType.INTEGER);
        expectedSchema[10] = new ColumnInfo("MAX_EXECUTION_TIME", VoltType.INTEGER);
        expectedSchema[11] = new ColumnInfo("ABORTS", VoltType.BIGINT);
        expectedSchema[12] = new ColumnInfo("FAILURES", VoltType.BIGINT);
        VoltTable expectedTable = new VoltTable(expectedSchema);

        //
        // initiator selector
        //
        VoltTable results[] = null;
        // This should get us an invocation at each host
        for (int i = 0; i < 1000; i++) {
            results = client.callProcedure("NEW_ORDER.insert", i).getResults();
        }
        results = client.callProcedure("@Statistics", "INITIATOR", 0).getResults();
        // one aggregate table returned
        assertEquals(1, results.length);
        System.out.println("Test initiators table: " + results[0].toString());
        // Check the schema
        validateSchema(results[0], expectedTable);
        // One WAREHOUSE.select row per host
        assertEquals(HOSTS, results[0].getRowCount());

        // Verify the invocation counts
        int counts = 0;
        while (results[0].advanceRow()) {
            String procName = results[0].getString("PROCEDURE_NAME");
            if (procName.equals("@SystemCatalog")) {
                // One for each connection from the client
                assertEquals(HOSTS, results[0].getLong("INVOCATIONS"));
            } else if (procName.equals("NEW_ORDER.insert")) {
                counts += results[0].getLong("INVOCATIONS");
            }
        }
        assertEquals(1000, counts);
        // verify that each node saw a NEW_ORDER.insert initiation
        validateRowSeenAtAllHosts(results[0], "PROCEDURE_NAME", "NEW_ORDER.insert", true);
    }

    public void testPartitionCount() throws Exception {
        System.out.println("\n\nTESTING PARTITION COUNT\n\n\n");
        Client client  = getFullyConnectedClient();

        ColumnInfo[] expectedSchema = new ColumnInfo[4];
        expectedSchema[0] = new ColumnInfo("TIMESTAMP", VoltType.BIGINT);
        expectedSchema[1] = new ColumnInfo("HOST_ID", VoltType.INTEGER);
        expectedSchema[2] = new ColumnInfo("HOSTNAME", VoltType.STRING);
        expectedSchema[3] = new ColumnInfo("PARTITION_COUNT", VoltType.INTEGER);
        VoltTable expectedTable = new VoltTable(expectedSchema);
        VoltTable[] results = null;

        results = client.callProcedure("@Statistics", "PARTITIONCOUNT", 0).getResults();
        // Only one table returned
        assertEquals(1, results.length);
        validateSchema(results[0], expectedTable);
        // Should only get one row, total
        assertEquals(1, results[0].getRowCount());
        results[0].advanceRow();
        int partCount = (int)results[0].getLong("PARTITION_COUNT");
        assertEquals(PARTITIONS, partCount);
    }

    public void testTableStatistics() throws Exception {
        System.out.println("\n\nTESTING TABLE STATS\n\n\n");
        Client client  = getFullyConnectedClient();

        ColumnInfo[] expectedSchema = new ColumnInfo[13];
        expectedSchema[0] = new ColumnInfo("TIMESTAMP", VoltType.BIGINT);
        expectedSchema[1] = new ColumnInfo("HOST_ID", VoltType.INTEGER);
        expectedSchema[2] = new ColumnInfo("HOSTNAME", VoltType.STRING);
        expectedSchema[3] = new ColumnInfo("SITE_ID", VoltType.INTEGER);
        expectedSchema[4] = new ColumnInfo("PARTITION_ID", VoltType.BIGINT);
        expectedSchema[5] = new ColumnInfo("TABLE_NAME", VoltType.STRING);
        expectedSchema[6] = new ColumnInfo("TABLE_TYPE", VoltType.STRING);
        expectedSchema[7] = new ColumnInfo("TUPLE_COUNT", VoltType.BIGINT);
        expectedSchema[8] = new ColumnInfo("TUPLE_ALLOCATED_MEMORY", VoltType.INTEGER);
        expectedSchema[9] = new ColumnInfo("TUPLE_DATA_MEMORY", VoltType.INTEGER);
        expectedSchema[10] = new ColumnInfo("STRING_DATA_MEMORY", VoltType.INTEGER);
        expectedSchema[11] = new ColumnInfo("TUPLE_LIMIT", VoltType.INTEGER);
        expectedSchema[12] = new ColumnInfo("PERCENT_FULL", VoltType.INTEGER);
        VoltTable expectedTable = new VoltTable(expectedSchema);

        VoltTable[] results = null;
        boolean success = false;
        long start = System.currentTimeMillis();
        while (!success) {
            if (System.currentTimeMillis() - start > 60000) fail("Took too long");
            success = true;
            // table
            //
            results = client.callProcedure("@Statistics", "table", 0).getResults();
            System.out.println("Test statistics table: " + results[0].toString());
            // one aggregate table returned
            assertEquals(1, results.length);
            validateSchema(results[0], expectedTable);
            // with 10 rows per site. Can be two values depending on the test scenario of cluster vs. local.
            if (HOSTS * SITES * 3 != results[0].getRowCount()) {
                success = false;
            }
            // Validate that each site returns a result for each table
            if (success) {
                success = validateRowSeenAtAllSites(results[0], "TABLE_NAME", "WAREHOUSE", true);
            }
            if (success) {
                success = validateRowSeenAtAllSites(results[0], "TABLE_NAME", "NEW_ORDER", true);
            }
            if (success) {
                validateRowSeenAtAllSites(results[0], "TABLE_NAME", "ITEM", true);
            }
            if (success) break;
        }
    }

    public void testIndexStatistics() throws Exception {
        System.out.println("\n\nTESTING INDEX STATS\n\n\n");
        Client client  = getFullyConnectedClient();

        ColumnInfo[] expectedSchema = new ColumnInfo[12];
        expectedSchema[0] = new ColumnInfo("TIMESTAMP", VoltType.BIGINT);
        expectedSchema[1] = new ColumnInfo("HOST_ID", VoltType.INTEGER);
        expectedSchema[2] = new ColumnInfo("HOSTNAME", VoltType.STRING);
        expectedSchema[3] = new ColumnInfo("SITE_ID", VoltType.INTEGER);
        expectedSchema[4] = new ColumnInfo("PARTITION_ID", VoltType.BIGINT);
        expectedSchema[5] = new ColumnInfo("INDEX_NAME", VoltType.STRING);
        expectedSchema[6] = new ColumnInfo("TABLE_NAME", VoltType.STRING);
        expectedSchema[7] = new ColumnInfo("INDEX_TYPE", VoltType.STRING);
        expectedSchema[8] = new ColumnInfo("IS_UNIQUE", VoltType.TINYINT);
        expectedSchema[9] = new ColumnInfo("IS_COUNTABLE", VoltType.TINYINT);
        expectedSchema[10] = new ColumnInfo("ENTRY_COUNT", VoltType.BIGINT);
        expectedSchema[11] = new ColumnInfo("MEMORY_ESTIMATE", VoltType.INTEGER);
        VoltTable expectedTable = new VoltTable(expectedSchema);

        VoltTable[] results = null;

        boolean success = false;
        long start = System.currentTimeMillis();
        while (!success) {
            if (System.currentTimeMillis() - start > 60000) fail("Took too long");
            success = true;
            results = client.callProcedure("@Statistics", "index", 0).getResults();
            System.out.println("Index results: " + results[0].toString());
            assertEquals(1, results.length);
            validateSchema(results[0], expectedTable);
            if (success) {
                success = validateRowSeenAtAllSites(results[0], "INDEX_NAME",
                        HSQLInterface.AUTO_GEN_CONSTRAINT_WRAPPER_PREFIX + "W_PK_TREE", true);
            }
            if (success) {
                success = validateRowSeenAtAllSites(results[0], "INDEX_NAME",
                        HSQLInterface.AUTO_GEN_CONSTRAINT_WRAPPER_PREFIX + "I_PK_TREE", true);
            }
            if (success) break;
        }
    }

    public void testMemoryStatistics() throws Exception {
        System.out.println("\n\nTESTING MEMORY STATS\n\n\n");
        Client client  = getFullyConnectedClient();

        ColumnInfo[] expectedSchema = new ColumnInfo[14];
        expectedSchema[0] = new ColumnInfo("TIMESTAMP", VoltType.BIGINT);
        expectedSchema[1] = new ColumnInfo("HOST_ID", VoltType.INTEGER);
        expectedSchema[2] = new ColumnInfo("HOSTNAME", VoltType.STRING);
        expectedSchema[3] = new ColumnInfo("RSS", VoltType.INTEGER);
        expectedSchema[4] = new ColumnInfo("JAVAUSED", VoltType.INTEGER);
        expectedSchema[5] = new ColumnInfo("JAVAUNUSED", VoltType.INTEGER);
        expectedSchema[6] = new ColumnInfo("TUPLEDATA", VoltType.INTEGER);
        expectedSchema[7] = new ColumnInfo("TUPLEALLOCATED", VoltType.INTEGER);
        expectedSchema[8] = new ColumnInfo("INDEXMEMORY", VoltType.INTEGER);
        expectedSchema[9] = new ColumnInfo("STRINGMEMORY", VoltType.INTEGER);
        expectedSchema[10] = new ColumnInfo("TUPLECOUNT", VoltType.BIGINT);
        expectedSchema[11] = new ColumnInfo("POOLEDMEMORY", VoltType.BIGINT);
        expectedSchema[12] = new ColumnInfo("PHYSICALMEMORY", VoltType.BIGINT);
        expectedSchema[13] = new ColumnInfo("JAVAMAXHEAP", VoltType.INTEGER);
        VoltTable expectedTable = new VoltTable(expectedSchema);

        VoltTable[] results = null;

        //
        // memory
        //
        // give time to seed the stats cache?
        Thread.sleep(1000);
        results = client.callProcedure("@Statistics", "memory", 0).getResults();
        System.out.println("Node memory statistics table: " + results[0].toString());
        // one aggregate table returned
        assertEquals(1, results.length);
        validateSchema(results[0], expectedTable);
        results[0].advanceRow();
        // Hacky, on a single local cluster make sure that all 'nodes' are present.
        // MEMORY stats lacks a common string across nodes, but we can hijack the hostname in this case.
        validateRowSeenAtAllHosts(results[0], "HOSTNAME", results[0].getString("HOSTNAME"), true);
    }

    public void testCpuStatistics() throws Exception {
        System.out.println("\n\nTESTING CPU STATS\n\n\n");
        Client client  = getFullyConnectedClient();

        ColumnInfo[] expectedSchema = new ColumnInfo[4];
        expectedSchema[0] = new ColumnInfo("TIMESTAMP", VoltType.BIGINT);
        expectedSchema[1] = new ColumnInfo("HOST_ID", VoltType.INTEGER);
        expectedSchema[2] = new ColumnInfo("HOSTNAME", VoltType.STRING);
        expectedSchema[3] = new ColumnInfo("PERCENT_USED", VoltType.BIGINT);
        VoltTable expectedTable = new VoltTable(expectedSchema);

        VoltTable[] results = null;

        //
        // cpu
        //
        // give time to seed the stats cache?
        Thread.sleep(1000);
        results = client.callProcedure("@Statistics", "cpu", 0).getResults();
        System.out.println("Node cpu statistics table: " + results[0].toString());
        // one aggregate table returned
        assertEquals(1, results.length);
        validateSchema(results[0], expectedTable);
        results[0].advanceRow();
        // Hacky, on a single local cluster make sure that all 'nodes' are present.
        // CPU stats lacks a common string across nodes, but we can hijack the hostname in this case.
        validateRowSeenAtAllHosts(results[0], "HOSTNAME", results[0].getString("HOSTNAME"), true);
    }

    public void testProcedureStatistics() throws Exception {
        System.out.println("\n\nTESTING PROCEDURE STATS\n\n\n");
        Client client  = getFullyConnectedClient();

        ColumnInfo[] expectedSchema = new ColumnInfo[19];
        expectedSchema[0] = new ColumnInfo("TIMESTAMP", VoltType.BIGINT);
        expectedSchema[1] = new ColumnInfo("HOST_ID", VoltType.INTEGER);
        expectedSchema[2] = new ColumnInfo("HOSTNAME", VoltType.STRING);
        expectedSchema[3] = new ColumnInfo("SITE_ID", VoltType.INTEGER);
        expectedSchema[4] = new ColumnInfo("PARTITION_ID", VoltType.INTEGER);
        expectedSchema[5] = new ColumnInfo("PROCEDURE", VoltType.STRING);
        expectedSchema[6] = new ColumnInfo("INVOCATIONS", VoltType.BIGINT);
        expectedSchema[7] = new ColumnInfo("TIMED_INVOCATIONS", VoltType.BIGINT);
        expectedSchema[8] = new ColumnInfo("MIN_EXECUTION_TIME", VoltType.BIGINT);
        expectedSchema[9] = new ColumnInfo("MAX_EXECUTION_TIME", VoltType.BIGINT);
        expectedSchema[10] = new ColumnInfo("AVG_EXECUTION_TIME", VoltType.BIGINT);
        expectedSchema[11] = new ColumnInfo("MIN_RESULT_SIZE", VoltType.INTEGER);
        expectedSchema[12] = new ColumnInfo("MAX_RESULT_SIZE", VoltType.INTEGER);
        expectedSchema[13] = new ColumnInfo("AVG_RESULT_SIZE", VoltType.INTEGER);
        expectedSchema[14] = new ColumnInfo("MIN_PARAMETER_SET_SIZE", VoltType.INTEGER);
        expectedSchema[15] = new ColumnInfo("MAX_PARAMETER_SET_SIZE", VoltType.INTEGER);
        expectedSchema[16] = new ColumnInfo("AVG_PARAMETER_SET_SIZE", VoltType.INTEGER);
        expectedSchema[17] = new ColumnInfo("ABORTS", VoltType.BIGINT);
        expectedSchema[18] = new ColumnInfo("FAILURES", VoltType.BIGINT);
        VoltTable expectedTable = new VoltTable(expectedSchema);

        VoltTable[] results = null;

        //
        // procedure
        //
        // Induce procedure invocations on all partitions.  May fail in non-legacy hashing case
        // this plus R/W replication should ensure that every site on every node runs this transaction
        // at least once

        results = client.callProcedure("@GetPartitionKeys", "INTEGER").getResults();
        VoltTable keys = results[0];
        for (int k = 0;k < keys.getRowCount(); k++) {
            long key = keys.fetchRow(k).getLong(1);
            client.callProcedure("NEW_ORDER.insert", key);
        }

        for (int i = 0; i < HOSTS * SITES; i++) {
            client.callProcedure("NEW_ORDER.insert", i);
        }
        // 3 seconds translates to 3 billion nanos, which overflows internal
        // values (ENG-1039)
        //It's possible that the nanosecond count goes backwards... so run this a couple
        //of times to make sure the min value gets set
        for (int ii = 0; ii < 3; ii++) {
            results = client.callProcedure("GoSleep", 3000, 0, null).getResults();
        }
        results = client.callProcedure("@Statistics", "procedure", 0).getResults();
        System.out.println("Test procedures table: " + results[0].toString());
        // one aggregate table returned
        assertEquals(1, results.length);
        validateSchema(results[0], expectedTable);
        // For this table, where unique HSID isn't written to SITE_ID, these
        // two checks should ensure we get all the rows we expect?
        validateRowSeenAtAllHosts(results[0], "PROCEDURE", "NEW_ORDER.insert", false);
        validateRowSeenAtAllPartitions(results[0], "PROCEDURE", "NEW_ORDER.insert", false);
        results[0].resetRowPosition();

        VoltTable stats = results[0];
        String procname = "blerg";
        while (!procname.equals("org.voltdb_testprocs.regressionsuites.malicious.GoSleep")) {
            stats.advanceRow();
            procname = (String)stats.get("PROCEDURE", VoltType.STRING);
        }

        // Retrieve all statistics
        long min_time = (Long)stats.get("MIN_EXECUTION_TIME", VoltType.BIGINT);
        long max_time = (Long)stats.get("MAX_EXECUTION_TIME", VoltType.BIGINT);
        long avg_time = (Long)stats.get("AVG_EXECUTION_TIME", VoltType.BIGINT);
        long min_result_size = (Long)stats.get("MIN_RESULT_SIZE", VoltType.BIGINT);
        long max_result_size = (Long)stats.get("MAX_RESULT_SIZE", VoltType.BIGINT);
        long avg_result_size = (Long)stats.get("AVG_RESULT_SIZE", VoltType.BIGINT);
        long min_parameter_set_size = (Long)stats.get("MIN_PARAMETER_SET_SIZE", VoltType.BIGINT);
        long max_parameter_set_size = (Long)stats.get("MAX_PARAMETER_SET_SIZE", VoltType.BIGINT);
        long avg_parameter_set_size = (Long)stats.get("AVG_PARAMETER_SET_SIZE", VoltType.BIGINT);

        // Check for overflow
        assertTrue("Failed MIN_EXECUTION_TIME > 0, value was: " + min_time,
                   min_time > 0);
        assertTrue("Failed MAX_EXECUTION_TIME > 0, value was: " + max_time,
                   max_time > 0);
        assertTrue("Failed AVG_EXECUTION_TIME > 0, value was: " + avg_time,
                   avg_time > 0);
        assertTrue("Failed MIN_RESULT_SIZE > 0, value was: " + min_result_size,
                   min_result_size >= 0);
        assertTrue("Failed MAX_RESULT_SIZE > 0, value was: " + max_result_size,
                   max_result_size >= 0);
        assertTrue("Failed AVG_RESULT_SIZE > 0, value was: " + avg_result_size,
                   avg_result_size >= 0);
        assertTrue("Failed MIN_PARAMETER_SET_SIZE > 0, value was: " + min_parameter_set_size,
                   min_parameter_set_size >= 0);
        assertTrue("Failed MAX_PARAMETER_SET_SIZE > 0, value was: " + max_parameter_set_size,
                   max_parameter_set_size >= 0);
        assertTrue("Failed AVG_PARAMETER_SET_SIZE > 0, value was: " + avg_parameter_set_size,
                   avg_parameter_set_size >= 0);

        // check for reasonable values
        assertTrue("Failed MIN_EXECUTION_TIME > 2,400,000,000ns, value was: " +
                   min_time,
                   min_time > 2400000000L);
        assertTrue("Failed MAX_EXECUTION_TIME > 2,400,000,000ns, value was: " +
                   max_time,
                   max_time > 2400000000L);
        assertTrue("Failed AVG_EXECUTION_TIME > 2,400,000,000ns, value was: " +
                   avg_time,
                   avg_time > 2400000000L);
        assertTrue("Failed MIN_RESULT_SIZE < 1,000,000, value was: " +
                   min_result_size,
                   min_result_size < 1000000L);
        assertTrue("Failed MAX_RESULT_SIZE < 1,000,000, value was: " +
                   max_result_size,
                   max_result_size < 1000000L);
        assertTrue("Failed AVG_RESULT_SIZE < 1,000,000, value was: " +
                   avg_result_size,
                   avg_result_size < 1000000L);
        assertTrue("Failed MIN_PARAMETER_SET_SIZE < 1,000,000, value was: " +
                   min_parameter_set_size,
                   min_parameter_set_size < 1000000L);
        assertTrue("Failed MAX_PARAMETER_SET_SIZE < 1,000,000, value was: " +
                   max_parameter_set_size,
                   max_parameter_set_size < 1000000L);
        assertTrue("Failed AVG_PARAMETER_SET_SIZE < 1,000,000, value was: " +
                   avg_parameter_set_size,
                   avg_parameter_set_size < 1000000L);

        // Validate the PROCEDUREPROFILE aggregation.
        results = client.callProcedure("@Statistics", "procedureprofile", 0).getResults();
        System.out.println("\n\n\n" + results[0].toString() + "\n\n\n");

        // expect NEW_ORDER.insert, GoSleep
        // see TestStatsProcProfile.java for tests of the aggregation itself.
        assertEquals("Validate site filtering for PROCEDUREPROFILE",
                2, results[0].getRowCount());
    }

    public void testIOStatistics() throws Exception {
        System.out.println("\n\nTESTING IO STATS\n\n\n");
        Client client  = getFullyConnectedClient();

        // Based on doc, not code
        // HOST_ID, SITE_ID, and PARTITION_ID all differ.  Fixed to match
        // reality so tests would pass, but, ugh.
        ColumnInfo[] expectedSchema = new ColumnInfo[9];
        expectedSchema[0] = new ColumnInfo("TIMESTAMP", VoltType.BIGINT);
        expectedSchema[1] = new ColumnInfo("HOST_ID", VoltType.INTEGER);
        expectedSchema[2] = new ColumnInfo("HOSTNAME", VoltType.STRING);
        expectedSchema[3] = new ColumnInfo("CONNECTION_ID", VoltType.BIGINT);
        expectedSchema[4] = new ColumnInfo("CONNECTION_HOSTNAME", VoltType.STRING);
        expectedSchema[5] = new ColumnInfo("BYTES_READ", VoltType.BIGINT);
        expectedSchema[6] = new ColumnInfo("MESSAGES_READ", VoltType.BIGINT);
        expectedSchema[7] = new ColumnInfo("BYTES_WRITTEN", VoltType.BIGINT);
        expectedSchema[8] = new ColumnInfo("MESSAGES_WRITTEN", VoltType.BIGINT);
        VoltTable expectedTable = new VoltTable(expectedSchema);

        VoltTable[] results = null;
        //
        // iostats
        //
        results = client.callProcedure("@Statistics", "iostats", 0).getResults();
        System.out.println("Test iostats table: " + results[0].toString());
        // one aggregate table returned
        assertEquals(1, results.length);
        validateSchema(results[0], expectedTable);
    }

    public void testTopoStatistics() throws Exception {
        System.out.println("\n\nTESTING TOPO STATS\n\n\n");
        Client client  = getFullyConnectedClient();

        ColumnInfo[] expectedSchema1 = new ColumnInfo[3];
        expectedSchema1[0] = new ColumnInfo("Partition", VoltType.INTEGER);
        expectedSchema1[1] = new ColumnInfo("Sites", VoltType.STRING);
        expectedSchema1[2] = new ColumnInfo("Leader", VoltType.STRING);
        VoltTable expectedTable1 = new VoltTable(expectedSchema1);

        ColumnInfo[] expectedSchema2 = new ColumnInfo[2];
        expectedSchema2[0] = new ColumnInfo("HASHTYPE", VoltType.STRING);
        expectedSchema2[1] = new ColumnInfo("HASHCONFIG", VoltType.VARBINARY);
        VoltTable expectedTable2 = new VoltTable(expectedSchema2);

        VoltTable[] results = null;

        //
        // TOPO
        //
        results = client.callProcedure("@Statistics", "TOPO", 0).getResults();
        // two aggregate tables returned
        assertEquals(2, results.length);
        System.out.println("Test TOPO table: " + results[0].toString());
        System.out.println("Test TOPO table: " + results[1].toString());
        validateSchema(results[0], expectedTable1);
        validateSchema(results[1], expectedTable2);
        VoltTable topo = results[0];
        // Should have partitions + 1 rows in the first table
        assertEquals(PARTITIONS + 1, results[0].getRowCount());
        // Make sure we can find the MPI, at least
        boolean found = false;
        while (topo.advanceRow()) {
            if ((int)topo.getLong("Partition") == MpInitiator.MP_INIT_PID) {
                found = true;
            }
        }
        assertTrue(found);
        // and only one row in the second table
        assertEquals(1, results[1].getRowCount());
    }

    //
    // planner statistics
    //
    public void testPlannerStatistics() throws Exception {
        System.out.println("\n\nTESTING PLANNER STATS\n\n\n");
        Client client  = getClient();

        ColumnInfo[] expectedSchema = new ColumnInfo[14];
        expectedSchema[0] = new ColumnInfo("TIMESTAMP", VoltType.BIGINT);
        expectedSchema[1] = new ColumnInfo("HOST_ID", VoltType.INTEGER);
        expectedSchema[2] = new ColumnInfo("HOSTNAME", VoltType.STRING);
        expectedSchema[3] = new ColumnInfo("SITE_ID", VoltType.INTEGER);
        expectedSchema[4] = new ColumnInfo("PARTITION_ID", VoltType.INTEGER);
        expectedSchema[5] = new ColumnInfo("CACHE1_LEVEL", VoltType.INTEGER);
        expectedSchema[6] = new ColumnInfo("CACHE2_LEVEL", VoltType.INTEGER);
        expectedSchema[7] = new ColumnInfo("CACHE1_HITS", VoltType.INTEGER);
        expectedSchema[8] = new ColumnInfo("CACHE2_HITS", VoltType.INTEGER);
        expectedSchema[9] = new ColumnInfo("CACHE_MISSES", VoltType.INTEGER);
        expectedSchema[10] = new ColumnInfo("PLAN_TIME_MIN", VoltType.BIGINT);
        expectedSchema[11] = new ColumnInfo("PLAN_TIME_MAX", VoltType.BIGINT);
        expectedSchema[12] = new ColumnInfo("PLAN_TIME_AVG", VoltType.BIGINT);
        expectedSchema[13] = new ColumnInfo("FAILURES", VoltType.BIGINT);
        VoltTable expectedTable = new VoltTable(expectedSchema);

        VoltTable[] results = null;

        // Clear the interval statistics
        results = client.callProcedure("@Statistics", "planner", 1).getResults();
        assertEquals(1, results.length);

        // Invoke a few select queries a few times to get some cache hits and misses,
        // and to exceed the sampling frequency.
        // This does not use level 2 cache (parameterization) or trigger failures.
        for (String query : new String[] {
                "select * from warehouse",
                "select * from new_order",
                "select * from item",
                }) {
            for (int i = 0; i < 10; i++) {
                client.callProcedure("@AdHoc", query).getResults();
                assertEquals(1, results.length);
            }
        }

        // Get the final interval statistics
        results = client.callProcedure("@Statistics", "planner", 1).getResults();
        assertEquals(1, results.length);
        System.out.println("Test planner table: " + results[0].toString());
        validateSchema(results[0], expectedTable);
        VoltTable stats = results[0];

        // Sample the statistics
        List<Long> siteIds = new ArrayList<Long>();
        int cache1_level = 0;
        int cache2_level = 0;
        int cache1_hits  = 0;
        int cache2_hits  = 0;
        int cache_misses = 0;
        long plan_time_min_min = Long.MAX_VALUE;
        long plan_time_max_max = Long.MIN_VALUE;
        long plan_time_avg_tot = 0;
        int failures = 0;
        while (stats.advanceRow()) {
            cache1_level += (Integer)stats.get("CACHE1_LEVEL", VoltType.INTEGER);
            cache2_level += (Integer)stats.get("CACHE2_LEVEL", VoltType.INTEGER);
            cache1_hits  += (Integer)stats.get("CACHE1_HITS", VoltType.INTEGER);
            cache2_hits  += (Integer)stats.get("CACHE2_HITS", VoltType.INTEGER);
            cache_misses += (Integer)stats.get("CACHE_MISSES", VoltType.INTEGER);
            plan_time_min_min = Math.min(plan_time_min_min, (Long)stats.get("PLAN_TIME_MIN", VoltType.BIGINT));
            plan_time_max_max = Math.max(plan_time_max_max, (Long)stats.get("PLAN_TIME_MAX", VoltType.BIGINT));
            plan_time_avg_tot += (Long)stats.get("PLAN_TIME_AVG", VoltType.BIGINT);
            failures += (Integer)stats.get("FAILURES", VoltType.INTEGER);
            siteIds.add((Long)stats.get("SITE_ID", VoltType.BIGINT));
        }

        // Check for reasonable results
        int globalPlanners = 0;
        assertTrue("Failed siteIds count >= 2", siteIds.size() >= 2);
        for (long siteId : siteIds) {
            if (siteId == -1) {
                globalPlanners++;
            }
        }
        assertTrue("Global planner sites not 1, value was: " + globalPlanners, globalPlanners == 1);
        assertTrue("Failed total CACHE1_LEVEL > 0, value was: " + cache1_level, cache1_level > 0);
        assertTrue("Failed total CACHE1_LEVEL < 1,000,000, value was: " + cache1_level, cache1_level < 1000000);
        assertTrue("Failed total CACHE2_LEVEL >= 0, value was: " + cache2_level, cache2_level >= 0);
        assertTrue("Failed total CACHE2_LEVEL < 1,000,000, value was: " + cache2_level, cache2_level < 1000000);
        assertTrue("Failed total CACHE1_HITS > 0, value was: " + cache1_hits, cache1_hits > 0);
        assertTrue("Failed total CACHE1_HITS < 1,000,000, value was: " + cache1_hits, cache1_hits < 1000000);
        assertTrue("Failed total CACHE2_HITS == 0, value was: " + cache2_hits, cache2_hits == 0);
        assertTrue("Failed total CACHE2_HITS < 1,000,000, value was: " + cache2_hits, cache2_hits < 1000000);
        assertTrue("Failed total CACHE_MISSES > 0, value was: " + cache_misses, cache_misses > 0);
        assertTrue("Failed total CACHE_MISSES < 1,000,000, value was: " + cache_misses, cache_misses < 1000000);
        assertTrue("Failed min PLAN_TIME_MIN > 0, value was: " + plan_time_min_min, plan_time_min_min > 0);
        assertTrue("Failed total PLAN_TIME_MIN < 100,000,000,000, value was: " + plan_time_min_min, plan_time_min_min < 100000000000L);
        assertTrue("Failed max PLAN_TIME_MAX > 0, value was: " + plan_time_max_max, plan_time_max_max > 0);
        assertTrue("Failed total PLAN_TIME_MAX < 100,000,000,000, value was: " + plan_time_max_max, plan_time_max_max < 100000000000L);
        assertTrue("Failed total PLAN_TIME_AVG > 0, value was: " + plan_time_avg_tot, plan_time_avg_tot > 0);
        assertTrue("Failed total FAILURES == 0, value was: " + failures, failures == 0);
    }

    public void testDRNodeStatistics() throws Exception {
        if (!VoltDB.instance().getConfig().m_isEnterprise) {
            System.out.println("SKIPPING DRNODE STATS TESTS FOR COMMUNITY VERSION");
            return;
        }
        System.out.println("\n\nTESTING DRNODE STATS\n\n\n");
        Client client  = getFullyConnectedClient();

        ColumnInfo[] expectedSchema2 = new ColumnInfo[7];
        expectedSchema2[0] = new ColumnInfo("TIMESTAMP", VoltType.BIGINT);
        expectedSchema2[1] = new ColumnInfo("HOST_ID", VoltType.INTEGER);
        expectedSchema2[2] = new ColumnInfo("HOSTNAME", VoltType.STRING);
        expectedSchema2[3] = new ColumnInfo("ENABLED", VoltType.STRING);
        expectedSchema2[4] = new ColumnInfo("SYNCSNAPSHOTSTATE", VoltType.STRING);
        expectedSchema2[5] = new ColumnInfo("ROWSINSYNCSNAPSHOT", VoltType.BIGINT);
        expectedSchema2[6] = new ColumnInfo("ROWSACKEDFORSYNCSNAPSHOT", VoltType.BIGINT);
        VoltTable expectedTable2 = new VoltTable(expectedSchema2);

        VoltTable[] results = null;
        //
        // DRNODE
        //
        results = client.callProcedure("@Statistics", "DRNODE", 0).getResults();
        // one aggregate tables returned
        assertEquals(1, results.length);
        System.out.println("Test DRNODE table: " + results[0].toString());
        validateSchema(results[0], expectedTable2);
        // One row per host for DRNODE stats
        results[0].advanceRow();
        validateRowSeenAtAllHosts(results[0], "HOSTNAME", results[0].getString("HOSTNAME"), true);
    }

    public void testDRPartitionStatistics() throws Exception {
        if (!VoltDB.instance().getConfig().m_isEnterprise) {
            System.out.println("SKIPPING DRPARTITION STATS TESTS FOR COMMUNITY VERSION");
            return;
        }
        System.out.println("\n\nTESTING DRPARTITION STATS\n\n\n");
        Client client  = getFullyConnectedClient();

        ColumnInfo[] expectedSchema1 = new ColumnInfo[14];
        expectedSchema1[0] = new ColumnInfo("TIMESTAMP", VoltType.BIGINT);
        expectedSchema1[1] = new ColumnInfo("HOST_ID", VoltType.INTEGER);
        expectedSchema1[2] = new ColumnInfo("HOSTNAME", VoltType.STRING);
        expectedSchema1[3] = new ColumnInfo("PARTITION_ID", VoltType.INTEGER);
        expectedSchema1[4] = new ColumnInfo("STREAMTYPE", VoltType.STRING);
        expectedSchema1[5] = new ColumnInfo("TOTALBYTES", VoltType.BIGINT);
        expectedSchema1[6] = new ColumnInfo("TOTALBYTESINMEMORY", VoltType.BIGINT);
        expectedSchema1[7] = new ColumnInfo("TOTALBUFFERS", VoltType.BIGINT);
        expectedSchema1[8] = new ColumnInfo("LASTQUEUEDDRID", VoltType.BIGINT);
        expectedSchema1[9] = new ColumnInfo("LASTACKDRID", VoltType.BIGINT);
        expectedSchema1[10] = new ColumnInfo("LASTQUEUEDTIMESTAMP", VoltType.TIMESTAMP);
        expectedSchema1[11] = new ColumnInfo("LASTACKTIMESTAMP", VoltType.TIMESTAMP);
        expectedSchema1[12] = new ColumnInfo("ISSYNCED", VoltType.STRING);
        expectedSchema1[13] = new ColumnInfo("MODE", VoltType.STRING);
        VoltTable expectedTable1 = new VoltTable(expectedSchema1);

        VoltTable[] results = null;
        //
        // DRPARTITION
        //
        results = client.callProcedure("@Statistics", "DRPARTITION", 0).getResults();
        // one aggregate tables returned
        assertEquals(1, results.length);
        System.out.println("Test DR table: " + results[0].toString());
        validateSchema(results[0], expectedTable1);
        // One row per site (including the MPI on each host),
        // don't have HSID for ease of check, just check a bunch of stuff
        assertEquals(HOSTS * SITES + HOSTS, results[0].getRowCount());
        results[0].advanceRow();
        validateRowSeenAtAllHosts(results[0], "HOSTNAME", results[0].getString("HOSTNAME"), false);
        results[0].advanceRow();
        validateRowSeenAtAllPartitions(results[0], "HOSTNAME", results[0].getString("HOSTNAME"), false);
    }

    public void testDRStatistics() throws Exception {
        if (!VoltDB.instance().getConfig().m_isEnterprise) {
            System.out.println("SKIPPING DR STATS TESTS FOR COMMUNITY VERSION");
            return;
        }
        System.out.println("\n\nTESTING DR STATS\n\n\n");
        Client client  = getFullyConnectedClient();

        ColumnInfo[] expectedSchema1 = new ColumnInfo[14];
        expectedSchema1[0] = new ColumnInfo("TIMESTAMP", VoltType.BIGINT);
        expectedSchema1[1] = new ColumnInfo("HOST_ID", VoltType.INTEGER);
        expectedSchema1[2] = new ColumnInfo("HOSTNAME", VoltType.STRING);
        expectedSchema1[3] = new ColumnInfo("PARTITION_ID", VoltType.INTEGER);
        expectedSchema1[4] = new ColumnInfo("STREAMTYPE", VoltType.STRING);
        expectedSchema1[5] = new ColumnInfo("TOTALBYTES", VoltType.BIGINT);
        expectedSchema1[6] = new ColumnInfo("TOTALBYTESINMEMORY", VoltType.BIGINT);
        expectedSchema1[7] = new ColumnInfo("TOTALBUFFERS", VoltType.BIGINT);
        expectedSchema1[8] = new ColumnInfo("LASTQUEUEDDRID", VoltType.BIGINT);
        expectedSchema1[9] = new ColumnInfo("LASTACKDRID", VoltType.BIGINT);
        expectedSchema1[10] = new ColumnInfo("LASTQUEUEDTIMESTAMP", VoltType.TIMESTAMP);
        expectedSchema1[11] = new ColumnInfo("LASTACKTIMESTAMP", VoltType.TIMESTAMP);
        expectedSchema1[12] = new ColumnInfo("ISSYNCED", VoltType.STRING);
        expectedSchema1[13] = new ColumnInfo("MODE", VoltType.STRING);
        VoltTable expectedTable1 = new VoltTable(expectedSchema1);

        ColumnInfo[] expectedSchema2 = new ColumnInfo[7];
        expectedSchema2[0] = new ColumnInfo("TIMESTAMP", VoltType.BIGINT);
        expectedSchema2[1] = new ColumnInfo("HOST_ID", VoltType.INTEGER);
        expectedSchema2[2] = new ColumnInfo("HOSTNAME", VoltType.STRING);
        expectedSchema2[3] = new ColumnInfo("ENABLED", VoltType.STRING);
        expectedSchema2[4] = new ColumnInfo("SYNCSNAPSHOTSTATE", VoltType.STRING);
        expectedSchema2[5] = new ColumnInfo("ROWSINSYNCSNAPSHOT", VoltType.BIGINT);
        expectedSchema2[6] = new ColumnInfo("ROWSACKEDFORSYNCSNAPSHOT", VoltType.BIGINT);
        VoltTable expectedTable2 = new VoltTable(expectedSchema2);

        VoltTable[] results = null;
        //
        // DR
        //
        results = client.callProcedure("@Statistics", "DR", 0).getResults();
        // two aggregate tables returned
        assertEquals(2, results.length);
        System.out.println("Test DR table: " + results[0].toString());
        System.out.println("Test DR table: " + results[1].toString());
        validateSchema(results[0], expectedTable1);
        validateSchema(results[1], expectedTable2);
        // One row per site (including the MPI on each host),
        // don't have HSID for ease of check, just check a bunch of stuff
        assertEquals(HOSTS * SITES + HOSTS, results[0].getRowCount());
        results[0].advanceRow();
        validateRowSeenAtAllHosts(results[0], "HOSTNAME", results[0].getString("HOSTNAME"), false);
        results[0].advanceRow();
        validateRowSeenAtAllPartitions(results[0], "HOSTNAME", results[0].getString("HOSTNAME"), false);
        // One row per host for DRNODE stats
        results[1].advanceRow();
        validateRowSeenAtAllHosts(results[1], "HOSTNAME", results[1].getString("HOSTNAME"), true);
    }

    public void testLiveClientsStatistics() throws Exception {
        System.out.println("\n\nTESTING LIVECLIENTS STATS\n\n\n");
        Client client  = getFullyConnectedClient();

        ColumnInfo[] expectedSchema = new ColumnInfo[9];
        expectedSchema[0] = new ColumnInfo("TIMESTAMP", VoltType.BIGINT);
        expectedSchema[1] = new ColumnInfo("HOST_ID", VoltType.INTEGER);
        expectedSchema[2] = new ColumnInfo("HOSTNAME", VoltType.STRING);
        expectedSchema[3] = new ColumnInfo("CONNECTION_ID", VoltType.BIGINT);
        expectedSchema[4] = new ColumnInfo("CLIENT_HOSTNAME", VoltType.STRING);
        expectedSchema[5] = new ColumnInfo("ADMIN", VoltType.TINYINT);
        expectedSchema[6] = new ColumnInfo("OUTSTANDING_REQUEST_BYTES", VoltType.BIGINT);
        expectedSchema[7] = new ColumnInfo("OUTSTANDING_RESPONSE_MESSAGES", VoltType.BIGINT);
        expectedSchema[8] = new ColumnInfo("OUTSTANDING_TRANSACTIONS", VoltType.BIGINT);
        VoltTable expectedTable = new VoltTable(expectedSchema);
        int patientRetries = 2;
        int hostsHeardFrom = 0;
        //
        // LIVECLIENTS
        //
        do { // loop until we get the desired answer or lose patience waiting out possible races.
            VoltTable[] results = client.callProcedure("@Statistics", "LIVECLIENTS", 0).getResults();
            // one aggregate table returned
            assertEquals(1, results.length);
            System.out.println("Test LIVECLIENTS table: " + results[0].toString());
            validateSchema(results[0], expectedTable);
            // Hacky, on a single local cluster make sure that all 'nodes' are present.
            // LiveClients stats lacks a common string across nodes, but we can hijack the hostname in this case.
            results[0].advanceRow();
            hostsHeardFrom =
                    countHostsProvidingRows(results[0], "HOSTNAME", results[0].getString("HOSTNAME"), true);
        } while ((hostsHeardFrom < HOSTS) && (--patientRetries) > 0);
        assertEquals(claimRecentAnalysis(), HOSTS, hostsHeardFrom);
    }

    public void testStarvationStatistics() throws Exception {
        System.out.println("\n\nTESTING STARVATION STATS\n\n\n");
        Client client  = getFullyConnectedClient();

        ColumnInfo[] expectedSchema = new ColumnInfo[10];
        expectedSchema[0] = new ColumnInfo("TIMESTAMP", VoltType.BIGINT);
        expectedSchema[1] = new ColumnInfo("HOST_ID", VoltType.INTEGER);
        expectedSchema[2] = new ColumnInfo("HOSTNAME", VoltType.STRING);
        expectedSchema[3] = new ColumnInfo("SITE_ID", VoltType.INTEGER);
        expectedSchema[4] = new ColumnInfo("COUNT", VoltType.BIGINT);
        expectedSchema[5] = new ColumnInfo("PERCENT", VoltType.FLOAT);
        expectedSchema[6] = new ColumnInfo("AVG", VoltType.BIGINT);
        expectedSchema[7] = new ColumnInfo("MIN", VoltType.BIGINT);
        expectedSchema[8] = new ColumnInfo("MAX", VoltType.BIGINT);
        expectedSchema[9] = new ColumnInfo("STDDEV", VoltType.BIGINT);
        VoltTable expectedTable = new VoltTable(expectedSchema);

        VoltTable[] results = null;
        //
        // STARVATION
        //
        results = client.callProcedure("@Statistics", "STARVATION", 0).getResults();
        // one aggregate table returned
        assertEquals(1, results.length);
        System.out.println("Test STARVATION table: " + results[0].toString());
        validateSchema(results[0], expectedTable);
        // One row per site, we don't use HSID though, so hard to do straightforward
        // per-site unique check.  Finesse it.
        // We also get starvation stats for the MPI, so we need to add a site per host.
        assertEquals(HOSTS * (SITES + 1), results[0].getRowCount());
        results[0].advanceRow();
        validateRowSeenAtAllHosts(results[0], "HOSTNAME", results[0].getString("HOSTNAME"), false);
    }

    public void testSnapshotStatus() throws Exception {
        System.out.println("\n\nTESTING SNAPSHOTSTATUS\n\n\n");
        if (KFACTOR == 0) {
            // SnapshotSave is a PRO feature starting from 4.0
            return;
        }

        Client client  = getFullyConnectedClient();

        ColumnInfo[] expectedSchema = new ColumnInfo[14];
        expectedSchema[0] = new ColumnInfo("TIMESTAMP", VoltType.BIGINT);
        expectedSchema[1] = new ColumnInfo("HOST_ID", VoltType.INTEGER);
        expectedSchema[2] = new ColumnInfo("HOSTNAME", VoltType.STRING);
        expectedSchema[3] = new ColumnInfo("TABLE", VoltType.STRING);
        expectedSchema[4] = new ColumnInfo("PATH", VoltType.STRING);
        expectedSchema[5] = new ColumnInfo("FILENAME", VoltType.STRING);
        expectedSchema[6] = new ColumnInfo("NONCE", VoltType.STRING);
        expectedSchema[7] = new ColumnInfo("TXNID", VoltType.BIGINT);
        expectedSchema[8] = new ColumnInfo("START_TIME", VoltType.BIGINT);
        expectedSchema[9] = new ColumnInfo("END_TIME", VoltType.BIGINT);
        expectedSchema[10] = new ColumnInfo("SIZE", VoltType.BIGINT);
        expectedSchema[11] = new ColumnInfo("DURATION", VoltType.BIGINT);
        expectedSchema[12] = new ColumnInfo("THROUGHPUT", VoltType.FLOAT);
        expectedSchema[13] = new ColumnInfo("RESULT", VoltType.STRING);
        VoltTable expectedTable = new VoltTable(expectedSchema);

        // Finagle a snapshot
        client.callProcedure("@SnapshotSave", TMPDIR, TESTNONCE, 1);

        VoltTable[] results = null;
        //
        // SNAPSHOTSTATUS
        //
        results = client.callProcedure("@Statistics", "SNAPSHOTSTATUS", 0).getResults();
        // one aggregate table returned
        assertEquals(1, results.length);
        System.out.println("Test SNAPSHOTSTATUS table: " + results[0].toString());
        validateSchema(results[0], expectedTable);
        // One row per table per node
        validateRowSeenAtAllHosts(results[0], "TABLE", "WAREHOUSE", true);
        validateRowSeenAtAllHosts(results[0], "TABLE", "NEW_ORDER", true);
        validateRowSeenAtAllHosts(results[0], "TABLE", "ITEM", true);
    }

    public void testManagementStats() throws Exception {
        System.out.println("\n\nTESTING MANAGEMENT STATS\n\n\n");
        Client client  = getFullyConnectedClient();

        VoltTable[] results = null;
        //
        // LIVECLIENTS
        //
        results = client.callProcedure("@Statistics", "MANAGEMENT", 0).getResults();
        // eight aggregate tables returned.  Assume that we have selected the right
        // subset of stats internally, just check that we get stuff.
        assertEquals(8, results.length);
    }

    class RebalanceStatsChecker
    {
        final double fuzzFactor;
        final int rangesToMove;

        long tStartMS;
        long rangesMoved = 0;
        long bytesMoved = 0;
        long rowsMoved = 0;
        long invocations = 0;
        long totalInvTimeMS = 0;

        RebalanceStatsChecker(int rangesToMove, double fuzzFactor)
        {
            this.fuzzFactor = fuzzFactor;
            this.rangesToMove = rangesToMove;
            this.tStartMS = System.currentTimeMillis();
        }

        void update(int ranges, int bytes, int rows)
        {
            rangesMoved += ranges;
            bytesMoved += bytes;
            rowsMoved += rows;
            invocations++;
        }

        void checkFuzz(double expected, double actual)
        {
            double delta = Math.abs((expected - actual) / expected);
            if (delta > fuzzFactor) {
                assertFalse(Math.abs((expected - actual) / expected) > fuzzFactor);
            }
        }

        void check(BalancePartitionsStatistics.StatsPoint stats)
        {
            double totalTimeS = (System.currentTimeMillis() - tStartMS) / 1000.0;
            double statsRangesMoved1 = (stats.getPercentageMoved() / 100.0) * rangesToMove;
            checkFuzz(rangesMoved, statsRangesMoved1);
            double statsRangesMoved2 = stats.getRangesPerSecond() * totalTimeS;
            checkFuzz(rangesMoved, statsRangesMoved2);
            double statsBytesMoved = stats.getMegabytesPerSecond() * 1000000.0 * totalTimeS;
            checkFuzz(bytesMoved, statsBytesMoved);
            double statsRowsMoved = stats.getRowsPerSecond() * totalTimeS;
            checkFuzz(rowsMoved, statsRowsMoved);
            double statsInvocations = stats.getInvocationsPerSecond() * totalTimeS;
            checkFuzz(invocations, statsInvocations);
            double statsInvTimeMS = stats.getAverageInvocationTime() * invocations;
            assertTrue(Math.abs((totalInvTimeMS - statsInvTimeMS) / totalInvTimeMS) <= fuzzFactor);
            checkFuzz(totalInvTimeMS, statsInvTimeMS);
            double estTimeRemainingS = totalTimeS * (rangesToMove / (double)rangesMoved - 1.0);
            double statsEstTimeRemainingS = stats.getEstimatedRemaining() / 1000.0;
            checkFuzz(estTimeRemainingS, statsEstTimeRemainingS);
        }
    }

    public void testRebalanceStats() throws Exception {
        System.out.println("testRebalanceStats");
        // Test constants
        final int DURATION_SECONDS = 10;
        final int INVOCATION_SLEEP_MILLIS = 500;
        final int IDLE_SLEEP_MILLIS = 200;
        final int RANGES_TO_MOVE = Integer.MAX_VALUE;
        final int BYTES_TO_MOVE = 10000000;
        final int ROWS_TO_MOVE = 1000000;
        final double FUZZ_FACTOR = .1;

        RebalanceStatsChecker checker = new RebalanceStatsChecker(RANGES_TO_MOVE, FUZZ_FACTOR);
        BalancePartitionsStatistics bps = new BalancePartitionsStatistics(RANGES_TO_MOVE);
        Random r = new Random(2222);
        // Random numbers are between zero and the constant, so everything will average out
        // to half the time and quantities. Nothing will be exhausted by the test.
        final int loopCount = (DURATION_SECONDS * 1000) / (INVOCATION_SLEEP_MILLIS + IDLE_SLEEP_MILLIS);
        for (int i = 0; i < loopCount; i++) {
            bps.logBalanceStarts();
            int invocationTimeMS = r.nextInt(INVOCATION_SLEEP_MILLIS);
            Thread.sleep(invocationTimeMS);
            checker.totalInvTimeMS += invocationTimeMS;
            int ranges = r.nextInt(RANGES_TO_MOVE / loopCount);
            int bytes = r.nextInt(BYTES_TO_MOVE / loopCount);
            int rows = r.nextInt(ROWS_TO_MOVE / loopCount);
            bps.logBalanceEnds(ranges, bytes, TimeUnit.MILLISECONDS.toNanos(invocationTimeMS), TimeUnit.MILLISECONDS.toNanos(invocationTimeMS), rows);
            checker.update(ranges, bytes, rows);
            checker.check(bps.getLastStatsPoint());
            int idleTimeMS = r.nextInt(IDLE_SLEEP_MILLIS);
            Thread.sleep(idleTimeMS);
        }
        // Check the results with fuzzing to avoid rounding errors.
        checker.check(bps.getOverallStats());
    }

    //
    // Build a list of the tests to be run. Use the regression suite
    // helpers to allow multiple backends.
    // JUnit magic that uses the regression suite helper classes.
    //
    static public Test suite() throws IOException {
        // Not really using TPCC functionality but need a database.
        // The testLoadMultipartitionTable procedure assumes partitioning
        // on warehouse id.
        CatalogBuilder cb = new CatalogBuilder(
                "CREATE TABLE WAREHOUSE (\n" +
                "  W_ID SMALLINT DEFAULT '0' NOT NULL,\n" +
                "  W_NAME VARCHAR(16) DEFAULT NULL,\n" +
                "  W_STREET_1 VARCHAR(32) DEFAULT NULL,\n" +
                "  W_STREET_2 VARCHAR(32) DEFAULT NULL,\n" +
                "  W_CITY VARCHAR(32) DEFAULT NULL,\n" +
                "  W_STATE VARCHAR(2) DEFAULT NULL,\n" +
                "  W_ZIP VARCHAR(9) DEFAULT NULL,\n" +
                "  W_TAX FLOAT DEFAULT NULL,\n" +
                "  W_YTD FLOAT DEFAULT NULL,\n" +
                "  CONSTRAINT W_PK_TREE PRIMARY KEY (W_ID)\n" +
                ");\n" +
                "PARTITION TABLE WAREHOUSE ON COLUMN W_ID;\n" +
                "CREATE TABLE ITEM (\n" +
                "  I_ID INTEGER DEFAULT '0' NOT NULL,\n" +
                "  I_IM_ID INTEGER DEFAULT NULL,\n" +
                "  I_NAME VARCHAR(32) DEFAULT NULL,\n" +
                "  I_PRICE FLOAT DEFAULT NULL,\n" +
                "  I_DATA VARCHAR(64) DEFAULT NULL,\n" +
                "  CONSTRAINT I_PK_TREE PRIMARY KEY (I_ID)\n" +
                ");\n" +
                "CREATE TABLE NEW_ORDER (\n" +
                "  NO_W_ID SMALLINT DEFAULT '0' NOT NULL\n" +
                ");\n" +
                "PARTITION TABLE NEW_ORDER ON COLUMN NO_W_ID;\n" +
                "")
        .addProcedures(GoSleep.class)
        ;
        /*
         * Create a cluster configuration.
         * Some of the sysproc results come back a little strange when applied to a cluster that is being
         * simulated through LocalCluster -- all the hosts have the same HOSTNAME, just different host ids.
         * So, these tests shouldn't rely on the usual uniqueness of host names in a cluster.
         */
        DeploymentBuilder db = new DeploymentBuilder(SITES, HOSTS, KFACTOR);
        LocalCluster cluster = LocalCluster.configure(TESTCASECLASS.getSimpleName(), cb, db);
        assertNotNull("LocalCluster failed to compile", cluster);
        if ( ! hasLocalServer) {
            cluster.bypassInProcessServerThread();
        }
        return new MultiConfigSuiteBuilder(TESTCASECLASS, cluster);
    }
}<|MERGE_RESOLUTION|>--- conflicted
+++ resolved
@@ -52,16 +52,10 @@
 import org.voltdb_testprocs.regressionsuites.malicious.GoSleep;
 
 public class TestStatisticsSuite extends SaveRestoreBase {
-<<<<<<< HEAD
-    private static final Class<? extends TestCase> TESTCASECLASS = TestStatisticsSuite.class;
-
-=======
->>>>>>> fd2cbbd6
     private final static int SITES = 2;
     private final static int HOSTS = 3;
     private final static int KFACTOR = MiscUtils.isPro() ? 1 : 0;
     private final static int PARTITIONS = (SITES * HOSTS) / (KFACTOR + 1);
-    private final static boolean hasLocalServer = false;
     private static StringBuilder m_recentAnalysis = null;
 
     public TestStatisticsSuite(String name) {
@@ -1205,11 +1199,10 @@
          * So, these tests shouldn't rely on the usual uniqueness of host names in a cluster.
          */
         DeploymentBuilder db = new DeploymentBuilder(SITES, HOSTS, KFACTOR);
-        LocalCluster cluster = LocalCluster.configure(TESTCASECLASS.getSimpleName(), cb, db);
+        final Class<? extends TestCase> testcaseclass = TestStatisticsSuite.class;
+        LocalCluster cluster = LocalCluster.configure(testcaseclass.getSimpleName(), cb, db);
         assertNotNull("LocalCluster failed to compile", cluster);
-        if ( ! hasLocalServer) {
-            cluster.bypassInProcessServerThread();
-        }
-        return new MultiConfigSuiteBuilder(TESTCASECLASS, cluster);
+        cluster.bypassInProcessServerThread();
+        return new MultiConfigSuiteBuilder(testcaseclass, cluster);
     }
 }