/* This file is part of VoltDB.
 * Copyright (C) 2008-2017 VoltDB Inc.
 *
 * Permission is hereby granted, free of charge, to any person obtaining
 * a copy of this software and associated documentation files (the
 * "Software"), to deal in the Software without restriction, including
 * without limitation the rights to use, copy, modify, merge, publish,
 * distribute, sublicense, and/or sell copies of the Software, and to
 * permit persons to whom the Software is furnished to do so, subject to
 * the following conditions:
 *
 * The above copyright notice and this permission notice shall be
 * included in all copies or substantial portions of the Software.
 *
 * THE SOFTWARE IS PROVIDED "AS IS", WITHOUT WARRANTY OF ANY KIND,
 * EXPRESS OR IMPLIED, INCLUDING BUT NOT LIMITED TO THE WARRANTIES OF
 * MERCHANTABILITY, FITNESS FOR A PARTICULAR PURPOSE AND NONINFRINGEMENT.
 * IN NO EVENT SHALL THE AUTHORS BE LIABLE FOR ANY CLAIM, DAMAGES OR
 * OTHER LIABILITY, WHETHER IN AN ACTION OF CONTRACT, TORT OR OTHERWISE,
 * ARISING FROM, OUT OF OR IN CONNECTION WITH THE SOFTWARE OR THE USE OR
 * OTHER DEALINGS IN THE SOFTWARE.
 */

package org.voltdb.regressionsuites;

import java.io.IOException;

import org.voltdb.BackendTarget;
import org.voltdb.client.Client;
import org.voltdb.compiler.VoltProjectBuilder;

public class TestSqlInsertSuite extends RegressionSuite {

    private void validateInsertStmt(String insertStmt, long... expectedValues) throws Exception {
        Client client = getClient();

        validateTableOfLongs(client, insertStmt, new long[][] {{1}});
        validateTableOfLongs(client, "select * from p1", new long[][] {expectedValues});
        validateTableOfLongs(client, "delete from p1;", new long[][] {{1}});
    }

    public void testInsert() throws Exception
    {
        Client client = getClient();

        // test with no fields provided (all column values must be provided)
        validateInsertStmt("insert into p1 values (1, 2, 3, 4, 5, 6);",
                1, 2, 3, 4, 5, 6);

        // not enough values
        verifyStmtFails(client, "insert into p1 values (1, 2, 3);", "row column count mismatch");

        // test with all fields specified (in order)
        validateInsertStmt("insert into p1 (ccc, bbb, aaa, zzz, yyy, xxx) values (1, 2, 3, 4, 5, 6);",
                1, 2, 3, 4, 5, 6);

        // test with all fields specified with permuted order
        validateInsertStmt("insert into p1 (xxx, zzz, bbb, ccc, yyy, aaa) values (1, 2, 3, 4, 5, 6);",
                4, 3, 6, 2, 5, 1);

        // test with some fields specified (in order)
        validateInsertStmt("insert into p1 (bbb, aaa, zzz) values (1024, 2048, 4096);",
                10, 1024, 2048, 4096, 14, Long.MIN_VALUE);

        // test with some fields specified with permuted order
        validateInsertStmt("insert into p1 (zzz, bbb, xxx) values (555, 666, 777);",
                10, 666, 12, 555, 14, 777);

        // test with no values provided for NOT NULL columns
        // explicitly set not null field to null.
        verifyStmtFails(client, "insert into p1 (ccc, zzz) values (null, 7);", "CONSTRAINT VIOLATION");

        // try to insert into not null column with no default value
        verifyStmtFails(client, "insert into p1 (ccc) values (32)", "Column ZZZ has no default and is not nullable");


        verifyStmtFails(client, "insert into p1  values (1, 2, 3, 4, 5, 6), (1, 2, 3, 4, 5, 6);",
                "VoltDB does not support multiple rows in the INSERT statement VALUES clause. Use separate INSERT statements.");

        verifyStmtFails(client, "insert into p1 (ccc, zzz) values (1, 2), (3, 4);",
                "VoltDB does not support multiple rows in the INSERT statement VALUES clause. Use separate INSERT statements.");

        // There is an index defined on 1/ccc.
        verifyStmtFails(client, "insert into p1 (ccc, zzz) values (0, 1);",
                "Attempted to divide 1 by 0");
        // Make sure the row is not inserted into the table (ENG-12024).
        validateTableOfScalarLongs(client, "select count(*) from p1 where ccc = 0;", new long[] {0});
    }

    public void testInsertWithExpressionSubquery() throws Exception
    {
        Client client = getClient();
        // Insert a couple of rows into R2
        validateTableOfLongs(client, "insert into r2 values (1, 2, 3, 4, 5, 6);", new long[][] {{1}});
        validateTableOfLongs(client, "insert into r2 values (2, 3, 4, 5, 6, 7);", new long[][] {{1}});
        // Insert a row into R1
        validateTableOfLongs(client, "insert into r1 values (2, 3, 4, 5, 6, 7);", new long[][] {{1}});

        validateTableOfLongs(client, "insert into r1 (ccc, bbb, aaa, zzz, yyy, xxx) " +
                "select ccc, bbb, aaa, zzz, yyy, xxx from r2 " +
                "where not exists (select ccc from r1 rr1 where rr1.ccc = r2.ccc);",
                new long[][] {{1}});

        long[][] expected = new long[][] {{1}, {2}};
        validateTableOfLongs(client, "select ccc from r1 order by ccc", expected);

        // clean-up R1
        validateTableOfLongs(client, "delete from r1;", new long[][] {{2}});

        validateTableOfLongs(client, "insert into r1 (ccc, bbb, aaa, zzz, yyy, xxx) " +
                "select ccc, bbb, aaa, zzz, yyy, xxx from r2 " +
                "where r2.ccc in (select ccc from r2 rr2 where rr2.ccc * 2 = rr2.bbb);",
                new long[][] {{1}});
        expected = new long[][] {{1}};
        validateTableOfLongs(client, "select ccc from r1 order by ccc", expected);

        // clean-up R1
        validateTableOfLongs(client, "delete from r1;", new long[][] {{1}});
        validateTableOfLongs(client, "insert into r1 (ccc, bbb, aaa, zzz, yyy, xxx) " +
                "select (select max(aaa) from r2), 3, 3, 3, 3, 3 from r2;",
                new long[][] {{2}});
        expected = new long[][] {{4}, {4}};
        validateTableOfLongs(client, "select ccc from r1 order by ccc", expected);

        // clean-up R1
        validateTableOfLongs(client, "delete from r1;", new long[][] {{2}});
        validateTableOfLongs(client, "insert into r1 (ccc, bbb, aaa, zzz, yyy, xxx) " +
                "values ((select max(aaa) from r2), 3, 3, 3, 3, 3);",
                new long[][] {{1}});
        expected = new long[][] {{4}};
        validateTableOfLongs(client, "select ccc from r1 order by ccc", expected);

        // clean-up R1
        validateTableOfLongs(client, "delete from r1;", new long[][] {{1}});
        String expectedMsg = "More than one row returned by a scalar/row subquery";
        verifyStmtFails(client, "insert into r1 (ccc, bbb, aaa, zzz, yyy, xxx) " +
                "values ((select ccc from r2), 3, 3, 3, 3, 3);",
                expectedMsg);

    }

    // See also tests for INSERT using DEFAULT NOW columns in TestFunctionsSuite.java

    //
    // JUnit / RegressionSuite boilerplate
    //
    public TestSqlInsertSuite(String name) {
        super(name);
    }

    static public junit.framework.Test suite() {

        VoltServerConfig config = null;
        MultiConfigSuiteBuilder builder = new MultiConfigSuiteBuilder(TestSqlInsertSuite.class);
        VoltProjectBuilder project = new VoltProjectBuilder();
        final String literalSchema =
                "CREATE TABLE P1 ( " +
                "ccc bigint default 10 not null, " +
                "bbb bigint default 11, " +
                "aaa bigint default 12, " +
                "zzz bigint not null, " +
                "yyy bigint default 14, " +
                "xxx bigint " + // default null
                ");" +
                "PARTITION TABLE P1 ON COLUMN ccc;" +
<<<<<<< HEAD
                "" +
                "CREATE TABLE R1 ( " +
                "ccc bigint default 10 not null, " +
                "bbb bigint default 11, " +
                "aaa bigint default 12, " +
                "zzz bigint not null, " +
                "yyy bigint default 14, " +
                "xxx bigint " + // default null
                ");" +
                "" +
                "CREATE TABLE R2 ( " +
                "ccc bigint default 10 not null, " +
                "bbb bigint default 11, " +
                "aaa bigint default 12, " +
                "zzz bigint not null, " +
                "yyy bigint default 14, " +
                "xxx bigint " + // default null
                ");" +
=======
                "CREATE INDEX IDX_P1 ON P1(1/ccc);" +
>>>>>>> f9eef24c
                ""
                ;
        try {
            project.addLiteralSchema(literalSchema);
        } catch (IOException e) {
            assertFalse(true);
        }
        boolean success;

        config = new LocalCluster("sqlinsert-onesite.jar", 2, 1, 0, BackendTarget.NATIVE_EE_JNI);
        success = config.compile(project);
        assert(success);
        builder.addServerConfig(config);

        // Cluster
        config = new LocalCluster("sqlinsert-cluster.jar", 2, 3, 1, BackendTarget.NATIVE_EE_JNI);
        success = config.compile(project);
        assert(success);
        builder.addServerConfig(config);

        return builder;
    }
}<|MERGE_RESOLUTION|>--- conflicted
+++ resolved
@@ -163,7 +163,7 @@
                 "xxx bigint " + // default null
                 ");" +
                 "PARTITION TABLE P1 ON COLUMN ccc;" +
-<<<<<<< HEAD
+                "CREATE INDEX IDX_P1 ON P1(1/ccc);" +
                 "" +
                 "CREATE TABLE R1 ( " +
                 "ccc bigint default 10 not null, " +
@@ -182,9 +182,6 @@
                 "yyy bigint default 14, " +
                 "xxx bigint " + // default null
                 ");" +
-=======
-                "CREATE INDEX IDX_P1 ON P1(1/ccc);" +
->>>>>>> f9eef24c
                 ""
                 ;
         try {
