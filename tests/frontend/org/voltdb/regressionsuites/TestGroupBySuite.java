--- conflicted
+++ resolved
@@ -750,35 +750,6 @@
     }
 
     static public junit.framework.Test suite() {
-<<<<<<< HEAD
-        VoltServerConfig config = null;
-        MultiConfigSuiteBuilder builder = new MultiConfigSuiteBuilder(
-                TestGroupBySuite.class);
-        VoltProjectBuilder project = new VoltProjectBuilder();
-
-        project.catBuilder().addSchema(TestPlansGroupBy.class.getResource("testplans-groupby-ddl.sql"))
-        .addProcedures(PROCEDURES)
-        .addStmtProcedure("T1Insert", "INSERT INTO T1 VALUES (?, ?);")
-        .addStmtProcedure("BInsert", "INSERT INTO B VALUES (?, ?);")
-        ;
-        // config = new LocalSingleProcessServer("plansgroupby-ipc.jar", 1, BackendTarget.NATIVE_EE_IPC);
-        // config.compile(project);
-        // builder.addServerConfig(config);
-
-        config = new LocalCluster("plansgroupby-onesite.jar", 1, 1, 0, BackendTarget.NATIVE_EE_JNI);
-        assertTrue(config.compile(project));
-        builder.addServerConfig(config);
-
-        config = new LocalCluster("plansgroupby-hsql.jar", 1, 1, 0, BackendTarget.HSQLDB_BACKEND);
-        assertTrue(config.compile(project));
-        builder.addServerConfig(config);
-
-        // Cluster
-        config = new LocalCluster("plansgroupby-cluster.jar", 2, 3, 1, BackendTarget.NATIVE_EE_JNI);
-        assertTrue(config.compile(project));
-
-        return builder;
-=======
         CatalogBuilder cb = new CatalogBuilder()
         .addSchema(TestPlansGroupBy.class.getResource("testplans-groupby-ddl.sql"))
         .addProcedures(CountT1A1.class, InsertF.class, InsertDims.class, SumGroupSingleJoin.class)
@@ -789,7 +760,6 @@
                 new DeploymentBuilder(),
                 DeploymentBuilder.forHSQLBackend(),
                 new DeploymentBuilder(2, 3, 1));
->>>>>>> f708143e
     }
 
     public class VRowComparator<T> implements Comparator<VoltTableRow>
