/* This file is part of VoltDB.
 * Copyright (C) 2008-2017 VoltDB Inc.
 *
 * This file contains original code and/or modifications of original code.
 * Any modifications made by VoltDB Inc. are licensed under the following
 * terms and conditions:
 *
 * Permission is hereby granted, free of charge, to any person obtaining
 * a copy of this software and associated documentation files (the
 * "Software"), to deal in the Software without restriction, including
 * without limitation the rights to use, copy, modify, merge, publish,
 * distribute, sublicense, and/or sell copies of the Software, and to
 * permit persons to whom the Software is furnished to do so, subject to
 * the following conditions:
 *
 * The above copyright notice and this permission notice shall be
 * included in all copies or substantial portions of the Software.
 *
 * THE SOFTWARE IS PROVIDED "AS IS", WITHOUT WARRANTY OF ANY KIND,
 * EXPRESS OR IMPLIED, INCLUDING BUT NOT LIMITED TO THE WARRANTIES OF
 * MERCHANTABILITY, FITNESS FOR A PARTICULAR PURPOSE AND NONINFRINGEMENT.
 * IN NO EVENT SHALL THE AUTHORS BE LIABLE FOR ANY CLAIM, DAMAGES OR
 * OTHER LIABILITY, WHETHER IN AN ACTION OF CONTRACT, TORT OR OTHERWISE,
 * ARISING FROM, OUT OF OR IN CONNECTION WITH THE SOFTWARE OR THE USE OR
 * OTHER DEALINGS IN THE SOFTWARE.
 */
/**
 * Licensed to the Apache Software Foundation (ASF) under one or more
 * contributor license agreements. See the NOTICE file distributed with this
 * work for additional information regarding copyright ownership. The ASF
 * licenses this file to you under the Apache License, Version 2.0 (the
 * "License"); you may not use this file except in compliance with the License.
 * You may obtain a copy of the License at
 *
 * http://www.apache.org/licenses/LICENSE-2.0
 *
 * Unless required by applicable law or agreed to in writing, software
 * distributed under the License is distributed on an "AS IS" BASIS, WITHOUT
 * WARRANTIES OR CONDITIONS OF ANY KIND, either express or implied. See the
 * License for the specific language governing permissions and limitations under
 * the License.
 */package org.voltdb.regressionsuites;

import java.io.IOException;

import org.voltdb.BackendTarget;
import org.voltdb.VoltTable;
import org.voltdb.client.Client;
import org.voltdb.client.ClientResponse;
import org.voltdb.compiler.VoltProjectBuilder;

public class TestCommonTableExpressionsSuite extends RegressionSuite {

    public TestCommonTableExpressionsSuite(String name) {
        super(name);
    }

    static private void setupSchema(VoltProjectBuilder project) throws IOException {
        String literalSchema =
                ""
                + "CREATE TABLE CTE_DATA ( "
                + "  ID   BIGINT PRIMARY KEY NOT NULL, "
                + "  NAME VARCHAR(1024), "
                + "  R    BIGINT, "
                + "  L    BIGINT);"
                + "CREATE TABLE RT ( "
                + "  ID   BIGINT PRIMARY KEY NOT NULL, "
                + "  NAME VARCHAR(1024), "
                + "  R    BIGINT, "
                + "  L    BIGINT); "
                + "CREATE TABLE EMPLOYEES ( "
                + "  PART_KEY BIGINT NOT NULL, "
                + "  LAST_NAME VARCHAR(2048) NOT NULL, "
                + "  EMP_ID INTEGER NOT NULL, "
                + "  MANAGER_ID INTEGER "
                + "); "
                + "CREATE TABLE R_EMPLOYEES ( "
                + "  LAST_NAME VARCHAR(2048) NOT NULL, "
                + "  EMP_ID INTEGER NOT NULL, "
                + "  MANAGER_ID INTEGER "
                + "); "
                + "PARTITION TABLE EMPLOYEES ON COLUMN PART_KEY; "
                +"\n"
                + "CREATE PROCEDURE EmployeeTreeSP AS "
                + "WITH RECURSIVE EMP_PATH(LAST_NAME, EMP_ID, MANAGER_ID, LEVEL, PATH) AS ( "
                + "  SELECT LAST_NAME, EMP_ID, MANAGER_ID, 1, LAST_NAME "
                + "  FROM EMPLOYEES "
                + "  WHERE PART_KEY = ? AND MANAGER_ID IS NULL "
                + "UNION ALL "
                + "  SELECT E.LAST_NAME, E.EMP_ID, E.MANAGER_ID, EP.LEVEL+1, EP.PATH || '/' || E.LAST_NAME "
                + "  FROM EMPLOYEES AS E JOIN EMP_PATH AS EP ON E.MANAGER_ID = EP.EMP_ID "
                + ") "
                + "SELECT * FROM EMP_PATH ORDER BY LEVEL, PATH; "
                + "PARTITION PROCEDURE EmployeeTreeSP ON TABLE EMPLOYEES COLUMN PART_KEY PARAMETER 0; "
                + "\n"
                + "CREATE PROCEDURE EmployeeTreeMP AS "
                + "WITH RECURSIVE EMP_PATH(LAST_NAME, EMP_ID, MANAGER_ID, LEVEL, PATH) AS ( "
                + "  SELECT LAST_NAME, EMP_ID, MANAGER_ID, 1, LAST_NAME "
                + "  FROM R_EMPLOYEES "
                + "  WHERE MANAGER_ID IS NULL "
                + "UNION ALL "
                + "  SELECT E.LAST_NAME, E.EMP_ID, E.MANAGER_ID, EP.LEVEL+1, EP.PATH || '/' || E.LAST_NAME "
                + "  FROM R_EMPLOYEES AS E JOIN EMP_PATH AS EP ON E.MANAGER_ID = EP.EMP_ID "
                + ") "
                + "SELECT * FROM EMP_PATH ORDER BY LEVEL, PATH; "
                + "\n"
                + "CREATE PROCEDURE EmployeeOneLevelSP AS "
                + "WITH BASE_EMP AS ( "
                + "  SELECT EMP_ID, LAST_NAME, MANAGER_ID "
                + "  FROM EMPLOYEES "
                + "  WHERE PART_KEY = ? AND LAST_NAME = 'Errazuriz' "
                + ")"
                + "SELECT CTE.LAST_NAME, E.LAST_NAME "
                + "FROM BASE_EMP AS CTE INNER JOIN EMPLOYEES AS E ON CTE.EMP_ID = E.MANAGER_ID "
                + "WHERE E.PART_KEY = ? "
                + "ORDER BY 1, 2; "
                + "PARTITION PROCEDURE EmployeeOneLevelSP ON TABLE EMPLOYEES COLUMN PART_KEY PARAMETER 0; "
                + "\n"
                + "CREATE PROCEDURE EmployeeOneLevelMP AS "
                + "WITH BASE_EMP AS ( "
                + "  SELECT EMP_ID, LAST_NAME, MANAGER_ID "
                + "  FROM R_EMPLOYEES "
                + "  WHERE LAST_NAME = 'Errazuriz' "
                + ")"
                + "SELECT CTE.LAST_NAME, E.LAST_NAME "
                + "FROM BASE_EMP AS CTE INNER JOIN R_EMPLOYEES AS E ON CTE.EMP_ID = E.MANAGER_ID "
                + "ORDER BY 1, 2; "
                + "\n\n"
                + "CREATE TABLE R2 ( "
                + "  ID      INTEGER NOT NULL, "
                + "  TINY    TINYINT, "
                + "  SMALL   SMALLINT, "
                + "  INT     INTEGER, "
                + "  BIG     BIGINT, "
                + "  NUM     FLOAT, "
                + "  DEC     DECIMAL, "
                + "  VCHAR_INLINE     VARCHAR(14), "
                + "  VCHAR_INLINE_MAX VARCHAR(63 BYTES), "
                + "  VCHAR            VARCHAR(64 BYTES), "
                + "  VCHAR_JSON       VARCHAR(1000), "
                + "  TIME    TIMESTAMP, "
                + "  VARBIN  VARBINARY(100), "
                + "  POINT   GEOGRAPHY_POINT, "
                + "  POLYGON GEOGRAPHY, "
                + "  IPV4    VARCHAR(15), "
                + "  IPV6    VARCHAR(60), "
                + "  VBIPV4  VARBINARY(4), "
                + "  VBIPV6  VARBINARY(16), "
                + "  PRIMARY KEY (ID) "
                + "); "
                + "CREATE INDEX IDX_R2_TINY ON R2 (TINY); "
                + "CREATE INDEX IDX_R2_BIG  ON R2 (BIG); "
                + "CREATE INDEX IDX_R2_DEC  ON R2 (DEC); "
                + "CREATE INDEX IDX_R2_VIM  ON R2 (VCHAR_INLINE_MAX); "
                + "CREATE INDEX IDX_R2_TIME ON R2 (TIME); "
                + "CREATE INDEX IDX_R2_VBIN ON R2 (VARBIN); "
                + "CREATE INDEX IDX_R2_POLY ON R2 (POLYGON);"
                + ""
                + "CREATE TABLE ENG13540_ONE_ROW ("
                + "  ID         BIGINT "
                + ");"
                + ""
                + "CREATE TABLE ENG13540_CTE_TABLE ("
                + "  ID         BIGINT, "
                + "  NAME       VARCHAR, "
                + "  LEFT_RENT  BIGINT, "
                + "  RIGHT_RENT BIGINT "
                + ");"
                ;
        project.addLiteralSchema(literalSchema);
        project.setUseDDLSchema(true);
    }

    private void initData(Client client) throws Exception {
        String procName = "CTE_DATA.insert";
        client.callProcedure(procName, 1111, "1111",    -1,     -1);
        client.callProcedure(procName, 1112, "1112",    -1,     -1);
        client.callProcedure(procName, 1121, "1121",    -1,     -1);
        client.callProcedure(procName, 1122, "1122",    -1,     -1);
        client.callProcedure(procName, 1211, "1211",    -1,     -1);
        client.callProcedure(procName, 1212, "1212",    -1,     -1);
        client.callProcedure(procName, 1221, "1221",    -1,     -1);
        client.callProcedure(procName, 1222, "1221",    -1,     -1);
        client.callProcedure(procName,  111,  "111",  1111,  1112);
        client.callProcedure(procName,  112,  "112",  1121,  1122);
        client.callProcedure(procName,  121,  "121",  1211,  1212);
        client.callProcedure(procName,  122,  "122",  1221,  1222);
        client.callProcedure(procName,   11,   "11",   111,   112);
        client.callProcedure(procName,   12,   "12",   121,   122);
        client.callProcedure(procName,    1,    "1",    11,    12);
    }

    public void insertOneRow(Client client) throws Exception {
        String procName = "ENG13540_ONE_ROW.insert";
        client.callProcedure(procName, (Long)null);
    }

    public void testCTE() throws Exception {
        Client client = getClient();
        initData(client);

        String SQL =
                "with recursive rt(ID, NAME, L, R) as ("
                + "    select * from cte_data where id = 1 "
                + "        union all "
                + "    select cte_data.* from cte_data join rt on cte_data.id = rt.l "
                + ") "
                + "select * from rt order by rt.id";
        ClientResponse cr;
        cr = client.callProcedure("@AdHoc", SQL);
        assertEquals(ClientResponse.SUCCESS, cr.getStatus());
        VoltTable vt = cr.getResults()[0];
        Object[][] expectedTable = new Object[][] {
            {1, "1", 11, 12},
            {11, "11", 111, 112},
            {111, "111", 1111, 1112},
            {1111, "1111", -1, -1}
        };
        assertContentOfTable(expectedTable, vt);

        // Test with a subquery in the base case.  This
        // should get exactly the same answer as before.
        SQL =
                "with recursive rt(ID, NAME, L, R) as ("
                + "    ( select * from cte_data where id = 1 ) "
                + "        union all "
                + "    ( select cte_data.* from cte_data join rt on cte_data.id = rt.l ) "
                + ") "
                + "select * from rt order by rt.id";

        cr = client.callProcedure("@AdHoc", SQL);
        assertEquals(ClientResponse.SUCCESS, cr.getStatus());
        vt = cr.getResults()[0];
        assertContentOfTable(expectedTable, vt);
    }

    public void testSimpleCTE() throws Exception {
        Client client = getClient();
        String SQL =
                "with recursive rt(ID, NAME, L, R) as ("
                + "    select * from cte_data where id = 1 "
                + "        union all "
                + "    select cte_data.* from cte_data join rt on cte_data.id = rt.l "
                + ") "
                + "select * from rt order by rt.id";
        ClientResponse cr = client.callProcedure("@AdHoc", SQL);
        assertEquals(ClientResponse.SUCCESS, cr.getStatus());
        VoltTable vt = cr.getResults()[0];
        assertFalse(vt.advanceRow());
    }

    private static void insertEmployees(Client client, String tableName) throws Exception {
        Object employees[][] = new Object[][] {
            {"King",      100, null},
            {"Cambrault", 148, 100},
            {"Bates",     172, 148},
            {"Bloom",     169, 148},
            {"Fox",       170, 148},
            {"Kumar",     173, 148},
            {"Ozer",      168, 148},
            {"Smith",     171, 148},
            {"De Haan",   102, 100},
            {"Hunold",    103, 102},
            {"Austin",    105, 103},
            {"Ernst",     104, 103},
            {"Lorentz",   107, 103},
            {"Pataballa", 106, 103},
            {"Errazuriz", 147, 100},
            {"Ande",      166, 147},
            {"Banda",     167, 147}
        };

        boolean isReplicated = tableName.startsWith("R_");
        for (Object[] employee : employees) {
            ClientResponse cr;
            if (isReplicated) {
                cr = client.callProcedure(tableName + ".insert", employee[0], employee[1], employee[2]);
            }
            else {
                cr = client.callProcedure(tableName + ".insert", 0, employee[0], employee[1], employee[2]);
            }

            assertEquals(ClientResponse.SUCCESS, cr.getStatus());
        }
    }

    public void testEmployeesRecursive() throws Exception {
        final Object[][] EMPLOYEES_EXPECTED_RECURSIVE_RESULT = new Object[][] {
            {"King",      100, null,        1, "King"},
            {"Cambrault", 148, 100,         2, "King/Cambrault"},
            {"De Haan",   102, 100,         2, "King/De Haan"},
            {"Errazuriz", 147, 100,         2, "King/Errazuriz"},
            {"Bates",     172, 148,         3, "King/Cambrault/Bates"},
            {"Bloom",     169, 148,         3, "King/Cambrault/Bloom"},
            {"Fox",       170, 148,         3, "King/Cambrault/Fox"},
            {"Kumar",     173, 148,         3, "King/Cambrault/Kumar"},
            {"Ozer",      168, 148,         3, "King/Cambrault/Ozer"},
            {"Smith",     171, 148,         3, "King/Cambrault/Smith"},
            {"Hunold",    103, 102,         3, "King/De Haan/Hunold"},
            {"Ande",      166, 147,         3, "King/Errazuriz/Ande"},
            {"Banda",     167, 147,         3, "King/Errazuriz/Banda"},
            {"Austin",    105, 103,         4, "King/De Haan/Hunold/Austin"},
            {"Ernst",     104, 103,         4, "King/De Haan/Hunold/Ernst"},
            {"Lorentz",   107, 103,         4, "King/De Haan/Hunold/Lorentz"},
            {"Pataballa", 106, 103,         4, "King/De Haan/Hunold/Pataballa"}
        };

        Client client = getClient();
        insertEmployees(client, "EMPLOYEES");
        insertEmployees(client, "R_EMPLOYEES");

        ClientResponse cr;
        VoltTable vt;

        cr = client.callProcedure("EmployeeTreeSP", 0);
        assertEquals(ClientResponse.SUCCESS, cr.getStatus());
        vt = cr.getResults()[0];
        assertContentOfTable(EMPLOYEES_EXPECTED_RECURSIVE_RESULT, vt);

        // With the wrong partition key, should produce zero rows
        cr = client.callProcedure("EmployeeTreeSP", 1);
        assertEquals(ClientResponse.SUCCESS, cr.getStatus());
        vt = cr.getResults()[0];
        assertContentOfTable(new Object[][] {}, vt);

        // Now try the MP version that uses replicated tables
        cr = client.callProcedure("EmployeeTreeMP");
        assertEquals(ClientResponse.SUCCESS, cr.getStatus());
        vt = cr.getResults()[0];
        assertContentOfTable(EMPLOYEES_EXPECTED_RECURSIVE_RESULT, vt);

        // Try the same queries as above using @AdHoc.  Partitioning should be inferred in this case.

        String replicatedQuery = "WITH RECURSIVE EMP_PATH(LAST_NAME, EMP_ID, MANAGER_ID, LEVEL, PATH) AS ( "
                + "  SELECT LAST_NAME, EMP_ID, MANAGER_ID, 1, LAST_NAME "
                + "  FROM R_EMPLOYEES "
                + "  WHERE MANAGER_ID IS NULL "
                + "UNION ALL "
                + "  SELECT E.LAST_NAME, E.EMP_ID, E.MANAGER_ID, EP.LEVEL+1, EP.PATH || '/' || E.LAST_NAME "
                + "  FROM R_EMPLOYEES AS E JOIN EMP_PATH AS EP ON E.MANAGER_ID = EP.EMP_ID "
                + ") "
                + "SELECT * FROM EMP_PATH ORDER BY LEVEL, PATH; ";

        // Ad hoc query that uses the replicated table R_EMPLOYEES
        cr = client.callProcedure("@AdHoc", replicatedQuery);
        assertEquals(ClientResponse.SUCCESS, cr.getStatus());
        vt = cr.getResults()[0];
        assertContentOfTable(EMPLOYEES_EXPECTED_RECURSIVE_RESULT, vt);

        // This produces a wrong answer and should have a guard.
        //        String partitionedQuery = "WITH RECURSIVE EMP_PATH(LAST_NAME, EMP_ID, MANAGER_ID, LEVEL, PATH) AS ( "
        //                + "  SELECT LAST_NAME, EMP_ID, MANAGER_ID, 1, LAST_NAME "
        //                + "  FROM EMPLOYEES "
        //                + "  WHERE PART_KEY = 0 AND MANAGER_ID IS NULL "
        //                + "UNION ALL "
        //                + "  SELECT E.LAST_NAME, E.EMP_ID, E.MANAGER_ID, EP.LEVEL+1, EP.PATH || '/' || E.LAST_NAME "
        //                + "  FROM EMPLOYEES AS E JOIN EMP_PATH AS EP ON E.MANAGER_ID = EP.EMP_ID "
        //                + ") "
        //                + "SELECT * FROM EMP_PATH ORDER BY LEVEL, PATH; ";
        //
        //        cr = client.callProcedure("@AdHoc", partitionedQuery);
        //        assertEquals(ClientResponse.SUCCESS, cr.getStatus());
        //        vt = cr.getResults()[0];
        //        assertContentOfTable(EMPLOYEES_EXPECTED_RECURSIVE_RESULT, vt);
    }

    public void testEmployeesNonRecursive() throws Exception {
        Client client = getClient();
        insertEmployees(client, "EMPLOYEES");
        insertEmployees(client, "R_EMPLOYEES");

        Object[][] expectedTable = new Object[][]
                {{"Errazuriz", "Ande"},
                 {"Errazuriz", "Banda"}};

        ClientResponse cr;
        VoltTable vt;

        cr = client.callProcedure("EmployeeOneLevelSP", 0, 0);
        assertEquals(cr.getStatusString(), ClientResponse.SUCCESS, cr.getStatus());
        vt = cr.getResults()[0];
        assertContentOfTable(expectedTable, vt);

        // non-existent part_key produces empty result
        cr = client.callProcedure("EmployeeOneLevelSP", 1, 1);
        assertEquals(cr.getStatusString(), ClientResponse.SUCCESS, cr.getStatus());
        vt = cr.getResults()[0];
        assertContentOfTable(new Object[][] {}, vt);

        cr = client.callProcedure("EmployeeOneLevelMP");
        assertEquals(cr.getStatusString(), ClientResponse.SUCCESS, cr.getStatus());
        vt = cr.getResults()[0];
        assertContentOfTable(expectedTable, vt);

        String replicatedQuery = "WITH BASE_EMP AS ( "
                + "  SELECT EMP_ID, LAST_NAME, MANAGER_ID "
                + "  FROM R_EMPLOYEES "
                + "  WHERE LAST_NAME = 'Errazuriz' "
                + ")"
                + "SELECT CTE.LAST_NAME, E.LAST_NAME "
                + "FROM BASE_EMP AS CTE INNER JOIN R_EMPLOYEES AS E ON CTE.EMP_ID = E.MANAGER_ID "
                + "ORDER BY 1, 2; ";
        cr = client.callProcedure("@AdHoc", replicatedQuery);
        assertEquals(cr.getStatusString(), ClientResponse.SUCCESS, cr.getStatus());
        vt = cr.getResults()[0];
        assertContentOfTable(expectedTable, vt);
    }

    public void testEng13540Crash() throws Exception {
        Client client = getClient();
        insertOneRow(client);
        String SQL;
        // Potentially bad string.
        SQL =   "WITH RECURSIVE CTE(ID, NAME, LEFT_RENT, RIGHT_RENT) AS ( "
              + "  SELECT -1, CAST(NULL AS VARCHAR), -1, -1 FROM ENG13540_ONE_ROW "
              + "  UNION ALL "
              + "    SELECT L.ID, L.NAME, L.LEFT_RENT, L.RIGHT_RENT FROM ENG13540_CTE_TABLE L JOIN CTE R ON L.ID = R.LEFT_RENT ) "
              + "  SELECT ID FROM CTE;"
              ;
        ClientResponse cr;
        cr = client.callProcedure("@AdHoc", SQL);
        assertEquals(ClientResponse.SUCCESS, cr.getStatus());

        // This ought to work as well.
        SQL =   "WITH RECURSIVE CTE(ID, NAME, LEFT_RENT, RIGHT_RENT) AS ( "
              + "  SELECT CAST(-1 AS BIGINT), CAST(NULL AS VARCHAR), CAST(-1 AS BIGINT), CAST(-1 AS BIGINT) FROM ENG13540_ONE_ROW "
              + "UNION ALL "
              + "  SELECT L.ID, L.NAME, L.LEFT_RENT, L.RIGHT_RENT FROM ENG13540_CTE_TABLE L JOIN CTE R ON L.ID = R.LEFT_RENT )"
              + "SELECT ID FROM CTE;"
              ;
        cr = client.callProcedure("@AdHoc", SQL);
        assertEquals(ClientResponse.SUCCESS, cr.getStatus());
        // The answer is not important.  All that is
        // important is that the query runs to completion
        // and does not crash.
    }

    public void testEng13534Crash() throws Exception {
        Client client = getClient();
        insertEmployees(client, "R_EMPLOYEES");
        ClientResponse cr;
        String SQL;
        SQL =   "WITH RECURSIVE EMP_PATH(LAST_NAME, EMP_ID, MANAGER_ID, LEVEL, PATH) AS ( "
             +  "    SELECT LAST_NAME, EMP_ID, MANAGER_ID, 1, LAST_NAME FROM R_EMPLOYEES WHERE MANAGER_ID = 0 "
             +  "  UNION ALL "
             +  "    SELECT E.LAST_NAME, E.EMP_ID, E.MANAGER_ID, EP.LEVEL+1, EP.PATH || '/' || E.LAST_NAME FROM R_EMPLOYEES E JOIN EMP_PATH EP ON E.MANAGER_ID = EP.EMP_ID "
             +  ") "
             +  "SELECT * FROM EMP_PATH;"
             ;
        cr = client.callProcedure("@AdHoc", SQL);
        assertEquals(ClientResponse.SUCCESS, cr.getStatus());
        // Do we care about the answer here?
        // I don't really think so.  I think all that is
        // important is that the query runs to completion
        // and does not crash.
    }

    public void testEng13500Crash() throws Exception {
        Client client = getClient();

        assertSuccessfulDML(client,
                "insert into r2 values (0, "
                + "100, 101, 102, 103, "
                + "104.0, 105.0, "
                + "'foo', 'bar', 'baz', 'json', "
                + "null, "
                + "x'aabbccddeeff', "
                + "null, null, "
                + "'100.100.100.100', 'asdf', "
                + "x'00aa', x'bbcc');");

        // In this bug we weren't resolving the column indices
        // for the child of the common table plan node, that is,
        // the base query.
        String query = "WITH RECURSIVE rcte(RCTE_C1) AS ( "
                + "SELECT * FROM (SELECT MAX(VCHAR) FROM R2 WHERE IPV4 != 'dogs') AS DTBL "
                + "UNION ALL "
                + "SELECT 'x.' || RCTE_C1 "
                + "FROM rcte "
                + "WHERE CHAR_LENGTH(RCTE_C1) < 10  "
                + ") "
                + "SELECT * FROM rcte ORDER BY 1;";

        ClientResponse cr = client.callProcedure("@AdHoc", query);
        assertEquals(ClientResponse.SUCCESS, cr.getStatus());
        VoltTable vt = cr.getResults()[0];
        assertContentOfTable(new Object[][] {
            {"baz"},
            {"x.baz"},
            {"x.x.baz"},
            {"x.x.x.baz"},
            {"x.x.x.x.baz"}},
                vt);
    }

<<<<<<< HEAD
    public void testSubqueries() throws Exception {
        Client client = getClient();
        // %%%
=======
    public void testRuntimeErrors() throws Exception {
        Client client = getClient();

        insertEmployees(client, "R_EMPLOYEES");

        // Test runtime errors that occur during evaluation of common tables.
        // When run in memcheck mode, there should be no leaks.

        String query = "WITH RECURSIVE RCTE (N) AS ( "
                + "  SELECT 3 AS N "
                + "  FROM R_EMPLOYEES "
                + "  WHERE MANAGER_ID IS NULL "
                + "UNION ALL "
                + "  SELECT 100 / (N - 1) FROM RCTE "
                + ") "
                + "SELECT * FROM RCTE; ";

        verifyStmtFails(client, query, "Attempted to divide 100 by 0");

        // Try another with a runtime error in the base query.
        query = "WITH RECURSIVE RCTE (N) AS ( "
                + "  SELECT 100 / CHAR_LENGTH('') AS N "
                + "  FROM R_EMPLOYEES "
                + "  WHERE MANAGER_ID IS NULL "
                + "UNION ALL "
                + "  SELECT N FROM RCTE "
                + ") "
                + "SELECT * FROM RCTE; ";
        verifyStmtFails(client, query, "Attempted to divide 100 by 0");

        // Non-recursive query
        query = "WITH RCTE (N) AS ( "
                + "  SELECT 100 / CHAR_LENGTH('') AS N "
                + "  FROM R_EMPLOYEES "
                + "  WHERE MANAGER_ID IS NULL "
                + ") "
                + "SELECT * FROM RCTE; ";
        verifyStmtFails(client, query, "Attempted to divide 100 by 0");
    }

    public void testNonRecursiveSetOps() throws Exception {
        Client client = getClient();

        insertEmployees(client, "R_EMPLOYEES");

        // Check that UNION ALL behaves in the traditional way
        String query = "WITH RCTE (LAST_NAME) AS ( "
                + "  SELECT LAST_NAME "
                + "  FROM R_EMPLOYEES  "
                + "  WHERE LAST_NAME IN ('Bloom', 'Fox') "
                + "UNION ALL "
                + "  SELECT LAST_NAME "
                + "  FROM R_EMPLOYEES  "
                + "  WHERE EMP_ID IN (170, 173) "
                + ") "
                + "SELECT * FROM RCTE ORDER BY LAST_NAME; ";
        ClientResponse cr = client.callProcedure("@AdHoc", query);
        assertEquals(ClientResponse.SUCCESS, cr.getStatus());
        VoltTable vt = cr.getResults()[0];
        assertContentOfTable(new Object[][] {
            {"Bloom"}, {"Fox"}, {"Fox"}, {"Kumar"}},
                vt);

        // UNION with no ALL---dupes removed
        query = "WITH RCTE (LAST_NAME) AS ( "
                + "  SELECT LAST_NAME "
                + "  FROM R_EMPLOYEES  "
                + "  WHERE LAST_NAME IN ('Bloom', 'Fox') "
                + "UNION "
                + "  SELECT LAST_NAME "
                + "  FROM R_EMPLOYEES  "
                + "  WHERE EMP_ID IN (170, 173) "
                + ") "
                + "SELECT * FROM RCTE ORDER BY LAST_NAME; ";
        cr = client.callProcedure("@AdHoc", query);
        assertEquals(ClientResponse.SUCCESS, cr.getStatus());
        vt = cr.getResults()[0];
        assertContentOfTable(new Object[][] {
            {"Bloom"}, {"Fox"}, {"Kumar"}},
                vt);

        // INTERSECT
        query = "WITH RCTE (LAST_NAME) AS ( "
                + "  SELECT LAST_NAME "
                + "  FROM R_EMPLOYEES  "
                + "  WHERE LAST_NAME IN ('Bloom', 'Fox') "
                + "INTERSECT "
                + "  SELECT LAST_NAME "
                + "  FROM R_EMPLOYEES  "
                + "  WHERE EMP_ID IN (170, 173) "
                + ") "
                + "SELECT * FROM RCTE ORDER BY LAST_NAME; ";
        cr = client.callProcedure("@AdHoc", query);
        assertEquals(ClientResponse.SUCCESS, cr.getStatus());
        vt = cr.getResults()[0];
        assertContentOfTable(new Object[][] {{"Fox"}}, vt);
    }

    public void testGroupByAndOrderBy() throws Exception {
        Client client = getClient();
        String query;
        ClientResponse cr;

        insertEmployees(client, "R_EMPLOYEES");

        // Non-recursive with GB clause is bug ENG-13549

        // Non-recursive with OB clause
        query = "WITH THE_CTE AS ( "
                + "SELECT MANAGER_ID, LAST_NAME "
                + "FROM R_EMPLOYEES "
                + "ORDER BY MANAGER_ID DESC, LAST_NAME "
                + "LIMIT 2 "
                + ")"
                + "SELECT * FROM THE_CTE";
        cr = client.callProcedure("@AdHoc", query);
        assertEquals(ClientResponse.SUCCESS, cr.getStatus());
        assertContentOfTable(new Object[][] {{148, "Bates"}, {148, "Bloom"}}, cr.getResults()[0]);

        // Recursive CTE with GB clause
        // For each employee, show level and number of managers
        // (Might be more interesting for a DAG instead of a tree)
        // Limit to 5 rows
        query = "WITH RECURSIVE EMP_PATH(EMP_ID, LAST_NAME, LEVEL, MGR_CNT) AS ( "
                + "  SELECT EMP_ID, LAST_NAME, 1 AS LEVEL, 0 AS MGR_CNT "
                + "  FROM R_EMPLOYEES "
                + "  WHERE MANAGER_ID IS NULL "
                + "UNION ALL "
                + "  SELECT E.EMP_ID, E.LAST_NAME, EP.LEVEL + 1 AS LEVEL, COUNT(*) AS MGR_CNT "
                + "  FROM R_EMPLOYEES AS E JOIN EMP_PATH AS EP ON E.MANAGER_ID = EP.EMP_ID "
                + "  GROUP BY E.EMP_ID, E.LAST_NAME, EP.LEVEL + 1 "
                + ") "
                + "SELECT LAST_NAME, MGR_CNT FROM EMP_PATH ORDER BY LEVEL, LAST_NAME LIMIT 5; ";
        cr = client.callProcedure("@AdHoc", query);
        assertEquals(ClientResponse.SUCCESS, cr.getStatus());
        assertContentOfTable(new Object[][] {
            {"King", 0},
            {"Cambrault", 1},
            {"De Haan", 1},
            {"Errazuriz", 1},
            {"Ande", 1}
        }, cr.getResults()[0]);

        // Recursive statement that has order by clause and limit (parentheses required)
        // Just traverses the first child of each level.
        query = "WITH RECURSIVE EMP_PATH(LAST_NAME, EMP_ID, MANAGER_ID, LEVEL, PATH) AS ( "
                + "  SELECT LAST_NAME, EMP_ID, MANAGER_ID, 1, LAST_NAME "
                + "  FROM R_EMPLOYEES "
                + "  WHERE MANAGER_ID IS NULL "
                + "UNION ALL "
                + "  (SELECT E.LAST_NAME, E.EMP_ID, E.MANAGER_ID, EP.LEVEL+1, EP.PATH || '/' || E.LAST_NAME "
                + "  FROM R_EMPLOYEES AS E JOIN EMP_PATH AS EP ON E.MANAGER_ID = EP.EMP_ID "
                + "  ORDER BY E.EMP_ID LIMIT 1) "
                + ") "
                + "SELECT PATH FROM EMP_PATH ORDER BY LEVEL; ";
        cr = client.callProcedure("@AdHoc", query);
        assertEquals(ClientResponse.SUCCESS, cr.getStatus());
        assertContentOfTable(new Object[][] {
            {"King"},
            {"King/De Haan"},
            {"King/De Haan/Hunold"},
            {"King/De Haan/Hunold/Ernst"}
        }, cr.getResults()[0]);

        // A recursive statement with both GB and OB/LIMIT clauses
        // Shows manager count for each employee by level, only
        // traversing first child of each level.
        query = "WITH RECURSIVE EMP_PATH(EMP_ID, LAST_NAME, LEVEL, MGR_CNT) AS ( "
                + "  SELECT EMP_ID, LAST_NAME, 1 AS LEVEL, 0 AS MGR_CNT "
                + "  FROM R_EMPLOYEES "
                + "  WHERE MANAGER_ID IS NULL "
                + "UNION ALL ( "
                + "  SELECT E.EMP_ID, E.LAST_NAME, EP.LEVEL + 1 AS LEVEL, COUNT(*) AS MGR_CNT "
                + "  FROM R_EMPLOYEES AS E JOIN EMP_PATH AS EP ON E.MANAGER_ID = EP.EMP_ID "
                + "  GROUP BY E.EMP_ID, E.LAST_NAME, EP.LEVEL + 1 "
                + "  ORDER BY E.EMP_ID LIMIT 1 "
                + ") "
                + ") "
                + "SELECT LAST_NAME, MGR_CNT FROM EMP_PATH ORDER BY LEVEL, LAST_NAME; ";
        cr = client.callProcedure("@AdHoc", query);
        assertEquals(ClientResponse.SUCCESS, cr.getStatus());
        assertContentOfTable(new Object[][] {
            {"King", 0},
            {"De Haan", 1},
            {"Hunold", 1},
            {"Ernst", 1}
        }, cr.getResults()[0]);
    }

    public void testMultipartitionPlans() throws Exception {
        // The CTE should only reference replicated tables,
        // but show that we can access the CTE from the collector fragment,
        // coordinator fragment, or both.
        Client client = getClient();

        insertEmployees(client, "EMPLOYEES");
        insertEmployees(client, "R_EMPLOYEES");

        // Add another couple of employees in the partitioned table, on a different partition.
        assertSuccessfulDML(client, "insert into employees values (1, 'Scott', 700, null)");
        assertSuccessfulDML(client, "insert into employees values (1, 'Schrute', 701, 700)");

        assertSuccessfulDML(client, "insert into r_employees values ('Scott', 700, null)");
        assertSuccessfulDML(client, "insert into r_employees values ('Schrute', 701, 700)");

        String query;
        ClientResponse cr;

        // This query must reference the common table from the coordinator fragment,
        // rather than the collector fragment.
        query = "with the_cte as ( "
                + "select * from r_employees "
                + "where last_name in ('King', 'Scott', 'Cambrault')"
                + ") "
                + "select the_cte.last_name, dtbl.cnt the_cnt from ( "
                //       A count of employees directly reporting to each manager
                + "      select e1.manager_id, count(*) as cnt "
                + "      from employees e1 "
                + "      group by e1.manager_id) as dtbl "
                + "    inner join the_cte on the_cte.emp_id = dtbl.manager_id "
                + "order by the_cnt desc";
        cr = client.callProcedure("@AdHoc", query);
        assertContentOfTable(new Object[][] {{"Cambrault", 6}, {"King", 3}, {"Scott", 1}}, cr.getResults()[0]);

        // Non-recursive CTE referenced in collector fragment of main query
        query = "with the_cte as ( "
                + "select * from r_employees "
                + "where last_name in ('King', 'Scott', 'Cambrault')"
                + ") "
                + "select the_cte.emp_id, e.last_name "
                + "from employees as e inner join the_cte "
                + "  on e.emp_id = the_cte.emp_id "
                + "order by the_cte.emp_id";
        cr = client.callProcedure("@AdHoc", query);
        assertContentOfTable(new Object[][] {{100, "King"}, {148, "Cambrault"}, {700, "Scott"}}, cr.getResults()[0]);

        // A plan that requires access to the common table on both collector and coordinator.
        query = "with the_cte as ( "
                + "select last_name, emp_id from r_employees "
                + ") "
                + "select the_cte.emp_id, dtbl.cnt the_cnt from ( "
                //       A count of employees directly reporting to each manager
                + "      select re.last_name as last_name, count(*) as cnt "
                + "      from employees e inner join the_cte re "
                + "             on e.manager_id = re.emp_id "
                + "      group by re.last_name) as dtbl"
                + "    inner join the_cte on the_cte.last_name = dtbl.last_name "
                + "order by the_cnt asc, the_cte.emp_id limit 3";
        cr = client.callProcedure("@AdHoc", query);
        assertContentOfTable(new Object[][] {{102, 1}, {700, 1}, {147, 2}}, cr.getResults()[0]);

        // Recursive examples
        // CTE referenced by collector fragment
        query = "WITH RECURSIVE EMP_PATH(LAST_NAME, EMP_ID, MANAGER_ID, LEVEL, PATH) AS ( "
                + "  SELECT LAST_NAME, EMP_ID, MANAGER_ID, 1, LAST_NAME "
                + "  FROM R_EMPLOYEES "
                + "  WHERE MANAGER_ID IS NULL "
                + "UNION ALL "
                + "  (SELECT E.LAST_NAME, E.EMP_ID, E.MANAGER_ID, EP.LEVEL+1, EP.PATH || '/' || E.LAST_NAME "
                + "  FROM R_EMPLOYEES AS E JOIN EMP_PATH AS EP ON E.MANAGER_ID = EP.EMP_ID "
                + "  ORDER BY E.EMP_ID LIMIT 1) "
                + ") "
                + "SELECT E.LAST_NAME, PATH "
                + "FROM EMP_PATH AS EP INNER JOIN EMPLOYEES AS E "
                + "  ON EP.EMP_ID = E.EMP_ID "
                + "ORDER BY PATH";
        cr = client.callProcedure("@AdHoc", query);
        assertContentOfTable(new Object[][] {
            {"King", "King"},
            {"De Haan", "King/De Haan"},
            {"Hunold", "King/De Haan/Hunold"},
            {"Ernst", "King/De Haan/Hunold/Ernst"},
            {"Scott", "Scott"}
        }, cr.getResults()[0]);

        // CTE referenced by coordinator fragment
        query = "WITH RECURSIVE EMP_PATH(LAST_NAME, EMP_ID, MANAGER_ID, LEVEL, PATH) AS ( "
                + "  SELECT LAST_NAME, EMP_ID, MANAGER_ID, 1, LAST_NAME "
                + "  FROM R_EMPLOYEES "
                + "  WHERE MANAGER_ID IS NULL "
                + "UNION ALL "
                + "  (SELECT E.LAST_NAME, E.EMP_ID, E.MANAGER_ID, EP.LEVEL+1, EP.PATH || '/' || E.LAST_NAME "
                + "  FROM R_EMPLOYEES AS E JOIN EMP_PATH AS EP ON E.MANAGER_ID = EP.EMP_ID "
                + "  ORDER BY E.EMP_ID LIMIT 1) "
                + ") "
                + "SELECT DTBL.LAST_NAME, DTBL.EMP_COUNT, EP.PATH "
                //       Count of employees managed by each manager
                + "FROM (SELECT E.LAST_NAME, COUNT(*) EMP_COUNT"
                + "      FROM EMPLOYEES AS E INNER JOIN R_EMPLOYEES AS RE "
                + "        ON E.EMP_ID = RE.MANAGER_ID "
                + "      GROUP BY E.LAST_NAME) AS DTBL "
                + "    INNER JOIN EMP_PATH AS EP "
                + "    ON EP.LAST_NAME = DTBL.LAST_NAME "
                + "ORDER BY EP.PATH";
        cr = client.callProcedure("@AdHoc", query);
        assertContentOfTable(new Object[][] {
            {"King", 3, "King"},
            {"De Haan", 1, "King/De Haan"},
            {"Hunold", 4, "King/De Haan/Hunold"},
            {"Scott", 1, "Scott"}
        }, cr.getResults()[0]);

        // CTE referenced by both coordinator and collector fragment
        query = "WITH RECURSIVE EMP_PATH(LAST_NAME, EMP_ID, MANAGER_ID, LEVEL, PATH) AS ( "
                + "  SELECT LAST_NAME, EMP_ID, MANAGER_ID, 1, LAST_NAME "
                + "  FROM R_EMPLOYEES "
                + "  WHERE MANAGER_ID IS NULL "
                + "UNION ALL "
                + "  (SELECT E.LAST_NAME, E.EMP_ID, E.MANAGER_ID, EP.LEVEL+1, EP.PATH || '/' || E.LAST_NAME "
                + "  FROM R_EMPLOYEES AS E JOIN EMP_PATH AS EP ON E.MANAGER_ID = EP.EMP_ID "
                + ") ) "
                + "SELECT DTBL.LAST_NAME, DTBL.EMP_COUNT, EP.PATH "
                //       Count of employees managed by each manager
                + "FROM (SELECT E.LAST_NAME, COUNT(*) EMP_COUNT"
                + "      FROM EMPLOYEES AS E INNER JOIN EMP_PATH AS EP "
                + "        ON E.EMP_ID = EP.MANAGER_ID "
                + "      GROUP BY E.LAST_NAME) AS DTBL "
                + "    INNER JOIN EMP_PATH AS EP "
                + "    ON EP.LAST_NAME = DTBL.LAST_NAME "
                + "ORDER BY EP.PATH";
        cr = client.callProcedure("@AdHoc", query);
        assertContentOfTable(new Object[][] {
            {"King", 3, "King"},
            {"Cambrault", 6, "King/Cambrault"},
            {"De Haan", 1, "King/De Haan"},
            {"Hunold", 4, "King/De Haan/Hunold"},
            {"Errazuriz", 2, "King/Errazuriz"},
            {"Scott", 1, "Scott"}
        }, cr.getResults()[0]);
>>>>>>> 7877b522
    }

    static public junit.framework.Test suite() {
        VoltServerConfig config = null;
        MultiConfigSuiteBuilder builder =
            new MultiConfigSuiteBuilder(TestCommonTableExpressionsSuite.class);
        boolean success = false;

        VoltProjectBuilder project;
        try {
            project = new VoltProjectBuilder();
            config = new LocalCluster("test-cte.jar", 1, 1, 0, BackendTarget.NATIVE_EE_JNI);
            ((LocalCluster)config).m_nextIPCPort = 10000;
            setupSchema(project);
            success = config.compile(project);
            assertTrue(success);
            builder.addServerConfig(config);

            project = new VoltProjectBuilder();
            config = new LocalCluster("test-cte.jar", 3, 1, 0, BackendTarget.NATIVE_EE_JNI);
            setupSchema(project);
            success = config.compile(project);
            assertTrue(success);
            builder.addServerConfig(config);
        }
        catch (IOException excp) {
            fail();
        }

        return builder;
    }
}<|MERGE_RESOLUTION|>--- conflicted
+++ resolved
@@ -493,11 +493,7 @@
                 vt);
     }
 
-<<<<<<< HEAD
-    public void testSubqueries() throws Exception {
-        Client client = getClient();
-        // %%%
-=======
+
     public void testRuntimeErrors() throws Exception {
         Client client = getClient();
 
@@ -827,7 +823,6 @@
             {"Errazuriz", 2, "King/Errazuriz"},
             {"Scott", 1, "Scott"}
         }, cr.getResults()[0]);
->>>>>>> 7877b522
     }
 
     static public junit.framework.Test suite() {
