--- conflicted
+++ resolved
@@ -182,18 +182,9 @@
         assertEquals("", catalogError);
 
         // This should fail because the procedure proc depends on add2bigint.
-<<<<<<< HEAD
         verifyStmtFails(client,
                 "drop function add2bigint",
-                "Cannot drop user defined function \"add2bigint\".  The statement proc.sql depends on it");
-=======
-        try {
-            cr = client.callProcedure("@AdHoc", "drop function add2bigint");
-            fail("Should not be able to drop add2bigint because proc depends on it.");
-        } catch (Exception ex) {
-            assertTrue(ex.getMessage().contains("Failed to plan for statement (sql0) \"select ADD2biginT(BIG, BIG) from R1;\"."));
-        }
->>>>>>> eb715cba
+                "Cannot drop user defined function \"add2bigint\".  The statement proc.sql0 depends on it");
 
         catalogError = catalogMatchesCompilerFunctionSet(client);
         assertEquals("", catalogError);
@@ -385,7 +376,7 @@
                 "create function add2bigint from method org.voltdb_testfuncs.UserDefinedTestFunctions.add2Bigint;",
                 "create procedure p as select add2bigint(id, id) from t1;",
                 "drop function add2bigint",
-                "Cannot drop user defined function \"add2bigint\".  The statement p.sql depends on it.",
+                "Cannot drop user defined function \"add2bigint\".  The statement p.sql0 depends on it.",
                 "drop procedure p");
 
         // Check for UDFs in partition by in window functions
@@ -393,7 +384,7 @@
                 "create function add2bigint from method org.voltdb_testfuncs.UserDefinedTestFunctions.add2Bigint;",
                 "create procedure p as select sum(id) over (partition by add2bigint(id, id)) from t1;",
                 "drop function add2bigint",
-                "Cannot drop user defined function \"add2bigint\".  The statement p.sql depends on it.",
+                "Cannot drop user defined function \"add2bigint\".  The statement p.sql0 depends on it.",
                 "drop procedure p");
 
         // Check for UDFs in order by in window functions
@@ -401,7 +392,7 @@
                 "create function add2bigint from method org.voltdb_testfuncs.UserDefinedTestFunctions.add2Bigint;",
                 "create procedure p as select rank() over (order by add2bigint(id, id)) from t1;",
                 "drop function add2bigint",
-                "Cannot drop user defined function \"add2bigint\".  The statement p.sql depends on it.",
+                "Cannot drop user defined function \"add2bigint\".  The statement p.sql0 depends on it.",
                 "drop procedure p");
 
         // Check for UDFs in order by in window functions
@@ -409,7 +400,7 @@
                 "create function add2bigint from method org.voltdb_testfuncs.UserDefinedTestFunctions.add2Bigint;",
                 "create procedure p as select dense_rank() over (partition by add2bigint(id+1, id+2) order by add2bigint(id, id)) from t1;",
                 "drop function add2bigint",
-                "Cannot drop user defined function \"add2bigint\".  The statement p.sql depends on it.",
+                "Cannot drop user defined function \"add2bigint\".  The statement p.sql0 depends on it.",
                 "drop procedure p");
 
         // Check for UDFs in a where clause
@@ -417,7 +408,7 @@
                 "create function add2bigint from method org.voltdb_testfuncs.UserDefinedTestFunctions.add2Bigint;",
                 "create procedure p as select id from t1 where add2bigint(id, id) > 0;",
                 "drop function add2bigint",
-                "Cannot drop user defined function \"add2bigint\".  The statement p.sql depends on it.",
+                "Cannot drop user defined function \"add2bigint\".  The statement p.sql0 depends on it.",
                 "drop procedure p");
 
         // Check for UDFs in a join tree.
@@ -425,7 +416,7 @@
                 "create function add2bigint from method org.voltdb_testfuncs.UserDefinedTestFunctions.add2Bigint;",
                 "create procedure p as select l.id from t1 as l join t1 as r on add2bigint(l.id, r.id) > 0;",
                 "drop function add2bigint",
-                "Cannot drop user defined function \"add2bigint\".  The statement p.sql depends on it.",
+                "Cannot drop user defined function \"add2bigint\".  The statement p.sql0 depends on it.",
                 "drop procedure p");
 
         // Check for UDFs in an order by.
@@ -433,7 +424,7 @@
                 "create function add2bigint from method org.voltdb_testfuncs.UserDefinedTestFunctions.add2Bigint;",
                 "create procedure p as select id from t1 order by add2bigint(id+1, id+2);",
                 "drop function add2bigint",
-                "Cannot drop user defined function \"add2bigint\".  The statement p.sql depends on it.",
+                "Cannot drop user defined function \"add2bigint\".  The statement p.sql0 depends on it.",
                 "drop procedure p");
 
         // Check for UDFs in group by expressions
@@ -441,7 +432,7 @@
                 "create function add2bigint from method org.voltdb_testfuncs.UserDefinedTestFunctions.add2Bigint;",
                 "create procedure p as select sum(add2bigint(id+1, id+2)) from t1 group by add2bigint(id+1, id+2);",
                 "drop function add2bigint",
-                "Cannot drop user defined function \"add2bigint\".  The statement p.sql depends on it.",
+                "Cannot drop user defined function \"add2bigint\".  The statement p.sql0 depends on it.",
                 "drop procedure p");
 
         // Check for UDFs in having expressions
@@ -449,7 +440,7 @@
                 "create function add2bigint from method org.voltdb_testfuncs.UserDefinedTestFunctions.add2Bigint;",
                 "create procedure p as select sum(id) from t1 group by id having sum(add2bigint(id, id)) > 0",
                 "drop function add2bigint",
-                "Cannot drop user defined function \"add2bigint\".  The statement p.sql depends on it.",
+                "Cannot drop user defined function \"add2bigint\".  The statement p.sql0 depends on it.",
                 "drop procedure p");
 
         ////////////////////////////////////////////////////////////////////////
@@ -462,7 +453,7 @@
                 "create function add2bigint from method org.voltdb_testfuncs.UserDefinedTestFunctions.add2Bigint;",
                 "create procedure p as update t1 set id = add2bigint(id, id)",
                 "drop function add2bigint",
-                "Cannot drop user defined function \"add2bigint\".  The statement p.sql depends on it.",
+                "Cannot drop user defined function \"add2bigint\".  The statement p.sql0 depends on it.",
                 "drop procedure p");
 
         // Check for UDFs in where expressions
@@ -470,7 +461,7 @@
                 "create function add2bigint from method org.voltdb_testfuncs.UserDefinedTestFunctions.add2Bigint;",
                 "create procedure p as update t1 set id = id+1 where add2bigint(id, id) > 0;",
                 "drop function add2bigint",
-                "Cannot drop user defined function \"add2bigint\".  The statement p.sql depends on it.",
+                "Cannot drop user defined function \"add2bigint\".  The statement p.sql0 depends on it.",
                 "drop procedure p");
 
         ////////////////////////////////////////////////////////////////////////
@@ -485,7 +476,7 @@
                   "select sum(add2bigint(id+1, id+2)) from t1 group by add2bigint(id+1, id+2) " +
                   "union select id from t1",
                 "drop function add2bigint",
-                "Cannot drop user defined function \"add2bigint\".  The statement p.sql depends on it.",
+                "Cannot drop user defined function \"add2bigint\".  The statement p.sql0 depends on it.",
                 "drop procedure p");
 
         // Check for UDFs in the left side of an intersection
@@ -495,7 +486,7 @@
                   "select sum(add2bigint(id+1, id+2)) from t1 group by add2bigint(id+1, id+2) " +
                   "intersect select id from t1",
                 "drop function add2bigint",
-                "Cannot drop user defined function \"add2bigint\".  The statement p.sql depends on it.",
+                "Cannot drop user defined function \"add2bigint\".  The statement p.sql0 depends on it.",
                 "drop procedure p");
 
         // Check for UDFs in the left side of an except
@@ -505,7 +496,7 @@
                   "select sum(add2bigint(id+1, id+2)) from t1 group by add2bigint(id+1, id+2) " +
                   "except select id from t1",
                 "drop function add2bigint",
-                "Cannot drop user defined function \"add2bigint\".  The statement p.sql depends on it.",
+                "Cannot drop user defined function \"add2bigint\".  The statement p.sql0 depends on it.",
                 "drop procedure p");
 
         // Check for UDFs in the right side of a union
@@ -515,7 +506,7 @@
                   "select id from t1 " +
                   "union select sum(add2bigint(id+1, id+2)) from t1 group by add2bigint(id+1, id+2)",
                 "drop function add2bigint",
-                "Cannot drop user defined function \"add2bigint\".  The statement p.sql depends on it.",
+                "Cannot drop user defined function \"add2bigint\".  The statement p.sql0 depends on it.",
                 "drop procedure p");
 
         // Check for UDFs in the right side of an intersection
@@ -525,7 +516,7 @@
                   "select id from t1 " +
                   "intersect select sum(add2bigint(id+1, id+2)) from t1 group by add2bigint(id+1, id+2)",
                 "drop function add2bigint",
-                "Cannot drop user defined function \"add2bigint\".  The statement p.sql depends on it.",
+                "Cannot drop user defined function \"add2bigint\".  The statement p.sql0 depends on it.",
                 "drop procedure p");
 
         // Check for UDFs in the right side of an intersection
@@ -535,7 +526,7 @@
                   "select id from t1 " +
                   "except select sum(add2bigint(id+1, id+2)) from t1 group by add2bigint(id+1, id+2)",
                 "drop function add2bigint",
-                "Cannot drop user defined function \"add2bigint\".  The statement p.sql depends on it.",
+                "Cannot drop user defined function \"add2bigint\".  The statement p.sql0 depends on it.",
                 "drop procedure p");
 
         dropEverything(client);
