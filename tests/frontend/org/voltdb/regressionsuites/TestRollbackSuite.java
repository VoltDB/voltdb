/* This file is part of VoltDB.
 * Copyright (C) 2008-2015 VoltDB Inc.
 *
 * Permission is hereby granted, free of charge, to any person obtaining
 * a copy of this software and associated documentation files (the
 * "Software"), to deal in the Software without restriction, including
 * without limitation the rights to use, copy, modify, merge, publish,
 * distribute, sublicense, and/or sell copies of the Software, and to
 * permit persons to whom the Software is furnished to do so, subject to
 * the following conditions:
 *
 * The above copyright notice and this permission notice shall be
 * included in all copies or substantial portions of the Software.
 *
 * THE SOFTWARE IS PROVIDED "AS IS", WITHOUT WARRANTY OF ANY KIND,
 * EXPRESS OR IMPLIED, INCLUDING BUT NOT LIMITED TO THE WARRANTIES OF
 * MERCHANTABILITY, FITNESS FOR A PARTICULAR PURPOSE AND NONINFRINGEMENT.
 * IN NO EVENT SHALL THE AUTHORS BE LIABLE FOR ANY CLAIM, DAMAGES OR
 * OTHER LIABILITY, WHETHER IN AN ACTION OF CONTRACT, TORT OR OTHERWISE,
 * ARISING FROM, OUT OF OR IN CONNECTION WITH THE SOFTWARE OR THE USE OR
 * OTHER DEALINGS IN THE SOFTWARE.
 */

package org.voltdb.regressionsuites;

import java.io.IOException;
import java.math.BigDecimal;
import java.math.BigInteger;

import junit.framework.Test;

import org.voltdb.VoltTable;
import org.voltdb.benchmark.tpcc.TPCCProjectBuilder;
import org.voltdb.benchmark.tpcc.procedures.SelectAll;
import org.voltdb.client.Client;
import org.voltdb.client.NoConnectionsException;
import org.voltdb.client.ProcCallException;
import org.voltdb.compiler.CatalogBuilder;
import org.voltdb.compiler.DeploymentBuilder;
import org.voltdb.types.TimestampType;
import org.voltdb_testprocs.regressionsuites.rollbackprocs.AllTypesJavaAbort;
import org.voltdb_testprocs.regressionsuites.rollbackprocs.AllTypesJavaError;
import org.voltdb_testprocs.regressionsuites.rollbackprocs.AllTypesMultiOpsJavaError;
import org.voltdb_testprocs.regressionsuites.rollbackprocs.AllTypesUpdateJavaAbort;
import org.voltdb_testprocs.regressionsuites.rollbackprocs.AllTypesUpdateJavaError;
import org.voltdb_testprocs.regressionsuites.rollbackprocs.FetchNORowUsingIndex;
import org.voltdb_testprocs.regressionsuites.rollbackprocs.InsertAllTypes;
import org.voltdb_testprocs.regressionsuites.rollbackprocs.MultiPartitionConstraintError;
import org.voltdb_testprocs.regressionsuites.rollbackprocs.MultiPartitionJavaAbort;
import org.voltdb_testprocs.regressionsuites.rollbackprocs.MultiPartitionJavaError;
import org.voltdb_testprocs.regressionsuites.rollbackprocs.MultiPartitionParamSerializationError;
import org.voltdb_testprocs.regressionsuites.rollbackprocs.ReadMatView;
import org.voltdb_testprocs.regressionsuites.rollbackprocs.SinglePartitionConstraintError;
import org.voltdb_testprocs.regressionsuites.rollbackprocs.SinglePartitionConstraintFailureAndContinue;
import org.voltdb_testprocs.regressionsuites.rollbackprocs.SinglePartitionJavaAbort;
import org.voltdb_testprocs.regressionsuites.rollbackprocs.SinglePartitionJavaError;
import org.voltdb_testprocs.regressionsuites.rollbackprocs.SinglePartitionParamSerializationError;
import org.voltdb_testprocs.regressionsuites.rollbackprocs.SinglePartitionUpdateConstraintError;

public class TestRollbackSuite extends RegressionSuite {
    /**
     * Constructor needed for JUnit. Should just pass on parameters to superclass.
     * @param name The name of the method to test. This is just passed to the superclass.
     */
    public TestRollbackSuite(String name) {
        super(name);
    }

    public void testParameterSetSerializationErrorRollback()
    throws NoConnectionsException, IOException, ProcCallException
    {
        Client client = getClient();

        try
        {
            client.callProcedure("MultiPartitionParamSerializationError", 0);
            fail("MultiPartitionParamSerializationError should have thrown a ProcCallException, not succeeded");
        }
        catch (ProcCallException e) {
        }

        try
        {
            client.callProcedure("SinglePartitionParamSerializationError", 0);
            fail("SinglePartitionParamSerializationError should have thrown a ProcCallException, not succeeded");
        }
        catch (ProcCallException e) {
        }

        VoltTable results = client.callProcedure("@Statistics", "procedure", 0).getResults()[0];
        System.out.println("results: " + results);
    }

    public void testSinglePartitionJavaFailure() throws IOException {
        Client client = getClient();

        try {
            client.callProcedure("SinglePartitionJavaError", 2);
            fail();
        }
        catch (ProcCallException e) {}
        catch (IOException e) {
            e.printStackTrace();
            fail();
        }

        try {
            VoltTable[] results = client.callProcedure("SelectAll").getResults();

            assertEquals(results.length, 9);

            // get the new order table
            VoltTable table = results[7];
            assertTrue(table.getRowCount() == 0);

            // check the mat view
            results = client.callProcedure("ReadMatView", (byte)2).getResults();
            assertEquals(results.length, 1);
            assertTrue(results[0].getRowCount() == 0);

        }
        catch (ProcCallException e) {
            e.printStackTrace();
            fail();
        }
        catch (IOException e) {
            e.printStackTrace();
            fail();
        }
    }

    public void testSinglePartitionJavaAbort() throws IOException {
        Client client = getClient();

        try {
            client.callProcedure("SinglePartitionJavaAbort", (byte)2);
            fail();
        }
        catch (ProcCallException e) {}
        catch (IOException e) {
            e.printStackTrace();
            fail();
        }

        try {
            VoltTable[] results = client.callProcedure("SelectAll").getResults();

            assertEquals(results.length, 9);

            // get the new order table
            VoltTable table = results[7];
            assertTrue(table.getRowCount() == 0);

            // check the mat view
            results = client.callProcedure("ReadMatView", (byte)2).getResults();
            assertEquals(results.length, 1);
            assertTrue(results[0].getRowCount() == 0);
        }
        catch (ProcCallException e) {
            e.printStackTrace();
            fail();
        }
        catch (IOException e) {
            e.printStackTrace();
            fail();
        }
    }

    public void testSinglePartitionConstraintFailure() throws IOException {
        Client client = getClient();

        try {
            client.callProcedure("SinglePartitionConstraintError", (byte)2);
            fail();
        }
        catch (ProcCallException e) {}
        catch (IOException e) {
            e.printStackTrace();
            fail();
        }

        try {
            VoltTable[] results = client.callProcedure("SelectAll").getResults();

            assertEquals(results.length, 9);

            // get the new order table
            VoltTable table = results[7];
            assertTrue(table.getRowCount() == 0);

            // check the mat view
            results = client.callProcedure("ReadMatView", (byte)2).getResults();
            assertEquals(results.length, 1);
            assertTrue(results[0].getRowCount() == 0);
        }
        catch (ProcCallException e) {
            e.printStackTrace();
            fail();
        }
        catch (IOException e) {
            e.printStackTrace();
            fail();
        }

        try {
            client.callProcedure("InsertNewOrder", 2, 2, 2);
        } catch (ProcCallException e1) {
            e1.printStackTrace();
            fail();
        }

        try {

            client.callProcedure("SinglePartitionUpdateConstraintError", (byte)2);
            fail();
        }
        catch (ProcCallException e) {}
        catch (IOException e) {
            e.printStackTrace();
            fail();
        }

        try {
            VoltTable[] results = client.callProcedure("SelectAll").getResults();

            assertEquals(results.length, 9);

            // get the new order table
            VoltTable table = results[7];
            assertTrue(table.getRowCount() == 1);
            table.advanceRow();
            assertEquals(2, table.getLong(0));
            assertEquals(2, table.getLong(1));
            assertEquals(2, table.getLong(2));

            // check the mat view
            results = client.callProcedure("ReadMatView", (byte)2).getResults();
            assertEquals(results.length, 1);
            assertTrue(results[0].getRowCount() == 1);
            results[0].advanceRow();
            assertEquals(2, results[0].getLong(0));
            assertEquals(1, results[0].getLong(1));
        }
        catch (ProcCallException e) {
            e.printStackTrace();
            fail();
        }
        catch (IOException e) {
            e.printStackTrace();
            fail();
        }
    }

    // ENG-487
    public void allTypesTestHelper(String procName, int[] order, int id)
    throws IOException {
        Client client = getClient();
        final double EPSILON = 0.00001;
        final BigDecimal moneyOne = new BigDecimal(BigInteger.valueOf(7700000000000L), 12);
        final BigDecimal moneyTwo = new BigDecimal(BigInteger.valueOf(1100000000000L), 12);

        try {
            client.callProcedure("InsertAllTypes", 1, 2, 3, 4, new TimestampType(5),
                                 0.6, moneyOne, "inlined", "uninlined");
            client.callProcedure("InsertAllTypes", 7, 6, 5, 4, new TimestampType(3),
                                 0.2, moneyTwo, "INLINED", "UNINLINED");
        } catch (ProcCallException e1) {
            e1.printStackTrace();
            fail();
        }

        try {
            if (procName.contains("MultiOps"))
                client.callProcedure("AllTypesMultiOpsJavaError", order, id);
            else if (procName.contains("Update"))
                client.callProcedure(procName, 7);
            else
                client.callProcedure(procName);
            fail();
        }
        catch (ProcCallException e) {}
        catch (IOException e) {
            e.printStackTrace();
            fail();
        }

        try {
            VoltTable[] results = client.callProcedure("@AdHoc", "SELECT * FROM ALL_TYPES ORDER BY ID ASC;").getResults();

            // get the table
            VoltTable table = results[0];
            assertTrue(table.getRowCount() == 2);

            table.advanceRow();
            assertEquals(1, table.getLong(0));
            assertEquals(2, table.getLong(1));
            assertEquals(3, table.getLong(2));
            assertEquals(4, table.getLong(3));
            assertEquals(new TimestampType(5), table.getTimestampAsTimestamp(4));
            assertTrue(Math.abs(0.6 - table.getDouble(5)) < EPSILON);
            assertEquals(moneyOne, table.getDecimalAsBigDecimal(6));
            assertTrue(table.getString(7).equals("inlined"));
            assertTrue(table.getString(8).equals("uninlined"));

            table.advanceRow();
            assertEquals(7, table.getLong(0));
            assertEquals(6, table.getLong(1));
            assertEquals(5, table.getLong(2));
            assertEquals(4, table.getLong(3));
            assertEquals(new TimestampType(3), table.getTimestampAsTimestamp(4));
            assertTrue(Math.abs(0.2 - table.getDouble(5)) < EPSILON);
            assertEquals(moneyTwo, table.getDecimalAsBigDecimal(6));
            assertTrue(table.getString(7).equals("INLINED"));
            assertTrue(table.getString(8).equals("UNINLINED"));

            // Check by using the indexes
            results = client.callProcedure("@AdHoc", "SELECT * FROM ALL_TYPES WHERE ID > 3;").getResults();

            // get the table
            table = results[0];
            assertTrue(table.getRowCount() == 1);

            table.advanceRow();
            assertEquals(7, table.getLong(0));
            assertEquals(6, table.getLong(1));
            assertEquals(5, table.getLong(2));
            assertEquals(4, table.getLong(3));
            assertEquals(new TimestampType(3), table.getTimestampAsTimestamp(4));
            assertTrue(Math.abs(0.2 - table.getDouble(5)) < EPSILON);
            assertEquals(moneyTwo, table.getDecimalAsBigDecimal(6));
            assertTrue(table.getString(7).equals("INLINED"));
            assertTrue(table.getString(8).equals("UNINLINED"));

            // unique hash index
            results = client.callProcedure("@AdHoc", "SELECT * FROM ALL_TYPES WHERE ID = 1;").getResults();

            // get the table
            table = results[0];
            assertTrue(table.getRowCount() == 1);

            table.advanceRow();
            assertEquals(1, table.getLong(0));
            assertEquals(2, table.getLong(1));
            assertEquals(3, table.getLong(2));
            assertEquals(4, table.getLong(3));
            assertEquals(new TimestampType(5), table.getTimestampAsTimestamp(4));
            assertTrue(Math.abs(0.6 - table.getDouble(5)) < EPSILON);
            assertEquals(moneyOne, table.getDecimalAsBigDecimal(6));
            assertTrue(table.getString(7).equals("inlined"));
            assertTrue(table.getString(8).equals("uninlined"));

            // multimap tree index
            results = client.callProcedure("@AdHoc", "SELECT * FROM ALL_TYPES ORDER BY TINY, SMALL, BIG, T, RATIO, MONEY, INLINED DESC;").getResults();

            // get the table
            table = results[0];
            assertTrue(table.getRowCount() == 2);

            table.advanceRow();
            assertEquals(1, table.getLong(0));
            assertEquals(2, table.getLong(1));
            assertEquals(3, table.getLong(2));
            assertEquals(4, table.getLong(3));
            assertEquals(new TimestampType(5), table.getTimestampAsTimestamp(4));
            assertTrue(Math.abs(0.6 - table.getDouble(5)) < EPSILON);
            assertEquals(moneyOne, table.getDecimalAsBigDecimal(6));
            assertTrue(table.getString(7).equals("inlined"));
            assertTrue(table.getString(8).equals("uninlined"));

            table.advanceRow();
            assertEquals(7, table.getLong(0));
            assertEquals(6, table.getLong(1));
            assertEquals(5, table.getLong(2));
            assertEquals(4, table.getLong(3));
            assertEquals(new TimestampType(3), table.getTimestampAsTimestamp(4));
            assertTrue(Math.abs(0.2 - table.getDouble(5)) < EPSILON);
            assertEquals(moneyTwo, table.getDecimalAsBigDecimal(6));
            assertTrue(table.getString(7).equals("INLINED"));
            assertTrue(table.getString(8).equals("UNINLINED"));

            // multimap hash index
            results = client.callProcedure("@AdHoc", "SELECT * FROM ALL_TYPES WHERE TINY = 6 AND SMALL = 5 AND BIG = 4;").getResults();

            // get the table
            table = results[0];
            assertTrue(table.getRowCount() == 1);

            table.advanceRow();
            assertEquals(7, table.getLong(0));
            assertEquals(6, table.getLong(1));
            assertEquals(5, table.getLong(2));
            assertEquals(4, table.getLong(3));
            assertEquals(new TimestampType(3), table.getTimestampAsTimestamp(4));
            assertTrue(Math.abs(0.2 - table.getDouble(5)) < EPSILON);
            assertEquals(moneyTwo, table.getDecimalAsBigDecimal(6));
            assertTrue(table.getString(7).equals("INLINED"));
            assertTrue(table.getString(8).equals("UNINLINED"));

            // clean up
            client.callProcedure("@AdHoc", "DELETE FROM ALL_TYPES");
        }
        catch (ProcCallException e) {
            e.printStackTrace();
            fail();
        }
        catch (IOException e) {
            e.printStackTrace();
            fail();
        }
    }

    public void testAllTypesJavaError() throws IOException {
        allTypesTestHelper("AllTypesJavaError", null, 0);
    }

    public void testAllTypesJavaAbort() throws IOException {
        allTypesTestHelper("AllTypesJavaAbort", null, 0);
    }

    public void testAllTypesUpdateJavaError() throws IOException {
        allTypesTestHelper("AllTypesUpdateJavaError", null, 0);
    }

    public void testAllTypesUpdateJavaAbort() throws IOException {
        allTypesTestHelper("AllTypesUpdateJavaAbort", null, 0);
    }

    // ENG-488
    public void testAllTypesMultiOpsJavaError() throws IOException {
        allTypesTestHelper("AllTypesMultiOpsJavaError",
                           new int[] {AllTypesMultiOpsJavaError.INSERT,
                                      AllTypesMultiOpsJavaError.UPDATE,
                                      AllTypesMultiOpsJavaError.DELETE},
                           3);
        allTypesTestHelper("AllTypesMultiOpsJavaError",
                           new int[] {AllTypesMultiOpsJavaError.INSERT,
                                      AllTypesMultiOpsJavaError.UPDATE,
                                      AllTypesMultiOpsJavaError.UPDATE,
                                      AllTypesMultiOpsJavaError.DELETE},
                           3);
        allTypesTestHelper("AllTypesMultiOpsJavaError",
                           new int[] {AllTypesMultiOpsJavaError.INSERT,
                                      AllTypesMultiOpsJavaError.UPDATE,
                                      AllTypesMultiOpsJavaError.UPDATE},
                           3);
        allTypesTestHelper("AllTypesMultiOpsJavaError",
                           new int[] {AllTypesMultiOpsJavaError.UPDATE,
                                      AllTypesMultiOpsJavaError.UPDATE},
                           7);
        allTypesTestHelper("AllTypesMultiOpsJavaError",
                           new int[] {AllTypesMultiOpsJavaError.UPDATE,
                                      AllTypesMultiOpsJavaError.UPDATE,
                                      AllTypesMultiOpsJavaError.DELETE},
                           7);
        allTypesTestHelper("AllTypesMultiOpsJavaError",
                           new int[] {AllTypesMultiOpsJavaError.UPDATE,
                                      AllTypesMultiOpsJavaError.DELETE,
                                      AllTypesMultiOpsJavaError.INSERT},
                           7);
        allTypesTestHelper("AllTypesMultiOpsJavaError",
                           new int[] {AllTypesMultiOpsJavaError.DELETE,
                                      AllTypesMultiOpsJavaError.INSERT,
                                      AllTypesMultiOpsJavaError.UPDATE},
                           7);
        allTypesTestHelper("AllTypesMultiOpsJavaError",
                           new int[] {AllTypesMultiOpsJavaError.DELETE,
                                      AllTypesMultiOpsJavaError.INSERT,
                                      AllTypesMultiOpsJavaError.UPDATE,
                                      AllTypesMultiOpsJavaError.UPDATE},
                           7);
        allTypesTestHelper("AllTypesMultiOpsJavaError",
                           new int[] {AllTypesMultiOpsJavaError.DELETE,
                                      AllTypesMultiOpsJavaError.INSERT,
                                      AllTypesMultiOpsJavaError.UPDATE,
                                      AllTypesMultiOpsJavaError.DELETE},
                           7);
    }

    public void testTooLargeStringInsertAndUpdate() throws IOException {
        final java.util.Random r = new java.util.Random();
        StringBuilder sb = new StringBuilder(300);
        for (int ii = 0; ii < 300; ii++) {
            sb.append(r.nextInt(9));
        }

        final String insertQuery = "INSERT INTO CUSTOMER_NAME VALUES ( 0, 0, 0, 'foo','" + sb.toString() + "')";
        final String updateQuery = "UPDATE CUSTOMER_NAME SET C_ID = 0, C_D_ID = 0, C_W_ID = 0, C_FIRST = 'foo', C_LAST ='" + sb.toString() + "'";
        final Client client = getClient();

        boolean threwException = false;
        try {
            client.callProcedure("@AdHoc", insertQuery);
        } catch (ProcCallException e) {
            threwException = true;
        }
        assertTrue(threwException);

        VoltTable results[] = null;
        try {
            results = client.callProcedure("@AdHoc", "SELECT * FROM CUSTOMER_NAME").getResults();
        } catch (ProcCallException e) {
            fail();
        }
        assertNotNull(results);
        assertEquals(1, results.length);
        assertEquals(0, results[0].getRowCount());


        try {
            client.callProcedure("@AdHoc", "INSERT INTO CUSTOMER_NAME VALUES ( 0, 0, 0, 'foo', 'bar')");
        } catch (ProcCallException e) {
            fail();
        }

        threwException = false;
        try {
            client.callProcedure("@AdHoc", updateQuery);
        } catch (ProcCallException e) {
            e.printStackTrace();
            threwException = true;
        }
        assertTrue(threwException);

        results = null;
        try {
            results = client.callProcedure("@AdHoc", "SELECT * FROM CUSTOMER_NAME").getResults();
        } catch (ProcCallException e) {
            fail();
        }
        assertNotNull(results);
        assertEquals(1, results.length);
        assertEquals(1, results[0].getRowCount());
        VoltTable result = results[0];
        result.advanceRow();
        assertEquals( 0, result.getLong(0));
        assertEquals( 0, result.getLong(1));
        assertEquals( 0, result.getLong(2));
        assertTrue( "foo".equals(result.getString(3)));
        assertTrue( "bar".equals(result.getString(4)));
    }

//    public void testSinglePartitionConstraintFailureAndContinue() throws IOException {
//        Client client = getClient();
//        VoltTable results[] = null;
//        try {
//            results = client.callProcedure("SinglePartitionConstraintFailureAndContinue", 2);
//        }
//        catch (ProcCallException e) {
//            fail("Didn't expect a ProcCallException if the user caught the constraint failure");
//        }
//        catch (IOException e) {
//            e.printStackTrace();
//            fail();
//        }
//        assertNotNull(results);
//        assertEquals( 1, results.length);
//        assertEquals( 0, results[0].getRowCount());
//
//        try {
//            results = client.callProcedure("SelectAll");
//
//            assertEquals(results.length, 9);
//
//            // get the new order table
//            VoltTable table = results[7];
//            assertTrue(table.getRowCount() == 0);
//
//        }
//        catch (ProcCallException e) {
//            e.printStackTrace();
//            fail();
//        }
//        catch (IOException e) {
//            e.printStackTrace();
//            fail();
//        }
//    }

    public void testMultiPartitionJavaFailure() throws IOException {
        Client client = getClient();

        try {
            client.callProcedure("MultiPartitionJavaError", 2);
            fail();
        }
        catch (ProcCallException e) {}
        catch (IOException e) {
            e.printStackTrace();
            fail();
        }

        try {
            VoltTable[] results = client.callProcedure("SelectAll").getResults();

            assertEquals(results.length, 9);

            // get the new order table
            VoltTable table = results[2];
            assertTrue(table.getRowCount() == 0);

        }
        catch (ProcCallException e) {
            e.printStackTrace();
            fail();
        }
        catch (IOException e) {
            e.printStackTrace();
            fail();
        }
    }

    public void testMultiPartitionJavaAbort() throws IOException {
        Client client = getClient();

        try {
            client.callProcedure("MultiPartitionJavaAbort", 2);
            fail();
        }
        catch (ProcCallException e) {}
        catch (IOException e) {
            e.printStackTrace();
            fail();
        }

        try {
            VoltTable[] results = client.callProcedure("SelectAll").getResults();

            assertEquals(results.length, 9);

            // get the new order table
            VoltTable table = results[2];
            assertTrue(table.getRowCount() == 0);

        }
        catch (ProcCallException e) {
            e.printStackTrace();
            fail();
        }
        catch (IOException e) {
            e.printStackTrace();
            fail();
        }
    }

    public void testMultiPartitionConstraintFailure() throws IOException {
        Client client = getClient();

        try {
            System.out.println("Calling MultiPartitionConstraintError");
            System.out.flush();
            client.callProcedure("MultiPartitionConstraintError", 2);
            System.out.println("Called MultiPartitionConstraintError");
            System.out.flush();
            fail();
        }
        catch (ProcCallException e) {}
        catch (IOException e) {
            e.printStackTrace();
            fail();
        }

        try {
            System.out.println("Calling SelectAll");
            System.out.flush();
            VoltTable[] results = client.callProcedure("SelectAll").getResults();
            System.out.println("Called SelectAll");
            System.out.flush();

            assertEquals(results.length, 9);

            // get the new order table
            VoltTable table = results[2];
            System.out.println(table.toString());
            assertTrue(table.getRowCount() == 0);

        }
        catch (ProcCallException e) {
            e.printStackTrace();
            fail();
        }
        catch (IOException e) {
            e.printStackTrace();
            fail();
        }
    }

    public void testOverflowMatView() throws IOException {
        Client client = getClient();

        try {
            client.callProcedure("InsertNewOrder", Long.MAX_VALUE - 2, 2, 2);
            client.callProcedure("InsertNewOrder", 1, 3, 2);
        }
        catch (Exception e) {
            e.printStackTrace();
            fail();
        }

        try {
            String update = "UPDATE NEW_ORDER SET NO_O_ID = " + Long.MAX_VALUE + " WHERE NO_D_ID = 3;";
            client.callProcedure("@AdHoc", update);
            fail();
        }
        catch (ProcCallException e) {}
        catch (IOException e) {
            e.printStackTrace();
            fail();
        }

        try {
            VoltTable[] results = client.callProcedure("SelectAll").getResults();

            assertEquals(results.length, 9);

            // get the new order table
            VoltTable table = results[7];
            assertTrue(table.getRowCount() == 2);
            table.advanceRow();
            assertEquals(Long.MAX_VALUE - 2, table.getLong(0));
            assertEquals(2, table.getLong(1));
            assertEquals(2, table.getLong(2));
            table.advanceRow();
            assertEquals(1, table.getLong(0));
            assertEquals(3, table.getLong(1));
            assertEquals(2, table.getLong(2));

            // check the mat view
            results = client.callProcedure("ReadMatView", (byte)2).getResults();
            assertEquals(results.length, 1);
            table = results[0];
            table.advanceRow();
            System.out.println(table);
            assertTrue(table.getRowCount() == 1);
            long col1 = table.getLong(0);
            assertEquals(2, col1);
            long col2 = table.getLong(1);
            assertEquals(2, col2);
            long col3 = table.getLong(2);
            assertEquals(Long.MAX_VALUE - 1, col3);
        }
        catch (Exception e) {
            e.printStackTrace();
            fail();
        }

        try {
            VoltTable[] results = client.callProcedure("FetchNORowUsingIndex", (byte)2, 3, 1).getResults();

            assertEquals(results.length, 1);
            VoltTable table = results[0];
            int rowCount = table.getRowCount();
            assertEquals(1, rowCount);
            table.advanceRow();
            assertEquals(1, table.getLong(0));
            assertEquals(3, table.getLong(1));
            assertEquals(2, table.getLong(2));
        }
        catch (Exception e) {
            e.printStackTrace();
            fail();
        }
    }

    public void testUpdateViolatesUniqueConstraint() throws IOException {
        Client client = getClient();

        try {
            client.callProcedure("InsertNewOrder", 2, 2, 2);
            client.callProcedure("InsertNewOrder", 3, 4, 2);
        }
        catch (Exception e) {
            e.printStackTrace();
            fail();
        }

        try {
            String update = "UPDATE NEW_ORDER SET NO_O_ID = " + 2 + ", NO_D_ID = 2 WHERE NO_D_ID = 4;";
            client.callProcedure("@AdHoc", update);
            fail();
        }
        catch (ProcCallException e) {
           e.printStackTrace();
        }
        catch (IOException e) {
            e.printStackTrace();
            fail();
        }

        try {
            VoltTable[] results = client.callProcedure("SelectAll").getResults();

            assertEquals(results.length, 9);

            // get the new order table
            VoltTable table = results[7];
            System.out.println(table);
            assertTrue(table.getRowCount() == 2);
            table.advanceRow();
            assertEquals(2, table.getLong(0));
            assertEquals(2, table.getLong(1));
            assertEquals(2, table.getLong(2));
            table.advanceRow();
            assertEquals(3, table.getLong(0));
            assertEquals(4, table.getLong(1));
            assertEquals(2, table.getLong(2));

            // check the mat view
            results = client.callProcedure("ReadMatView", (byte)2).getResults();
            assertEquals(results.length, 1);
            table = results[0];
            table.advanceRow();
            System.out.println(table);
            assertTrue(table.getRowCount() == 1);
            long col1 = table.getLong(0);
            assertEquals(2, col1);
            long col2 = table.getLong(1);
            assertEquals(2, col2);
            long col3 = table.getLong(2);
            assertEquals(5, col3);
        }
        catch (Exception e) {
            e.printStackTrace();
            fail();
        }

        try {
            VoltTable[] results = client.callProcedure("FetchNORowUsingIndex", (byte)2, 4, 3).getResults();

            assertEquals(results.length, 1);
            VoltTable table = results[0];
            int rowCount = table.getRowCount();
            assertEquals(1, rowCount);
            table.advanceRow();
            assertEquals(3, table.getLong(0));
            assertEquals(4, table.getLong(1));
            assertEquals(2, table.getLong(2));
        }
        catch (Exception e) {
            e.printStackTrace();
            fail();
        }
    }

    public void testUpdateViolatesNotNullConstraint() throws IOException {
        Client client = getClient();

        try {
            client.callProcedure("InsertNewOrder", 2, 2, 2);
            client.callProcedure("InsertNewOrder", 3, 4, 2);
        }
        catch (Exception e) {
            e.printStackTrace();
            fail();
        }

        try {
            String update = "UPDATE NEW_ORDER SET NO_O_ID = -9223372036854775808, NO_D_ID = -9223372036854775808 WHERE NO_D_ID = 4;";
            client.callProcedure("@AdHoc", update);
            fail();
        }
        catch (ProcCallException e) {
           System.out.println(e);
        }
        catch (IOException e) {
            e.printStackTrace();
            fail();
        }

        try {
            VoltTable[] results = client.callProcedure("SelectAll").getResults();

            assertEquals(results.length, 9);

            // get the new order table
            VoltTable table = results[7];
            System.out.println(table);
            assertTrue(table.getRowCount() == 2);
            table.advanceRow();
            assertEquals(2, table.getLong(0));
            assertEquals(2, table.getLong(1));
            assertEquals(2, table.getLong(2));
            table.advanceRow();
            assertEquals(3, table.getLong(0));
            assertEquals(4, table.getLong(1));
            assertEquals(2, table.getLong(2));

            // check the mat view
            results = client.callProcedure("ReadMatView", (byte)2).getResults();
            assertEquals(results.length, 1);
            table = results[0];
            table.advanceRow();
            System.out.println(table);
            assertTrue(table.getRowCount() == 1);
            long col1 = table.getLong(0);
            assertEquals(2, col1);
            long col2 = table.getLong(1);
            assertEquals(2, col2);
            long col3 = table.getLong(2);
            assertEquals(5, col3);
        }
        catch (Exception e) {
            e.printStackTrace();
            fail();
        }

        try {
            VoltTable[] results = client.callProcedure("FetchNORowUsingIndex", (byte)2, 4, 3).getResults();

            assertEquals(results.length, 1);
            VoltTable table = results[0];
            int rowCount = table.getRowCount();
            assertEquals(1, rowCount);
            table.advanceRow();
            assertEquals(3, table.getLong(0));
            assertEquals(4, table.getLong(1));
            assertEquals(2, table.getLong(2));
        }
        catch (Exception e) {
            e.printStackTrace();
            fail();
        }
    }

    /**
     * Build a list of the tests that will be run when TestTPCCSuite gets run by JUnit.
     * Use helper classes that are part of the RegressionSuite framework.
     * This particular class runs all tests on the the local JNI backend with both
     * one and two partition configurations, as well as on the hsql backend.
     *
     * @return The TestSuite containing all the tests to be run.
     */
    static public Test suite() {
<<<<<<< HEAD
        VoltServerConfig config = null;

        // the suite made here will all be using the tests from this class
        MultiConfigSuiteBuilder builder = new MultiConfigSuiteBuilder(TestRollbackSuite.class);

        // build up a project builder for the workload
        TPCCProjectBuilder project = new TPCCProjectBuilder().addDefaultPartitioning();
        project.catBuilder().addSchema(SinglePartitionJavaError.class.getResource("tpcc-extraview-ddl.sql"))
        .addPartitionInfo("ALL_TYPES", "ID")
        .addProcedures(PROCEDURES)
        .addStmtProcedure("InsertNewOrder", "INSERT INTO NEW_ORDER VALUES (?, ?, ?);", "NEW_ORDER.NO_W_ID: 2")
        ;

        /////////////////////////////////////////////////////////////
        // CONFIG #1: 2 Local Site/Partitions running on JNI backend
        /////////////////////////////////////////////////////////////

        // get a server config for the native backend with two sites/partitions
        config = new LocalCluster("rollback-twosites.jar", 2, 1, 0, BackendTarget.NATIVE_EE_JNI);
        // build the jarfile (note the reuse of the TPCC project)
        assertTrue(config.compile(project));
        // add this config to the set of tests to run
        builder.addServerConfig(config);

        /////////////////////////////////////////////////////////////
        // CONFIG #2: Local Cluster (of processes)
        /////////////////////////////////////////////////////////////

        config = new LocalCluster("rollback-cluster.jar", 2, 3, 1, BackendTarget.NATIVE_EE_JNI);
        assertTrue(config.compile(project));
        builder.addServerConfig(config);

        return builder;
=======
        CatalogBuilder cb = TPCCProjectBuilder.addDefaultPartitioning(new CatalogBuilder())
        .addSchema(SinglePartitionJavaError.class.getResource("tpcc-extraview-ddl.sql"))
        .addPartitionInfo("ALL_TYPES", "ID")
        .addProcedures(
                SinglePartitionJavaError.class,
                SinglePartitionJavaAbort.class,
                SinglePartitionConstraintError.class,
                MultiPartitionJavaError.class,
                MultiPartitionJavaAbort.class,
                MultiPartitionConstraintError.class,
                MultiPartitionParamSerializationError.class,
                SinglePartitionUpdateConstraintError.class,
                SinglePartitionConstraintFailureAndContinue.class,
                SinglePartitionParamSerializationError.class,
                SelectAll.class,
                ReadMatView.class,
                FetchNORowUsingIndex.class,
                InsertAllTypes.class,
                AllTypesJavaError.class,
                AllTypesJavaAbort.class,
                AllTypesUpdateJavaError.class,
                AllTypesUpdateJavaAbort.class,
                AllTypesMultiOpsJavaError.class
                )
        .addStmtProcedure("InsertNewOrder", "INSERT INTO NEW_ORDER VALUES (?, ?, ?);", "NEW_ORDER.NO_W_ID", 2)
        ;
        return multiClusterSuiteBuilder(TestRollbackSuite.class, cb,
                new DeploymentBuilder(2),
                new DeploymentBuilder(2, 3, 1));
>>>>>>> f708143e
    }

    public static void main(String args[]) {
        org.junit.runner.JUnitCore.runClasses(TestRollbackSuite.class);
    }
}<|MERGE_RESOLUTION|>--- conflicted
+++ resolved
@@ -930,41 +930,6 @@
      * @return The TestSuite containing all the tests to be run.
      */
     static public Test suite() {
-<<<<<<< HEAD
-        VoltServerConfig config = null;
-
-        // the suite made here will all be using the tests from this class
-        MultiConfigSuiteBuilder builder = new MultiConfigSuiteBuilder(TestRollbackSuite.class);
-
-        // build up a project builder for the workload
-        TPCCProjectBuilder project = new TPCCProjectBuilder().addDefaultPartitioning();
-        project.catBuilder().addSchema(SinglePartitionJavaError.class.getResource("tpcc-extraview-ddl.sql"))
-        .addPartitionInfo("ALL_TYPES", "ID")
-        .addProcedures(PROCEDURES)
-        .addStmtProcedure("InsertNewOrder", "INSERT INTO NEW_ORDER VALUES (?, ?, ?);", "NEW_ORDER.NO_W_ID: 2")
-        ;
-
-        /////////////////////////////////////////////////////////////
-        // CONFIG #1: 2 Local Site/Partitions running on JNI backend
-        /////////////////////////////////////////////////////////////
-
-        // get a server config for the native backend with two sites/partitions
-        config = new LocalCluster("rollback-twosites.jar", 2, 1, 0, BackendTarget.NATIVE_EE_JNI);
-        // build the jarfile (note the reuse of the TPCC project)
-        assertTrue(config.compile(project));
-        // add this config to the set of tests to run
-        builder.addServerConfig(config);
-
-        /////////////////////////////////////////////////////////////
-        // CONFIG #2: Local Cluster (of processes)
-        /////////////////////////////////////////////////////////////
-
-        config = new LocalCluster("rollback-cluster.jar", 2, 3, 1, BackendTarget.NATIVE_EE_JNI);
-        assertTrue(config.compile(project));
-        builder.addServerConfig(config);
-
-        return builder;
-=======
         CatalogBuilder cb = TPCCProjectBuilder.addDefaultPartitioning(new CatalogBuilder())
         .addSchema(SinglePartitionJavaError.class.getResource("tpcc-extraview-ddl.sql"))
         .addPartitionInfo("ALL_TYPES", "ID")
@@ -994,7 +959,6 @@
         return multiClusterSuiteBuilder(TestRollbackSuite.class, cb,
                 new DeploymentBuilder(2),
                 new DeploymentBuilder(2, 3, 1));
->>>>>>> f708143e
     }
 
     public static void main(String args[]) {
