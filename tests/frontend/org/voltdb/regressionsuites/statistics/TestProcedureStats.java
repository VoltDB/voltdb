/* This file is part of VoltDB.
 * Copyright (C) 2008-2017 VoltDB Inc.
 *
 * Permission is hereby granted, free of charge, to any person obtaining
 * a copy of this software and associated documentation files (the
 * "Software"), to deal in the Software without restriction, including
 * without limitation the rights to use, copy, modify, merge, publish,
 * distribute, sublicense, and/or sell copies of the Software, and to
 * permit persons to whom the Software is furnished to do so, subject to
 * the following conditions:
 *
 * The above copyright notice and this permission notice shall be
 * included in all copies or substantial portions of the Software.
 *
 * THE SOFTWARE IS PROVIDED "AS IS", WITHOUT WARRANTY OF ANY KIND,
 * EXPRESS OR IMPLIED, INCLUDING BUT NOT LIMITED TO THE WARRANTIES OF
 * MERCHANTABILITY, FITNESS FOR A PARTICULAR PURPOSE AND NONINFRINGEMENT.
 * IN NO EVENT SHALL THE AUTHORS BE LIABLE FOR ANY CLAIM, DAMAGES OR
 * OTHER LIABILITY, WHETHER IN AN ACTION OF CONTRACT, TORT OR OTHERWISE,
 * ARISING FROM, OUT OF OR IN CONNECTION WITH THE SOFTWARE OR THE USE OR
 * OTHER DEALINGS IN THE SOFTWARE.
 */

package org.voltdb.regressionsuites.statistics;

import static org.junit.Assert.assertEquals;
import static org.junit.Assert.assertTrue;

import java.util.Arrays;
import java.util.HashMap;
import java.util.HashSet;
import java.util.Map;
import java.util.Set;

import org.junit.Test;
import org.voltdb.AdhocDDLTestBase;
import org.voltdb.VoltDB;
import org.voltdb.VoltDB.Configuration;
import org.voltdb.VoltTable;
import org.voltdb.compiler.VoltProjectBuilder;
import org.voltdb.utils.MiscUtils;

public class TestProcedureStats extends AdhocDDLTestBase {

    private void checkStats() throws Exception {
        VoltTable vt = m_client.callProcedure("@Statistics", "PROCEDURE", 0).getResults()[0];
        assertEquals(0, vt.getRowCount());
    }

    private void checkKeepedStats(String[] procs) throws Exception {
        VoltTable vt = m_client.callProcedure("@Statistics", "PROCEDURE", 0).getResults()[0];
        assertEquals(procs.length, vt.getRowCount());
        Set<String> procsSet = new HashSet<String>(Arrays.asList(procs));
        while (vt.advanceRow()) {
            assertTrue(procsSet.contains(vt.getString(5)));
        }
    }

    /* check the procedure detail stats for a procedure
     * proc - name of the stored procedure
     * stmts - the number of statements for the stored procedure "proc"
     * partition - single or multi partitioned query
     * the tests seems to run on 2 partitions - so partition = 2 for multi partition query
     */
    private void checkDetailStats(String proc, int stmts, int partition) throws Exception {
        VoltTable vt = m_client.callProcedure("@Statistics", "PROCEDUREDETAIL", 0).getResults()[0];
        // map to store the count of number of times each statement is called in the "proc" stored procedure
        Map<String, Integer> stmtMap = new HashMap<String, Integer>();
        stmtMap.put("<ALL>", 0);

        for ( int i = 0; i < stmts ; i++ ) {
            stmtMap.put("sql"+ String.valueOf(i), 0);
        }

        while (vt.advanceRow()) {
            if(proc.equals(vt.getString(5))) {
                String sql = vt.getString(6);
                stmtMap.put(sql, stmtMap.get(sql) + 1);
            }
        }

        // get the count of number of times each sql statement was called
        // if its multipartitioned, it should be called once per each partition
        for ( int i = 0; i < stmts ; i++ ) {
            assertEquals(stmtMap.get("sql"+ String.valueOf(i)).intValue(), 1 * partition);
        }
    }

    @Test
    public void testUACSystemStatsKeeped() throws Exception
    {
        String pathToCatalog = Configuration.getPathToCatalogForTest("adhocddl.jar");
        String pathToDeployment = Configuration.getPathToCatalogForTest("adhocddl.xml");

        VoltProjectBuilder builder = new VoltProjectBuilder();
        builder.addLiteralSchema("--dont care");
        builder.setUseDDLSchema(true);
        boolean success = builder.compile(pathToCatalog, 2, 1, 0);
        assertTrue("Schema compilation failed", success);
        MiscUtils.copyFile(builder.getPathToDeployment(), pathToDeployment);

        VoltDB.Configuration config = new VoltDB.Configuration();
        config.m_pathToCatalog = pathToCatalog;
        config.m_pathToDeployment = pathToDeployment;

        try {
            startSystem(config);

            VoltTable vt = null;

            vt = m_client.callProcedure("@Statistics", "PROCEDURE", 0).getResults()[0];
            assertEquals(0, vt.getRowCount());

            vt = m_client.callProcedure("@AdHoc", "create table tb1 (a int primary key);").getResults()[0];
            assertEquals(1, vt.getRowCount());
            checkStats();

            vt = m_client.callProcedure("TB1.insert", 1).getResults()[0];
            assertEquals(1, vt.getRowCount());

            vt = m_client.callProcedure("@Statistics", "PROCEDURE", 0).getResults()[0];
            checkKeepedStats(new String[]{"TB1.insert"});

            String ddl = "create table tb2 (a int not null unique); partition table tb2 on column a;";
            vt = m_client.callProcedure("@AdHoc", ddl).getResults()[0];
            // UAC called, only UAC system stats left
            checkStats();

            vt = m_client.callProcedure("@AdHoc", "create procedure mspSingle "
                    + "partition on table tb2 "
                    + "column a parameter 0 "
                    + "as begin "
                    + "insert into tb2 values (?); select * from tb2; end;").getResults()[0];
            assertEquals(1, vt.getRowCount());
            checkUAC(3);

            vt = m_client.callProcedure("@AdHoc", "create procedure mspMultiple as begin "
                    + "insert into tb2 values (?); select * from tb2; end;").getResults()[0];
            assertEquals(1, vt.getRowCount());
            checkUAC(4);

            //
            // call more user stats & other system stats
            //
            vt = m_client.callProcedure("TB1.insert", 2).getResults()[0];
            assertEquals(1, vt.getRowCount());
            vt = m_client.callProcedure("TB1.delete", 3).getResults()[0];
            assertEquals(1, vt.getRowCount());
            vt = m_client.callProcedure("TB1.upsert", 3).getResults()[0];
            assertEquals(1, vt.getRowCount());

            vt = m_client.callProcedure("TB2.insert", 1).getResults()[0];
            assertEquals(1, vt.getRowCount());
            vt = m_client.callProcedure("TB2.insert", 2).getResults()[0];
            assertEquals(1, vt.getRowCount());
            vt = m_client.callProcedure("TB2.insert", 3).getResults()[0];
            assertEquals(1, vt.getRowCount());
            vt = m_client.callProcedure("TB2.insert", 4).getResults()[0];
            assertEquals(1, vt.getRowCount());
            vt = m_client.callProcedure("TB2.insert", 5).getResults()[0];
            assertEquals(1, vt.getRowCount());

            vt = m_client.callProcedure("mspSingle", 6).getResults()[0];
            assertEquals(1, vt.getRowCount());

            vt = m_client.callProcedure("@Statistics", "PROCEDUREDETAIL", 0).getResults()[0];
            System.out.println(vt);

            vt = m_client.callProcedure("mspMultiple", 7).getResults()[0];
            assertEquals(1, vt.getRowCount());

            vt = m_client.callProcedure("@Statistics", "PROCEDUREDETAIL", 0).getResults()[0];
            System.out.println(vt);

            checkDetailStats("mspSingle", 2, 1);
            checkDetailStats("mspMultiple", 2, 2);

            // call other system stats
            m_client.callProcedure("@ExplainProc", "TB1.insert");

            vt = m_client.callProcedure("@Statistics", "PROCEDURE", 0).getResults()[0];
            checkKeepedStats(new String[]{"TB1.insert", "TB1.delete", "TB1.upsert",
<<<<<<< HEAD
                    "TB2.insert", "TB2.insert", // two records for each partition (SP procedure)
                    "mspSingle", "mspMultiple",
                    "org.voltdb.sysprocs.UpdateCore"});

            vt = m_client.callProcedure("@AdHoc", "alter table tb1 add column b int;").getResults()[0];
            assertEquals(1, vt.getRowCount());
            // UAC called, only UAC system stats left
            checkUAC(5);
=======
                    "TB2.insert", "TB2.insert" // two records for each partition (SP procedure)
                    });

            vt = m_client.callProcedure("@AdHoc", "alter table tb1 add column b int;").getResults()[0];
            assertEquals(1, vt.getRowCount());
            // UAC called, all system stats are cleared
            checkStats();
>>>>>>> 29043e1e
        }
        finally {
            teardownSystem();
        }
    }
}<|MERGE_RESOLUTION|>--- conflicted
+++ resolved
@@ -132,12 +132,12 @@
                     + "as begin "
                     + "insert into tb2 values (?); select * from tb2; end;").getResults()[0];
             assertEquals(1, vt.getRowCount());
-            checkUAC(3);
+            checkStats();
 
             vt = m_client.callProcedure("@AdHoc", "create procedure mspMultiple as begin "
                     + "insert into tb2 values (?); select * from tb2; end;").getResults()[0];
             assertEquals(1, vt.getRowCount());
-            checkUAC(4);
+            checkStats();
 
             //
             // call more user stats & other system stats
@@ -180,24 +180,14 @@
 
             vt = m_client.callProcedure("@Statistics", "PROCEDURE", 0).getResults()[0];
             checkKeepedStats(new String[]{"TB1.insert", "TB1.delete", "TB1.upsert",
-<<<<<<< HEAD
                     "TB2.insert", "TB2.insert", // two records for each partition (SP procedure)
                     "mspSingle", "mspMultiple",
-                    "org.voltdb.sysprocs.UpdateCore"});
-
-            vt = m_client.callProcedure("@AdHoc", "alter table tb1 add column b int;").getResults()[0];
-            assertEquals(1, vt.getRowCount());
-            // UAC called, only UAC system stats left
-            checkUAC(5);
-=======
-                    "TB2.insert", "TB2.insert" // two records for each partition (SP procedure)
                     });
 
             vt = m_client.callProcedure("@AdHoc", "alter table tb1 add column b int;").getResults()[0];
             assertEquals(1, vt.getRowCount());
             // UAC called, all system stats are cleared
             checkStats();
->>>>>>> 29043e1e
         }
         finally {
             teardownSystem();
