/* This file is part of VoltDB.
 * Copyright (C) 2008-2017 VoltDB Inc.
 *
 * Permission is hereby granted, free of charge, to any person obtaining
 * a copy of this software and associated documentation files (the
 * "Software"), to deal in the Software without restriction, including
 * without limitation the rights to use, copy, modify, merge, publish,
 * distribute, sublicense, and/or sell copies of the Software, and to
 * permit persons to whom the Software is furnished to do so, subject to
 * the following conditions:
 *
 * The above copyright notice and this permission notice shall be
 * included in all copies or substantial portions of the Software.
 *
 * THE SOFTWARE IS PROVIDED "AS IS", WITHOUT WARRANTY OF ANY KIND,
 * EXPRESS OR IMPLIED, INCLUDING BUT NOT LIMITED TO THE WARRANTIES OF
 * MERCHANTABILITY, FITNESS FOR A PARTICULAR PURPOSE AND NONINFRINGEMENT.
 * IN NO EVENT SHALL THE AUTHORS BE LIABLE FOR ANY CLAIM, DAMAGES OR
 * OTHER LIABILITY, WHETHER IN AN ACTION OF CONTRACT, TORT OR OTHERWISE,
 * ARISING FROM, OUT OF OR IN CONNECTION WITH THE SOFTWARE OR THE USE OR
 * OTHER DEALINGS IN THE SOFTWARE.
 */

package org.voltdb.regressionsuites.statistics;

import static org.junit.Assert.assertEquals;
import static org.junit.Assert.assertTrue;

import java.util.Arrays;
import java.util.HashMap;
import java.util.HashSet;
import java.util.Map;
import java.util.Set;

import org.junit.Test;
import org.voltdb.AdhocDDLTestBase;
import org.voltdb.VoltDB;
import org.voltdb.VoltDB.Configuration;
import org.voltdb.VoltTable;
import org.voltdb.compiler.VoltProjectBuilder;
import org.voltdb.utils.MiscUtils;

public class TestProcedureStats extends AdhocDDLTestBase {

    private void checkStats() throws Exception {
        VoltTable vt = m_client.callProcedure("@Statistics", "PROCEDURE", 0).getResults()[0];
        assertEquals(0, vt.getRowCount());
    }

    private void checkKeepedStats(String[] procs) throws Exception {
        VoltTable vt = m_client.callProcedure("@Statistics", "PROCEDURE", 0).getResults()[0];
        assertEquals(procs.length, vt.getRowCount());
        Set<String> procsSet = new HashSet<String>(Arrays.asList(procs));
        while (vt.advanceRow()) {
            assertTrue(procsSet.contains(vt.getString(5)));
        }
    }

    /* check the procedure detail stats for a procedure
     * proc - name of the stored procedure
     * stmts - the number of statements for the stored procedure "proc"
     * partition - single or multi partitioned query
     * the tests seems to run on 2 partitions - so partition = 2 for multi partition query
     */
    private void checkDetailStats(String proc, int stmts, int partition) throws Exception {
        VoltTable vt = m_client.callProcedure("@Statistics", "PROCEDUREDETAIL", 0).getResults()[0];
        // map to store the count of number of times each statement is called in the "proc" stored procedure
        Map<String, Integer> stmtMap = new HashMap<String, Integer>();
        stmtMap.put("<ALL>", 0);

        for ( int i = 0; i < stmts ; i++ ) {
            stmtMap.put("sql"+ String.valueOf(i), 0);
        }

        while (vt.advanceRow()) {
            if(proc.equals(vt.getString(5))) {
                String sql = vt.getString(6);
                stmtMap.put(sql, stmtMap.get(sql) + 1);
            }
        }

        // get the count of number of times each sql statement was called
        // if its multipartitioned, it should be called once per each partition
        for ( int i = 0; i < stmts ; i++ ) {
            assertEquals(stmtMap.get("sql"+ String.valueOf(i)).intValue(), 1 * partition);
        }
    }

    @Test
    public void testUACSystemStatsKeeped() throws Exception
    {
        String pathToCatalog = Configuration.getPathToCatalogForTest("adhocddl.jar");
        String pathToDeployment = Configuration.getPathToCatalogForTest("adhocddl.xml");

        VoltProjectBuilder builder = new VoltProjectBuilder();
        builder.addLiteralSchema("--dont care");
        builder.setUseDDLSchema(true);
        boolean success = builder.compile(pathToCatalog, 2, 1, 0);
        assertTrue("Schema compilation failed", success);
        MiscUtils.copyFile(builder.getPathToDeployment(), pathToDeployment);

        VoltDB.Configuration config = new VoltDB.Configuration();
        config.m_pathToCatalog = pathToCatalog;
        config.m_pathToDeployment = pathToDeployment;

        try {
            startSystem(config);

            VoltTable vt = null;

            vt = m_client.callProcedure("@Statistics", "PROCEDURE", 0).getResults()[0];
            assertEquals(0, vt.getRowCount());

            vt = m_client.callProcedure("@AdHoc", "create table tb1 (a int primary key);").getResults()[0];
            assertEquals(1, vt.getRowCount());
            checkStats();

            vt = m_client.callProcedure("TB1.insert", 1).getResults()[0];
            assertEquals(1, vt.getRowCount());

            vt = m_client.callProcedure("@Statistics", "PROCEDURE", 0).getResults()[0];
            checkKeepedStats(new String[]{"TB1.insert"});

            String ddl = "create table tb2 (a int not null unique); partition table tb2 on column a;";
            vt = m_client.callProcedure("@AdHoc", ddl).getResults()[0];
            // UAC called, only UAC system stats left
            checkStats();
<<<<<<< HEAD
=======

            vt = m_client.callProcedure("@AdHoc", "create procedure mspSingle "
                    + "partition on table tb2 "
                    + "column a parameter 0 "
                    + "as begin "
                    + "insert into tb2 values (?); select * from tb2; end;").getResults()[0];
            assertEquals(1, vt.getRowCount());
            checkStats();

            vt = m_client.callProcedure("@AdHoc", "create procedure mspMultiple as begin "
                    + "insert into tb2 values (?); select * from tb2; end;").getResults()[0];
            assertEquals(1, vt.getRowCount());
            checkStats();
>>>>>>> 9d2aed6f

            //
            // call more user stats & other system stats
            //
            vt = m_client.callProcedure("TB1.insert", 2).getResults()[0];
            assertEquals(1, vt.getRowCount());
            vt = m_client.callProcedure("TB1.delete", 3).getResults()[0];
            assertEquals(1, vt.getRowCount());
            vt = m_client.callProcedure("TB1.upsert", 3).getResults()[0];
            assertEquals(1, vt.getRowCount());

            vt = m_client.callProcedure("TB2.insert", 1).getResults()[0];
            assertEquals(1, vt.getRowCount());
            vt = m_client.callProcedure("TB2.insert", 2).getResults()[0];
            assertEquals(1, vt.getRowCount());
            vt = m_client.callProcedure("TB2.insert", 3).getResults()[0];
            assertEquals(1, vt.getRowCount());
            vt = m_client.callProcedure("TB2.insert", 4).getResults()[0];
            assertEquals(1, vt.getRowCount());
            vt = m_client.callProcedure("TB2.insert", 5).getResults()[0];
            assertEquals(1, vt.getRowCount());

            vt = m_client.callProcedure("mspSingle", 6).getResults()[0];
            assertEquals(1, vt.getRowCount());

            vt = m_client.callProcedure("@Statistics", "PROCEDUREDETAIL", 0).getResults()[0];
            System.out.println(vt);

            vt = m_client.callProcedure("mspMultiple", 7).getResults()[0];
            assertEquals(1, vt.getRowCount());

            vt = m_client.callProcedure("@Statistics", "PROCEDUREDETAIL", 0).getResults()[0];
            System.out.println(vt);

            checkDetailStats("mspSingle", 2, 1);
            checkDetailStats("mspMultiple", 2, 2);

            // call other system stats
            m_client.callProcedure("@ExplainProc", "TB1.insert");

            vt = m_client.callProcedure("@Statistics", "PROCEDURE", 0).getResults()[0];
            checkKeepedStats(new String[]{"TB1.insert", "TB1.delete", "TB1.upsert",
<<<<<<< HEAD
                    "TB2.insert", "TB2.insert" // two records for each partition (SP procedure)
=======
                    "TB2.insert", "TB2.insert", // two records for each partition (SP procedure)
                    "mspSingle", "mspMultiple",
>>>>>>> 9d2aed6f
                    });

            vt = m_client.callProcedure("@AdHoc", "alter table tb1 add column b int;").getResults()[0];
            assertEquals(1, vt.getRowCount());
            // UAC called, all system stats are cleared
            checkStats();
        }
        finally {
            teardownSystem();
        }
    }
}<|MERGE_RESOLUTION|>--- conflicted
+++ resolved
@@ -125,8 +125,6 @@
             vt = m_client.callProcedure("@AdHoc", ddl).getResults()[0];
             // UAC called, only UAC system stats left
             checkStats();
-<<<<<<< HEAD
-=======
 
             vt = m_client.callProcedure("@AdHoc", "create procedure mspSingle "
                     + "partition on table tb2 "
@@ -140,7 +138,6 @@
                     + "insert into tb2 values (?); select * from tb2; end;").getResults()[0];
             assertEquals(1, vt.getRowCount());
             checkStats();
->>>>>>> 9d2aed6f
 
             //
             // call more user stats & other system stats
@@ -183,12 +180,8 @@
 
             vt = m_client.callProcedure("@Statistics", "PROCEDURE", 0).getResults()[0];
             checkKeepedStats(new String[]{"TB1.insert", "TB1.delete", "TB1.upsert",
-<<<<<<< HEAD
-                    "TB2.insert", "TB2.insert" // two records for each partition (SP procedure)
-=======
                     "TB2.insert", "TB2.insert", // two records for each partition (SP procedure)
                     "mspSingle", "mspMultiple",
->>>>>>> 9d2aed6f
                     });
 
             vt = m_client.callProcedure("@AdHoc", "alter table tb1 add column b int;").getResults()[0];
