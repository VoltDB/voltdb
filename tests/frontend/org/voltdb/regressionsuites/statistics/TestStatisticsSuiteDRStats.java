--- conflicted
+++ resolved
@@ -179,23 +179,6 @@
                 assertTrue(hasSnapshotData);
             }
 
-<<<<<<< HEAD
-            //
-            // DRPARTITION
-            //
-            VoltTable[] results = primaryClient.callProcedure("@Statistics", "DRPRODUCERPARTITION", 0).getResults();
-            // one aggregate tables returned
-            assertEquals(1, results.length);
-            System.out.println("Test DR table: " + results[0].toString());
-            validateSchema(results[0], expectedTable1);
-            // One row per site, including the MPI on each host if there is DR replicated stream
-            // don't have HSID for ease of check, just check a bunch of stuff
-            results[0].advanceRow();
-            Map<String, String> columnTargets = new HashMap<>();
-            columnTargets.put("HOSTNAME", results[0].getString("HOSTNAME"));
-            validateRowSeenAtAllHosts(results[0], columnTargets, false);
-            validateRowSeenAtAllPartitions(results[0], "HOSTNAME", results[0].getString("HOSTNAME"), false);
-=======
             verifyPartitionStatistics(primaryClient, CONSUMER_CLUSTER_COUNT, "UP");
 
             // Kill consumers and verify that connection_status changes to DOWN
@@ -204,7 +187,6 @@
                 consumer.shutDown();
             }
             verifyPartitionStatistics(primaryClient, CONSUMER_CLUSTER_COUNT, "DOWN");
->>>>>>> 903bb3a0
         }
         finally {
             primaryClient.close();
