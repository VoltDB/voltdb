--- conflicted
+++ resolved
@@ -225,12 +225,6 @@
                         + "from places order by places.pk";
         VoltTable vt = client.callProcedure("@AdHoc", sql).getResults()[0];
         assertContentOfTable(new Object[][]
-<<<<<<< HEAD
-                {{"Denver",         39.704,  -104.959},
-                 {"Albuquerque",    35.113,  -106.599},
-                 {"Cheyenne",       41.134,  -104.813},
-                 {"Fort Collins",   40.585,  -105.077},
-=======
                 {{"Denver",                             39.704, -104.959},
                  {"Albuquerque",                        35.113, -106.599},
                  {"Cheyenne",                           41.134, -104.813},
@@ -245,7 +239,6 @@
                  {"Point On S Colorado Border",         37.002, -103.008},
                  {"Point On W Wyoming Border",          42.999, -110.998},
                  {"West not On South Wyoming Border",   41.999, -111.052},
->>>>>>> aef9c0bc
                  {"Neverwhere",     Double.MIN_VALUE,   Double.MIN_VALUE},
                 }, vt);
 
@@ -256,11 +249,6 @@
                 + "order by places.name";
         vt = client.callProcedure("@AdHoc", sql).getResults()[0];
         assertContentOfTable(new Object[][]
-<<<<<<< HEAD
-                {{"Cheyenne",       41.134,  -104.813},
-                 {"Denver",         39.704,  -104.959},
-                 {"Fort Collins",   40.585,  -105.077}
-=======
                 {{"Cheyenne",                       41.134,  -104.813},
                  {"Denver",                         39.704,  -104.959},
                  {"Fort Collins",                   40.585, -105.077},
@@ -270,6 +258,23 @@
                  {"Point on E Wyoming Border",      42.988, -104.078},
                  {"Point on N Wyoming Border",      44.978, -105.058},
                 }, vt);
+    }
+
+    public void testPolygonFloatingPrecision() throws Exception {
+        final double EPSILON = -1.0;
+        Client client = getClient();
+        populateTables(client);
+
+        String sql = "select name, region "
+                        + "from borders order by borders.pk";
+        VoltTable vt = client.callProcedure("@AdHoc", sql).getResults()[0];
+        assertApproximateContentOfTable(new Object[][]
+                                        {{borders[0].getName(), borders[0].getRegion()},
+                                         {borders[1].getName(), borders[1].getRegion()},
+                                         {borders[2].getName(), borders[2].getRegion()},
+                                         {borders[3].getName(), borders[3].getRegion()}},
+                                        vt,
+                                        EPSILON);
     }
 
     public void testPolygonCentroidAndArea() throws Exception {
@@ -353,7 +358,6 @@
                  {"Wyoming",    "Point on N Wyoming Border",            295383.69047235645},
                  {"Wyoming",    "Cheyenne",                             308378.4910583776},
                  {"Wyoming",    "Point On S Wyoming Border",            355573.95574694296}
->>>>>>> aef9c0bc
                 }, vt);
 
         // distance between polygon and polygon - currently not supported and should generate
@@ -388,23 +392,6 @@
         } finally {
             assertNotNull(exception);
         }
-    }
-
-    public void testPolygonFloatingPrecision() throws Exception {
-        final double EPSILON = -1.0;
-        Client client = getClient();
-        populateTables(client);
-
-        String sql = "select name, region "
-                        + "from borders order by borders.pk";
-        VoltTable vt = client.callProcedure("@AdHoc", sql).getResults()[0];
-        assertApproximateContentOfTable(new Object[][]
-                                        {{borders[0].getName(), borders[0].getRegion()},
-                                         {borders[1].getName(), borders[1].getRegion()},
-                                         {borders[2].getName(), borders[2].getRegion()},
-                                         {borders[3].getName(), borders[3].getRegion()}},
-                                        vt,
-                                        EPSILON);
     }
 
     static public junit.framework.Test suite() {
