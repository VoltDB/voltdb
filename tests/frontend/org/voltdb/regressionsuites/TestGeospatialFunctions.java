--- conflicted
+++ resolved
@@ -204,7 +204,7 @@
         populateBorders(client, borders);
     }
 
-    public void notestContains() throws Exception {
+    public void testContains() throws Exception {
         Client client = getClient();
 
         populateTables(client);
@@ -268,7 +268,7 @@
 
     }
 
-    public void notestPolygonInteriorRings() throws Exception {
+    public void testPolygonInteriorRings() throws Exception {
         Client client = getClient();
         populateTables(client);
 
@@ -283,7 +283,7 @@
                 }, vt);
     }
 
-    public void notestPolygonNumberOfPoints() throws Exception {
+    public void testPolygonNumberOfPoints() throws Exception {
         Client client = getClient();
         populateTables(client);
 
@@ -321,7 +321,7 @@
 
     }
 
-    public void notestLongitudeLatitude() throws Exception {
+    public void testLongitudeLatitude() throws Exception {
         Client client = getClient();
         populateTables(client);
 
@@ -364,7 +364,7 @@
             }, vt);
     }
 
-    public void notestPolygonFloatingPrecision() throws Exception {
+    public void testPolygonFloatingPrecision() throws Exception {
         final double EPSILON = -1.0;
         Client client = getClient();
         populateTables(client);
@@ -381,7 +381,7 @@
                                         EPSILON);
     }
 
-    public void notestPolygonCentroidAndArea() throws Exception {
+    public void testPolygonCentroidAndArea() throws Exception {
         // The AREA_EPSILON here is 1.0e-1, because the values are in the range
         // 1.0e11, and we expect 1.0e12 precision.
         final double AREA_EPSILON=1.0e-1;
@@ -428,7 +428,7 @@
                 }, vt, CENTROID_EPSILON);
     }
 
-    public void notestPolygonPointDistance() throws Exception {
+    public void testPolygonPointDistance() throws Exception {
         // The distances we consider are all in the thousands of
         // meters.  We expect 1.0e-12 precision, so that's 1.0e-8 relative
         // precision.  Note that we have determined empirically that
@@ -578,7 +578,7 @@
      *
      */
     private static String MULTI_POLYGON
-      = "POLYGON((0 0, 1 0, 1 1, 0 1, 0 0), (0 0, 0 -1, -1 -1, -1 9, 0 0))";
+      = "POLYGON((0 0, 1 0, 1 1, 0 1, 0 0), (0 0, 0 -1, -1 -1, -1 0, 0 0))";
     /*
      *
      *  X------------------------------X
@@ -739,8 +739,6 @@
                   true),
        new Border(110, "IslandInALake", "Polygons can only be shells or holes",
                   GeographyValue.fromWKT(ISLAND_IN_A_LAKE)),
-       new Border(111, "Two WiddershinsHoles", "Ring 0 encloses more than half the sphere",
-                  GeographyValue.fromWKT(TWO_WIDDERSHINS_HOLES)),
       /*
        * These are apparently legal. Should they be?
        */
@@ -766,7 +764,7 @@
                   GeographyValue.fromWKT(TWO_NESTED_WIDDERSHINS)),
     };
 
-    public void notestInvalidPolygons() throws Exception {
+    public void testInvalidPolygons() throws Exception {
         Client client = getClient();
         populateBorders(client, invalidBorders);
 
@@ -782,7 +780,7 @@
         assertEquals(sb.toString(), 0, rowCount);
     }
 
-    public void notestInvalidPolygonReasons() throws Exception {
+    public void testInvalidPolygonReasons() throws Exception {
         Client client = getClient();
         populateBorders(client, invalidBorders);
 
@@ -800,7 +798,7 @@
         }
     }
 
-    public void notestValidPolygonFromText() throws Exception {
+    public void testValidPolygonFromText() throws Exception {
         Client client = getClient();
         populateBorders(client, invalidBorders);
         // These should all fail.
@@ -832,7 +830,6 @@
         }
     }
 
-<<<<<<< HEAD
     /**
      * Insert the polygons in the borders table, using polygonfromtext.  Some
      * polygons are so badly constructed that we can't fix them up.  But if
@@ -876,72 +873,6 @@
     }
 
     public void testPointAsText() throws Exception {
-=======
-    public void testMakeValidPolygon() throws Exception {
-        Client client = getClient();
-        ClientResponse cr;
-        VoltTable vt;
-        String reason;
-        Border[] allBorders = new Border[invalidFixableBorders.length + borders.length];
-        for (int idx = 0; idx < invalidFixableBorders.length; idx += 1) {
-            allBorders[idx] = invalidFixableBorders[idx];
-        }
-        for (int idx = 0; idx < borders.length; idx += 1) {
-            allBorders[idx + invalidFixableBorders.length] = borders[idx];
-        }
-        populateBorders(client, allBorders);
-        for (Border b : invalidFixableBorders) {
-            // Ascertain that the polygon is invalid or valid.  It's valid
-            // when b.getMessage() == null.
-            cr = client.callProcedure("@AdHoc",
-                                      String.format("select isinvalidreason(region) from borders where pk = %d",
-                                                    b.getPk()));
-            assertEquals(ClientResponse.SUCCESS, cr.getStatus());
-            vt = cr.getResults()[0];
-            assertEquals(1, vt.getRowCount());
-            assertTrue(vt.advanceRow());
-            reason = vt.getString(0);
-            String message = b.getMessage();
-            if (message == null) {
-                message = "Valid Polygon";
-            }
-            assertTrue(String.format("Expected invalid polygon for %s",  b.getName()),
-                       reason.contains(message));
-            // Update this, changing the existing polygon to a valid one.
-            // Note that this should leave valid polygons invariant.
-            try {
-                cr = client.callProcedure("@AdHoc",
-                                          String.format("update borders set region = make_valid_polygon(region) where pk = %d",
-                                                        b.getPk()));
-                assertEquals(ClientResponse.SUCCESS, cr.getStatus());
-                // Check that it has been made valid now.
-            } catch (Exception ex) {
-                fail("Unexpected Exception: " + ex.getMessage());
-            }
-            cr = client.callProcedure("@AdHoc",
-                                      String.format("select isinvalidreason(region), region from borders where pk = %d",
-                                                    b.getPk()));
-            assertEquals(ClientResponse.SUCCESS, cr.getStatus());
-            vt = cr.getResults()[0];
-            assertEquals(1, vt.getRowCount());
-            assertTrue(vt.advanceRow());
-            reason = vt.getString(0);
-            GeographyValue region = vt.getGeographyValue(1);
-            assertTrue(String.format("Expected valid polygon for %s = %s, found %s",
-                                     b.getName(),
-                                     region.toWKT(),
-                                     reason),
-                       reason.contains("Valid Polygon"));
-            // If it was already valid, then  what we got out
-            // should be equal to what we inserted.
-            if (b.getMessage() == null) {
-                assertEquals(b.getRegion(), vt.getGeographyValue(1));
-            }
-        }
-    }
-
-    public void notestPointAsText() throws Exception {
->>>>>>> 8fc4058d
         Client client = getClient();
         populateTables(client);
 
@@ -974,7 +905,7 @@
         assertEquals(asTextVT, castVT);
     }
 
-    public void notestPolygonAsText() throws Exception {
+    public void testPolygonAsText() throws Exception {
         Client client = getClient();
         populateTables(client);
         // polygon whose co-ordinates are mix of decimal and whole numbers - test
@@ -1031,7 +962,7 @@
         assertEquals(vt, castVT);
     }
 
-    public void notestPointPolygonAsTextNegative() throws Exception {
+    public void testPointPolygonAsTextNegative() throws Exception {
         Client client = getClient();
         populateTables(client);
 
@@ -1046,7 +977,7 @@
                               + "The asText function accepts only GEOGRAPHY and GEOGRAPHY_POINT types");
     }
 
-    public void notestPolygonPointDWithin() throws Exception {
+    public void testPolygonPointDWithin() throws Exception {
         final double DISTANCE_EPSILON = 1.0e-8;
         Client client = getClient();
         populateTables(client);
@@ -1138,7 +1069,7 @@
         assertEquals(ClientResponse.SUCCESS, cr.getStatus());
     }
 
-    public void notestPolygonPointDWithinNegative() throws Exception {
+    public void testPolygonPointDWithinNegative() throws Exception {
         Client client = getClient();
         populateTables(client);
 
