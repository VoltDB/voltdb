/* This file is part of VoltDB.
 * Copyright (C) 2008-2015 VoltDB Inc.
 *
 * Permission is hereby granted, free of charge, to any person obtaining
 * a copy of this software and associated documentation files (the
 * "Software"), to deal in the Software without restriction, including
 * without limitation the rights to use, copy, modify, merge, publish,
 * distribute, sublicense, and/or sell copies of the Software, and to
 * permit persons to whom the Software is furnished to do so, subject to
 * the following conditions:
 *
 * The above copyright notice and this permission notice shall be
 * included in all copies or substantial portions of the Software.
 *
 * THE SOFTWARE IS PROVIDED "AS IS", WITHOUT WARRANTY OF ANY KIND,
 * EXPRESS OR IMPLIED, INCLUDING BUT NOT LIMITED TO THE WARRANTIES OF
 * MERCHANTABILITY, FITNESS FOR A PARTICULAR PURPOSE AND NONINFRINGEMENT.
 * IN NO EVENT SHALL THE AUTHORS BE LIABLE FOR ANY CLAIM, DAMAGES OR
 * OTHER LIABILITY, WHETHER IN AN ACTION OF CONTRACT, TORT OR OTHERWISE,
 * ARISING FROM, OUT OF OR IN CONNECTION WITH THE SOFTWARE OR THE USE OR
 * OTHER DEALINGS IN THE SOFTWARE.
 */

package org.voltdb.regressionsuites;

import org.voltdb.BackendTarget;
import org.voltdb.VoltTable;
import org.voltdb.client.Client;
import org.voltdb.client.ProcCallException;
import org.voltdb.compiler.VoltProjectBuilder;
import org.voltdb.types.GeographyPointValue;
import org.voltdb.types.GeographyValue;

public class TestGeospatialFunctions extends RegressionSuite {
    /*
     * Distances are within these tolerances.
     */
    public final double GEOGRAPHY_DISTANCE_EPSILON = 1.0e-8;

    public TestGeospatialFunctions(String name) {
        super(name);
    }

    /*
     * We want to store the borders table once and for all, and insert and test
     * without repeating ourselves. This class holds geometry values for us for
     * inserting and for testing later on.
     */
    private static class Borders {
        Borders(long pk, String name, GeographyValue region) {
            m_pk = pk;
            m_name = name;
            m_region = region;
        }

        public final long getPk() {
            return m_pk;
        }

        public final String getName() {
            return m_name;
        }

        public final GeographyValue getRegion() {
            return m_region;
        }

        private final long m_pk;
        private final String m_name;
        private final GeographyValue m_region;
    }

    /*
     * This is the array of borders we know about. We will insert these
     * borders and then extract them.
     */
    private static Borders borders[] = {
        new Borders(0, "Colorado", new GeographyValue("POLYGON(("
                                                  + "-102.052 41.002, "
                                                  + "-109.045 41.002,"
                                                  + "-109.045 36.999,"
                                                  + "-102.052 36.999,"
                                                  + "-102.052 41.002))")),
        new Borders(1, "Wyoming", new GeographyValue("POLYGON(("
                                                + "-104.061 44.978, "
                                                + "-111.046 44.978, "
                                                + "-111.046 40.998, "
                                                + "-104.061 40.998, "
                                                + "-104.061 44.978))")),
       new Borders(2, "Colorado with a hole around Denver",
               new GeographyValue("POLYGON("
                                  + "(-102.052 41.002, "
                                  + "-109.045 41.002,"
                                  + "-109.045 36.999,"
                                  + "-102.052 36.999,"
                                  + "-102.052 41.002), "
                                  + "(-104.035 40.240, "
                                  + "-105.714 40.240, "
                                  + "-105.714 39.188, "
                                  + "-104.035 39.188,"
                                  + "-104.035 40.240))")),
       new Borders(3, "Wonderland", null)
    };

    private static void populateBorders(Client client, Borders borders[]) throws Exception {
        for (Borders b : borders) {
            client.callProcedure("borders.Insert",
                                 b.getPk(),
                                 b.getName(),
                                 b.getRegion());
        }
    }

    private static void populateTables(Client client) throws Exception {
        // Note: These are all WellKnownText strings.  So they should
        //       be "POINT(...)" and not "GEOGRAPHY_POINT(...)".
        client.callProcedure("places.Insert", 0, "Denver",
                GeographyPointValue.geographyPointFromText("POINT(-104.959 39.704)"));
        client.callProcedure("places.Insert", 1, "Albuquerque",
                GeographyPointValue.geographyPointFromText("POINT(-106.599 35.113)"));
        client.callProcedure("places.Insert", 2, "Cheyenne",
                GeographyPointValue.geographyPointFromText("POINT(-104.813 41.134)"));
        client.callProcedure("places.Insert", 3, "Fort Collins",
                GeographyPointValue.geographyPointFromText("POINT(-105.077 40.585)"));
        client.callProcedure("places.Insert", 4, "Point near N Colorado border",
                GeographyPointValue.geographyPointFromText("POINT(-105.04 41.002)"));
        client.callProcedure("places.Insert", 5, "Point Not On N Colorado Border",
                GeographyPointValue.geographyPointFromText("POINT(-109.025 41.005)"));
        client.callProcedure("places.Insert", 6, "Point on N Wyoming Border",
                GeographyPointValue.geographyPointFromText("POINT(-105.058 44.978)"));
        client.callProcedure("places.Insert", 7, "North Point Not On Wyoming Border",
                GeographyPointValue.geographyPointFromText("POINT(-105.060 45.119)"));
        client.callProcedure("places.Insert", 8, "Point on E Wyoming Border",
                GeographyPointValue.geographyPointFromText("POINT(-104.078 42.988)"));
        client.callProcedure("places.Insert", 9, "East Point Not On Wyoming Border",
                GeographyPointValue.geographyPointFromText("POINT(-104.061 42.986)"));
        client.callProcedure("places.Insert", 10, "Point On S Wyoming Border",
                GeographyPointValue.geographyPointFromText("POINT(-110.998 41.099)"));
        client.callProcedure("places.Insert", 11, "Point On S Colorado Border",
                GeographyPointValue.geographyPointFromText("POINT(-103.008 37.002)"));
        client.callProcedure("places.Insert", 12, "Point On W Wyoming Border",
                GeographyPointValue.geographyPointFromText("POINT(-110.998 42.999)"));
        client.callProcedure("places.Insert", 13, "West not On South Wyoming Border",
                GeographyPointValue.geographyPointFromText("POINT(-111.052 41.999)"));

        // A null-valued point
        client.callProcedure("places.Insert", 99, "Neverwhere", null);

        populateBorders(client, borders);
    }

    public void notestContains() throws Exception {
        Client client = getClient();

        populateTables(client);

        VoltTable vt = client.callProcedure("@AdHoc",
                "select places.name || ', ' || borders.name "
                + "from places, borders "
                + "where contains(borders.region, places.loc) "
                + "order by places.pk, borders.pk").getResults()[0];
        assertContentOfTable(new Object[][]
                {{"Denver, Colorado"},
                 {"Cheyenne, Wyoming"},
                 {"Fort Collins, Colorado"},
                 {"Fort Collins, Colorado with a hole around Denver"},
                 {"Point near N Colorado border, Colorado"},
                 {"Point near N Colorado border, Colorado with a hole around Denver"},
                 {"Point on N Wyoming Border, Wyoming"},
                 {"Point on E Wyoming Border, Wyoming"},
                 {"Point On S Wyoming Border, Wyoming"},
                 {"Point On W Wyoming Border, Wyoming"},
                }, vt);

    }

    public void notestPolygonInteriorRings() throws Exception {
        Client client = getClient();
        populateTables(client);

        String sql = "select borders.name,  numInteriorRing(borders.region) "
                        + "from borders order by borders.pk";
        VoltTable vt = client.callProcedure("@AdHoc", sql).getResults()[0];
        assertContentOfTable(new Object[][]
                {{"Colorado",                           0},
                 {"Wyoming",                            0},
                 {"Colorado with a hole around Denver", 1},
                 {"Wonderland",                         Integer.MIN_VALUE},
                }, vt);
    }

    public void notestPolygonNumberOfPoints() throws Exception {
        Client client = getClient();
        populateTables(client);

        // polygon with no holes has exterior ring.
        // number of points will be number of them on the exterior ring
        String sql = "select borders.name, numPoints(borders.region) from borders "
                        + "where numInteriorRing(borders.region) = 0 "
                        + "order by borders.pk";
        VoltTable vt = client.callProcedure("@AdHoc", sql).getResults()[0];
        assertContentOfTable(new Object[][]
                {{"Colorado",   5},
                 {"Wyoming",    5}
                }, vt);


        // polygon with holes will atleast exterior and interior ring
        // number of points will be sum of points on interior and exterior ring
        // query uses alias function numinteriorrings
        sql = "select borders.name, numPoints(borders.region) from borders "
                + "where numInteriorRings(borders.region) = 1 "
                + "order by borders.pk";
        vt = client.callProcedure("@AdHoc", sql).getResults()[0];
        assertContentOfTable(new Object[][]
                {{"Colorado with a hole around Denver", 10}
                }, vt);

        // null rings for null valued polygon
        sql = "select borders.name, numPoints(borders.region) from borders "
                + "where borders.region is NULL "
                + "order by borders.pk";
        vt = client.callProcedure("@AdHoc", sql).getResults()[0];
        assertContentOfTable(new Object[][]
                {{"Wonderland", Integer.MIN_VALUE}
                }, vt);

    }

    public void notestLongitudeLatitude() throws Exception {
        Client client = getClient();
        populateTables(client);

        String sql = "select places.name, LONGITUDE(places.loc), LATITUDE(places.loc) "
                        + "from places order by places.pk";
        VoltTable vt = client.callProcedure("@AdHoc", sql).getResults()[0];
        assertContentOfTable(new Object[][]
            {{"Denver",                             -104.959, 39.704},
             {"Albuquerque",                        -106.599, 35.113},
             {"Cheyenne",                           -104.813, 41.134},
             {"Fort Collins",                       -105.077, 40.585},
             {"Point near N Colorado border",       -105.04, 41.002},
             {"Point Not On N Colorado Border",     -109.025, 41.005},
             {"Point on N Wyoming Border",          -105.058, 44.978},
             {"North Point Not On Wyoming Border",  -105.06, 45.119},
             {"Point on E Wyoming Border",          -104.078, 42.988},
             {"East Point Not On Wyoming Border",   -104.061, 42.986},
             {"Point On S Wyoming Border",          -110.998, 41.099},
             {"Point On S Colorado Border",         -103.008, 37.002},
             {"Point On W Wyoming Border",          -110.998, 42.999},
             {"West not On South Wyoming Border",   -111.052, 41.999},
             {"Neverwhere",     Double.MIN_VALUE,   Double.MIN_VALUE},
            }, vt);

        sql = "select places.name, LONGITUDE(places.loc), LATITUDE(places.loc) "
                + "from places, borders "
                + "where contains(borders.region, places.loc) "
                + "group by places.name, places.loc "
                + "order by places.name";
        vt = client.callProcedure("@AdHoc", sql).getResults()[0];
        assertContentOfTable(new Object[][]
            {{"Cheyenne",                       -104.813, 41.134 },
             {"Denver",                         -104.959, 39.704 },
             {"Fort Collins",                   -105.077, 40.585},
             {"Point On S Wyoming Border",      -110.998, 41.099},
             {"Point On W Wyoming Border",      -110.998, 42.999},
             {"Point near N Colorado border",   -105.04, 41.002},
             {"Point on E Wyoming Border",      -104.078, 42.988},
             {"Point on N Wyoming Border",      -105.058, 44.978},
            }, vt);
    }

    public void notestPolygonFloatingPrecision() throws Exception {
        final double EPSILON = -1.0;
        Client client = getClient();
        populateTables(client);

        String sql = "select name, region "
                        + "from borders order by borders.pk";
        VoltTable vt = client.callProcedure("@AdHoc", sql).getResults()[0];
        assertApproximateContentOfTable(new Object[][]
                                        {{borders[0].getName(), borders[0].getRegion()},
                                         {borders[1].getName(), borders[1].getRegion()},
                                         {borders[2].getName(), borders[2].getRegion()},
                                         {borders[3].getName(), borders[3].getRegion()}},
                                        vt,
                                        EPSILON);
    }

<<<<<<< HEAD
    public void notestPolygonCentroidAndArea() throws Exception {
=======
    public void testPolygonCentroidAndArea() throws Exception {
        // The AREA_EPSILON here is 1.0e-1, because the values are in the range
        // 1.0e11, and we expect 1.0e12 precision.
        final double AREA_EPSILON=1.0e-1;
>>>>>>> 348f565f
        Client client = getClient();
        populateTables(client);

        String sql = "select borders.name, Area(borders.region) "
                        + "from borders order by borders.pk";
        VoltTable vt = client.callProcedure("@AdHoc", sql).getResults()[0];
        // in the calculation below, areas of states are close to actual area of the state (vertices
        // used for polygon are close approximations, not exact, values of the state vertices).
        // Area for Colorado - 269601 sq km and Wyoming 253350 sq km
        assertApproximateContentOfTable(new Object[][]
                {{ "Colorado",      2.6886542912139893E11},
                 { "Wyoming",       2.5126863189309894E11},
                 { "Colorado with a hole around Denver",
                                    2.5206603914764166E11},
                 { "Wonderland",    Double.MIN_VALUE},
                }, vt, AREA_EPSILON);
        // Test the centroids.  For centroid, the value in table is based on the answer provide by S2 for the given polygons
        // The CENTROID relative precision is greater than the AREA relative precision.
        final double CENTROID_EPSILON=1.0e-12;
        sql = "select borders.name, LATITUDE(centroid(borders.region)), LONGITUDE(centroid(borders.region)) "
                + "from borders order by borders.pk";
        vt = client.callProcedure("@AdHoc", sql).getResults()[0];
        assertApproximateContentOfTable(new Object[][]
                {{ "Colorado",      39.03372408765194,      -105.5485 },
                 { "Wyoming",       43.01953179182205,      -107.55349999999999 },
                 { "Colorado with a hole around Denver",
                                    38.98811213712535,      -105.5929789796371 },
                 { "Wonderland",    Double.MIN_VALUE,       Double.MIN_VALUE},
                }, vt, CENTROID_EPSILON);
    }

<<<<<<< HEAD
    public void notestPolygonPointDistance() throws Exception {
=======
    public void testPolygonPointDistance() throws Exception {
        // The distances we consider are all in the thousands of square
        // meters.  We expect 1.0e-12 precision, so that's 1.0e-8 relative
        // precision.  Note that we have determined empirically that
        // 1.0e-9 fails.
        final double DISTANCE_EPSILON = 1.0e-8;
>>>>>>> 348f565f
        Client client = getClient();
        populateTables(client);

        VoltTable vt;

        // distance of all points with respect to a specific polygon
        String sql = "select borders.name, places.name, distance(borders.region, places.loc) as distance "
                + "from borders, places where borders.pk = 1"
                + "order by distance, places.pk";
        vt = client.callProcedure("@AdHoc", sql).getResults()[0];
        assertApproximateContentOfTable(new Object[][]
                {{"Wyoming",    "Neverwhere",                       Double.MIN_VALUE},
                 {"Wyoming",    "Cheyenne",                         0.0},
                 {"Wyoming",    "Point on N Wyoming Border",        0.0},
                 {"Wyoming",    "Point on E Wyoming Border",        0.0},
                 {"Wyoming",    "Point On S Wyoming Border",        0.0},
                 {"Wyoming",    "Point On W Wyoming Border",        0.0},
                 {"Wyoming",    "East Point Not On Wyoming Border", 1.9770281362922971E-10},
                 {"Wyoming",    "West not On South Wyoming Border", 495.8113972117496},
                 {"Wyoming",    "Point near N Colorado border",     2382.0692767400983},
                 {"Wyoming",    "Point Not On N Colorado Border",   4045.111373096421},
                 {"Wyoming",    "North Point Not On Wyoming Border",12768.336788711755},
                 {"Wyoming",    "Fort Collins",                     48820.44699386174},
                 {"Wyoming",    "Denver",                           146450.36252816164},
                 {"Wyoming",    "Point On S Colorado Border",       453545.4800250064},
                 {"Wyoming",    "Albuquerque",                      659769.4012428687}

                }, vt, DISTANCE_EPSILON);

        // Validate result set obtained using distance between point and polygon is same as
        // distance between polygon and point
        sql = "select borders.name, places.name, distance(borders.region, places.loc) as distance "
                        + "from borders, places "
                        + "order by borders.pk";
        vt = client.callProcedure("@AdHoc", sql).getResults()[0];
        // distance between point and polygon
        sql = "select borders.name, places.name, distance(places.loc, borders.region) as distance "
                + "from borders, places "
                + "order by borders.pk";
        VoltTable vt1 = client.callProcedure("@AdHoc", sql).getResults()[0];
        assertEquals(vt1, vt);

        // get distance of points contained in a polygon to polygon's centroid
        sql = "select borders.name as State, places.name as Location, "
                + "distance(centroid(borders.region), places.loc) as distance "
                + "from borders, places where contains(borders.region, places.loc) "
                + "order by distance";
        vt = client.callProcedure("@AdHoc", sql).getResults()[0];
        assertApproximateContentOfTable(new Object[][]
                {{"Colorado",   "Denver",                               90126.31686125314},
                 {"Colorado",   "Fort Collins",                         177132.44115469826},
                 {"Colorado with a hole around Denver", "Fort Collins", 182956.3035588355},
                 {"Colorado",   "Point near N Colorado border",         223103.69736948845},
                 {"Colorado with a hole around Denver", "Point near N Colorado border",
                                                                        228833.50418470264},
                 {"Wyoming",    "Point On W Wyoming Border",            280063.8833833934},
                 {"Wyoming",    "Point on E Wyoming Border",            282621.71798313083},
                 {"Wyoming",    "Point on N Wyoming Border",            295383.69047235645},
                 {"Wyoming",    "Cheyenne",                             308378.4910583776},
                 {"Wyoming",    "Point On S Wyoming Border",            355573.95574694296}
                }, vt, DISTANCE_EPSILON);

        // distance between polygon and polygon - currently not supported and should generate
        // exception saying incompatible data type supplied
        ProcCallException exception = null;
        try {
            sql = "select places.name, distance(borders.region, borders.region) "
                    + "from borders, places where borders.pk = places.pk "
                    + "order by borders.pk";
            vt = client.callProcedure("@AdHoc", sql).getResults()[0];
        }
        catch (ProcCallException excp) {
            exception = excp;
            assertTrue(exception.getMessage().contains("incompatible data type in operation"));
            assertTrue(exception.getMessage().contains("Distance between two polygons not supported"));
        } finally {
            assertNotNull(exception);
        }

        // distance between types others than point and poygon not supported
        exception = null;
        try {
            sql = "select places.name, distance(borders.region, borders.pk) "
                    + "from borders, places where borders.pk = places.pk "
                    + "order by borders.pk";
            vt = client.callProcedure("@AdHoc", sql).getResults()[0];
        }
        catch (ProcCallException excp) {
            exception = excp;
            assertTrue(exception.getMessage().contains("Error compiling query"));
            assertTrue(exception.getMessage().contains("incompatible data type in operation"));
        } finally {
            assertNotNull(exception);
        }
    }

    /*
     *   X      X
     *   |\    /|
     *   | \  / |
     *   |  \/  |
     *   |  /\  |
     *   | /  \ |
     *   |/    \|
     *   X      X
     */
    private static String CROSSED_EDGES
      = "POLYGON((0 0, 0 1, 1 0, 1 1, 0 0))";

    /*
     *  X----------->X
     *  ^            |
     *  |            |
     *  |            |
     *  |            |
     *  |            V
     *  X<-----------X
     */
    private static String CW_EDGES
      = "POLYGON((0 0, 1 0, 1 1, 0 1, 0 0))";
    private static String MULTI_POLYGON
      = "POLYGON((0 0, 0 1, 1 1, 1 0, 0 0), (0 0, 0 -1, -1 -1, -1 0, 0 0))";
    private static String SHARED_INNER_VERTICES
      = "POLYGON((0 0, 0 1, 1 1, 1 0, 0 0), (.1 .1, .1 .9, .5 .9, .9 .1, .1 .1), (.5 .1, .5 .9, .9 .9, .9 .1, .5 .1))";
    private static String SHARED_INNER_EDGES
      = "POLYGON((0 0, 0 1, 1 1, 1 0, 0 0), (.1 .1, .1 .9, .5 .9, .5 .1, .1 .1), (.5 .2, .5 .8, .9 .8, .9 .2, .5 .2))";
    private static String COLLINEAR3
      = "POLYGON((0 0, 0 1, 0 2, 0 0))";
    private static String COLLINEAR4
    = "POLYGON((0 0, 0 1, 0 2, 0 3, 0 0))";
    private static String COLLINEAR5
    = "POLYGON((0 0, 0 1, 0 2, 0 3, 0 4, 0 0))";
    private static String COLLINEAR6
    = "POLYGON((0 0, 0 1, 0 2, 0 3, 0 4, 0 5, 0 0))";
    private static String COLLINEAR7
    = "POLYGON((0 0, 0 1, 0 2, 0 3, 0 4, 0 5, 0 6, 0 0))";
    private static String COLLINEAR8
    = "POLYGON((0 0, 0 1, 0 2, 0 3, 0 4, 0 5, 0 6, 0 7, 0 0))";
    private static String COLLINEAR9
    = "POLYGON((0 0, 0 1, 0 2, 0 3, 0 4, 0 5, 0 6, 0 7, 0 8, 0 0))";
    private static String COLLINEAR10
    = "POLYGON((0 0, 0 1, 0 2, 0 3, 0 4, 0 5, 0 6, 0 7, 0 8, 0 9, 0 0))";

    private static Borders invalidBorders[] = {
        new Borders(100, "CrossedEdges",        GeographyValue.geographyValueFromText(CROSSED_EDGES)),
        new Borders(101, "Sunwise",             GeographyValue.geographyValueFromText(CW_EDGES)),
        new Borders(102, "MultiPolygon",        GeographyValue.geographyValueFromText(MULTI_POLYGON)),
        new Borders(103, "SharedInnerVertices", GeographyValue.geographyValueFromText(SHARED_INNER_VERTICES)),
        new Borders(104, "SharedInnerEdges",    GeographyValue.geographyValueFromText(SHARED_INNER_EDGES)),
        /*
         * These are apparently legal.  Should they be?
         */
     // new Borders(105, "Collinear3",          GeographyValue.geographyValueFromText(COLLINEAR3)),
     // new Borders(106, "Collinear4",          GeographyValue.geographyValueFromText(COLLINEAR4)),
     // new Borders(107, "Collinear5",          GeographyValue.geographyValueFromText(COLLINEAR5)),
     // new Borders(108, "Collinear6",          GeographyValue.geographyValueFromText(COLLINEAR6)),
     // new Borders(109, "Collinear7",          GeographyValue.geographyValueFromText(COLLINEAR7)),
     // new Borders(110, "Collinear8",          GeographyValue.geographyValueFromText(COLLINEAR8)),
     // new Borders(111, "Collinear9",          GeographyValue.geographyValueFromText(COLLINEAR9)),
     // new Borders(112, "Collinear10",         GeographyValue.geographyValueFromText(COLLINEAR10)),
    };

    public void testInvalidPolygons() throws Exception {
        Client client = getClient();
        populateBorders(client, invalidBorders);

        VoltTable vt = client.callProcedure("@AdHoc", "select pk, name from borders where isValid(region)").getResults()[0];
        StringBuffer sb = new StringBuffer("Expected no polygons in the involid polygons table, found: ");
        long rowCount = vt.getRowCount();

        String sep = "";
        while (vt.advanceRow()) {
            sb.append(sep).append(vt.getString(1));
            sep = ", ";
        }
        assertEquals(sb.toString(), 0, rowCount);
    }

    static public junit.framework.Test suite() {

        VoltServerConfig config = null;
        MultiConfigSuiteBuilder builder =
            new MultiConfigSuiteBuilder(TestGeospatialFunctions.class);
        boolean success;

        VoltProjectBuilder project = new VoltProjectBuilder();

        String literalSchema =
                "CREATE TABLE places (\n"
                + "  pk INTEGER NOT NULL PRIMARY KEY,\n"
                + "  name VARCHAR(64),\n"
                + "  loc GEOGRAPHY_POINT\n"
                + ");\n"
                + "CREATE TABLE borders (\n"
                + "  pk INTEGER NOT NULL PRIMARY KEY,\n"
                + "  name VARCHAR(64),\n"
                + "  region GEOGRAPHY\n"
                + ");\n"
                + "\n"
                ;
        try {
            project.addLiteralSchema(literalSchema);
        }
        catch (Exception e) {
            fail();
        }

        config = new LocalCluster("geography-value-onesite.jar", 1, 1, 0, BackendTarget.NATIVE_EE_JNI);
        success = config.compile(project);
        assertTrue(success);
        builder.addServerConfig(config);

        return builder;
    }
}<|MERGE_RESOLUTION|>--- conflicted
+++ resolved
@@ -287,14 +287,10 @@
                                         EPSILON);
     }
 
-<<<<<<< HEAD
     public void notestPolygonCentroidAndArea() throws Exception {
-=======
-    public void testPolygonCentroidAndArea() throws Exception {
         // The AREA_EPSILON here is 1.0e-1, because the values are in the range
         // 1.0e11, and we expect 1.0e12 precision.
         final double AREA_EPSILON=1.0e-1;
->>>>>>> 348f565f
         Client client = getClient();
         populateTables(client);
 
@@ -326,16 +322,12 @@
                 }, vt, CENTROID_EPSILON);
     }
 
-<<<<<<< HEAD
     public void notestPolygonPointDistance() throws Exception {
-=======
-    public void testPolygonPointDistance() throws Exception {
         // The distances we consider are all in the thousands of square
         // meters.  We expect 1.0e-12 precision, so that's 1.0e-8 relative
         // precision.  Note that we have determined empirically that
         // 1.0e-9 fails.
         final double DISTANCE_EPSILON = 1.0e-8;
->>>>>>> 348f565f
         Client client = getClient();
         populateTables(client);
 
@@ -455,47 +447,148 @@
      *  X<-----------X
      */
     private static String CW_EDGES
-      = "POLYGON((0 0, 1 0, 1 1, 0 1, 0 0))";
+      = "POLYGON((0 0, 0 1, 1 1, 1 0, 0 0))";
+    /*
+     *             X----------X
+     *             |          |
+     *             |          |
+     *  X----------X----------X
+     *  |          |
+     *  |          |
+     *  X----------X
+     *
+     */
     private static String MULTI_POLYGON
-      = "POLYGON((0 0, 0 1, 1 1, 1 0, 0 0), (0 0, 0 -1, -1 -1, -1 0, 0 0))";
+      = "POLYGON((0 0, 1 0, 1 1, 0 1, 0 0), (0 0, -1 0, -1 -1, 0 -1, 0 0))";
+    /*
+     *
+     *  X------------------------------X
+     *  | X------------X--------------X|
+     *  | |            |              ||
+     *  | |            |              ||
+     *  | |            |              ||
+     *  | X------------X--------------X|
+     *  X------------------------------X
+     */
     private static String SHARED_INNER_VERTICES
-      = "POLYGON((0 0, 0 1, 1 1, 1 0, 0 0), (.1 .1, .1 .9, .5 .9, .9 .1, .1 .1), (.5 .1, .5 .9, .9 .9, .9 .1, .5 .1))";
+      = "POLYGON((0 0, 1 0, 1 1, 0 1, 0 0), (.1 .1, .1 .9, .5 .9, .9 .1, .1 .1), (.5 .1, .5 .9, .9 .9, .9 .1, .5 .1))";
+    /*
+     *
+     *  X------------------------------X
+     *  | X-----------X                |
+     *  | |           X---------------X|
+     *  | |           |               ||
+     *  | |           X---------------X|
+     *  | X-----------X                |
+     *  X------------------------------X
+     */
     private static String SHARED_INNER_EDGES
-      = "POLYGON((0 0, 0 1, 1 1, 1 0, 0 0), (.1 .1, .1 .9, .5 .9, .5 .1, .1 .1), (.5 .2, .5 .8, .9 .8, .9 .2, .5 .2))";
+      = "POLYGON((0 0, 1 0, 1 1, 0 1, 0 0), (.1 .1, .1 .9, .5 .9, .5 .1, .1 .1), (.5 .2, .5 .8, .9 .8, .9 .2, .5 .2))";
+    /*
+     * X-----X-----X
+     */
     private static String COLLINEAR3
-      = "POLYGON((0 0, 0 1, 0 2, 0 0))";
+      = "POLYGON((0 0, 1 0 , 2 0 , 0 0))";
+    /*
+     * X-----X-----X-----X
+     */
     private static String COLLINEAR4
-    = "POLYGON((0 0, 0 1, 0 2, 0 3, 0 0))";
+      = "POLYGON((0 0, 1 0, 2 0, 3 0, 0 0))";
+    /*
+     * X-----X-----X-----X----X
+     */
     private static String COLLINEAR5
-    = "POLYGON((0 0, 0 1, 0 2, 0 3, 0 4, 0 0))";
+      = "POLYGON((0 0, 10, 2 , 3 0, 4 0, 0 0))";
+    /*
+     * X-----X-----X-----X----X----X
+     */
     private static String COLLINEAR6
-    = "POLYGON((0 0, 0 1, 0 2, 0 3, 0 4, 0 5, 0 0))";
+      = "POLYGON((0 0, 1 0, 2 0, 3 0, 4 0, 5 0, 0 0))";
+    /*
+     * X-----X-----X-----X----X----X----X
+     */
     private static String COLLINEAR7
-    = "POLYGON((0 0, 0 1, 0 2, 0 3, 0 4, 0 5, 0 6, 0 0))";
+      = "POLYGON((0 0, 1 0, 2 0, 3 0, 4 0, 5 0, 6 0, 0 0))";
+    /*
+     * X-----X-----X-----X----X----X----X----X
+     */
     private static String COLLINEAR8
-    = "POLYGON((0 0, 0 1, 0 2, 0 3, 0 4, 0 5, 0 6, 0 7, 0 0))";
+      = "POLYGON((0 0, 1 0, 2 0, 3 0, 4 0, 5 0, 6 0, 7 0, 0 0))";
+    /*
+     * X-----X-----X-----X----X----X----X----X----X
+     */
     private static String COLLINEAR9
-    = "POLYGON((0 0, 0 1, 0 2, 0 3, 0 4, 0 5, 0 6, 0 7, 0 8, 0 0))";
+      = "POLYGON((0 0, 1 0, 2 0, 3 0, 4 0, 5 0, 6 0, 7 0, 8 0, 0 0))";
+    /*
+     * X-----X-----X-----X----X----X----X----X----X----X
+     */
     private static String COLLINEAR10
-    = "POLYGON((0 0, 0 1, 0 2, 0 3, 0 4, 0 5, 0 6, 0 7, 0 8, 0 9, 0 0))";
-
-    private static Borders invalidBorders[] = {
-        new Borders(100, "CrossedEdges",        GeographyValue.geographyValueFromText(CROSSED_EDGES)),
-        new Borders(101, "Sunwise",             GeographyValue.geographyValueFromText(CW_EDGES)),
-        new Borders(102, "MultiPolygon",        GeographyValue.geographyValueFromText(MULTI_POLYGON)),
-        new Borders(103, "SharedInnerVertices", GeographyValue.geographyValueFromText(SHARED_INNER_VERTICES)),
-        new Borders(104, "SharedInnerEdges",    GeographyValue.geographyValueFromText(SHARED_INNER_EDGES)),
-        /*
-         * These are apparently legal.  Should they be?
-         */
-     // new Borders(105, "Collinear3",          GeographyValue.geographyValueFromText(COLLINEAR3)),
-     // new Borders(106, "Collinear4",          GeographyValue.geographyValueFromText(COLLINEAR4)),
-     // new Borders(107, "Collinear5",          GeographyValue.geographyValueFromText(COLLINEAR5)),
-     // new Borders(108, "Collinear6",          GeographyValue.geographyValueFromText(COLLINEAR6)),
-     // new Borders(109, "Collinear7",          GeographyValue.geographyValueFromText(COLLINEAR7)),
-     // new Borders(110, "Collinear8",          GeographyValue.geographyValueFromText(COLLINEAR8)),
-     // new Borders(111, "Collinear9",          GeographyValue.geographyValueFromText(COLLINEAR9)),
-     // new Borders(112, "Collinear10",         GeographyValue.geographyValueFromText(COLLINEAR10)),
+      = "POLYGON((0 0, 1 0, 2 0, 3 0, 4 0, 5 0, 6 0, 7 0, 8 0, 9 0, 0 0))";
+    /*
+     * X------------------------------X
+     * |                              |
+     * |                              |
+     * |                              |
+     * |                              |
+     * |                              |
+     * |                              |
+     * |                              |
+     * |                              |
+     * |                              |
+     * |                              |
+     * |                              |
+     * |                              |
+     * |                              |
+     * |                              |
+     * |                              |
+     * |                              |
+     * |                              |
+     * |                              |
+     * |                              |
+     * |                              |
+     * |                              |
+     * |                              |
+     * X------------------------------X
+     */
+    private static String INTERSECTING_HOLES
+        = "POLYGON((0 0, 80 0, 80 80, 0 80, 0 0),"
+               +  "(33 67, 50 33, 67 67, 33 67),"
+               +  "(33 33, 50 67, 67 33, 33 33))";
+    private static String OUTER_INNER_INTERSECT
+       = "POLYGON((0 0, 1 0, 1 1, 0 1, 0 0),"
+              +  "(.1 .1, .1 1.1, 1.1 1.1, 1.1 .1, .1 .1)"
+               + ")";
+    private static String TWO_NESTED_SUNWISE
+       = "POLYGON((0.0 0.0, 1.0 0.0, 1.0 1.0, 0.0 1.0, 0.0 0.0),"
+              +  "(0.1 0.1, 0.9 0.1, 0.9 0.9, 0.1 0.9, 0.1 0.1)"
+               + ")";
+    private static String TWO_NESTED_WIDDERSHINS
+       = "POLYGON((0.0 0.0, 0.0 1.0, 1.0 1.0, 1.0 0.0, 0.0 0.0),"
+              +  "(0.1 0.1, 0.1 0.9, 0.9 0.9, 0.9 0.1, 0.1 0.1)"
+               + ")";
+
+
+   private static Borders invalidBorders[] = {
+       new Borders(100, "CrossedEdges",        GeographyValue.geographyValueFromText(CROSSED_EDGES)),
+       new Borders(101, "Sunwise",             GeographyValue.geographyValueFromText(CW_EDGES)),
+       new Borders(102, "MultiPolygon",        GeographyValue.geographyValueFromText(MULTI_POLYGON)),
+       new Borders(103, "SharedInnerVertices", GeographyValue.geographyValueFromText(SHARED_INNER_VERTICES)),
+       new Borders(104, "SharedInnerEdges",    GeographyValue.geographyValueFromText(SHARED_INNER_EDGES)),
+       new Borders(105, "IntersectingHoles",   GeographyValue.geographyValueFromText(INTERSECTING_HOLES)),
+       new Borders(106, "OuterInnerIntersect", GeographyValue.geographyValueFromText(OUTER_INNER_INTERSECT)),
+       new Borders(107, "TwoNestedSunwise",    GeographyValue.geographyValueFromText(TWO_NESTED_SUNWISE)),
+       new Borders(108, "TwoNestedWiddershins",GeographyValue.geographyValueFromText(TWO_NESTED_WIDDERSHINS)),
+    /*
+     * These are apparently legal. Should they be?
+     */
+     // new Borders(205, "Collinear3",          GeographyValue.geographyValueFromText(COLLINEAR3)),
+     // new Borders(206, "Collinear4",          GeographyValue.geographyValueFromText(COLLINEAR4)),
+     // new Borders(207, "Collinear5",          GeographyValue.geographyValueFromText(COLLINEAR5)),
+     // new Borders(208, "Collinear6",          GeographyValue.geographyValueFromText(COLLINEAR6)),
+     // new Borders(209, "Collinear7",          GeographyValue.geographyValueFromText(COLLINEAR7)),
+     // new Borders(210, "Collinear8",          GeographyValue.geographyValueFromText(COLLINEAR8)),
+     // new Borders(211, "Collinear9",          GeographyValue.geographyValueFromText(COLLINEAR9)),
+     // new Borders(212, "Collinear10",         GeographyValue.geographyValueFromText(COLLINEAR10)),
     };
 
     public void testInvalidPolygons() throws Exception {
@@ -503,7 +596,7 @@
         populateBorders(client, invalidBorders);
 
         VoltTable vt = client.callProcedure("@AdHoc", "select pk, name from borders where isValid(region)").getResults()[0];
-        StringBuffer sb = new StringBuffer("Expected no polygons in the involid polygons table, found: ");
+        StringBuffer sb = new StringBuffer("Expected no polygons in the invalid polygons table, found: ");
         long rowCount = vt.getRowCount();
 
         String sep = "";
