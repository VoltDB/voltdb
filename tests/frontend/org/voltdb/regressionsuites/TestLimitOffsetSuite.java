/* This file is part of VoltDB.
 * Copyright (C) 2008-2015 VoltDB Inc.
 *
 * Permission is hereby granted, free of charge, to any person obtaining
 * a copy of this software and associated documentation files (the
 * "Software"), to deal in the Software without restriction, including
 * without limitation the rights to use, copy, modify, merge, publish,
 * distribute, sublicense, and/or sell copies of the Software, and to
 * permit persons to whom the Software is furnished to do so, subject to
 * the following conditions:
 *
 * The above copyright notice and this permission notice shall be
 * included in all copies or substantial portions of the Software.
 *
 * THE SOFTWARE IS PROVIDED "AS IS", WITHOUT WARRANTY OF ANY KIND,
 * EXPRESS OR IMPLIED, INCLUDING BUT NOT LIMITED TO THE WARRANTIES OF
 * MERCHANTABILITY, FITNESS FOR A PARTICULAR PURPOSE AND NONINFRINGEMENT.
 * IN NO EVENT SHALL THE AUTHORS BE LIABLE FOR ANY CLAIM, DAMAGES OR
 * OTHER LIABILITY, WHETHER IN AN ACTION OF CONTRACT, TORT OR OTHERWISE,
 * ARISING FROM, OUT OF OR IN CONNECTION WITH THE SOFTWARE OR THE USE OR
 * OTHER DEALINGS IN THE SOFTWARE.
 */

package org.voltdb.regressionsuites;

import java.io.IOException;

import org.voltdb.VoltTable;
import org.voltdb.client.Client;
import org.voltdb.client.ClientResponse;
import org.voltdb.client.NoConnectionsException;
import org.voltdb.client.ProcCallException;
import org.voltdb.client.SyncCallback;
import org.voltdb.compiler.CatalogBuilder;
import org.voltdb.compiler.DeploymentBuilder;

public class TestLimitOffsetSuite extends RegressionSuite {
    public TestLimitOffsetSuite(String name)
    {
        super(name);
    }

    private static void load(Client client)
    throws NoConnectionsException, IOException, InterruptedException
    {
        for (int i = 0; i < 10; i++) {
            SyncCallback cb = new SyncCallback();
            client.callProcedure(cb, "InsertA", i, i);
            cb.waitForResponse();
            assertEquals(1, cb.getResponse().getResults()[0].asScalarLong());
        }

        for (int i = 0; i < 10; i++) {
            SyncCallback cb = new SyncCallback();
            client.callProcedure(cb, "InsertB", i, i);
            cb.waitForResponse();
            assertEquals(1, cb.getResponse().getResults()[0].asScalarLong());
        }
    }

    private static void doLimitOffsetAndCheck(Client client, String proc)
    throws IOException, InterruptedException, ProcCallException
    {
        ClientResponse resp = client.callProcedure(proc, 4, 0);
        assertEquals(ClientResponse.SUCCESS, resp.getStatus());
        VoltTable[] results = resp.getResults();
        assertEquals(1, results.length);
        VoltTable vt = results[0];
        int i = 0;
        while (vt.advanceRow()) {
            assertEquals(i++, vt.getLong(1));
        }
        assertEquals(4, i);

        resp = client.callProcedure(proc, 3, 1);
        assertEquals(ClientResponse.SUCCESS, resp.getStatus());
        results = resp.getResults();
        assertEquals(1, results.length);
        vt = results[0];
        i = 1;
        while (vt.advanceRow()) {
            assertEquals(i++, vt.getLong(1));
        }
        assertEquals(4, i);
    }

    public void testBasicLimitOffsets() throws IOException, ProcCallException, InterruptedException
    {
        Client client = this.getClient();
        load(client);
        doTestMultiPartInlineLimit(client);
        doTestMultiPartLimit(client);
        doTestReplicatedInlineLimit(client);
        doTestReplicatedLimit(client);
        doTestJoinAndLimitOffset(client);
    }

    private static void doTestMultiPartInlineLimit(Client client) throws IOException, InterruptedException, ProcCallException
    {
        doLimitOffsetAndCheck(client, "LimitAPKEY");
    }

    private static void doTestMultiPartLimit(Client client) throws IOException, InterruptedException, ProcCallException
    {
        doLimitOffsetAndCheck(client, "LimitAI");
    }

    private static void doTestReplicatedInlineLimit(Client client) throws IOException, InterruptedException, ProcCallException
    {
        doLimitOffsetAndCheck(client, "LimitBPKEY");
    }

    private static void doTestReplicatedLimit(Client client) throws IOException, InterruptedException, ProcCallException
    {
        doLimitOffsetAndCheck(client, "LimitBI");
    }

    public static void doTestJoinAndLimitOffset(Client client) throws IOException, ProcCallException, InterruptedException
    {
        int limits[] = new int[] { 1, 2, 5, 10, 12, 25 };
        int offsets[] = new int[] { 0, 1, 2, 5, 10, 12, 25 };
        String selecteds[] = new String[] { "*", "A.PKEY" };
        String joinops[] = new String[] { ",", "LEFT JOIN", "RIGHT JOIN" };
        String conditions[] = new String[] { " A.PKEY < B.PKEY ", " A.PKEY = B.PKEY ", " A.I = B.I " };
        client.callProcedure("InsertA", -1, 0);
        for (String joinop : joinops) {
            String onwhere = "ON";
            if (joinop.equals(",")) {
                onwhere = "WHERE";
            }
            for (String selected : selecteds) {
                for (int limit : limits) {
                    for (int offset : offsets) {
                        for (String condition : conditions) {
                            String query;
                            VoltTable result;
                            query = "SELECT COUNT(*) FROM A " + joinop + " B " +
                                    onwhere + condition +
                                    ";";
                            result = client.callProcedure("@AdHoc", query).getResults()[0];
                            long found = result.asScalarLong();
                            query = "SELECT " + selected +
                                    " FROM A " + joinop + " B " +
                                    onwhere + condition +
                                    " ORDER BY A.PKEY, B.PKEY " +
                                    "LIMIT " + limit +
                                    ((offset == 0) ? "" : " OFFSET " + offset) +
                                    ";";
                            result = client.callProcedure("@AdHoc", query).getResults()[0];
                            assertEquals(Math.max(0, Math.min(limit, found-offset)), result.getRowCount());
                        }
                    }
                }
            }
        }
    }

    public void testDistinctLimitOffset() throws NoConnectionsException, IOException, ProcCallException
    {
        Client client = getClient();
        client.callProcedure("InsertA", 0, 1);
        client.callProcedure("InsertA", 1, 1);
        client.callProcedure("InsertA", 2, 2);
        VoltTable result = null;

        result = client.callProcedure("@AdHoc", "SELECT DISTINCT I FROM A LIMIT 1 OFFSET 1;").getResults()[0];
        assertEquals(1, result.getRowCount());

        result = client.callProcedure("@AdHoc", "SELECT DISTINCT I FROM A LIMIT 0 OFFSET 1;").getResults()[0];
        assertEquals(0, result.getRowCount());
    }

    public void testENG3487() throws IOException, ProcCallException
    {
        Client client = this.getClient();

        client.callProcedure("A.insert", 1, 1);
        client.callProcedure("A.insert", 2, 1);
        client.callProcedure("A.insert", 3, 1);
        client.callProcedure("A.insert", 4, 4);
        client.callProcedure("A.insert", 5, 4);
        client.callProcedure("A.insert", 6, 9);


        VoltTable result = client.callProcedure("@AdHoc", "select I, count(*) as tag from A group by I order by tag, I limit 1")
                .getResults()[0];

        assertEquals(1, result.getRowCount());
        assertTrue(result.advanceRow());
        //System.err.println("Result:\n" + result);
        assertEquals(9, result.getLong(0));
        assertEquals(1, result.getLong(1));

    }

    public void testENG1808() throws IOException, ProcCallException
    {
        Client client = this.getClient();

        client.callProcedure("A.insert", 1, 1);

        VoltTable result = client.callProcedure("@AdHoc", "select I from A limit 0").getResults()[0];

        assertEquals(0, result.getRowCount());
    }

    public void testENG5156() throws IOException, ProcCallException {
        Client client = this.getClient();
        VoltTable result = null;

        String insertProc = "SCORE.insert";
        client.callProcedure(insertProc,  1, "b", 1, 1378827221795L, 1, 1);
        client.callProcedure(insertProc,  2, "b", 2, 1378827221795L, 2, 2);

        result = client.callProcedure("@ExplainProc", "GetTopScores").getResults()[0];
        // using the "IDX_SCORE_VALUE_USER" index for sort order only.
        assertTrue(result.toString().contains("IDX_SCORE_VALUE_USER"));
        assertTrue(result.toString().contains("inline LIMIT with parameter"));

        result = client.callProcedure("GetTopScores", 1378827221793L, 1378827421793L, 1).getResults()[0];
        validateTableOfLongs(result, new long[][] {{2,2}});

        // Test AdHoc.
        result = client.callProcedure("@Explain",
                "SELECT user_id, score_value FROM score " +
                "WHERE score_date > 1378827221793 AND score_date <= 1378827421793 " +
                "ORDER BY score_value DESC, user_id DESC LIMIT 1; ").getResults()[0];
        assertTrue(result.toString().contains("IDX_SCORE_VALUE_USER"));
        assertTrue(result.toString().contains("inline LIMIT with parameter"));

        result = client.callProcedure("@AdHoc",
                "SELECT user_id, score_value FROM score " +
                "WHERE score_date > 1378827221793 AND score_date <= 1378827421793 " +
                "ORDER BY score_value DESC, user_id DESC LIMIT 1; ").getResults()[0];
        validateTableOfLongs(result, new long[][] {{2,2}});
    }

    public void testENG6485() throws IOException, ProcCallException {
        Client client = this.getClient();
        VoltTable result = null;

        String insertProc = "C.insert";
        client.callProcedure(insertProc, 1, 1, "foo");
        client.callProcedure(insertProc, 2, 1, "foo");
        client.callProcedure(insertProc, 3, 1, "foo");
        client.callProcedure(insertProc, 4, 1, "bar");
        client.callProcedure(insertProc, 5, 1, "bar");
        client.callProcedure(insertProc, 7, 1, "woof");
        client.callProcedure(insertProc, 8, 1, "woof");
        client.callProcedure(insertProc, 9, 1, "foo");
        client.callProcedure(insertProc, 10, 1, "foo");
        client.callProcedure(insertProc, 11, 2, "foo");
        client.callProcedure(insertProc, 12, 2, "foo");
        client.callProcedure(insertProc, 13, 2, "woof");
        client.callProcedure(insertProc, 14, 2, "woof");
        client.callProcedure(insertProc, 15, 2, "woof");
        client.callProcedure(insertProc, 16, 2, "bar");
        client.callProcedure(insertProc, 17, 2, "bar");
        client.callProcedure(insertProc, 18, 2, "foo");
        client.callProcedure(insertProc, 19, 2, "foo");

        result = client.callProcedure("@AdHoc", "SELECT COUNT(*) FROM C;").getResults()[0];
        validateTableOfScalarLongs(result, new long[] {18});

        result = client.callProcedure("@AdHoc", "SELECT name, count(id) FROM C GROUP BY name limit 1").getResults()[0];
        if (result.advanceRow()) {
            String name = result.getString(0);
            long count = result.getLong(1);
            switch (name){
            case "foo":
                assertEquals(9, count);
                break;
            case "bar":
                assertEquals(4, count);
                break;
            case "woof":
                assertEquals(5, count);
                break;
            }
        }
        else {
            fail("cannot get data from table c");
        }
    }

    static public junit.framework.Test suite()
    {
<<<<<<< HEAD
        LocalCluster config = null;
        MultiConfigSuiteBuilder builder =
                new MultiConfigSuiteBuilder(TestLimitOffsetSuite.class);
        VoltProjectBuilder project = new VoltProjectBuilder();
        project.catBuilder().addSchema(TestLimitOffsetSuite.class.getResource("testlimitoffset-ddl.sql"))
=======
        CatalogBuilder cb = new CatalogBuilder()
        .addSchema(TestLimitOffsetSuite.class.getResource("testlimitoffset-ddl.sql"))
>>>>>>> f708143e
        .addPartitionInfo("A", "PKEY")

        .addStmtProcedure("InsertA", "INSERT INTO A VALUES(?, ?);")
        .addStmtProcedure("InsertB", "INSERT INTO B VALUES(?, ?);")
        .addStmtProcedure("LimitAPKEY", "SELECT * FROM A ORDER BY PKEY LIMIT ? OFFSET ?;")
        .addStmtProcedure("LimitBPKEY", "SELECT * FROM B ORDER BY PKEY LIMIT ? OFFSET ?;")
        .addStmtProcedure("LimitAI", "SELECT * FROM A ORDER BY I LIMIT ? OFFSET ?;")
        .addStmtProcedure("LimitBI", "SELECT * FROM B ORDER BY I LIMIT ? OFFSET ?;")
        ;
<<<<<<< HEAD
        // local
        config = new LocalCluster("testlimitoffset-onesite.jar", 1, 1, 0, BackendTarget.NATIVE_EE_JNI);
        assertTrue(config.compile(project));
        builder.addServerConfig(config);

        // Cluster
        config = new LocalCluster("testlimitoffset-cluster.jar", 2, 3, 1, BackendTarget.NATIVE_EE_JNI);
        assertTrue(config.compile(project));
        builder.addServerConfig(config);

        // HSQL for baseline
        config = new LocalCluster("testlimitoffset-hsql.jar", 1, 1, 0, BackendTarget.HSQLDB_BACKEND);
        assertTrue(config.compile(project));
        builder.addServerConfig(config);

        return builder;
=======
        return multiClusterSuiteBuilder(TestLimitOffsetSuite.class, cb,
                new DeploymentBuilder(),
                DeploymentBuilder.forHSQLBackend(),
                new DeploymentBuilder(2, 3, 1));
>>>>>>> f708143e
    }
}<|MERGE_RESOLUTION|>--- conflicted
+++ resolved
@@ -285,16 +285,8 @@
 
     static public junit.framework.Test suite()
     {
-<<<<<<< HEAD
-        LocalCluster config = null;
-        MultiConfigSuiteBuilder builder =
-                new MultiConfigSuiteBuilder(TestLimitOffsetSuite.class);
-        VoltProjectBuilder project = new VoltProjectBuilder();
-        project.catBuilder().addSchema(TestLimitOffsetSuite.class.getResource("testlimitoffset-ddl.sql"))
-=======
         CatalogBuilder cb = new CatalogBuilder()
         .addSchema(TestLimitOffsetSuite.class.getResource("testlimitoffset-ddl.sql"))
->>>>>>> f708143e
         .addPartitionInfo("A", "PKEY")
 
         .addStmtProcedure("InsertA", "INSERT INTO A VALUES(?, ?);")
@@ -304,28 +296,9 @@
         .addStmtProcedure("LimitAI", "SELECT * FROM A ORDER BY I LIMIT ? OFFSET ?;")
         .addStmtProcedure("LimitBI", "SELECT * FROM B ORDER BY I LIMIT ? OFFSET ?;")
         ;
-<<<<<<< HEAD
-        // local
-        config = new LocalCluster("testlimitoffset-onesite.jar", 1, 1, 0, BackendTarget.NATIVE_EE_JNI);
-        assertTrue(config.compile(project));
-        builder.addServerConfig(config);
-
-        // Cluster
-        config = new LocalCluster("testlimitoffset-cluster.jar", 2, 3, 1, BackendTarget.NATIVE_EE_JNI);
-        assertTrue(config.compile(project));
-        builder.addServerConfig(config);
-
-        // HSQL for baseline
-        config = new LocalCluster("testlimitoffset-hsql.jar", 1, 1, 0, BackendTarget.HSQLDB_BACKEND);
-        assertTrue(config.compile(project));
-        builder.addServerConfig(config);
-
-        return builder;
-=======
         return multiClusterSuiteBuilder(TestLimitOffsetSuite.class, cb,
                 new DeploymentBuilder(),
                 DeploymentBuilder.forHSQLBackend(),
                 new DeploymentBuilder(2, 3, 1));
->>>>>>> f708143e
     }
 }