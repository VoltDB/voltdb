/* This file is part of VoltDB.
 * Copyright (C) 2008-2015 VoltDB Inc.
 *
 * Permission is hereby granted, free of charge, to any person obtaining
 * a copy of this software and associated documentation files (the
 * "Software"), to deal in the Software without restriction, including
 * without limitation the rights to use, copy, modify, merge, publish,
 * distribute, sublicense, and/or sell copies of the Software, and to
 * permit persons to whom the Software is furnished to do so, subject to
 * the following conditions:
 *
 * The above copyright notice and this permission notice shall be
 * included in all copies or substantial portions of the Software.
 *
 * THE SOFTWARE IS PROVIDED "AS IS", WITHOUT WARRANTY OF ANY KIND,
 * EXPRESS OR IMPLIED, INCLUDING BUT NOT LIMITED TO THE WARRANTIES OF
 * MERCHANTABILITY, FITNESS FOR A PARTICULAR PURPOSE AND NONINFRINGEMENT.
 * IN NO EVENT SHALL THE AUTHORS BE LIABLE FOR ANY CLAIM, DAMAGES OR
 * OTHER LIABILITY, WHETHER IN AN ACTION OF CONTRACT, TORT OR OTHERWISE,
 * ARISING FROM, OUT OF OR IN CONNECTION WITH THE SOFTWARE OR THE USE OR
 * OTHER DEALINGS IN THE SOFTWARE.
 */

package org.voltdb.regressionsuites;

import java.io.IOException;

import org.voltdb.VoltTable;
import org.voltdb.VoltType;
import org.voltdb.client.Client;
import org.voltdb.client.ClientResponse;
import org.voltdb.client.NoConnectionsException;
import org.voltdb.client.ProcCallException;
import org.voltdb.client.ProcedureCallback;
import org.voltdb.compiler.CatalogBuilder;
import org.voltdb.compiler.DeploymentBuilder;
import org.voltdb.types.TimestampType;
import org.voltdb_testprocs.regressionsuites.fixedsql.Insert;
import org.voltdb_testprocs.regressionsuites.fixedsql.TestENG1232;
import org.voltdb_testprocs.regressionsuites.fixedsql.TestENG1232_2;
import org.voltdb_testprocs.regressionsuites.fixedsql.TestENG2423;

/**
 * Actual regression tests for SQL that I found that was broken and
 * have fixed.  Didn't like any of the other potential homes that already
 * existed for this for one reason or another.
 */

public class TestFixedSQLSuite extends RegressionSuite {

    /** Procedures used by this suite */
    static final Class<?>[] PROCEDURES = { Insert.class, TestENG1232.class, TestENG1232_2.class,
        TestENG2423.InnerProc.class };

    static final int VARCHAR_VARBINARY_THRESHOLD = 100;

    public void testTicketEng2250_IsNull() throws Exception
    {
        System.out.println("STARTING testTicketEng2250_IsNull");
        Client client = getClient();
        ProcedureCallback callback = new ProcedureCallback() {
            @Override
            public void clientCallback(ClientResponse clientResponse)
                    throws Exception {
                if (clientResponse.getStatus() != ClientResponse.SUCCESS) {
                    throw new RuntimeException("Failed with response: " + clientResponse.getStatusString());
                }
            }
        };
        /*
        CREATE TABLE P1 (
                ID INTEGER DEFAULT '0' NOT NULL,
                DESC VARCHAR(300),
                NUM INTEGER,
                RATIO FLOAT,
                PRIMARY KEY (ID)
                );
        */
        System.out.println("Eng2250: null entries.");
        for(int id=0; id < 5; id++) {
            client.callProcedure(callback, "P1.insert", id, null, 10, 1.1);
            client.drain();
        }
        System.out.println("Eng2250: not null entries.");
        for (int id=5; id < 8; id++) {
            client.callProcedure(callback, "P1.insert", id,"description", 10, 1.1);
            client.drain();
        }
        VoltTable r1 = client.callProcedure("@AdHoc", "select count(*) from P1 where desc is null").getResults()[0];
        //* enable for debugging */ System.out.println(r1);
        assertEquals(5, r1.asScalarLong());

        VoltTable r2 = client.callProcedure("@AdHoc", "select count(*) from P1 where not desc is null").getResults()[0];
        //* enable for debugging */ System.out.println(r2);
        assertEquals(3, r2.asScalarLong());

        VoltTable r3 = client.callProcedure("@AdHoc", "select count(*) from P1 where NOT (id=2 and desc is null)").getResults()[0];
        //* enable for debugging */ System.out.println(r3);
        assertEquals(7, r3.asScalarLong());

        VoltTable r4 = client.callProcedure("@AdHoc", "select count(*) from P1 where NOT (id=6 and desc is null)").getResults()[0];
        //* enable for debugging */ System.out.println(r4);
        assertEquals(8, r4.asScalarLong());

        VoltTable r5 = client.callProcedure("@AdHoc", "select count(*) from P1 where id < 6 and NOT desc is null;").getResults()[0];
        //* enable for debugging */ System.out.println(r5);
        assertEquals(1, r5.asScalarLong());

    }

    public void testTicketEng1850_WhereOrderBy() throws Exception
    {
        System.out.println("STARTING testTicketENG1850_WhereOrderBy");

        ProcedureCallback callback = new ProcedureCallback() {
            @Override
            public void clientCallback(ClientResponse clientResponse)
                    throws Exception {
                if (clientResponse.getStatus() != ClientResponse.SUCCESS) {
                    throw new RuntimeException("Failed with response: " + clientResponse.getStatusString());
                }
            }
        };

        Client client = getClient();
        int cid=0;
        do {
            for (int aid = 0; aid < 5; aid++) {
                int pid = cid % 10;
                client.callProcedure(callback, "ENG1850.insert", cid++, aid, pid, (pid+aid));
            }
        } while (cid < 1000);

        client.drain();

        VoltTable r1 = client.callProcedure("@AdHoc", "select count(*) from ENG1850;").getResults()[0];
        assertEquals(1000, r1.asScalarLong());

        VoltTable r2 = client.callProcedure("@AdHoc", "select count(*) from ENG1850 where pid =2;").getResults()[0];
        assertEquals(100, r2.asScalarLong());

        VoltTable r3 = client.callProcedure("@AdHoc", "select * from ENG1850 where pid = 2 limit 1;").getResults()[0];
        //* enable for debugging */ System.out.println("r3\n" + r3);
        assertEquals(1, r3.getRowCount());

        // this failed, returning 0 rows.
        VoltTable r4 = client.callProcedure("@AdHoc", "select * from ENG1850 where pid = 2 order by pid, aid").getResults()[0];
        //* enable for debugging */ System.out.println("r4\n:" + r4);
        assertEquals(100, r4.getRowCount());

        // this is the failing condition reported in the defect report (as above but with the limit)
        VoltTable r5 = client.callProcedure("@AdHoc", "select * from ENG1850 where pid = 2 order by pid, aid limit 1").getResults()[0];
        //* enable for debugging */ System.out.println("r5\n" + r5);
        assertEquals(1, r5.getRowCount());
    }

    public void testTicketEng1850_WhereOrderBy2() throws Exception
    {
        System.out.println("STARTING testTIcketEng1850_WhereOrderBy2");

        // verify that selecting * where pid = 2 order by pid, aid gets the right number
        // of tuples when <pid, null> exists in the relation (as this would be the first
        // key found by moveToKeyOrGreater - verify this key is added to the output if
        // it really exists

        Client client = getClient();
        // index is (pid, aid)
        // schema: insert (cid, aid, pid, attr)
        client.callProcedure("ENG1850.insert", 0, 1, 1, 0);
        if (!isHSQL()) {
            // unsure why HSQL throws out-of-range exception here.
            // there are sql coverage tests for this case. skip it here.
            client.callProcedure("ENG1850.insert", 1, null, 2, 0);
        }
        client.callProcedure("ENG1850.insert", 2, 1, 2, 0);
        client.callProcedure("ENG1850.insert", 3, 2, 2, 0);
        client.callProcedure("ENG1850.insert", 4, 3, 3, 0);

        VoltTable r1 = client.callProcedure("@AdHoc", "select * from ENG1850 where pid = 2 order by pid, aid").getResults()[0];
        //* enable for debugging */ System.out.println(r1);
        assertEquals(isHSQL() ? 2: 3, r1.getRowCount());

        VoltTable r2 = client.callProcedure("@AdHoc", "select * from ENG1850 where pid = 2 order by aid, pid").getResults()[0];
        //* enable for debugging */ System.out.println(r2);
        assertEquals(isHSQL() ? 2 : 3, r2.getRowCount());

        VoltTable r3 = client.callProcedure("@AdHoc", "select * from ENG1850 where pid > 1 order by pid, aid").getResults()[0];
        //* enable for debugging */ System.out.println(r3);
        assertEquals(isHSQL() ?  3 :  4, r3.getRowCount());

        VoltTable r4 = client.callProcedure("@AdHoc", "select * from ENG1850 where pid = 2").getResults()[0];
        //* enable for debugging */ System.out.println(r4);
        assertEquals(isHSQL() ? 2 : 3, r4.getRowCount());
    }

    public void testTicketENG1232() throws Exception {
        Client client = getClient();

        client.callProcedure("@AdHoc", "insert into test_eng1232 VALUES(9);");

        VoltTable result[] = client.callProcedure("TestENG1232", 9).getResults();
        assertTrue(result[0].advanceRow());
        assertEquals(9, result[0].getLong(0));
        assertTrue(result[1].advanceRow());
        assertEquals(1, result[1].getLong(0));


        client.callProcedure("@AdHoc", "insert into test_eng1232 VALUES(9);");

        result = client.callProcedure("TestENG1232_2", 9).getResults();
        assertTrue(result[0].advanceRow());
        assertEquals(1, result[0].getLong(0));
        assertFalse(result[1].advanceRow());
    }

    public void testInsertNullPartitionString() throws IOException, ProcCallException
    {
        // This test is for issue ENG-697
        Client client = getClient();
        boolean caught = false;
        try
        {
            client.callProcedure("InsertNullString", null, 0, 1);
        }
        catch (final ProcCallException e)
        {
            if (e.getMessage().contains("CONSTRAINT VIOLATION"))
                caught = true;
            else {
                e.printStackTrace();
                fail();
            }
        }
        assertTrue(caught);
    }

    public void testTicket309() throws IOException, ProcCallException
    {
        String[] tables = {"P1", "R1", "P2", "R2"};
        Client client = getClient();
        for (String table : tables)
        {
            client.callProcedure("Insert", table, 1, "desc", 100, 14.5);
            client.callProcedure("Insert", table, 2, "desc", 100, 14.5);
            client.callProcedure("Insert", table, 3, "desc", 100, 14.5);
            client.callProcedure("Insert", table, 6, "desc", 300, 14.5);
            client.callProcedure("Insert", table, 7, "desc", 300, 14.5);
            client.callProcedure("Insert", table, 8, "desc", 500, 14.5);

            String query =
                String.format("select count(*), %s.NUM from %s group by %s.NUM",
                              table, table, table);
            VoltTable[] results = client.callProcedure("@AdHoc", query).getResults();
            assertEquals(3, results[0].getRowCount());
            while (results[0].advanceRow())
            {
                if (results[0].getLong(1) == 100)
                {
                    assertEquals(3, results[0].getLong(0));
                }
                else if (results[0].getLong(1) == 300)
                {
                    assertEquals(2, results[0].getLong(0));
                }
                else if (results[0].getLong(1) == 500)
                {
                    assertEquals(1, results[0].getLong(0));
                }
                else
                {
                    fail();
                }
            }
        }
    }

    //
    // Regression test for broken SQL of the variety:
    //
    // select * from TABLE where (TABLE.ID = value) and
    //          (TABLE.col1 compared_to TABLE.col2)
    //
    // which would return results any time TABLE.ID = value was true,
    // regardless of whether the second expression was true.
    //
    public void testAndExpressionComparingSameTableColumns()
    throws IOException, ProcCallException
    {
        String[] tables = {"P1", "R1"};
        for (String table : tables)
        {
            Client client = getClient();
            client.callProcedure("Insert", table, 5, "desc", 10, 14.5);
            client.callProcedure("Insert", table, 15, "desc2", 10, 14.5);
            // These queries should result in no rows, but the defect in
            // SubPlanAssembler resulted in only the NO_NULLS.PKEY = 5 expression
            // being used
            String query = "select * from " + table + " where (" +
                table + ".ID = 5) and (" + table + ".NUM < " + table +".ID)";
            VoltTable[] results = client.callProcedure("@AdHoc", query).getResults();
            assertEquals(0, results[0].getRowCount());
            query = "select * from " + table + " where (" +
                table + ".ID = 5) and (" + table + ".NUM <= " + table +".ID)";
            results = client.callProcedure("@AdHoc", query).getResults();
            assertEquals(0, results[0].getRowCount());
            query = "select * from " + table + " where (" +
                table + ".ID = 15) and (" + table + ".NUM > " + table +".ID)";
            results = client.callProcedure("@AdHoc", query).getResults();
            assertEquals(0, results[0].getRowCount());
            query = "select * from " + table + " where (" +
                table + ".ID = 15) and (" + table + ".NUM >= " + table +".ID)";
            results = client.callProcedure("@AdHoc", query).getResults();
            assertEquals(0, results[0].getRowCount());
        }
    }

    //
    // Regression test for broken SQL of the variety:
    //
    // select * from replicated_table where (predicate) LIMIT n
    //
    // For replicated tables, LIMIT is inlined in seqscan; the tuple count was
    // being incremented for each input tuple regardless of the predicate
    // result, which was resulting in the wrong number of rows returned in some
    // cases.
    // @throws IOException
    // @throws ProcCallException
    //
    public void testSeqScanFailedPredicateDoesntCountAgainstLimit()
    throws IOException, ProcCallException
    {
        String[] tables = {"P1", "R1"};
        for (String table : tables)
        {
            Client client = getClient();
            // our predicate is going to be ID < NUM.
            // Insert one row where this is false
            client.callProcedure("Insert", table, 1, "desc", -1, 14.5);
            // And two where it is true
            client.callProcedure("Insert", table, 2, "desc", 100, 14.5);
            client.callProcedure("Insert", table, 3, "desc", 100, 14.5);
            String query = "select * from " + table + " where " +
                table + ".ID < " + table +".NUM limit 2";
            VoltTable[] results = client.callProcedure("@AdHoc", query).getResults();
            // we should get 2 rows but this bug would result in only 1 returned
            assertEquals(2, results[0].getRowCount());
        }
    }

    //
    // Regression test for broken SQL of the variety:
    //
    // select (non-aggregating expression) from table
    // e.g. select col1 + col2 from table
    //
    // PlanAssembler extracts the left side of the expression to discard
    // aggregation-type expressions from the parsed SQL, but was basically
    // assuming that anything not a VALUE_TUPLE was an aggregate.
    //
    // Note: Adding 5.5 in the third test here also tests a "fix" in
    // HSQL where we coerce the type of numeric literals from NUMERIC to DOUBLE
    //
    public void testSelectExpression()
    throws IOException, ProcCallException
    {
        String[] tables = {"P1", "R1"};
        for (String table : tables)
        {
            Client client = getClient();
            client.callProcedure("Insert", table, 1, "desc", 2, 14.5);
            String query = String.format("select %s.ID + 10 from %s",
                                         table, table);
            VoltTable[] results = client.callProcedure("@AdHoc", query).getResults();
            results[0].advanceRow();
            assertEquals(11, results[0].getLong(0));
            query = String.format("select %s.NUM + 20 from %s", table, table);
            results = client.callProcedure("@AdHoc", query).getResults();
            results[0].advanceRow();
            assertEquals(22, results[0].getLong(0));
            query = String.format("select %s.RATIO + 5.5 from %s",
                                  table, table);
            results = client.callProcedure("@AdHoc", query).getResults();
            results[0].advanceRow();
            assertEquals(20.0, results[0].getDouble(0));
            query = String.format("select %s.ID + %s.NUM from %s",
                                  table, table, table);
            results = client.callProcedure("@AdHoc", query).getResults();
            results[0].advanceRow();
            assertEquals(3, results[0].getLong(0));
            // ENG-5035
            query = String.format("select '%s' from %s", table, table);
            results = client.callProcedure("@AdHoc", query).getResults();
            results[0].advanceRow();
            assertEquals(table, results[0].getString(0));
            query = String.format("select '%s' from %s", "qwertyuiop", table);
            results = client.callProcedure("@AdHoc", query).getResults();
            results[0].advanceRow();
            assertEquals("qwertyuiop", results[0].getString(0));
            query = String.format("select %s.RATIO, '%s' from %s", table, "qwertyuiop", table);
            results = client.callProcedure("@AdHoc", query).getResults();
            results[0].advanceRow();
            assertEquals("qwertyuiop", results[0].getString(1));
        }
    }


    //
    // Regression test for broken SQL of the variety:
    //
    // trac #166
    //
    // When evaluating the nest loop join predicate, insufficient
    // information was available to tuplevalue expression nodes to
    // understand which column(s) needed to be evaluated by the TVE's
    // operators.
    //
    public void testNestLoopJoinPredicates()
    throws IOException, ProcCallException
    {
        Client client = getClient();
        for (int id=0; id < 5; id++) {
            // insert id, (5-id) in to P1
            client.callProcedure("Insert", "P1", id, "desc", (5-id), 2.5);
            // insert id, (id) in to R1
            client.callProcedure("Insert", "R1", id, "desc", (id), 2.5);
        }
        // join on the (5-id), (id) columns
        String query = "select * from P1, R1 where P1.NUM = R1.NUM";
        VoltTable vts[] = client.callProcedure("@AdHoc", query).getResults();
        nestLoopJoinPredicates_verify(vts);

        // same thing using inner join syntax
        query = "select * from P1 INNER JOIN R1 on P1.NUM = R1.NUM";
        vts = client.callProcedure("@AdHoc", query).getResults();
        nestLoopJoinPredicates_verify(vts);

        // join on ID and verify NUM. (ID is indexed)
        query = "select * from P1, R1 where P1.ID = R1.ID";
        vts = client.callProcedure("@AdHoc", query).getResults();
        nestLoopJoinPredicates_verifyid(vts);

        // as above with inner join syntax
        query = "select * from P1 INNER JOIN R1 on P1.ID = R1.ID";
        vts = client.callProcedure("@AdHoc", query).getResults();
        nestLoopJoinPredicates_verifyid(vts);
    }

    private void nestLoopJoinPredicates_verifyid(VoltTable[] vts) {
        assertEquals(1, vts.length);
        //* enable for debugging */ System.out.println("verifyid: " + vts[0]);
        assertEquals(5, vts[0].getRowCount());

        while(vts[0].advanceRow()) {
            int p_id = ((Integer)vts[0].get(0, VoltType.INTEGER)).intValue();
            int r_id = ((Integer)vts[0].get(4, VoltType.INTEGER)).intValue();
            int p_n =  ((Integer)vts[0].get(2, VoltType.INTEGER)).intValue();
            int r_n =  ((Integer)vts[0].get(6, VoltType.INTEGER)).intValue();

            assertEquals(p_id, r_id);
            assertEquals(5 - p_n, r_n);
        }
    }

    private void nestLoopJoinPredicates_verify(VoltTable[] vts)
    {
        assertEquals(1, vts.length);
        //* enable for debugging */ System.out.println(vts[0]);
        assertEquals(4, vts[0].getRowCount());

        // the id of the first should be (5-id) in the second
        // because of the insertion trickery done above
        // verifies trac #125
        while(vts[0].advanceRow()) {
            int id1 = ((Integer)vts[0].get(0, VoltType.INTEGER)).intValue();
            int id2 = ((Integer)vts[0].get(4, VoltType.INTEGER)).intValue();
            assertEquals(id1, (5 - id2));
        }
    }

    //
    // Regression test for broken SQL of the variety:
    //
    // trac #125.  (verification in addition to testNestLoopJoinPredicates).
    //
    // Select a complex expression (not just a TupleValueExpression)
    // to verify that non-root TVEs are correctly offset.
    //
    public void nestLoopJoinPredicatesWithExpressions()
    throws IOException, ProcCallException
    {
        Client client = getClient();
        for (int id=0; id < 5; id++) {
            // insert id, (5-id) in to P1
            client.callProcedure("Insert", "P1", id, "desc", (5-id), 2.5);
            // insert id, (id) in to R1
            client.callProcedure("Insert", "R1", id, "desc", (id), 2.5);
        }
        // join on the (5-id), (id) columns and select a value modified by an expression
        String query = "select (P1.ID + 20), (R1.ID + 40) from P1, R1 where P1.NUM = R1.NUM";
        VoltTable vts[] = client.callProcedure("@AdHoc", query).getResults();
        nestLoopJoinPredicatesWithExpressions_verify(vts);

        // same thing using inner join syntax
        query = "select (P1.ID + 20), (R1.ID + 40) from P1 INNER JOIN R1 on P1.NUM = R1.NUM";
        vts = client.callProcedure("@AdHoc", query).getResults();
        nestLoopJoinPredicatesWithExpressions_verify(vts);
    }

    private void nestLoopJoinPredicatesWithExpressions_verify(
            VoltTable[] vts) {
        assertEquals(1, vts.length);
        //* enable for debugging */ System.out.println(vts[0]);
        assertEquals(4, vts[0].getRowCount());

        // the id of the first should be (5-id) in the second once the addition
        // done in the select expression is un-done.
        while(vts[0].advanceRow()) {
            int p1_id = ((Integer)vts[0].get(0, VoltType.INTEGER)).intValue();
            int r1_id = ((Integer)vts[0].get(1, VoltType.INTEGER)).intValue();
            assertEquals( (p1_id - 20), (5 - (r1_id - 40)) );
            // and verify that the addition actually happened.
            assertTrue(p1_id >= 20);
            assertTrue(p1_id <= 24);
            assertTrue(r1_id >= 40);
            assertTrue(r1_id <= 44);
        }
    }

    //
    // Regression test for broken SQL of the variety:
    //
    // trac #125. (additional verification).
    //
    // Select columns and expressions with aliases.
    //
    public void testNestLoopJoinPredicatesWithAliases()
    throws IOException, ProcCallException
    {
        Client client = getClient();
        for (int id=0; id < 5; id++) {
            // insert id, (5-id) in to P1
            client.callProcedure("Insert", "P1", id, "desc", (5-id), 2.5);
            // insert id, (id) in to R1
            client.callProcedure("Insert", "R1", id, "desc", (id), 2.5);
        }
        // join on the (5-id), (id) columns and select a value modified by an expression
        // use an alias that would select an invalid column. (be a jerk).
        String query = "select R1.ID AS DESC, (P1.ID + 20) AS THOMAS from P1, R1 where P1.NUM = R1.NUM";
        VoltTable vts[] = client.callProcedure("@AdHoc", query).getResults();
        nestLoopJoinPredicatesWithAliases_verify(vts);

        // same thing using inner join syntax
        query = "select R1.ID AS DESC, (P1.ID + 20) AS THOMAS from P1 INNER JOIN R1 on P1.NUM = R1.NUM";
        vts = client.callProcedure("@AdHoc", query).getResults();
        nestLoopJoinPredicatesWithAliases_verify(vts);
    }

    private void nestLoopJoinPredicatesWithAliases_verify(VoltTable[] vts) {
        assertEquals(1, vts.length);
        //* enable for debugging */ System.out.println(vts[0]);
        assertEquals(4, vts[0].getRowCount());

        // the id of the first should be (5-id) in the second once the addition
        // done in the select expression is un-done.
        while(vts[0].advanceRow()) {
            int p1_id = ((Integer)vts[0].get(1, VoltType.INTEGER)).intValue();
            int r1_id = ((Integer)vts[0].get(0, VoltType.INTEGER)).intValue();
            assertEquals( (p1_id - 20), (5 - r1_id) );
            // and verify that the addition actually happened.
            assertTrue(p1_id >= 20);
            assertTrue(p1_id <= 24);
            assertTrue(r1_id >= 0);
            assertTrue(r1_id <= 4);
        }
    }



    //
    // Regression test for broken SQL of the sort
    //
    // select * from TABLE where COL_WITH_ORDERED_INDEX > n
    //
    // The bug is that indexscanexecutor and indexes treat > as >=
    // @throws IOException
    // @throws ProcCallException
    //
    public void testGreaterThanOnOrderedIndex()
    throws IOException, ProcCallException
    {
        String[] tables = {"P2", "R2"};
        Client client = getClient();
        for (String table : tables)
        {
            client.callProcedure("Insert", table, 1, "desc", 100, 14.5);
            client.callProcedure("Insert", table, 2, "desc", 100, 14.5);
            client.callProcedure("Insert", table, 3, "desc", 100, 14.5);
            client.callProcedure("Insert", table, 6, "desc", 100, 14.5);
            client.callProcedure("Insert", table, 7, "desc", 100, 14.5);
            client.callProcedure("Insert", table, 8, "desc", 100, 14.5);
            String query = "select * from " + table + " where " +
                table + ".ID > 1";
            VoltTable[] results = client.callProcedure("@AdHoc", query).getResults();
            // we should get 5 rows but this bug would result in all 6 returned
            assertEquals(5, results[0].getRowCount());
            // make sure that we work if the value we want isn't present
            query = "select * from " + table + " where " +
                table + ".ID > 4";
            results = client.callProcedure("@AdHoc", query).getResults();
            assertEquals(3, results[0].getRowCount());
            query = "select * from " + table + " where " +
                table + ".ID > 8";
            results = client.callProcedure("@AdHoc", query).getResults();
            assertEquals(0, results[0].getRowCount());
        }
    }

    public void testTicket196() throws IOException, ProcCallException
    {
        String[] tables = {"P1", "R1", "P2", "R2"};
        Client client = getClient();
        for (String table : tables)
        {
            client.callProcedure("Insert", table, 1, "desc", 100, 14.5);
            client.callProcedure("Insert", table, 2, "desc", 100, 14.5);
            client.callProcedure("Insert", table, 3, "desc", 100, 14.5);
            client.callProcedure("Insert", table, 6, "desc", 300, 14.5);
            client.callProcedure("Insert", table, 7, "desc", 300, 14.5);
            client.callProcedure("Insert", table, 8, "desc", 500, 14.5);
            String query = String.format("select count(*) from %s", table);
            VoltTable[] results = client.callProcedure("@AdHoc", query).getResults();
            assertEquals(1, results[0].getRowCount());
            results[0].advanceRow();
            assertEquals(6, results[0].getLong(0));
            query = String.format("select %s.NUM, count(*) from %s group by %s.NUM",
                                  table, table, table);
            results = client.callProcedure("@AdHoc", query).getResults();
            assertEquals(3, results[0].getRowCount());
            while (results[0].advanceRow())
            {
                if (results[0].getLong(0) == 100)
                {
                    assertEquals(3, results[0].getLong(1));
                }
                else if (results[0].getLong(0) == 300)
                {
                    assertEquals(2, results[0].getLong(1));
                }
                else if (results[0].getLong(0) == 500)
                {
                    assertEquals(1, results[0].getLong(1));
                }
                else
                {
                    fail();
                }
            }
        }

        // SO, given our current count(*) hack (replace * with the first column
        // in the input to the aggregator, this is a test that will
        // FAIL when we go and implement COUNT to do the right thing with null
        // values.  If this test breaks for you, don't blow it off.
        String query = "insert into COUNT_NULL values (10, 0, 100)";
        client.callProcedure("@AdHoc", query);
        query = "insert into COUNT_NULL values (NULL, 1, 200)";
        client.callProcedure("@AdHoc", query);
        query = "insert into COUNT_NULL values (10, 2, 300)";
        client.callProcedure("@AdHoc", query);
        query = "insert into COUNT_NULL values (NULL, 3, 400)";
        client.callProcedure("@AdHoc", query);
        query = "select count(*) from COUNT_NULL";
        VoltTable[] results = client.callProcedure("@AdHoc", query).getResults();
        assertEquals(1, results[0].getRowCount());
        results[0].advanceRow();
        assertEquals(4, results[0].getLong(0));
    }

    public void testTicket201() throws IOException, ProcCallException
    {
        String[] tables = {"P1", "R1", "P2", "R2"};
        Client client = getClient();
        for (String table : tables)
        {
            client.callProcedure("Insert", table, 1, "desc", 100, 14.5);
            client.callProcedure("Insert", table, 2, "desc", 200, 14.5);
            client.callProcedure("Insert", table, 3, "desc", 300, 14.5);
            client.callProcedure("Insert", table, 6, "desc", 400, 14.5);
            client.callProcedure("Insert", table, 7, "desc", 500, 14.5);
            client.callProcedure("Insert", table, 8, "desc", 600, 14.5);
            String query = String.format("select * from %s where (%s.ID + 1) = 2",
                                         table, table);
            VoltTable[] results = client.callProcedure("@AdHoc", query).getResults();
            assertEquals(1, results[0].getRowCount());
            query = String.format("select * from %s where (%s.ID + 1) > 2",
                                         table, table);
            results = client.callProcedure("@AdHoc", query).getResults();
            assertEquals(5, results[0].getRowCount());
            query = String.format("select * from %s where (%s.ID + 1) >= 2",
                                         table, table);
            results = client.callProcedure("@AdHoc", query).getResults();
            assertEquals(6, results[0].getRowCount());
        }
    }

    //public void testTicket205() throws IOException, ProcCallException
    //{
    //    String[] tables = {"P1", "R1", "P2", "R2"};
    //    Client client = getClient();
    //    for (String table : tables)
    //    {
    //        client.callProcedure("Insert", table, 1, "desc", 100, 14.5);
    //        client.callProcedure("Insert", table, 2, "desc", 200, 14.5);
    //        client.callProcedure("Insert", table, 3, "desc", 300, 14.5);
    //        client.callProcedure("Insert", table, 6, "desc", 400, 14.5);
    //        client.callProcedure("Insert", table, 7, "desc", 500, 14.5);
    //        client.callProcedure("Insert", table, 8, "desc", 600, 14.5);
    //        String query = String.format("select sum(%s.NUM + 1) from %s",
    //                                     table, table);
    //        VoltTable[] results = client.callProcedure("@AdHoc", query);
    //        assertEquals(1, results[0].getRowCount());
    //        query = String.format("select sum(%s.NUM + %s.ID) from %s",
    //                                     table, table);
    //        results = client.callProcedure("@AdHoc", query);
    //        assertEquals(1, results[0].getRowCount());
    //    }
    //}

    public void testTicket216() throws IOException, ProcCallException
    {
        String[] tables = {"P1", "R1", "P2", "R2"};
        Client client = getClient();
        for (String table : tables)
        {
            client.callProcedure("Insert", table, 1, "desc", 100, 100.0);
            client.callProcedure("Insert", table, 2, "desc", 200, 200.0);
            client.callProcedure("Insert", table, 3, "desc", 300, 300.0);
            client.callProcedure("Insert", table, 6, "desc", 400, 400.0);
            client.callProcedure("Insert", table, 7, "desc", 500, 500.0);
            client.callProcedure("Insert", table, 8, "desc", 600, 600.0);
            String query = String.format("select %s.RATIO / 2.0 from %s order by ID",
                                         table, table);
            VoltTable[] results = client.callProcedure("@AdHoc", query).getResults();
            assertEquals(6, results[0].getRowCount());
            for (double f=50.0; results[0].advanceRow(); f+=50.0) {
                double num = (results[0].getDouble(0));
                assertEquals(f, num);
            }
            query = String.format("select * from %s where %s.RATIO >= 400.0",
                                  table, table);
            results = client.callProcedure("@AdHoc", query).getResults();
            assertEquals(3, results[0].getRowCount());
        }
    }


    public void testTicket194() throws IOException, ProcCallException
    {
        String[] tables = {"P1", "R1", "P2", "R2"};
        Client client = getClient();
        for (String table : tables)
        {
            client.callProcedure("Insert", table, 1, "desc", 100, 14.5);
            client.callProcedure("Insert", table, 2, "desc", 200, 14.5);
            client.callProcedure("Insert", table, 3, "desc", 300, 14.5);
            client.callProcedure("Insert", table, 6, "desc", 400, 14.5);
            client.callProcedure("Insert", table, 7, "desc", 500, 14.5);
            client.callProcedure("Insert", table, 8, "desc", 600, 14.5);
            String query = String.format("select * from %s where %s.ID >= 2.1",
                                  table, table);
            VoltTable[] results = client.callProcedure("@AdHoc", query).getResults();
            assertEquals(4, results[0].getRowCount());
            query = String.format("select * from %s where %s.ID >= 4.0",
                                  table, table);
            results = client.callProcedure("@AdHoc", query).getResults();
            assertEquals(3, results[0].getRowCount());
        }
    }


    public void testTickets227And228() throws IOException, ProcCallException
    {
        String[] tables = {"P2", "R2"};
        Client client = getClient();
        for (String table : tables)
        {
            client.callProcedure("Insert", table, 1, "desc", 100, 14.5);
            client.callProcedure("Insert", table, 2, "desc", 100, 14.5);
            client.callProcedure("Insert", table, 3, "desc", 100, 14.5);
            client.callProcedure("Insert", table, 6, "desc", 100, 14.5);
            client.callProcedure("Insert", table, 7, "desc", 100, 14.5);
            client.callProcedure("Insert", table, 8, "desc", 100, 14.5);
        }
        // test > on the join (ticket 227)
        String query = "select * from R2, P2 where R2.ID > 1";
        VoltTable[] results = client.callProcedure("@AdHoc", query).getResults();
        assertEquals(30, results[0].getRowCount());
        query = "select * from P2, R2 where R2.ID > 1";
        results = client.callProcedure("@AdHoc", query).getResults();
        assertEquals(30, results[0].getRowCount());
        // test >= on the join (ticket 228)
        query = "select * from R2, P2 where R2.ID >= 3";
        results = client.callProcedure("@AdHoc", query).getResults();
        assertEquals(24, results[0].getRowCount());
        query = "select * from P2, R2 where R2.ID >= 3";
        results = client.callProcedure("@AdHoc", query).getResults();
        assertEquals(24, results[0].getRowCount());
        query = "select * from R2, P2 where R2.ID >= 4";
        results = client.callProcedure("@AdHoc", query).getResults();
        assertEquals(18, results[0].getRowCount());
        query = "select * from P2, R2 where R2.ID >= 4";
        results = client.callProcedure("@AdHoc", query).getResults();
        assertEquals(18, results[0].getRowCount());
    }

    public void testTicket220() throws IOException, ProcCallException
    {
        String[] tables = {"P1", "R1"};
        Client client = getClient();
        int id = 0;
        for (String table : tables)
        {
            client.callProcedure("Insert", table, id++, "desc", 100, 14.5);
            client.callProcedure("Insert", table, id++, "desc", 100, 14.5);
            client.callProcedure("Insert", table, id++, "desc", 100, 14.5);
        }
        String query = "select R1.ID + 5 from R1, P1 order by R1.ID";
        VoltTable[] results = client.callProcedure("@AdHoc", query).getResults();
        assertEquals(9, results[0].getRowCount());
        for (int i = 0; i < 3; i++)
        {
            for (int j = 0; j < 3; j++)
            {
                results[0].advanceRow();
                assertEquals(i + 3 + 5, results[0].getLong(0));
            }
        }
    }

    //
    // At first pass, HSQL barfed on decimal in sql-coverage. Debug/test that here.
    //
    public void testForHSQLDecimalFailures() throws IOException, ProcCallException
    {
        Client client = getClient();
        String sql =
            "INSERT INTO R1_DECIMAL VALUES (26, 307473.174514, 289429.605067, 9.71903320295135486617e-01)";
        client.callProcedure("@AdHoc", sql);
        sql = "select R1_DECIMAL.CASH + 2.0 from R1_DECIMAL";
        VoltTable[] results = client.callProcedure("@AdHoc", sql).getResults();
        assertEquals(1, results.length);
    }

    public void testTicket310() throws IOException, ProcCallException
    {
        Client client = getClient();
        String sql =
            "INSERT INTO R1_DECIMAL VALUES (26, 307473.174514, 289429.605067, 9.71903320295135486617e-01)";
        client.callProcedure("@AdHoc", sql);

        boolean caught = false;
        // HSQL doesn't choke the same way Volt does at the moment.
        // Fake the test out.
        if (isHSQL())
        {
            caught = true;
        }
        try
        {
            sql = "SELECT * FROM R1_DECIMAL WHERE " +
            "(R1_DECIMAL.CASH <= 0.0622493314185)" +
            " AND (R1_DECIMAL.ID > R1_DECIMAL.CASH)";
            client.callProcedure("@AdHoc", sql);
        }
        catch (ProcCallException e)
        {
            caught = true;
        }
        assertTrue(caught);
    }

    public void testNumericExpressionConversion() throws IOException, ProcCallException
    {
        VoltTable[] results;
        Client client = getClient();

        String sql = "INSERT INTO R1_DECIMAL VALUES " +
           "(26, 307473.174514, 289429.605067, 9.71903320295135486617e-01)";
        results = client.callProcedure("@AdHoc", sql).getResults();
        assertEquals(1, results.length);
        assertEquals(1, results[0].asScalarLong());

        sql = "UPDATE R1_DECIMAL SET CASH = CASH * 5 WHERE " +
            "R1_DECIMAL.CASH != 88687.224073";
        results = client.callProcedure("@AdHoc", sql).getResults();
        assertEquals(1, results.length);
        assertEquals(1, results[0].asScalarLong());

        sql = "UPDATE R1_DECIMAL SET CASH = CASH + 5.5 WHERE " +
            "R1_DECIMAL.CASH != 88687.224073";
        results = client.callProcedure("@AdHoc", sql).getResults();
        assertEquals(1, results.length);
        assertEquals(1, results[0].asScalarLong());
    }

    public void testTicket221() throws IOException, ProcCallException
    {
        String[] tables = {"P1", "R1"};
        Client client = getClient();
        int id = 0;
        for (String table : tables)
        {
            client.callProcedure("Insert", table, id++, "desc", 100, 14.5);
            client.callProcedure("Insert", table, id++, "desc", 200, 15.5);
            client.callProcedure("Insert", table, id++, "desc", 300, 16.5);
        }
        String query = "select distinct P1.NUM from R1, P1 order by P1.NUM";
        VoltTable[] results = client.callProcedure("@AdHoc", query).getResults();
        results = client.callProcedure("@AdHoc", query).getResults();
        assertEquals(3, results[0].getRowCount());
        for (int i = 100; results[0].advanceRow(); i+=100)
        {
            assertEquals(i, results[0].getLong(0));
            //* enable for debugging */ System.out.println("i: " + results[0].getLong(0));
        }
    }

    public void testTicket222() throws IOException, ProcCallException
    {
        String[] tables = {"P1", "R1"};
        Client client = getClient();
        int id = 0;
        for (String table : tables)
        {
            client.callProcedure("Insert", table, id++, "desc", 100, 14.5);
            client.callProcedure("Insert", table, id++, "desc", 200, 15.5);
            client.callProcedure("Insert", table, id++, "desc", 300, 16.5);
        }
        String query = "select max(P1.ID) from R1, P1";
        VoltTable[] results = client.callProcedure("@AdHoc", query).getResults();
        results = client.callProcedure("@AdHoc", query).getResults();
        assertEquals(1, results[0].getRowCount());
        results[0].advanceRow();
        assertEquals(2, results[0].getLong(0));
        //* enable for debugging */ System.out.println("i: " + results[0].getLong(0));
    }

    public void testTicket224() throws IOException, ProcCallException
    {
        String[] tables = {"P1", "R1"};
        Client client = getClient();
        int id = 0;
        for (String table : tables)
        {
            client.callProcedure("Insert", table, id++, "desc", 100, 14.5);
            client.callProcedure("Insert", table, id++, "desc", 200, 15.5);
            client.callProcedure("Insert", table, id++, "desc", 300, 16.5);
        }
        String query = "select P1.ID from R1, P1 group by P1.ID order by P1.ID";
        VoltTable[] results = client.callProcedure("@AdHoc", query).getResults();
        results = client.callProcedure("@AdHoc", query).getResults();
        assertEquals(3, results[0].getRowCount());
        assertEquals(1, results[0].getColumnCount());

        //* enable for debugging */ System.out.println(results[0].toFormattedString());

        for (int i = 0; results[0].advanceRow(); i++)
        {
            assertEquals(i, results[0].getLong(0));
            //* enable for debugging */ System.out.println("i: " + results[0].getLong(0));
        }
    }

    public void testTicket226() throws IOException, ProcCallException
    {
        String[] tables = {"P1", "R1"};
        Client client = getClient();
        int id = 0;
        for (String table : tables)
        {
            client.callProcedure("Insert", table, id++, "desc", 100, 14.5);
            client.callProcedure("Insert", table, id++, "desc", 200, 15.5);
            client.callProcedure("Insert", table, id++, "desc", 300, 16.5);
        }
        String query = "select P1.ID from P1, R1 order by P1.ID";
        VoltTable[] results = client.callProcedure("@AdHoc", query).getResults();
        results = client.callProcedure("@AdHoc", query).getResults();
        assertEquals(9, results[0].getRowCount());
        assertEquals(1, results[0].getColumnCount());
        for (int i = 0; i < 3; i++)
        {
            for (int j = 0; j < 3; j++)
            {
                results[0].advanceRow();
                assertEquals(i, results[0].getLong(0));
                //* enable for debugging */ System.out.println("i: " + results[0].getLong(0));
            }
        }
    }

    public void testTicket231() throws IOException, ProcCallException
    {
        String[] tables = {"P1", "R1", "P2", "R2"};
        Client client = getClient();
        for (String table : tables)
        {
            client.callProcedure("Insert", table, 1, "desc", 100, 14.5);
            client.callProcedure("Insert", table, 2, "desc", 100, 14.5);
            client.callProcedure("Insert", table, 3, "desc", 200, 14.5);
            client.callProcedure("Insert", table, 6, "desc", 200, 14.5);
            client.callProcedure("Insert", table, 7, "desc", 300, 14.5);
            client.callProcedure("Insert", table, 8, "desc", 300, 14.5);

            // This statement is a test case for one of the ticket 231
            // work-arounds
            String query =
                String.format("select (%s.NUM + %s.NUM) as NUMSUM from %s where (%s.NUM + %s.NUM) > 400",
                              table, table, table, table, table);
            VoltTable[] results = client.callProcedure("@AdHoc", query).getResults();
            assertEquals(2, results[0].getRowCount());
// This failing statement is the current ticket 231 failing behavior.
//            query =
//                String.format("select (%s.NUM + %s.NUM) as NUMSUM from %s order by (%s.NUM + %s.NUM)",
//                              table, table, table, table, table);
//            results = client.callProcedure("@AdHoc", query);
//            assertEquals(6, results[0].getRowCount());
        }
    }



    public void testTicket232() throws IOException, ProcCallException
    {
        String[] tables = {"P1", "R1", "P2", "R2"};
        Client client = getClient();
        for (String table : tables)
        {
            client.callProcedure("Insert", table, 1, "desc", 100, 14.5);
            client.callProcedure("Insert", table, 2, "desc", 100, 14.5);
            client.callProcedure("Insert", table, 3, "desc", 200, 14.5);
            client.callProcedure("Insert", table, 6, "desc", 200, 14.5);
            client.callProcedure("Insert", table, 7, "desc", 300, 14.5);
            client.callProcedure("Insert", table, 8, "desc", 300, 14.5);
            String query =
                String.format("select %s.NUM from %s group by %s.NUM order by %s.NUM",
                              table, table, table, table);
            VoltTable[] results = client.callProcedure("@AdHoc", query).getResults();
            assertEquals(3, results[0].getRowCount());
        }
    }


    public void testTicket293() throws IOException, ProcCallException
    {
        String[] tables = {"P1", "R1", "P2", "R2"};
        Client client = getClient();
        int id = 0;
        for (String table : tables)
        {
            client.callProcedure("Insert", table, id++, "desc", 100, 14.5);
            client.callProcedure("Insert", table, id++, "desc", 200, 15.5);
            client.callProcedure("Insert", table, id++, "desc", 300, 16.5);
            client.callProcedure("Insert", table, id++, "desc", 300, 17.5);
            client.callProcedure("Insert", table, id++, "desc", 400, 18.5);
            String query = String.format("select distinct %s.NUM from %s order by %s.NUM",
                                         table, table, table);
            VoltTable[] results = client.callProcedure("@AdHoc", query).getResults();
            assertEquals(4, results[0].getRowCount());
        }
        String query = "select distinct P1.NUM from R1, P1 order by P1.NUM";
        VoltTable[] results = client.callProcedure("@AdHoc", query).getResults();
        results = client.callProcedure("@AdHoc", query).getResults();
        assertEquals(4, results[0].getRowCount());
    }

    public void testTicketEng397() throws IOException, ProcCallException
    {
        Client client = getClient();
        for (int i=0; i < 20; i++) {
            client.callProcedure("Insert", "P1", i, "desc", 100 + i, 4.5);
        }
        // base case
        VoltTable[] results = client.callProcedure("Eng397Limit1", new Integer(10)).getResults();
        assertEquals(10, results[0].getRowCount());

        // negative limit rollsback
        boolean caught = false;
        try {
            results = client.callProcedure("Eng397Limit1", new Integer(-1)).getResults();
        }
        catch (ProcCallException ignored) {
            caught = true;
        }
        catch (Exception ex) {
            ex.printStackTrace();
        }
        assertTrue(caught);
    }

    // RE-ENABLE ONCE ENG-490 IS FIXED
    //public void testTicketEng490() throws IOException, ProcCallException {
    //    Client client = getClient();
    //
    //    VoltTable[] results = client.callProcedure("Eng490Select");
    //    assertEquals(1, results.length);
    //
    //    String query = "SELECT  A.ASSET_ID,  A.OBJECT_DETAIL_ID,  OD.OBJECT_DETAIL_ID " +
    //        "FROM   ASSET A,  OBJECT_DETAIL OD WHERE   A.OBJECT_DETAIL_ID = OD.OBJECT_DETAIL_ID";
    //    results = client.callProcedure("@AdHoc", query);
    //    assertEquals(1, results.length);
    //}

    public void testTicketEng993() throws IOException, ProcCallException
    {
        Client client = getClient();
        // this tests some other mumbo jumbo as well like ENG-999 and ENG-1001
        ClientResponse response = client.callProcedure("Eng993Insert", 5, 5.5);
        assertTrue(response.getStatus() == ClientResponse.SUCCESS);
        // Verify ENG-999 (Literal string 'NULL' round-trips as literal string
        // and doesn't transform into a SQL NULL value)
        response = client.callProcedure("@AdHoc", "select DESC from P1 where ID = 6");
        VoltTable result = response.getResults()[0];
        assertEquals("NULL", result.fetchRow(0).get(0, VoltType.STRING));

        // Additional verification that inserts are not bothered by math that used to
        // generate unexpectedly formatted temp tuples and garbled persistent tuples.
        // ENG-5926
        response = client.callProcedure("@AdHoc", "select * from P1");
        result = response.getResults()[0];
        result.advanceRow();
        assertEquals(6, result.getLong(0));
        assertEquals("NULL", result.getString(1));
        result.getLong(2);
        // Not sure what's up with HSQL failing to find null here.
        if ( ! isHSQL()) {
            assertTrue(result.wasNull());
        }
        assertEquals(6.5, result.getDouble(3));

        // Further verify that inline varchar columns still properly handle potentially larger values
        // even after the temp tuple formatting fix for ENG-5926.
        response = client.callProcedure("Eng5926Insert", 5, "", 5.5);
        assertTrue(response.getStatus() == ClientResponse.SUCCESS);
        try {
            response = client.callProcedure("Eng5926Insert", 7, "HOO", 7.5);
            fail("Failed to throw ProcCallException for runtime varchar length exceeded.");
        } catch(ProcCallException pce) {
        }
        response = client.callProcedure("@AdHoc", "select * from PWEE ORDER BY ID DESC");
        result = response.getResults()[0];
        result.advanceRow();
        assertEquals(6, result.getLong(0));
        assertEquals("WEE", result.getString(1));
        result.getLong(2);
        // Not sure what's up with HSQL failing to find null here.
        if ( ! isHSQL()) {
            assertTrue(result.wasNull());
        }
        assertEquals(6.5, result.getDouble(3));

        // this is the actual bug
        try {
            client.callProcedure("@AdHoc", "insert into P1 (ID,DESC,NUM,RATIO) VALUES('?',?,?,?);");
            fail();
        }
        catch (Exception e) {
            assertTrue(e.getMessage().contains("invalid format for a constant"));
        }
        // test that missing parameters don't work (ENG-1000)
        try {
            client.callProcedure("@AdHoc", "insert into P1 (ID,DESC,NUM,RATIO) VALUES(?,?,?,?);");
            fail();
        }
        catch (Exception e) {
            assertTrue(e.getMessage().contains("Number of arguments provided was 0 where 4 was expected"));
        }
        //VoltTable results = client.callProcedure("@AdHoc", "select * from P1;").getResults()[0];
        //System.out.println(results.toJSONString());
    }

    /**
     * Verify that DML returns correctly named "modified_tuple" column name
     * @throws IOException
     * @throws ProcCallException
     */
    public void testTicketEng1316() throws IOException, ProcCallException
    {
        // Fake HSQL. Only care about Volt column naming code.
        if (isHSQL())
        {
            assertTrue(true);
            return;
        }

        Client client = getClient();
        ClientResponse rsp = null;

        // Test partitioned tables (multipartition query)
        rsp = client.callProcedure("Eng1316Insert_P", 100, "varcharvalue", 120, 1.0);
        assertEquals(1, rsp.getResults()[0].asScalarLong());
        assertEquals("modified_tuples", rsp.getResults()[0].getColumnName(0));
        rsp = client.callProcedure("Eng1316Insert_P", 101, "varcharvalue2", 121, 1.1);
        rsp = client.callProcedure("Eng1316Insert_P", 102, "varcharvalue2", 122, 1.2);
        rsp = client.callProcedure("Eng1316Insert_P", 103, "varcharvalue2", 123, 1.3);
        rsp = client.callProcedure("Eng1316Insert_P", 104, "varcharvalue2", 124, 1.4);
        rsp = client.callProcedure("Eng1316Update_P"); // update where id < 124
        assertEquals(4, rsp.getResults()[0].asScalarLong());
        assertEquals("modified_tuples", rsp.getResults()[0].getColumnName(0));

        // Test partitioned tables (single partition query)
        rsp = client.callProcedure("Eng1316Insert_P1", 200, "varcharvalue", 120, 1.0);
        assertEquals(1, rsp.getResults()[0].asScalarLong());
        assertEquals("modified_tuples", rsp.getResults()[0].getColumnName(0));
        rsp = client.callProcedure("Eng1316Insert_P1", 201, "varcharvalue2", 121, 1.1);
        rsp = client.callProcedure("Eng1316Insert_P1", 202, "varcharvalue2", 122, 1.2);
        rsp = client.callProcedure("Eng1316Insert_P1", 203, "varcharvalue2", 123, 1.3);
        rsp = client.callProcedure("Eng1316Insert_P1", 204, "varcharvalue2", 124, 1.4);
        rsp = client.callProcedure("Eng1316Update_P1", 201); // update where id == ?
        assertEquals(1, rsp.getResults()[0].asScalarLong());
        assertEquals("modified_tuples", rsp.getResults()[0].getColumnName(0));

        // Test replicated tables.
        rsp = client.callProcedure("Eng1316Insert_R", 100, "varcharvalue", 120, 1.0);
        assertEquals(1, rsp.getResults()[0].asScalarLong());
        assertEquals("modified_tuples", rsp.getResults()[0].getColumnName(0));
        rsp = client.callProcedure("Eng1316Insert_R", 101, "varcharvalue2", 121, 1.1);
        rsp = client.callProcedure("Eng1316Insert_R", 102, "varcharvalue2", 122, 1.2);
        rsp = client.callProcedure("Eng1316Insert_R", 103, "varcharvalue2", 123, 1.3);
        rsp = client.callProcedure("Eng1316Insert_R", 104, "varcharvalue2", 124, 1.4);
        rsp = client.callProcedure("Eng1316Update_R"); // update where id < 104
        assertEquals(4, rsp.getResults()[0].asScalarLong());
        assertEquals("modified_tuples", rsp.getResults()[0].getColumnName(0));
    }

    // make sure we can call an inner proc
    public void testTicket2423() throws NoConnectionsException, IOException, ProcCallException, InterruptedException {
        Client client = getClient();
        client.callProcedure("TestENG2423$InnerProc");
        releaseClient(client);
        // get it again to make sure the server is all good
        client = getClient();
        client.callProcedure("TestENG2423$InnerProc");
    }

    // Ticket: ENG-5151
    public void testColumnDefaultNull() throws IOException, ProcCallException {
        System.out.println("STARTING default null test...");
        Client client = getClient();
        VoltTable result = null;
        // It used to throw errors from EE when inserting without giving explicit values for default null columns.
        result = client.callProcedure("@AdHoc",
                " INSERT INTO DEFAULT_NULL(id) VALUES (1);").getResults()[0];

        result = client.callProcedure("@AdHoc",
                " select id, num1, num2, ratio from DEFAULT_NULL;").getResults()[0];

        assertTrue(result.advanceRow());
        assertEquals(1, result.getLong(0));

        if (!isHSQL()) {
            result.getLong(1);
            assertTrue(result.wasNull());

            result.getLong(2);
            assertTrue(result.wasNull());

            result.getDouble(3);
            assertTrue(result.wasNull());
        }
    }

    // Ticket: ENG-5486
    public void testNULLcomparison() throws IOException, ProcCallException {
        System.out.println("STARTING default null test...");
        Client client = getClient();
        VoltTable result = null;
/**
            CREATE TABLE DEFAULT_NULL (
              ID INTEGER NOT NULL,
              num1 INTEGER DEFAULT NULL,
              num2 INTEGER ,
              ratio FLOAT DEFAULT NULL,
              num3 INTEGER DEFAULT NULL,
              desc VARCHAR(300) DEFAULT NULL,
              PRIMARY KEY (ID)
            );
            create index idx_num3 on DEFAULT_NULL (num3);
 */
        result = client.callProcedure("@AdHoc",
                " INSERT INTO DEFAULT_NULL(id) VALUES (1);").getResults()[0];
        validateTableOfScalarLongs(result, new long[]{1});

        // Test null column comparison
        result = client.callProcedure("@AdHoc",
                " select count(*), count(num1) from DEFAULT_NULL where num1 < 3;").getResults()[0];
        validateTableOfLongs(result, new long[][]{{0, 0}});

        result = client.callProcedure("@AdHoc",
                " select count(*), count(num1) from DEFAULT_NULL where num1 <= 3;").getResults()[0];
        validateTableOfLongs(result, new long[][]{{0, 0}});

        result = client.callProcedure("@AdHoc",
                " select count(*), count(num1) from DEFAULT_NULL where num1 > 3;").getResults()[0];
        validateTableOfLongs(result, new long[][]{{0, 0}});

        // Test null column comparison with index
        result = client.callProcedure("@AdHoc",
                " select count(*), count(num3) from DEFAULT_NULL where num3 > 3;").getResults()[0];
        validateTableOfLongs(result, new long[][]{{0, 0}});

        result = client.callProcedure("@AdHoc",
                " select count(*), count(num3) from DEFAULT_NULL where num3 < 3;").getResults()[0];
        validateTableOfLongs(result, new long[][]{{0, 0}});

        result = client.callProcedure("@AdHoc",
                " select count(*), count(num3) from DEFAULT_NULL where num3 <= 3;").getResults()[0];
        validateTableOfLongs(result, new long[][]{{0, 0}});

        result = client.callProcedure("@Explain",
                "select count(*) from DEFAULT_NULL where num3 < 3;").getResults()[0];
        //* enable for debugging */ System.out.println(result);

        // Reverse scan, count(*)
        result = client.callProcedure("@AdHoc",
                " select count(*) from DEFAULT_NULL where num3 < 3;").getResults()[0];
        validateTableOfScalarLongs(result, new long[]{0});
    }


    public void testENG4146() throws IOException, ProcCallException {
        System.out.println("STARTING insert no json string...");
        Client client = getClient();
        VoltTable result = null;
        if (!isHSQL()) {
            // it used to throw EE exception
            // when inserting a non-json encoded var char into a column that has a field() index;
            client.callProcedure("NO_JSON.insert",  1, "jpiekos1", "foo", "no json");

            result = client.callProcedure("@AdHoc","select id, var1, var2, var3 from no_json;").getResults()[0];
            assertTrue(result.advanceRow());
            assertEquals(1, result.getLong(0));

            assertEquals("jpiekos1", result.getString(1));
            assertEquals("foo", result.getString(2));
            assertEquals("no json", result.getString(3));

            client.callProcedure("NO_JSON.insert",  2, "jpiekos2", "foo2", "no json2");

            result = client.callProcedure("@AdHoc","select id from no_json " +
                    "order by var2, field(var3,'color');").getResults()[0];
            validateTableOfLongs(result, new long[][] {{1},{2}});

            result = client.callProcedure("@AdHoc","select id from no_json " +
                    "where var2 = 'foo' and field(var3,'color') = 'red';").getResults()[0];
            assertEquals(0, result.getRowCount());
        }
    }

    // SQL HAVING bug on partitioned materialized table
    public void testENG5669() throws IOException, ProcCallException {
        System.out.println("STARTING testing HAVING......");
        Client client = getClient();
        VoltTable vt = null;

        String sqlArray =
                "INSERT INTO P3 VALUES (0, -5377, 837, -21764, 18749);" +
                "INSERT INTO P3 VALUES (1, -5377, 837, -21764, 26060);" +
                "INSERT INTO P3 VALUES (2, -5377, 837, -10291, 30855);" +
                "INSERT INTO P3 VALUES (3, -5377, 837, -10291, 10718);" +
                "INSERT INTO P3 VALUES (4, -5377, 24139, -12116, -26619);" +
                "INSERT INTO P3 VALUES (5, -5377, 24139, -12116, -28421);" +
                "INSERT INTO P3 VALUES (6, -5377, 24139, 26580, 21384);" +
                "INSERT INTO P3 VALUES (7, -5377, 24139, 26580, 16131);" +
                "INSERT INTO P3 VALUES (8, 24862, -32179, 17651, 15165);" +
                "INSERT INTO P3 VALUES (9, 24862, -32179, 17651, -27633);" +
                "INSERT INTO P3 VALUES (10, 24862, -32179, 12941, 12036);" +
                "INSERT INTO P3 VALUES (11, 24862, -32179, 12941, 18363);" +
                "INSERT INTO P3 VALUES (12, 24862, -25522, 7979, 3903);" +
                "INSERT INTO P3 VALUES (13, 24862, -25522, 7979, 19380);" +
                "INSERT INTO P3 VALUES (14, 24862, -25522, 29263, 2730);" +
                "INSERT INTO P3 VALUES (15, 24862, -25522, 29263, -19078);" +

                "INSERT INTO P3 VALUES (32, 1010, 1010, 1010, 1010);" +
                "INSERT INTO P3 VALUES (34, 1020, 1020, 1020, 1020);" +
                "INSERT INTO P3 VALUES (36, -1010, 1010, 1010, 1010);" +
                "INSERT INTO P3 VALUES (38, -1020, 1020, 1020, 1020);" +
                "INSERT INTO P3 VALUES (40, 3620, 5836, 10467, 31123);" +
                "INSERT INTO P3 VALUES (41, 3620, 5836, 10467, -28088);" +
                "INSERT INTO P3 VALUES (42, 3620, 5836, -29791, -8520);" +
                "INSERT INTO P3 VALUES (43, 3620, 5836, -29791, 24495);" +
                "INSERT INTO P3 VALUES (44, 3620, 4927, 18147, -27779);" +
                "INSERT INTO P3 VALUES (45, 3620, 4927, 18147, -30914);" +
                "INSERT INTO P3 VALUES (46, 3620, 4927, 8494, -30592);" +
                "INSERT INTO P3 VALUES (47, 3620, 4927, 8494, 20340);" +
                "INSERT INTO P3 VALUES (48, -670, 26179, -25323, -23185);" +
                "INSERT INTO P3 VALUES (49, -670, 26179, -25323, 22429);" +
                "INSERT INTO P3 VALUES (50, -670, 26179, -17828, 24248);" +
                "INSERT INTO P3 VALUES (51, -670, 26179, -17828, 4962);" +
                "INSERT INTO P3 VALUES (52, -670, -14477, -14488, 13599);" +
                "INSERT INTO P3 VALUES (53, -670, -14477, -14488, -14801);" +
                "INSERT INTO P3 VALUES (54, -670, -14477, 16827, -12008);" +
                "INSERT INTO P3 VALUES (55, -670, -14477, 16827, 27722);";

        // Test Default
        String []sqls = sqlArray.split(";");
        //* enable for debugging */ System.out.println(sqls);
        for (String sql: sqls) {
            sql = sql.trim();
            vt = client.callProcedure("@AdHoc", sql).getResults()[0];
        }
        vt = client.callProcedure("@AdHoc", "SELECT SUM(V_SUM_RENT), SUM(V_G2) FROM V_P3;").getResults()[0];
        validateTableOfLongs(vt, new long[][] { {90814,-6200}});

        vt = client.callProcedure("@AdHoc", "SELECT SUM(V_SUM_RENT) FROM V_P3 HAVING SUM(V_G2) < 42").getResults()[0];
        validateTableOfLongs(vt, new long[][] { {90814}});
        //* enable for debugging */ System.out.println(vt);
    }

    public void testVarcharByBytes() throws IOException, ProcCallException {
        System.out.println("STARTING testing varchar by BYTES ......");

        Client client = getClient();
        VoltTable vt = null;
        String var;

        var = "VO";
        client.callProcedure("@AdHoc", "Insert into VarcharBYTES (id, var2) VALUES (0,'" + var + "')");
        vt = client.callProcedure("@AdHoc", "select var2 from VarcharBYTES where id = 0").getResults()[0];
        validateTableColumnOfScalarVarchar(vt, new String[] {var});


        if (isHSQL()) return;
        var = "VOLT";
        try {
            client.callProcedure("@AdHoc", "Insert into VarcharBYTES (id, var2) VALUES (1,'" + var + "')");
            fail();
        } catch(Exception ex) {
            assertTrue(ex.getMessage().contains(
                    String.format("The size %d of the value '%s' exceeds the size of the VARCHAR(%d BYTES) column.",
                            var.length(), var, 2)));
        }

        var = "贾鑫";
        try {
            // assert here that this two-character string decodes via UTF8 to a bytebuffer longer than 2 bytes.
            assertEquals(2, var.length());
            assertEquals(6, var.getBytes("UTF-8").length);
            client.callProcedure("@AdHoc", "Insert into VarcharBYTES (id, var2) VALUES (1,'" + var + "')");
            fail();
        } catch(Exception ex) {
            assertTrue(ex.getMessage().contains(
                    String.format("The size %d of the value '%s' exceeds the size of the VARCHAR(%d BYTES) column.",
                            6, var, 2)));
        }

        var = "Voltdb is great | Voltdb is great " +
                "| Voltdb is great | Voltdb is great| Voltdb is great | Voltdb is great" +
                "| Voltdb is great | Voltdb is great| Voltdb is great | Voltdb is great";
        try {
            client.callProcedure("VARCHARBYTES.insert", 2, null, var);
            fail();
        } catch(Exception ex) {
            assertTrue(ex.getMessage().contains(
                    String.format("The size %d of the value '%s...' exceeds the size of the VARCHAR(%d BYTES) column.",
                            var.length(), var.substring(0, VARCHAR_VARBINARY_THRESHOLD), 80)));
        }

        var = var.substring(0, 70);
        client.callProcedure("VARCHARBYTES.insert", 2, null, var);
        vt = client.callProcedure("@AdHoc", "select var80 from VarcharBYTES where id = 2").getResults()[0];
        validateTableColumnOfScalarVarchar(vt, new String[] {var});
    }

    public void testVarcharByCharacter() throws IOException, ProcCallException {
        System.out.println("STARTING testing varchar by character ......");

        Client client = getClient();
        VoltTable vt = null;
        String var;

        var = "VO";
        client.callProcedure("@AdHoc", "Insert into VarcharTB (id, var2) VALUES (0,'" + var + "')");
        vt = client.callProcedure("@AdHoc", "select var2 from VarcharTB where id = 0").getResults()[0];
        validateTableColumnOfScalarVarchar(vt, new String[] {var});

        var = "V贾";
        client.callProcedure("@AdHoc", "Insert into VarcharTB (id, var2) VALUES (1,'" + var + "')");
        vt = client.callProcedure("@AdHoc", "select var2 from VarcharTB where id = 1").getResults()[0];
        validateTableColumnOfScalarVarchar(vt, new String[] {var});

        // It used to fail to insert if VARCHAR column is calculated by BYTEs.
        var = "贾鑫";
        client.callProcedure("@AdHoc", "Insert into VarcharTB (id, var2) VALUES (2,'" + var + "')");
        vt = client.callProcedure("@AdHoc", "select var2 from VarcharTB where id = 2").getResults()[0];
        validateTableColumnOfScalarVarchar(vt, new String[] {var});

        var = "VoltDB是一个以内存数据库为主要产品的创业公司.";
        try {
            client.callProcedure("VARCHARTB.insert", 3, var, null);
            fail();
        } catch(Exception ex) {
            System.err.println(ex.getMessage());
            if (isHSQL()) {
                assertTrue(ex.getMessage().contains("HSQLDB Backend DML Error (data exception: string data, right truncation)"));
            } else {
                assertTrue(ex.getMessage().contains(
                        String.format("The size %d of the value '%s' exceeds the size of the VARCHAR(%d) column.",
                                var.length(), var, 2)));
                // var.length is 26;
            }
        }

        // insert into
        client.callProcedure("VARCHARTB.insert", 3, null, var);
        vt = client.callProcedure("@AdHoc", "select var80 from VarcharTB where id = 3").getResults()[0];
        validateTableColumnOfScalarVarchar(vt, new String[] {var});

        // Test threshold
        var += "它是Postgres和Ingres联合创始人Mike Stonebraker领导开发的下一代开源数据库管理系统。它能在现有的廉价服务器集群上实现每秒数百万次数据处理。" +
                "VoltDB大幅降低了服务器资源 开销，单节点每秒数据处理远远高于其它数据库管理系统。";
        try {
            client.callProcedure("VARCHARTB.insert", 4, null, var);
            fail();
        } catch(Exception ex) {
            System.err.println(ex.getMessage());
            if (isHSQL()) {
                assertTrue(ex.getMessage().contains("HSQLDB Backend DML Error (data exception: string data, right truncation)"));
            } else {
                assertTrue(ex.getMessage().contains(
                        String.format("The size %d of the value '%s...' exceeds the size of the VARCHAR(%d) column.",
                                var.length(), var.substring(0, 100), 80)));
            }
        }
    }

    public void testENG5637_VarcharVarbinaryErrorMessage() throws IOException, ProcCallException {
        System.out.println("STARTING testing error message......");

        if (isHSQL()) {
            return;
        }
        Client client = getClient();
        // Test Varchar

        // Test AdHoc
        String var1 = "Voltdb is a great database product";
        try {
            client.callProcedure("@AdHoc", "Insert into VARLENGTH (id, var1) VALUES (2,'" + var1 + "')");
            fail();
        } catch(Exception ex) {
            assertTrue(ex.getMessage().contains("Value ("+var1+") is too wide for a constant varchar value of size 10"));
        }

        try {
            client.callProcedure("@AdHoc", "Insert into VARLENGTH (id, var1) VALUES (2,'" + var1 + "' || 'abc')");
            fail();
        } catch(Exception ex) {
            //* enable for debugging */ System.out.println(ex.getMessage());
            assertTrue(ex.getMessage().contains("Value ("+var1+"abc) is too wide for a constant varchar value of size 10"));
        }

        // Test inlined varchar with stored procedure
        try {
            client.callProcedure("VARLENGTH.insert", 1, var1, null, null, null);
            fail();
        } catch(Exception ex) {
            //* enable for debugging */ System.out.println(ex.getMessage());
            assertTrue(ex.getMessage().contains(
                    String.format("The size %d of the value '%s' exceeds the size of the VARCHAR(%d) column.",
                            var1.length(), var1, 10)));
        }

        // Test non-inlined varchar with stored procedure and threshold
        String var2 = "Voltdb is great | Voltdb is great " +
                "| Voltdb is great | Voltdb is great| Voltdb is great | Voltdb is great" +
                "| Voltdb is great | Voltdb is great| Voltdb is great | Voltdb is great";
        try {
            client.callProcedure("VARLENGTH.insert", 2, null, var2, null, null);
            fail();
        } catch(Exception ex) {
            //* enable for debugging */ System.out.println(ex.getMessage());
            assertTrue(ex.getMessage().contains(
                    String.format("The size %d of the value '%s...' exceeds the size of the VARCHAR(%d) column.",
                            174, var2.substring(0, VARCHAR_VARBINARY_THRESHOLD), 80)));
        }

        // Test non-inlined varchar with stored procedure
        var2 = "Voltdb is great | Voltdb is great " +
                "| Voltdb is great | Voltdb is great| Voltdb is great";
        try {
            client.callProcedure("VARLENGTH.insert", 21, null, var2, null, null);
            fail();
        } catch(Exception ex) {
            //* enable for debugging */ System.out.println(ex.getMessage());
            assertTrue(ex.getMessage().contains(
                    String.format("The size %d of the value '%s' exceeds the size of the VARCHAR(%d) column.",
                            86, var2, 80)));
        }

        // Test update
        client.callProcedure("VARLENGTH.insert", 1, "voltdb", null, null, null);
        try {
            client.callProcedure("VARLENGTH.update", 1, var1, null, null, null, 1);
            fail();
        } catch(Exception ex) {
            //* enable for debugging */ System.out.println(ex.getMessage());
            assertTrue(ex.getMessage().contains(
                    String.format("The size %d of the value '%s' exceeds the size of the VARCHAR(%d) column.",
                            var1.length(), var1, 10)));
        }


        // Test varbinary
        // Test AdHoc
        String bin1 = "1111111111111111111111000000";
        try {
            client.callProcedure("@AdHoc", "Insert into VARLENGTH (id, bin1) VALUES (6,'" + bin1 + "')");
            fail();
        } catch(Exception ex) {
            //* enable for debugging */ System.out.println(ex.getMessage());
            assertTrue(ex.getMessage().contains("Value ("+bin1+") is too wide for a constant varbinary value of size 10"));
        }

        // Test inlined varchar with stored procedure
        try {
            client.callProcedure("VARLENGTH.insert", 7, null, null, bin1, null);
            fail();
        } catch(Exception ex) {
            //* enable for debugging */ System.out.println(ex.getMessage());
            assertTrue(ex.getMessage().contains(
                    String.format("The size %d of the value exceeds the size of the VARBINARY(%d) column.",
                            bin1.length()/2, 10)));
        }

        // Test non-inlined varchar with stored procedure
        String bin2 = "111111111111111111111100000011111111111111111111110000001111111111111111111111000000" +
                "111111111111111111111100000011111111111111111111110000001111111111111111111111000000" +
                "111111111111111111111100000011111111111111111111110000001111111111111111111111000000";
        try {
            client.callProcedure("VARLENGTH.insert", 2, null, null, null, bin2);
            fail();
        } catch(Exception ex) {
            //* enable for debugging */ System.out.println(ex.getMessage());
            assertTrue(ex.getMessage().contains(
                    String.format("The size %d of the value exceeds the size of the VARBINARY(%d) column.",
                            bin2.length() / 2, 80)));
        }

        // Test update
        client.callProcedure("VARLENGTH.insert", 7, null, null, "1010", null);
        try {
            client.callProcedure("VARLENGTH.update", 7, null, null, bin1, null, 7);
            fail();
        } catch(Exception ex) {
            //* enable for debugging */ System.out.println(ex.getMessage());
            assertTrue(ex.getMessage().contains(
                    String.format("The size %d of the value exceeds the size of the VARBINARY(%d) column.",
                            bin1.length()/2, 10)));
        }

    }

    // This is a regression test for ENG-6792
    public void testInlineVarcharAggregation() throws IOException, ProcCallException {
        Client client = getClient();
        ClientResponse cr;

        cr = client.callProcedure("VARCHARTB.insert",  1, "zz", "panda");
        assertEquals(ClientResponse.SUCCESS, cr.getStatus());
        cr = client.callProcedure("VARCHARTB.insert", 6, "a", "panda");
        assertEquals(ClientResponse.SUCCESS, cr.getStatus());
        cr = client.callProcedure("VARCHARTB.insert", 7, "mm", "panda");
        assertEquals(ClientResponse.SUCCESS, cr.getStatus());

        cr = client.callProcedure("VARCHARTB.insert",  8, "z", "orangutan");
        assertEquals(ClientResponse.SUCCESS, cr.getStatus());
        cr = client.callProcedure("VARCHARTB.insert", 9, "aa", "orangutan");
        assertEquals(ClientResponse.SUCCESS, cr.getStatus());
        cr = client.callProcedure("VARCHARTB.insert", 10, "n", "orangutan");
        assertEquals(ClientResponse.SUCCESS, cr.getStatus());

        cr = client.callProcedure("@AdHoc", "select max(var2), min(var2) from VarcharTB");
        assertEquals(ClientResponse.SUCCESS, cr.getStatus());
        VoltTable vt = cr.getResults()[0];
        assertTrue(vt.advanceRow());
        assertEquals("zz", vt.getString(0));
        assertEquals("a", vt.getString(1));

        // Hash aggregation may have the same problem, so let's
        // test it here as well.
        String sql = "select var80, max(var2) as maxvar2, min(var2) as minvar2 " +
                "from VarcharTB " +
                "group by var80 " +
                "order by maxvar2, minvar2";
                cr = client.callProcedure("@AdHoc", sql);
        assertEquals(ClientResponse.SUCCESS, cr.getStatus());
        vt = cr.getResults()[0];
        assertTrue(vt.advanceRow());

        // row 1: panda, zz, a
        // row 2: orangutan, z, aa
        assertEquals("orangutan", vt.getString(0));
        assertEquals("z", vt.getString(1));
        assertEquals("aa", vt.getString(2));

        assertTrue(vt.advanceRow());
        assertEquals("panda", vt.getString(0));
        assertEquals("zz", vt.getString(1));
        assertEquals("a", vt.getString(2));

        cr = client.callProcedure("PWEE_WITH_INDEX.insert", 0, "MM", 88);
        assertEquals(ClientResponse.SUCCESS, cr.getStatus());
        cr = client.callProcedure("PWEE_WITH_INDEX.insert", 1, "ZZ", 88);
        assertEquals(ClientResponse.SUCCESS, cr.getStatus());
        cr = client.callProcedure("PWEE_WITH_INDEX.insert", 2, "AA", 88);
        assertEquals(ClientResponse.SUCCESS, cr.getStatus());
        cr = client.callProcedure("PWEE_WITH_INDEX.insert", 3, "NN", 88);
        assertEquals(ClientResponse.SUCCESS, cr.getStatus());

        cr = client.callProcedure("@AdHoc", "select num, max(wee), min(wee) " +
                "from pwee_with_index group by num order by num");
        assertEquals(ClientResponse.SUCCESS, cr.getStatus());
        vt = cr.getResults()[0];
        assertTrue(vt.advanceRow());
        assertEquals("ZZ", vt.getString(1));
        assertEquals("AA", vt.getString(2));
    }

    // Bug: parser drops extra predicates over certain numbers e.g. 10.
    public void testENG6870() throws IOException, ProcCallException {
        System.out.println("test ENG6870...");

        Client client = this.getClient();
        VoltTable vt;
        String sql;

        client.callProcedure("ENG6870.insert",
                1, 1, 1, 1, 1, 1, 1, 1, 1, 1,
                1, 1, null, 1, 1);

        client.callProcedure("ENG6870.insert",
                2, 1, 1, 1, 1, 1, 1, 1, 1, 1,
                1, 1, 1, 1, 1);

        client.callProcedure("ENG6870.insert",
                3, 1, 1, 1, 1, 1, 1, 1, 1, 1,
                1, 1, 1, 1, 1);

        sql = "SELECT COUNT(*) FROM ENG6870 "
                + "WHERE C14 = 1 AND C1 IS NOT NULL AND C2 IS NOT NULL "
                + "AND C5  = 3 AND C7 IS NOT NULL AND C8 IS NOT NULL "
                + "AND C0 IS NOT NULL AND C10 IS NOT NULL "
                + "AND C11 IS NOT NULL AND C13 IS NOT NULL  "
                + "AND C12 IS NOT NULL;";
        vt = client.callProcedure("@AdHoc", sql).getResults()[0];
        System.err.println(vt);
        validateTableOfScalarLongs(vt, new long[]{0});
    }

    public void testInsertWithCast() throws Exception {
        Client client = getClient();
        client.callProcedure("@AdHoc", "delete from p1");

        // in ENG-5929, this would cause a null pointer exception,
        // because OperatorException.refineValueType was not robust to casts.
        String stmt = "insert into p1 (id, num) values (1, cast(1 + ? as integer))";
        VoltTable vt = client.callProcedure("@AdHoc", stmt, 100).getResults()[0];
        validateTableOfScalarLongs(vt, new long[] {1});

        // This should even work when assigning the expression to the partitioning column:
        // Previously this would fail with a mispartitioned tuple error.
        stmt = "insert into p1 (id, num) values (cast(1 + ? as integer), 1)";
        vt = client.callProcedure("@AdHoc", stmt, 100).getResults()[0];
        validateTableOfScalarLongs(vt, new long[] {1});

        stmt = "select id, num from p1 order by id";
        vt = client.callProcedure("@AdHoc", stmt).getResults()[0];
        validateTableOfLongs(vt, new long[][] {{1, 101}, {101, 1}});

    }

    public void testENG6926() throws Exception {
        // Aggregation of a joined table was not ordered
        // according to ORDER BY clause when the OB column
        // was not first in the select list.

        Client client = getClient();

        String insStmt = "insert into eng6926_ipuser(ip, countrycode, province) values (?, ?, ?)";
        client.callProcedure("@AdHoc", insStmt, "23.101.135.101", "US", "District of Columbia");
        client.callProcedure("@AdHoc", insStmt, "23.101.142.5", "US", "District of Columbia");
        client.callProcedure("@AdHoc", insStmt, "23.101.143.89", "US", "District of Columbia");
        client.callProcedure("@AdHoc", insStmt, "23.101.138.62", "US", "District of Columbia");
        client.callProcedure("@AdHoc", insStmt, "69.67.23.26", "US", "Minnesota");
        client.callProcedure("@AdHoc", insStmt, "198.179.137.202", "US", "Minnesota");
        client.callProcedure("@AdHoc", insStmt, "23.99.35.61", "US", "Washington");

        insStmt = "insert into eng6926_hits(ip, week) values (?, ?)";
        client.callProcedure("@AdHoc", insStmt, "23.101.135.101", 20140914);
        client.callProcedure("@AdHoc", insStmt, "23.101.142.5", 20140914);
        client.callProcedure("@AdHoc", insStmt, "23.101.143.89", 20140914);
        client.callProcedure("@AdHoc", insStmt, "23.101.138.62", 20140914);
        client.callProcedure("@AdHoc", insStmt, "69.67.23.26", 20140914);
        client.callProcedure("@AdHoc", insStmt, "198.179.137.202", 20140914);
        client.callProcedure("@AdHoc", insStmt, "23.99.35.61", 20140914);

        String query = "select count(ip.ip), ip.province as state " +
                "from eng6926_hits as h, eng6926_ipuser as ip " +
                "where ip.ip=h.ip and ip.countrycode='US' " +
                    "group by ip.province " + "order by count(ip.ip) desc";

        VoltTable vt = client.callProcedure("@AdHoc", query).getResults()[0];
        long[] col0Expected = new long[] {4, 2, 1};
        String[] col1Expected = new String[] {"District of Columbia", "Minnesota", "Washington"};
        int i = 0;
        while (vt.advanceRow()) {
            assertEquals(col0Expected[i], vt.getLong(0));
            assertEquals(col1Expected[i], vt.getString(1));
            ++i;
        }
    }

    public void testENG7041ViewAndExportTable() throws Exception {
        Client client = getClient();

        // Materialized view wasn't being updated, because the
        // connection with its source table wasn't getting created
        // when there was a (completely unrelated) export table in the
        // database.
        //
        // When loading the catalog in the EE, we were erroneously
        // aborting view processing when encountering an export table.
        client.callProcedure("TRANSACTION.insert", 1, 99, 100.0, "NH", "Manchester", new TimestampType(), 20);

        validateTableOfLongs(client, "select count(*) from transaction",
                new long[][] {{1}});

        // The buggy behavior would show zero rows in the view.
        validateTableOfLongs(client, "select count(*) from acct_vendor_totals",
                new long[][] {{1}});
    }


    //
    // JUnit / RegressionSuite boilerplate
    //
    public TestFixedSQLSuite(String name) {
        super(name);
    }

    static public junit.framework.Test suite() {
<<<<<<< HEAD

        VoltServerConfig config = null;
        MultiConfigSuiteBuilder builder =
            new MultiConfigSuiteBuilder(TestFixedSQLSuite.class);
        boolean success;

        VoltProjectBuilder project = new VoltProjectBuilder();
        project.catBuilder().addSchema(Insert.class.getResource("fixed-sql-ddl.sql"))
=======
        CatalogBuilder cb = new CatalogBuilder()
        .addSchema(Insert.class.getResource("fixed-sql-ddl.sql"))
>>>>>>> f708143e
        .addProcedures(PROCEDURES)

        // Now that this fails to compile with an overflow error, it should be migrated to a
        // Failures suite.
        //project.addStmtProcedure("Crap", "insert into COUNT_NULL values (" + Long.MIN_VALUE + ", 1, 200)");

        .addStmtProcedure("Eng397Limit1", "Select P1.NUM from P1 order by P1.NUM limit ?;")
        //.addStmtProcedure("Eng490Select", "SELECT A.ASSET_ID, A.OBJECT_DETAIL_ID,  OD.OBJECT_DETAIL_ID FROM ASSET A, OBJECT_DETAIL OD WHERE A.OBJECT_DETAIL_ID = OD.OBJECT_DETAIL_ID;")
        .addStmtProcedure("InsertNullString", "Insert into STRINGPART values (?, ?, ?);",
<<<<<<< HEAD
                                 "STRINGPART.NAME: 0")
=======
                                 "STRINGPART.NAME", 0)
>>>>>>> f708143e
        .addStmtProcedure("Eng993Insert", "insert into P1 (ID,DESC,NUM,RATIO) VALUES(1+?,'NULL',NULL,1+?);")
        .addStmtProcedure("Eng5926Insert", "insert into PWEE (ID,WEE,NUM,RATIO) VALUES(1+?,?||'WEE',NULL,1+?);")

        .addStmtProcedure("Eng1316Insert_R", "insert into R1 values (?, ?, ?, ?);")
        .addStmtProcedure("Eng1316Update_R", "update R1 set num = num + 1 where id < 104")
        .addStmtProcedure("Eng1316Insert_P", "insert into P1 values (?, ?, ?, ?);")
        .addStmtProcedure("Eng1316Update_P", "update P1 set num = num + 1 where id < 104")
<<<<<<< HEAD
        .addStmtProcedure("Eng1316Insert_P1", "insert into P1 values (?, ?, ?, ?);", "P1.ID: 0")
        .addStmtProcedure("Eng1316Update_P1", "update P1 set num = num + 1 where id = ?", "P1.ID: 0");

        //* CONFIG #1: JNI -- keep this enabled by default with / / vs. / *
        config = new LocalCluster("fixedsql-threesite.jar", 3, 1, 0, BackendTarget.NATIVE_EE_JNI);
        assertTrue(config.compile(project));
        builder.addServerConfig(config);

        /*/ // CONFIG #1b: IPC -- keep this normally disabled with / * vs. //
        config = new LocalCluster("fixedsql-onesite.jar", 1, 1, 0, BackendTarget.NATIVE_EE_IPC);
        success = config.compile(project);
        assertTrue(success);
        builder.addServerConfig(config);
        // end of normally disabled section */

        // CONFIG #2: HSQL
        config = new LocalCluster("fixedsql-hsql.jar", 1, 1, 0, BackendTarget.HSQLDB_BACKEND);
        assertTrue(config.compile(project));
        builder.addServerConfig(config);

        return builder;
=======
        .addStmtProcedure("Eng1316Insert_P1", "insert into P1 values (?, ?, ?, ?);", "P1.ID", 0)
        .addStmtProcedure("Eng1316Update_P1", "update P1 set num = num + 1 where id = ?", "P1.ID", 0)
        ;
        return multiClusterSuiteBuilder(TestFixedSQLSuite.class, cb,
                //* CONFIG #1: JNI -- keep this enabled by default with / / vs. / *
                new DeploymentBuilder(3),
                // CONFIG #2: HSQL
                DeploymentBuilder.forHSQLBackend());
>>>>>>> f708143e
    }
}<|MERGE_RESOLUTION|>--- conflicted
+++ resolved
@@ -1849,19 +1849,8 @@
     }
 
     static public junit.framework.Test suite() {
-<<<<<<< HEAD
-
-        VoltServerConfig config = null;
-        MultiConfigSuiteBuilder builder =
-            new MultiConfigSuiteBuilder(TestFixedSQLSuite.class);
-        boolean success;
-
-        VoltProjectBuilder project = new VoltProjectBuilder();
-        project.catBuilder().addSchema(Insert.class.getResource("fixed-sql-ddl.sql"))
-=======
         CatalogBuilder cb = new CatalogBuilder()
         .addSchema(Insert.class.getResource("fixed-sql-ddl.sql"))
->>>>>>> f708143e
         .addProcedures(PROCEDURES)
 
         // Now that this fails to compile with an overflow error, it should be migrated to a
@@ -1871,11 +1860,7 @@
         .addStmtProcedure("Eng397Limit1", "Select P1.NUM from P1 order by P1.NUM limit ?;")
         //.addStmtProcedure("Eng490Select", "SELECT A.ASSET_ID, A.OBJECT_DETAIL_ID,  OD.OBJECT_DETAIL_ID FROM ASSET A, OBJECT_DETAIL OD WHERE A.OBJECT_DETAIL_ID = OD.OBJECT_DETAIL_ID;")
         .addStmtProcedure("InsertNullString", "Insert into STRINGPART values (?, ?, ?);",
-<<<<<<< HEAD
-                                 "STRINGPART.NAME: 0")
-=======
                                  "STRINGPART.NAME", 0)
->>>>>>> f708143e
         .addStmtProcedure("Eng993Insert", "insert into P1 (ID,DESC,NUM,RATIO) VALUES(1+?,'NULL',NULL,1+?);")
         .addStmtProcedure("Eng5926Insert", "insert into PWEE (ID,WEE,NUM,RATIO) VALUES(1+?,?||'WEE',NULL,1+?);")
 
@@ -1883,29 +1868,6 @@
         .addStmtProcedure("Eng1316Update_R", "update R1 set num = num + 1 where id < 104")
         .addStmtProcedure("Eng1316Insert_P", "insert into P1 values (?, ?, ?, ?);")
         .addStmtProcedure("Eng1316Update_P", "update P1 set num = num + 1 where id < 104")
-<<<<<<< HEAD
-        .addStmtProcedure("Eng1316Insert_P1", "insert into P1 values (?, ?, ?, ?);", "P1.ID: 0")
-        .addStmtProcedure("Eng1316Update_P1", "update P1 set num = num + 1 where id = ?", "P1.ID: 0");
-
-        //* CONFIG #1: JNI -- keep this enabled by default with / / vs. / *
-        config = new LocalCluster("fixedsql-threesite.jar", 3, 1, 0, BackendTarget.NATIVE_EE_JNI);
-        assertTrue(config.compile(project));
-        builder.addServerConfig(config);
-
-        /*/ // CONFIG #1b: IPC -- keep this normally disabled with / * vs. //
-        config = new LocalCluster("fixedsql-onesite.jar", 1, 1, 0, BackendTarget.NATIVE_EE_IPC);
-        success = config.compile(project);
-        assertTrue(success);
-        builder.addServerConfig(config);
-        // end of normally disabled section */
-
-        // CONFIG #2: HSQL
-        config = new LocalCluster("fixedsql-hsql.jar", 1, 1, 0, BackendTarget.HSQLDB_BACKEND);
-        assertTrue(config.compile(project));
-        builder.addServerConfig(config);
-
-        return builder;
-=======
         .addStmtProcedure("Eng1316Insert_P1", "insert into P1 values (?, ?, ?, ?);", "P1.ID", 0)
         .addStmtProcedure("Eng1316Update_P1", "update P1 set num = num + 1 where id = ?", "P1.ID", 0)
         ;
@@ -1914,6 +1876,5 @@
                 new DeploymentBuilder(3),
                 // CONFIG #2: HSQL
                 DeploymentBuilder.forHSQLBackend());
->>>>>>> f708143e
     }
 }