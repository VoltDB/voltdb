--- conflicted
+++ resolved
@@ -26,10 +26,6 @@
 import java.io.BufferedReader;
 import java.io.File;
 import java.io.FileReader;
-<<<<<<< HEAD
-import java.io.IOException;
-=======
->>>>>>> f708143e
 
 import junit.framework.TestCase;
 
@@ -45,31 +41,6 @@
 
     @Override
     public void setUp() throws Exception {
-<<<<<<< HEAD
-        try {
-            //Build the catalog
-            VoltProjectBuilder builder = new VoltProjectBuilder();
-            builder.addLiteralSchema("");
-            builder.depBuilder().setSecurityEnabled(true, false);
-            String catalogJar = "dummy.jar";
-
-            LocalCluster config = new LocalCluster(catalogJar, 2, 1, 0, BackendTarget.NATIVE_EE_JNI);
-
-            config.setHasLocalServer(false);
-            //We expect it to crash
-            config.setExpectedToCrash(true);
-
-            boolean success = config.compile(builder);
-            assertTrue(success);
-
-            config.startUp();
-            pf = config.m_pipes.get(0);
-            Thread.currentThread().sleep(10000);
-        } catch (IOException ex) {
-            fail(ex.getMessage());
-        } finally {
-        }
-=======
         //Build the catalog
         DeploymentBuilder db = new DeploymentBuilder(2)
         .setSecurityEnabled(true, false)
@@ -81,7 +52,6 @@
         config.startUp();
         pf = config.m_pipes.get(0);
         Thread.sleep(10000);
->>>>>>> f708143e
     }
 
     /*
