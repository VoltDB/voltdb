--- conflicted
+++ resolved
@@ -57,17 +57,12 @@
 
 CREATE TABLE R5 (
     SI SMALLINT,
-<<<<<<< HEAD
-=======
     STR varchar(32),
->>>>>>> e6d51a0c
     BI BIGINT
 );
 
 CREATE INDEX R5_IND1 ON R5 (SI, BI);
 
-<<<<<<< HEAD
-=======
 CREATE TABLE R6 (
     A INTEGER,
     STR varchar(32),
@@ -76,7 +71,6 @@
 
 CREATE INDEX R6_IND1 ON R6 (G, A);
 
->>>>>>> e6d51a0c
 -- ENG-8692
 CREATE TABLE t1(i1 INTEGER);
 CREATE TABLE t2(i2 INTEGER);
