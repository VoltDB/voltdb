/* This file is part of VoltDB.
 * Copyright (C) 2008-2016 VoltDB Inc.
 *
 * Permission is hereby granted, free of charge, to any person obtaining
 * a copy of this software and associated documentation files (the
 * "Software"), to deal in the Software without restriction, including
 * without limitation the rights to use, copy, modify, merge, publish,
 * distribute, sublicense, and/or sell copies of the Software, and to
 * permit persons to whom the Software is furnished to do so, subject to
 * the following conditions:
 *
 * The above copyright notice and this permission notice shall be
 * included in all copies or substantial portions of the Software.
 *
 * THE SOFTWARE IS PROVIDED "AS IS", WITHOUT WARRANTY OF ANY KIND,
 * EXPRESS OR IMPLIED, INCLUDING BUT NOT LIMITED TO THE WARRANTIES OF
 * MERCHANTABILITY, FITNESS FOR A PARTICULAR PURPOSE AND NONINFRINGEMENT.
 * IN NO EVENT SHALL THE AUTHORS BE LIABLE FOR ANY CLAIM, DAMAGES OR
 * OTHER LIABILITY, WHETHER IN AN ACTION OF CONTRACT, TORT OR OTHERWISE,
 * ARISING FROM, OUT OF OR IN CONNECTION WITH THE SOFTWARE OR THE USE OR
 * OTHER DEALINGS IN THE SOFTWARE.
 */

package org.voltdb.regressionsuites;

import java.io.IOException;
import java.net.URL;
import java.util.ArrayList;
import java.util.Arrays;
import java.util.Collections;

import org.voltdb.BackendTarget;
import org.voltdb.VoltTable;
import org.voltdb.VoltTableRow;
import org.voltdb.VoltType;
import org.voltdb.client.Client;
import org.voltdb.client.ClientResponse;
import org.voltdb.client.NoConnectionsException;
import org.voltdb.client.ProcCallException;
import org.voltdb.compiler.VoltProjectBuilder;
import org.voltdb_testprocs.regressionsuites.matviewprocs.AddPerson;
import org.voltdb_testprocs.regressionsuites.matviewprocs.AddThing;
import org.voltdb_testprocs.regressionsuites.matviewprocs.AggAges;
import org.voltdb_testprocs.regressionsuites.matviewprocs.AggThings;
import org.voltdb_testprocs.regressionsuites.matviewprocs.DeletePerson;
import org.voltdb_testprocs.regressionsuites.matviewprocs.Eng798Insert;
import org.voltdb_testprocs.regressionsuites.matviewprocs.OverflowTest;
import org.voltdb_testprocs.regressionsuites.matviewprocs.SelectAllPeople;
import org.voltdb_testprocs.regressionsuites.matviewprocs.TruncateMatViewDataMP;
import org.voltdb_testprocs.regressionsuites.matviewprocs.UpdatePerson;

import com.google_voltpatches.common.collect.Lists;

import junit.framework.Test;


public class TestMaterializedViewSuite extends RegressionSuite {

    // Constants to control whether to abort a procedure invocation with explicit sabotage
    // or to allow it to run normally.
    private static final int SABOTAGE = 2;
    private static final int NORMALLY = 0;

    // procedures used by these tests
    static final Class<?>[] PROCEDURES = {
        AddPerson.class, DeletePerson.class, UpdatePerson.class, AggAges.class,
        SelectAllPeople.class, AggThings.class, AddThing.class, OverflowTest.class,
        Eng798Insert.class, TruncateMatViewDataMP.class
    };

    // For comparing tables with FLOAT columns
    private static final double EPSILON = 0.000001;

    public TestMaterializedViewSuite(String name) {
        super(name);
    }

    private void truncateBeforeTest(Client client) {
        // TODO Auto-generated method stub
        VoltTable[] results = null;
        try {
            results = client.callProcedure("TruncateMatViewDataMP").getResults();
        } catch (NoConnectionsException e) {
            e.printStackTrace();
            fail("Unexpected:" + e);
        } catch (IOException e) {
            e.printStackTrace();
            fail("Unexpected:" + e);
        } catch (ProcCallException e) {
            e.printStackTrace();
            fail("Unexpected:" + e);
        }
        int nStatement = 0;
        for (VoltTable countTable : results) {
            ++nStatement;
            long count = countTable.asScalarLong();
            assertEquals("COUNT statement " + nStatement + "/" +
            results.length + " should have found no undeleted rows.", 0, count);
        }
    }

    private void assertAggNoGroupBy(Client client, String tableName, String... values) throws IOException, ProcCallException
    {
        assertTrue(values != null);
        VoltTable[] results = client.callProcedure("@AdHoc", "SELECT * FROM " + tableName).getResults();

        assertTrue(results != null);
        assertEquals(1, results.length);
        VoltTable t = results[0];
        assertTrue(values.length <= t.getColumnCount());
        assertEquals(1, t.getRowCount());
        t.advanceRow();
        for (int i=0; i<values.length; ++i) {
            // if it's integer
            if (t.getColumnType(i) == VoltType.TINYINT ||
                t.getColumnType(i) == VoltType.SMALLINT ||
                t.getColumnType(i) == VoltType.INTEGER ||
                t.getColumnType(i) == VoltType.BIGINT) {
                long value = t.getLong(i);
                if (values[i].equals("null")) {
                    assertTrue(t.wasNull());
                }
                else {
                    assertEquals(Long.parseLong(values[i]), value);
                }
            }
            else if (t.getColumnType(i) == VoltType.FLOAT) {
                double value = t.getDouble(i);
                if (values[i].equals("null")) {
                    assertTrue(t.wasNull());
                }
                else {
                    assertEquals(Double.parseDouble(values[i]), value);
                }
            }
        }
    }

    private void subtestENG7872SinglePartition() throws IOException, ProcCallException
    {
        Client client = getClient();
        truncateBeforeTest(client);
        VoltTable[] results = null;

        assertAggNoGroupBy(client, "MATPEOPLE_COUNT", "0");
        assertAggNoGroupBy(client, "MATPEOPLE_CONDITIONAL_COUNT", "0");
        assertAggNoGroupBy(client, "MATPEOPLE_CONDITIONAL_COUNT_SUM", "0", "null");
        assertAggNoGroupBy(client, "MATPEOPLE_CONDITIONAL_COUNT_MIN_MAX", "0", "null", "null");

        results = client.callProcedure("AddPerson", 1, 1L, 31L, 1000.0, 3, NORMALLY).getResults();
        assertEquals(1, results.length);
        assertEquals(1L, results[0].asScalarLong());
        results = client.callProcedure("AddPerson", 1, 2L, 31L, 900.0, 5, NORMALLY).getResults();
        assertEquals(1, results.length);
        assertEquals(1L, results[0].asScalarLong());
        results = client.callProcedure("AddPerson", 1, 3L, 31L, 900.0, 1, NORMALLY).getResults();
        assertEquals(1, results.length);
        assertEquals(1L, results[0].asScalarLong());
        results = client.callProcedure("AddPerson", 1, 4L, 31L, 2500.0, 5, NORMALLY).getResults();
        assertEquals(1, results.length);
        assertEquals(1L, results[0].asScalarLong());
        results = client.callProcedure("AddPerson", 1, 5L, 31L, null, null, NORMALLY).getResults();
        assertEquals(1, results.length);
        assertEquals(1L, results[0].asScalarLong());

        assertAggNoGroupBy(client, "MATPEOPLE_COUNT", "5");
        assertAggNoGroupBy(client, "MATPEOPLE_CONDITIONAL_COUNT", "2");
        assertAggNoGroupBy(client, "MATPEOPLE_CONDITIONAL_COUNT_SUM", "2", "4");
        assertAggNoGroupBy(client, "MATPEOPLE_CONDITIONAL_COUNT_MIN_MAX", "3", "900.0", "5");

        results = client.callProcedure("DeletePerson", 1, 2L, NORMALLY).getResults();

        assertAggNoGroupBy(client, "MATPEOPLE_COUNT", "4");
        assertAggNoGroupBy(client, "MATPEOPLE_CONDITIONAL_COUNT", "1");
        assertAggNoGroupBy(client, "MATPEOPLE_CONDITIONAL_COUNT_SUM", "2", "4");
        assertAggNoGroupBy(client, "MATPEOPLE_CONDITIONAL_COUNT_MIN_MAX", "2", "1000.0", "5");

        results = client.callProcedure("UpdatePerson", 1, 3L, 31L, 200, 9).getResults();

        assertAggNoGroupBy(client, "MATPEOPLE_COUNT", "4");
        assertAggNoGroupBy(client, "MATPEOPLE_CONDITIONAL_COUNT", "2");
        assertAggNoGroupBy(client, "MATPEOPLE_CONDITIONAL_COUNT_SUM", "1", "3");
        assertAggNoGroupBy(client, "MATPEOPLE_CONDITIONAL_COUNT_MIN_MAX", "3", "200.0", "9");
    }

    private void verifyENG6511(Client client) throws IOException, ProcCallException
    {
        VoltTable vresult = null;
        VoltTable tresult = null;
        String prefix = "Assertion failed comparing the view content and the AdHoc query result ";

        vresult = client.callProcedure("@AdHoc", "SELECT * FROM VENG6511 ORDER BY d1, d2;").getResults()[0];
        tresult = client.callProcedure("@AdHoc", "SELECT d1, d2, COUNT(*), MIN(v2) AS vmin, MAX(v2) AS vmax FROM ENG6511 GROUP BY d1, d2 ORDER BY 1, 2;").getResults()[0];
        assertTablesAreEqual(prefix + "VENG6511: ", tresult, vresult, EPSILON);

        vresult = client.callProcedure("@AdHoc", "SELECT * FROM VENG6511expL ORDER BY d1, d2;").getResults()[0];
        tresult = client.callProcedure("@AdHoc", "SELECT d1+1, d2*2, COUNT(*), MIN(v2) AS vmin, MAX(v2) AS vmax FROM ENG6511 GROUP BY d1+1, d2*2 ORDER BY 1, 2;").getResults()[0];
        assertTablesAreEqual(prefix + "VENG6511expL: ", tresult, vresult, EPSILON);

        vresult = client.callProcedure("@AdHoc", "SELECT * FROM VENG6511expR ORDER BY d1, d2;").getResults()[0];
        tresult = client.callProcedure("@AdHoc", "SELECT d1, d2, COUNT(*), MIN(abs(v1)) AS vmin, MAX(abs(v1)) AS vmax FROM ENG6511 GROUP BY d1, d2 ORDER BY 1, 2;").getResults()[0];
        assertTablesAreEqual(prefix + "VENG6511expR: ", tresult, vresult, EPSILON);

        vresult = client.callProcedure("@AdHoc", "SELECT * FROM VENG6511expLR ORDER BY d1, d2;").getResults()[0];
        tresult = client.callProcedure("@AdHoc", "SELECT d1+1, d2*2, COUNT(*), MIN(v2-1) AS vmin, MAX(v2-1) AS vmax FROM ENG6511 GROUP BY d1+1, d2*2 ORDER BY 1, 2;").getResults()[0];
        assertTablesAreEqual(prefix + "VENG6511expLR: ", tresult, vresult, EPSILON);

        vresult = client.callProcedure("@AdHoc", "SELECT * FROM VENG6511C ORDER BY d1, d2;").getResults()[0];
        tresult = client.callProcedure("@AdHoc", "SELECT d1, d2, COUNT(*), MIN(v1) AS vmin, MAX(v1) AS vmax FROM ENG6511 WHERE v1 > 4 GROUP BY d1, d2 ORDER BY 1, 2;").getResults()[0];
        assertTablesAreEqual(prefix + "VENG6511C: ", tresult, vresult, EPSILON);

        vresult = client.callProcedure("@AdHoc", "SELECT * FROM VENG6511TwoIndexes ORDER BY d1, d2;").getResults()[0];
        tresult = client.callProcedure("@AdHoc", "SELECT d1, d2, COUNT(*), MIN(abs(v1)) AS vmin, MAX(v2) AS vmax FROM ENG6511 WHERE v1 > 4 GROUP BY d1, d2 ORDER BY 1, 2;").getResults()[0];
        assertTablesAreEqual(prefix + "VENG6511TwoIndexes: ", tresult, vresult, EPSILON);

        vresult = client.callProcedure("@AdHoc", "SELECT * FROM VENG6511NoGroup ORDER BY 1, 2, 3;").getResults()[0];
        tresult = client.callProcedure("@AdHoc", "SELECT COUNT(*), MIN(v1) AS vmin, MAX(v2) AS vmax FROM ENG6511 ORDER BY 1, 2, 3;").getResults()[0];
        assertTablesAreEqual(prefix + "VENG6511NoGroup: ", tresult, vresult, EPSILON);
    }

    private void runAndVerifyENG6511(Client client, String query) throws IOException, ProcCallException
    {
        VoltTable[] results = null;
        results = client.callProcedure("@AdHoc", query).getResults();
        assertEquals(1, results.length);
        verifyENG6511(client);
    }

    // Test the correctness of min/max when choosing an index on both group-by columns and aggregation column/exprs.
    private void subtestENG6511(boolean singlePartition) throws IOException, ProcCallException
    {
        Client client = getClient();
        truncateBeforeTest(client);
        int pid = singlePartition ? 1 : 2;

        insertRow(client, "ENG6511", 1, 1, 3, 70, 46);
        insertRow(client, "ENG6511", 1, 1, 3, 70, 46);
        insertRow(client, "ENG6511", 1, 1, 3, 12, 66);
        insertRow(client, "ENG6511", pid, 1, 3, 9, 70);
        insertRow(client, "ENG6511", pid, 1, 3, 256, 412);
        insertRow(client, "ENG6511", pid, 1, 3, 70, -46);

        insertRow(client, "ENG6511", 1, 1, 4, 17, 218);
        insertRow(client, "ENG6511", 1, 1, 4, 25, 28);
        insertRow(client, "ENG6511", pid, 1, 4, 48, 65);
        insertRow(client, "ENG6511", pid, 1, 4, -48, 70);

        insertRow(client, "ENG6511", 1, 2, 5, -71, 75);
        insertRow(client, "ENG6511", 1, 2, 5, -4, 5);
        insertRow(client, "ENG6511", pid, 2, 5, 64, 16);
        insertRow(client, "ENG6511", pid, 2, 5, null, 91);

        insertRow(client, "ENG6511", 1, 2, 6, -9, 85);
        insertRow(client, "ENG6511", 1, 2, 6, 38, 43);
        insertRow(client, "ENG6511", pid, 2, 6, 21, -51);
        insertRow(client, "ENG6511", pid, 2, 6, null, 17);
        verifyENG6511(client);

        runAndVerifyENG6511(client, "UPDATE ENG6511 SET v2=120 WHERE v2=17;");
        runAndVerifyENG6511(client, "DELETE FROM ENG6511 WHERE v2=-51;");
        runAndVerifyENG6511(client, "DELETE FROM ENG6511 WHERE v1=-71;");
        runAndVerifyENG6511(client, "DELETE FROM ENG6511 WHERE v1=48;");
        runAndVerifyENG6511(client, "UPDATE ENG6511 SET v1=NULL WHERE v1=256;");
        runAndVerifyENG6511(client, "DELETE FROM ENG6511 WHERE pid=1 AND v1=70 ORDER BY pid, d1, d2, v1, v2 LIMIT 2;");
        runAndVerifyENG6511(client, "DELETE FROM ENG6511 WHERE d1=2 AND d2=5 AND v1 IS NOT NULL;");
    }

    public void testSinglePartition() throws IOException, ProcCallException
    {
        subtestInsertSinglePartition();
        subtestDeleteSinglePartition();
        subtestUpdateSinglePartition();
        subtestSinglePartitionWithPredicates();
        subtestMinMaxSinglePartition();
        subtestMinMaxSinglePartitionWithPredicate();
        subtestIndexMinMaxSinglePartition();
        subtestIndexMinMaxSinglePartitionWithPredicate();
        subtestNullMinMaxSinglePartition();
        subtestENG7872SinglePartition();
        subtestENG6511(false);
    }


    private void subtestInsertSinglePartition() throws IOException, ProcCallException
    {
        Client client = getClient();
        truncateBeforeTest(client);
        VoltTable[] results = null;

        results = client.callProcedure("AggAges", 1).getResults();
        assertEquals(1, results.length);
        assertEquals(0, results[0].getRowCount());

        results = client.callProcedure("AddPerson", 1, 1L, 31L, 27500.20, 7, NORMALLY).getResults();
        assertEquals(1, results.length);
        assertEquals(1L, results[0].asScalarLong());
        results = client.callProcedure("AddPerson", 1, 2L, 31L, 28920.99, 3, NORMALLY).getResults();
        assertEquals(1, results.length);
        assertEquals(1L, results[0].asScalarLong());
        results = client.callProcedure("AddPerson", 1, 3L, 32L, 63250.01, -1, NORMALLY).getResults();
        assertEquals(1, results.length);
        assertEquals(1L, results[0].asScalarLong());

        results = client.callProcedure("AggAges", 1).getResults();
        assertEquals(1, results.length);
        assertEquals(2, results[0].getRowCount());
        assert(results != null);

        // HSQL backend does not support multi-statement transactionality.
        if ( ! isHSQL()) {
            // Make a doomed attempt to insert that should have no effect.
            try {
                results = client.callProcedure("AddPerson", 1, 4L, 44L, 44444.44, 4, SABOTAGE).getResults();
                fail("intentional ProcCallException failed");
            } catch (ProcCallException pce) {
                // Expected the throw.
            }
        }
        results = client.callProcedure("AggAges", 1).getResults();
        assertEquals(1, results.length);
        assertEquals(2, results[0].getRowCount());

}

    private void subtestDeleteSinglePartition() throws IOException, ProcCallException
    {
        Client client = getClient();
        truncateBeforeTest(client);
        VoltTable[] results = null;

        results = client.callProcedure("AggAges", 1).getResults();
        assertEquals(1, results.length);
        assertEquals(0, results[0].getRowCount());

        results = client.callProcedure("AddPerson", 1, 1L, 31L, 27500.20, 7, NORMALLY).getResults();
        assertEquals(1, results.length);
        assertEquals(1L, results[0].asScalarLong());
        results = client.callProcedure("AddPerson", 1, 2L, 31L, 28920.99, 3, NORMALLY).getResults();
        assertEquals(1, results.length);
        assertEquals(1L, results[0].asScalarLong());

        results = client.callProcedure("AggAges", 1).getResults();
        assertEquals(1, results.length);
        results[0].advanceRow();
        assertEquals(31L, results[0].getLong(0));
        assertEquals(2L, results[0].getLong(2));
        assertEquals(27500.20 + 28920.99, results[0].getDouble("SALARIES"), 0.001);

        // HSQL backend does not support multi-statement transactionality.
        if ( ! isHSQL()) {
            // Make a doomed attempt to delete that should have no effect.
            try {
                results = client.callProcedure("DeletePerson", 1, 1L, SABOTAGE).getResults();
                fail("intentional ProcCallException failed");
            } catch (ProcCallException pce) {
                // Expected the throw.
            }
        }
        results = client.callProcedure("AggAges", 1).getResults();
        assertEquals(1, results.length);
        results[0].advanceRow();
        assertEquals(31L, results[0].getLong(0));
        assertEquals(2L, results[0].getLong(2));
        assertEquals(27500.20 + 28920.99, results[0].getDouble("SALARIES"), 0.001);

        results = client.callProcedure("DeletePerson", 1, 1L, NORMALLY).getResults();
        assertEquals(1, results.length);
        assertEquals(1L, results[0].asScalarLong());

        results = client.callProcedure("AggAges", 1).getResults();
        assertEquals(1, results.length);
        assertEquals(1, results[0].getRowCount());
        while (results[0].advanceRow()) {
            assertEquals(31L, results[0].getLong(0));
            assertEquals(1L, results[0].getLong(2));
            assertEquals(28920.99, results[0].getDouble(3), 0.01);
            assertEquals(3L, results[0].getLong(4));
        }
        assert(results != null);

        results = client.callProcedure("DeletePerson", 1, 2L, NORMALLY).getResults();
        assertEquals(1, results.length);
        assertEquals(1L, results[0].asScalarLong());

        results = client.callProcedure("AggAges", 1).getResults();
        assertEquals(1, results.length);
        assertEquals(0, results[0].getRowCount());
        assert(results != null);
    }

    private void subtestUpdateSinglePartition() throws IOException, ProcCallException
    {
        Client client = getClient();
        truncateBeforeTest(client);
        VoltTable[] results = null;

        results = client.callProcedure("AggAges", 1).getResults();
        assertEquals(1, results.length);
        assertEquals(0, results[0].getRowCount());
        assert(results != null);

        results = client.callProcedure("AddPerson", 1, 1L, 31L, 27500.20, 7, NORMALLY).getResults();
        assertEquals(1, results.length);
        assertEquals(1L, results[0].asScalarLong());
        results = client.callProcedure("AddPerson", 1, 2L, 31L, 28920.99, 3, NORMALLY).getResults();
        assertEquals(1, results.length);
        assertEquals(1L, results[0].asScalarLong());
        results = client.callProcedure("AddPerson", 1, 3L, 33L, 28920.99, 3, NORMALLY).getResults();
        assertEquals(1, results.length);
        assertEquals(1L, results[0].asScalarLong());
        results = client.callProcedure("UpdatePerson", 1, 2L, 31L, 15000.00, 3).getResults();
        assertEquals(1, results.length);
        assertEquals(1L, results[0].asScalarLong());
        results = client.callProcedure("UpdatePerson", 1, 1L, 31L, 15000.00, 5).getResults();
        assertEquals(1, results.length);
        assertEquals(1L, results[0].asScalarLong());

        results = client.callProcedure("AggAges", 1).getResults();
        assert(results != null);
        assertEquals(1, results.length);
        assertEquals(2, results[0].getRowCount());
        System.out.println(results[0].toString());
        VoltTableRow r1 = results[0].fetchRow(0);
        VoltTableRow r2 = results[0].fetchRow(1);
        assertEquals(31L, r1.getLong(0));
        assertEquals(2L, r1.getLong(2));
        assertTrue(Math.abs(r1.getDouble(3) - 30000.0) < .01);
        assertEquals(8L, r1.getLong(4));

        assertEquals(33L, r2.getLong(0));
        assertEquals(1L, r2.getLong(2));
        assertTrue(Math.abs(r2.getDouble(3) - 28920.99) < .01);
        assertEquals(3L, r2.getLong(4));
    }

    private void subtestSinglePartitionWithPredicates() throws IOException, ProcCallException
    {
        Client client = getClient();
        truncateBeforeTest(client);
        VoltTable[] results = null;

        results = client.callProcedure("AggAges", 1).getResults();
        assertEquals(1, results.length);
        assertEquals(0, results[0].getRowCount());
        assert(results != null);

        // expecting the 2yr old won't make it
        results = client.callProcedure("AddPerson", 1, 1L, 31L, 1000.0, 7, NORMALLY).getResults();
        assertEquals(1, results.length);
        assertEquals(1L, results[0].asScalarLong());
        results = client.callProcedure("AddPerson", 1, 2L, 2L, 2000.0, 3, NORMALLY).getResults();
        assertEquals(1, results.length);
        assertEquals(1L, results[0].asScalarLong());

        results = client.callProcedure("AggAges", 1).getResults();
        assertEquals(1, results.length);
        assertEquals(1, results[0].getRowCount());
        assert(results != null);

        results = client.callProcedure("UpdatePerson", 1, 1L, 3L, 1000.0, 6).getResults();
        assertEquals(1, results.length);
        assertEquals(1L, results[0].asScalarLong());

        results = client.callProcedure("AggAges", 1).getResults();
        assertEquals(1, results.length);
        assertEquals(0, results[0].getRowCount());
        assert(results != null);

        results = client.callProcedure("UpdatePerson", 1, 2L, 50L, 4000.0, 4).getResults();
        assertEquals(1, results.length);
        assertEquals(1L, results[0].asScalarLong());

        results = client.callProcedure("AggAges", 1).getResults();
        assertEquals(1, results.length);
        assertEquals(1, results[0].getRowCount());
        assert(results != null);

        results = client.callProcedure("DeletePerson", 1, 1L, NORMALLY).getResults();
        assertEquals(1, results.length);
        assertEquals(1L, results[0].asScalarLong());

        results = client.callProcedure("AggAges", 1).getResults();
        assertEquals(1, results.length);
        assertEquals(1, results[0].getRowCount());
        assert(results != null);
    }

    private void subtestMinMaxSinglePartition() throws IOException, ProcCallException {
        Client client = getClient();
        truncateBeforeTest(client);
        VoltTable[] results = null;
        VoltTable t;

        results = client.callProcedure("@AdHoc", "SELECT * FROM MATPEOPLE2").getResults();
        assert(results != null);
        assertEquals(1, results.length);
        assertEquals(0, results[0].getRowCount());

        results = client.callProcedure("AddPerson", 1, 1L, 31L, 1000.0, 3, NORMALLY).getResults();
        assertEquals(1, results.length);
        assertEquals(1L, results[0].asScalarLong());
        results = client.callProcedure("AddPerson", 1, 2L, 31L, 900.0, 5, NORMALLY).getResults();
        assertEquals(1, results.length);
        assertEquals(1L, results[0].asScalarLong());
        results = client.callProcedure("AddPerson", 1, 3L, 31L, 900.0, 1, NORMALLY).getResults();
        assertEquals(1, results.length);
        assertEquals(1L, results[0].asScalarLong());
        results = client.callProcedure("AddPerson", 1, 4L, 31L, 2500.0, 5, NORMALLY).getResults();
        assertEquals(1, results.length);
        assertEquals(1L, results[0].asScalarLong());

        results = client.callProcedure("@AdHoc", "SELECT * FROM MATPEOPLE2").getResults();
        assert(results != null);
        assertEquals(1, results.length);
        t = results[0];
        assertEquals(1, t.getRowCount());
        System.out.println(t.toString());
        t.advanceRow();
        assertEquals(4, t.getLong(2));
        assertEquals(900, (int)(t.getDouble(3)));
        assertEquals(5, t.getLong(4));

        results = client.callProcedure("DeletePerson", 1, 2L, NORMALLY).getResults();

        results = client.callProcedure("@AdHoc", "SELECT * FROM MATPEOPLE2").getResults();
        assert(results != null);
        assertEquals(1, results.length);
        t = results[0];
        assertEquals(1, t.getRowCount());
        System.out.println(t.toString());
        t.advanceRow();
        assertEquals(3, t.getLong(2));
        assertEquals(900, (int)(t.getDouble(3)));
        assertEquals(5, t.getLong(4));

        results = client.callProcedure("UpdatePerson", 1, 3L, 31L, 200, 9).getResults();

        results = client.callProcedure("@AdHoc", "SELECT * FROM MATPEOPLE2").getResults();
        assert(results != null);
        assertEquals(1, results.length);
        t = results[0];
        assertEquals(1, t.getRowCount());
        System.out.println(t.toString());
        t.advanceRow();
        assertEquals(3, t.getLong(2));
        assertEquals(200, (int)(t.getDouble(3)));
        assertEquals(9, t.getLong(4));

        results = client.callProcedure("UpdatePerson", 1, 4L, 31L, 0, 10).getResults();

        results = client.callProcedure("@AdHoc", "SELECT * FROM MATPEOPLE2").getResults();
        assert(results != null);
        assertEquals(1, results.length);
        t = results[0];
        assertEquals(1, t.getRowCount());
        System.out.println(t.toString());
        t.advanceRow();
        assertEquals(3, t.getLong(2));
        assertEquals(0, (int)(t.getDouble(3)));
        assertEquals(10, t.getLong(4));

        results = client.callProcedure("DeletePerson", 1, 1L, NORMALLY).getResults();

        results = client.callProcedure("@AdHoc", "SELECT * FROM MATPEOPLE2").getResults();
        assert(results != null);
        assertEquals(1, results.length);
        t = results[0];
        assertEquals(1, t.getRowCount());
        System.out.println(t.toString());
        t.advanceRow();
        assertEquals(2, t.getLong(2));
        assertEquals(0, (int)(t.getDouble(3)));
        assertEquals(10, t.getLong(4));

    }

    private void subtestMinMaxSinglePartitionWithPredicate() throws IOException, ProcCallException {
        Client client = getClient();
        truncateBeforeTest(client);
        VoltTable[] results = null;
        VoltTable t;

        results = client.callProcedure("@AdHoc", "SELECT * FROM MATPEOPLE3").getResults();
        assert(results != null);
        assertEquals(1, results.length);
        assertEquals(0, results[0].getRowCount());

        results = client.callProcedure("AddPerson", 1, 1L, 31L, 1000.0, 3, NORMALLY).getResults();
        assertEquals(1, results.length);
        assertEquals(1L, results[0].asScalarLong());
        results = client.callProcedure("AddPerson", 1, 2L, 31L, 900.0, 5, NORMALLY).getResults();
        assertEquals(1, results.length);
        assertEquals(1L, results[0].asScalarLong());
        results = client.callProcedure("AddPerson", 1, 3L, 31L, 900.0, 1, NORMALLY).getResults();
        assertEquals(1, results.length);
        assertEquals(1L, results[0].asScalarLong());
        results = client.callProcedure("AddPerson", 1, 4L, 31L, 2500.0, 5, NORMALLY).getResults();
        assertEquals(1, results.length);
        assertEquals(1L, results[0].asScalarLong());

        results = client.callProcedure("@AdHoc", "SELECT * FROM MATPEOPLE3").getResults();
        assert(results != null);
        assertEquals(1, results.length);
        t = results[0];
        assertEquals(1, t.getRowCount());
        System.out.println(t.toString());
        t.advanceRow();
        assertEquals(2, t.getLong(2));
        assertEquals(5, t.getLong(3));

        results = client.callProcedure("DeletePerson", 1, 4L, NORMALLY).getResults();

        results = client.callProcedure("@AdHoc", "SELECT * FROM MATPEOPLE3").getResults();
        assert(results != null);
        assertEquals(1, results.length);
        t = results[0];
        assertEquals(1, t.getRowCount());
        System.out.println(t.toString());
        t.advanceRow();
        assertEquals(1, t.getLong(2));
        assertEquals(3, t.getLong(3));

        results = client.callProcedure("UpdatePerson", 1, 1L, 31L, 2000, 9).getResults();

        results = client.callProcedure("@AdHoc", "SELECT * FROM MATPEOPLE3").getResults();
        assert(results != null);
        assertEquals(1, results.length);
        t = results[0];
        assertEquals(1, t.getRowCount());
        System.out.println(t.toString());
        t.advanceRow();
        assertEquals(1, t.getLong(2));
        assertEquals(9, t.getLong(3));

    }

    private void subtestIndexMinMaxSinglePartition() throws IOException, ProcCallException
    {
        Client client = getClient();
        truncateBeforeTest(client);
        VoltTable[] results = null;

        results = client.callProcedure("@AdHoc", "SELECT * FROM DEPT_AGE_MATVIEW;").getResults();
        assert(results != null);
        assertEquals(1, results.length);
        assertEquals(0, results[0].getRowCount());

        insertRow(client, "DEPT_PEOPLE", 1, 1L, 31L, 1000.00, 3);
        insertRow(client, "DEPT_PEOPLE", 2, 1L, 31L, 900.00, 5);
        insertRow(client, "DEPT_PEOPLE", 3, 1L, 31L, 900.00, 1);
        insertRow(client, "DEPT_PEOPLE", 4, 1L, 31L, 2500.00, 5);

        VoltTable t;
        results = client.callProcedure("@AdHoc", "SELECT * FROM DEPT_AGE_MATVIEW").getResults();
        assert(results != null);
        assertEquals(1, results.length);
        t = results[0];
        assertEquals(1, t.getRowCount());
        System.out.println(t.toString());
        t.advanceRow();
        assertEquals(4, t.getLong(2));
        assertEquals(900, (int)(t.getDouble(3)));
        assertEquals(5, t.getLong(4));

        results = client.callProcedure("DEPT_PEOPLE.delete", 2L).getResults();

        results = client.callProcedure("@AdHoc", "SELECT * FROM DEPT_AGE_MATVIEW").getResults();
        assert(results != null);
        assertEquals(1, results.length);
        t = results[0];
        assertEquals(1, t.getRowCount());
        System.out.println(t.toString());
        t.advanceRow();
        assertEquals(3, t.getLong(2));
        assertEquals(900, (int)(t.getDouble(3)));
        assertEquals(5, t.getLong(4));

        results = client.callProcedure("DEPT_PEOPLE.update", 3L, 1, 31L, 200, 9, 3L).getResults();

        results = client.callProcedure("@AdHoc", "SELECT * FROM DEPT_AGE_MATVIEW").getResults();
        assert(results != null);
        assertEquals(1, results.length);
        t = results[0];
        assertEquals(1, t.getRowCount());
        System.out.println(t.toString());
        t.advanceRow();
        assertEquals(3, t.getLong(2));
        assertEquals(200, (int)(t.getDouble(3)));
        assertEquals(9, t.getLong(4));

        results = client.callProcedure("DEPT_PEOPLE.update", 4L, 1, 31L, 0, 10, 4L).getResults();

        results = client.callProcedure("@AdHoc", "SELECT * FROM DEPT_AGE_MATVIEW").getResults();
        assert(results != null);
        assertEquals(1, results.length);
        t = results[0];
        assertEquals(1, t.getRowCount());
        System.out.println(t.toString());
        t.advanceRow();
        assertEquals(3, t.getLong(2));
        assertEquals(0, (int)(t.getDouble(3)));
        assertEquals(10, t.getLong(4));

        results = client.callProcedure("DEPT_PEOPLE.delete", 1L).getResults();

        results = client.callProcedure("@AdHoc", "SELECT * FROM DEPT_AGE_MATVIEW").getResults();
        assert(results != null);
        assertEquals(1, results.length);
        t = results[0];
        assertEquals(1, t.getRowCount());
        System.out.println(t.toString());
        t.advanceRow();
        assertEquals(2, t.getLong(2));
        assertEquals(0, (int)(t.getDouble(3)));
        assertEquals(10, t.getLong(4));
    }

    private void subtestIndexMinMaxSinglePartitionWithPredicate() throws IOException, ProcCallException
    {
        Client client = getClient();
        truncateBeforeTest(client);
        VoltTable[] results = null;

        results = client.callProcedure("@AdHoc", "SELECT * FROM DEPT_AGE_FILTER_MATVIEW;").getResults();
        assert(results != null);
        assertEquals(1, results.length);
        assertEquals(0, results[0].getRowCount());

        insertRow(client, "DEPT_PEOPLE", 1, 1L, 31L, 1000.00, 3);
        insertRow(client, "DEPT_PEOPLE", 2, 1L, 31L, 900.00, 5);
        insertRow(client, "DEPT_PEOPLE", 3, 1L, 31L, 900.00, 1);
        insertRow(client, "DEPT_PEOPLE", 4, 1L, 31L, 2500.00, 5);

        VoltTable t;
        results = client.callProcedure("@AdHoc", "SELECT * FROM DEPT_AGE_FILTER_MATVIEW").getResults();
        assert(results != null);
        assertEquals(1, results.length);
        t = results[0];
        assertEquals(1, t.getRowCount());
        System.out.println(t.toString());
        t.advanceRow();
        assertEquals(2, t.getLong(2));
        assertEquals(5, t.getLong(3));

        results = client.callProcedure("DEPT_PEOPLE.delete", 2L).getResults();

        results = client.callProcedure("@AdHoc", "SELECT * FROM DEPT_AGE_FILTER_MATVIEW").getResults();
        assert(results != null);
        assertEquals(1, results.length);
        t = results[0];
        assertEquals(1, t.getRowCount());
        System.out.println(t.toString());
        t.advanceRow();
        assertEquals(2, t.getLong(2));
        assertEquals(5, t.getLong(3));

        results = client.callProcedure("DEPT_PEOPLE.update", 4L, 1, 31L, 200, 9, 4L).getResults();

        results = client.callProcedure("@AdHoc", "SELECT * FROM DEPT_PEOPLE;").getResults();
        System.out.println(results[0].toString());

        results = client.callProcedure("@AdHoc", "SELECT * FROM DEPT_AGE_FILTER_MATVIEW").getResults();
        assert(results != null);
        assertEquals(1, results.length);
        t = results[0];
        assertEquals(1, t.getRowCount());
        System.out.println(t.toString());
        t.advanceRow();
        assertEquals(1, t.getLong(2));
        assertEquals(3, t.getLong(3));

        results = client.callProcedure("DEPT_PEOPLE.update", 4L, 1, 31L, 2000, 9, 4L).getResults();

        results = client.callProcedure("@AdHoc", "SELECT * FROM DEPT_AGE_FILTER_MATVIEW").getResults();
        assert(results != null);
        assertEquals(1, results.length);
        t = results[0];
        assertEquals(1, t.getRowCount());
        System.out.println(t.toString());
        t.advanceRow();
        assertEquals(2, t.getLong(2));
        assertEquals(9, t.getLong(3));

    }

    private void subtestNullMinMaxSinglePartition() throws IOException, ProcCallException
    {
        Client client = getClient();
        truncateBeforeTest(client);
        VoltTable[] results = null;
        VoltTable t;

        results = client.callProcedure("@AdHoc", "SELECT * FROM MATPEOPLE2").getResults();
        assert(results != null);
        assertEquals(1, results.length);
        assertEquals(0, results[0].getRowCount());

        results = client.callProcedure("AddPerson", 1, 1L, 31L, 1000.0, 3, NORMALLY).getResults();
        assertEquals(1, results.length);
        assertEquals(1L, results[0].asScalarLong());
        results = client.callProcedure("AddPerson", 1, 2L, 31L, 900.0, 5, NORMALLY).getResults();
        assertEquals(1, results.length);
        assertEquals(1L, results[0].asScalarLong());
        results = client.callProcedure("AddPerson", 1, 3L, 31L, 900.0, 1, NORMALLY).getResults();
        assertEquals(1, results.length);
        assertEquals(1L, results[0].asScalarLong());
        results = client.callProcedure("AddPerson", 1, 4L, 31L, 2500.0, 5, NORMALLY).getResults();
        assertEquals(1, results.length);
        assertEquals(1L, results[0].asScalarLong());
        results = client.callProcedure("AddPerson", 1, 5L, 31L, null, null, NORMALLY).getResults();
        assertEquals(1, results.length);
        assertEquals(1L, results[0].asScalarLong());

        results = client.callProcedure("@AdHoc", "SELECT * FROM MATPEOPLE2").getResults();
        assert(results != null);
        assertEquals(1, results.length);
        t = results[0];
        assertEquals(1, t.getRowCount());
        System.out.println(t.toString());
        t.advanceRow();
        assertEquals(5, t.getLong(2));
        assertEquals(900, (int)(t.getDouble(3)));
        assertEquals(5, t.getLong(4));

        results = client.callProcedure("DeletePerson", 1, 2L, NORMALLY).getResults();

        results = client.callProcedure("@AdHoc", "SELECT * FROM MATPEOPLE2").getResults();
        assert(results != null);
        assertEquals(1, results.length);
        t = results[0];
        assertEquals(1, t.getRowCount());
        System.out.println(t.toString());
        t.advanceRow();
        assertEquals(4, t.getLong(2));
        assertEquals(900, (int)(t.getDouble(3)));
        assertEquals(5, t.getLong(4));

        results = client.callProcedure("UpdatePerson", 1, 3L, 31L, 200, 9).getResults();

        results = client.callProcedure("@AdHoc", "SELECT * FROM MATPEOPLE2").getResults();
        assert(results != null);
        assertEquals(1, results.length);
        t = results[0];
        assertEquals(1, t.getRowCount());
        System.out.println(t.toString());
        t.advanceRow();
        assertEquals(4, t.getLong(2));
        assertEquals(200, (int)(t.getDouble(3)));
        assertEquals(9, t.getLong(4));
    }

    private void subtestENG7872MP() throws IOException, ProcCallException
    {
        Client client = getClient();
        truncateBeforeTest(client);
        VoltTable[] results = null;

        assertAggNoGroupBy(client, "MATPEOPLE_COUNT", "0");
        assertAggNoGroupBy(client, "MATPEOPLE_CONDITIONAL_COUNT", "0");
        assertAggNoGroupBy(client, "MATPEOPLE_CONDITIONAL_COUNT_SUM", "0", "null");
        assertAggNoGroupBy(client, "MATPEOPLE_CONDITIONAL_COUNT_MIN_MAX", "0", "null", "null");

        results = client.callProcedure("AddPerson", 1, 1L, 31L, 1000.0, 3, NORMALLY).getResults();
        assertEquals(1, results.length);
        assertEquals(1L, results[0].asScalarLong());
        results = client.callProcedure("AddPerson", 1, 2L, 31L, 900.0, 5, NORMALLY).getResults();
        assertEquals(1, results.length);
        assertEquals(1L, results[0].asScalarLong());
        results = client.callProcedure("AddPerson", 1, 3L, 31L, 900.0, 1, NORMALLY).getResults();
        assertEquals(1, results.length);
        assertEquals(1L, results[0].asScalarLong());
        results = client.callProcedure("AddPerson", 1, 4L, 31L, 2500.0, 5, NORMALLY).getResults();
        assertEquals(1, results.length);
        assertEquals(1L, results[0].asScalarLong());
        results = client.callProcedure("AddPerson", 2, 5L, 31L, 1000.0, 3, NORMALLY).getResults();
        assertEquals(1, results.length);
        assertEquals(1L, results[0].asScalarLong());
        results = client.callProcedure("AddPerson", 2, 6L, 31L, 900.0, 5, NORMALLY).getResults();
        assertEquals(1, results.length);
        assertEquals(1L, results[0].asScalarLong());
        results = client.callProcedure("AddPerson", 2, 7L, 31L, 900.0, 1, NORMALLY).getResults();
        assertEquals(1, results.length);
        assertEquals(1L, results[0].asScalarLong());
        results = client.callProcedure("AddPerson", 2, 8L, 31L, 2500.0, 5, NORMALLY).getResults();
        assertEquals(1, results.length);
        assertEquals(1L, results[0].asScalarLong());

        assertAggNoGroupBy(client, "MATPEOPLE_COUNT", "8");
        assertAggNoGroupBy(client, "MATPEOPLE_CONDITIONAL_COUNT", "4");
        assertAggNoGroupBy(client, "MATPEOPLE_CONDITIONAL_COUNT_SUM", "4", "8");
        assertAggNoGroupBy(client, "MATPEOPLE_CONDITIONAL_COUNT_MIN_MAX", "6", "900.0", "5");

        results = client.callProcedure("DeletePerson", 1, 2L, NORMALLY).getResults();

        assertAggNoGroupBy(client, "MATPEOPLE_COUNT", "7");
        assertAggNoGroupBy(client, "MATPEOPLE_CONDITIONAL_COUNT", "3");
        assertAggNoGroupBy(client, "MATPEOPLE_CONDITIONAL_COUNT_SUM", "4", "8");
        assertAggNoGroupBy(client, "MATPEOPLE_CONDITIONAL_COUNT_MIN_MAX", "5", "900.0", "5");

        results = client.callProcedure("DeletePerson", 2, 6L, NORMALLY).getResults();

        assertAggNoGroupBy(client, "MATPEOPLE_COUNT", "6");
        assertAggNoGroupBy(client, "MATPEOPLE_CONDITIONAL_COUNT", "2");
        assertAggNoGroupBy(client, "MATPEOPLE_CONDITIONAL_COUNT_SUM", "4", "8");
        assertAggNoGroupBy(client, "MATPEOPLE_CONDITIONAL_COUNT_MIN_MAX", "4", "1000.0", "5");

        results = client.callProcedure("UpdatePerson", 1, 3L, 31L, 200, 9).getResults();
        results = client.callProcedure("UpdatePerson", 2, 7L, 31L, 200, 9).getResults();

        assertAggNoGroupBy(client, "MATPEOPLE_COUNT", "6");
        assertAggNoGroupBy(client, "MATPEOPLE_CONDITIONAL_COUNT", "4");
        assertAggNoGroupBy(client, "MATPEOPLE_CONDITIONAL_COUNT_SUM", "2", "6");
        assertAggNoGroupBy(client, "MATPEOPLE_CONDITIONAL_COUNT_MIN_MAX", "6", "200.0", "9");

        results = client.callProcedure("UpdatePerson", 1, 4L, 31L, 0, 10).getResults();
        results = client.callProcedure("UpdatePerson", 2, 8L, 31L, 0, 10).getResults();

        assertAggNoGroupBy(client, "MATPEOPLE_COUNT", "6");
        assertAggNoGroupBy(client, "MATPEOPLE_CONDITIONAL_COUNT", "4");
        assertAggNoGroupBy(client, "MATPEOPLE_CONDITIONAL_COUNT_SUM", "2", "6");
        assertAggNoGroupBy(client, "MATPEOPLE_CONDITIONAL_COUNT_MIN_MAX", "6", "0.0", "10");

        results = client.callProcedure("DeletePerson", 1, 1L, NORMALLY).getResults();
        results = client.callProcedure("DeletePerson", 2, 5L, NORMALLY).getResults();

        assertAggNoGroupBy(client, "MATPEOPLE_COUNT", "4");
        assertAggNoGroupBy(client, "MATPEOPLE_CONDITIONAL_COUNT", "4");
        assertAggNoGroupBy(client, "MATPEOPLE_CONDITIONAL_COUNT_SUM", "0", "null");
        assertAggNoGroupBy(client, "MATPEOPLE_CONDITIONAL_COUNT_MIN_MAX", "4", "0.0", "10");
    }

    public void testMPAndRegressions() throws IOException, ProcCallException
    {
        subtestMultiPartitionSimple();
        subtestInsertReplicated();
        subtestInsertAndOverflowSum();
        subtestENG798();
        subtestIndexed();
        subtestMinMaxMultiPartition();
        subtestENG7872MP();
        subtestENG6511(true);
    }

    private void subtestMultiPartitionSimple() throws IOException, ProcCallException
    {
        Client client = getClient();
        truncateBeforeTest(client);
        VoltTable[] results = null;

        results = client.callProcedure("AggAges", 1).getResults();
        assertEquals(1, results.length);
        assertEquals(0, results[0].getRowCount());
        assert(results != null);

        results = client.callProcedure("AddPerson", 1, 1L, 31L, 1000.0, 3, NORMALLY).getResults();
        assertEquals(1, results.length);
        assertEquals(1L, results[0].asScalarLong());
        results = client.callProcedure("AddPerson", 1, 2L, 2L, 1000.0, 3, NORMALLY).getResults();
        assertEquals(1, results.length);
        assertEquals(1L, results[0].asScalarLong());
        results = client.callProcedure("AddPerson", 2, 3L, 23L, 1000.0, 3, NORMALLY).getResults();
        assertEquals(1, results.length);
        assertEquals(1L, results[0].asScalarLong());
        results = client.callProcedure("AddPerson", 2, 4L, 23L, 1000.0, 3, NORMALLY).getResults();
        assertEquals(1, results.length);
        assertEquals(1L, results[0].asScalarLong());
        results = client.callProcedure("AddPerson", 2, 5L, 35L, 1000.0, 3, NORMALLY).getResults();
        assertEquals(1, results.length);
        assertEquals(1L, results[0].asScalarLong());
        results = client.callProcedure("AddPerson", 2, 6L, 35L, 1000.0, 3, NORMALLY).getResults();
        assertEquals(1, results.length);
        assertEquals(1L, results[0].asScalarLong());
        results = client.callProcedure("UpdatePerson", 1, 2L, 32L, 1000.0, 3).getResults();
        assertEquals(1, results.length);
        assertEquals(1L, results[0].asScalarLong());
        results = client.callProcedure("DeletePerson", 2, 6L, NORMALLY).getResults();
        assertEquals(1, results.length);
        assertEquals(1L, results[0].asScalarLong());

        results = client.callProcedure("AggAges", 1).getResults();
        assert(results != null);
        assertEquals(1, results.length);

        VoltTable results2[] = client.callProcedure("AggAges", 2).getResults();
        assert(results != null);
        assertEquals(1, results2.length);

        int totalRows = results[0].getRowCount() + results2[0].getRowCount();
        // unfortunately they're both 4 in the hsql case, the fact that partitioning
        // can change behavior between backends if not used smartly should be corrected
        assertTrue((4 == totalRows) ||
                   (results[0].getRowCount() == 4) || (results2[0].getRowCount() == 4));
    }

    private void subtestInsertReplicated() throws IOException, ProcCallException
    {
        Client client = getClient();
        truncateBeforeTest(client);
        VoltTable[] results = null;

        results = client.callProcedure("AggThings").getResults();
        assertEquals(1, results.length);
        assertEquals(0, results[0].getRowCount());
        assert(results != null);

        results = client.callProcedure("AddThing", 1L, 10L).getResults();
        assertEquals(1, results.length);
        assertEquals(1L, results[0].asScalarLong());
        results = client.callProcedure("AddThing", 2L, 12L).getResults();
        assertEquals(1, results.length);
        assertEquals(1L, results[0].asScalarLong());
        results = client.callProcedure("AddThing", 3L, 10L).getResults();
        assertEquals(1, results.length);
        assertEquals(1L, results[0].asScalarLong());

        results = client.callProcedure("AggThings").getResults();
        assertEquals(1, results.length);
        assertEquals(2, results[0].getRowCount());
        assert(results != null);
    }

    private void subtestInsertAndOverflowSum() throws IOException, ProcCallException
    {
        if (isHSQL()) {
            return;
        }
        Client client = getClient();
        truncateBeforeTest(client);
        int invocationIndex = 0;
        VoltTable[] results = client.callProcedure("OverflowTest", 0, 0, invocationIndex++).getResults();
        results = client.callProcedure("OverflowTest", 2, 0, invocationIndex++).getResults();
        results = client.callProcedure("OverflowTest", 1, 0, 0).getResults();
        results[0].advanceRow();
        long preRollbackValue = results[0].getLong(3);
        boolean threwException = false;
        try {
            results = client.callProcedure("OverflowTest", 0, 0, invocationIndex++).getResults();
        } catch (Exception e) {
           threwException = true;
        }
        assertTrue(threwException);
        results = client.callProcedure("OverflowTest", 1, 0, 0).getResults();
        results[0].advanceRow();
        assertEquals(preRollbackValue, results[0].getLong(3));
        preRollbackValue = 0;
        threwException = false;
        while (!threwException) {
            try {
                results = client.callProcedure("OverflowTest", 2, 0, invocationIndex++).getResults();
                results = client.callProcedure("OverflowTest", 1, 0, 0).getResults();
                results[0].advanceRow();
                preRollbackValue = results[0].getLong(2);
            } catch (Exception e) {
                threwException = true;
                break;
            }
        }
        results = client.callProcedure("OverflowTest", 1, 0, 0).getResults();
        results[0].advanceRow();
        assertEquals(preRollbackValue, results[0].getLong(2));
    }

    /** Test a view that re-orders the source table's columns */
    private void subtestENG798() throws IOException, ProcCallException
    {
        if (isHSQL()) {
            return;
        }

        // this would throw on a bad cast in the broken case.
        Client client = getClient();
        truncateBeforeTest(client);
        ClientResponse callProcedure = client.callProcedure("Eng798Insert", "clientname");
        assertTrue(callProcedure.getStatus() == ClientResponse.SUCCESS);
        assertEquals(1, callProcedure.getResults().length);
        assertEquals(1, callProcedure.getResults()[0].asScalarLong());
    }


    private void subtestIndexed() throws IOException, ProcCallException
    {
        Client client = getClient();
        truncateBeforeTest(client);
        VoltTable[] results = null;

        results = client.callProcedure("AggAges", 1).getResults();
        assertEquals(1, results.length);
        assertEquals(0, results[0].getRowCount());
        assert(results != null);

        results = client.callProcedure("AddPerson", 1, 1L, 31L, 1000.0, 3, NORMALLY).getResults();
        assertEquals(1, results.length);
        assertEquals(1L, results[0].asScalarLong());
        results = client.callProcedure("AddPerson", 1, 2L, 31L, 1000.0, 3, NORMALLY).getResults();
        assertEquals(1, results.length);
        assertEquals(1L, results[0].asScalarLong());
        results = client.callProcedure("AddPerson", 1, 3L, 33L, 28920.99, 3, NORMALLY).getResults();
        assertEquals(1, results.length);
        assertEquals(1L, results[0].asScalarLong());
        results = client.callProcedure("AddPerson", 2, 4L, 23L, 1000.0, 3, NORMALLY).getResults();
        assertEquals(1, results.length);
        assertEquals(1L, results[0].asScalarLong());
        results = client.callProcedure("AddPerson", 2, 5L, 35L, 1000.0, 3, NORMALLY).getResults();
        assertEquals(1, results.length);
        assertEquals(1L, results[0].asScalarLong());
        results = client.callProcedure("AddPerson", 2, 6L, 35L, 1000.0, 3, NORMALLY).getResults();
        assertEquals(1, results.length);
        assertEquals(1L, results[0].asScalarLong());
        results = client.callProcedure("AddPerson", 2, 7L, 23L, 1000.0, 3, NORMALLY).getResults();
        assertEquals(1, results.length);
        assertEquals(1L, results[0].asScalarLong());
        results = client.callProcedure("AddPerson", 2, 8L, 31L, 2222.22, 3, NORMALLY).getResults();
        assertEquals(1, results.length);
        assertEquals(1L, results[0].asScalarLong());
        results = client.callProcedure("UpdatePerson", 1, 2L, 32L, 1000.0, 3).getResults();
        assertEquals(1, results.length);
        assertEquals(1L, results[0].asScalarLong());
        results = client.callProcedure("DeletePerson", 2, 6L, NORMALLY).getResults();
        assertEquals(1, results.length);
        assertEquals(1L, results[0].asScalarLong());

        int totalRows;
        // INDEXED_FIRST_GROUP   AS SELECT AGE, SALARIES LIMIT 1;
        results = client.callProcedure("INDEXED_FIRST_GROUP").getResults();
        assert(results != null);
        assertEquals(1, results.length);
        totalRows = results[0].getRowCount();
        assertEquals(1, totalRows);
        results[0].advanceRow();
        assertEquals(33L, results[0].getLong(0));
        assertEquals(28920.99, results[0].getDouble(1), 0.001);

        // INDEXED_MAX_GROUP     AS SELECT MAX(SALARIES);
        results = client.callProcedure("INDEXED_MAX_GROUP").getResults();
        assert(results != null);
        assertEquals(1, results.length);
        totalRows = results[0].getRowCount();
        assertEquals(1, totalRows);
        results[0].advanceRow();
        assertEquals(28920.99, results[0].getDouble(0), 0.001);

        // INDEXED_MAX_IN_GROUPS AS SELECT MAX(SALARIES) WHERE AGE = ?;
        results = client.callProcedure("INDEXED_MAX_IN_GROUPS", 31L).getResults();
        assert(results != null);
        assertEquals(1, results.length);
        totalRows = results[0].getRowCount();
        assertEquals(1, totalRows);
        results[0].advanceRow();
        assertEquals(2222.22, results[0].getDouble(0), 0.001);

        // INDEXED_GROUPS: AGE, SALARIES, PARTITION, NUM, KIDS ORDER BY AGE, SALARIES */
        results = client.callProcedure("INDEXED_GROUPS").getResults();
        assert(results != null);
        totalRows = results[0].getRowCount();
        assertEquals(6, totalRows);
        results[0].advanceRow();
        assertEquals(23L, results[0].getLong(0));
        assertEquals(2000.0, results[0].getDouble(1), 0.001);
        results[0].advanceRow();
        assertEquals(31L, results[0].getLong(0));
        assertEquals(1000.0, results[0].getDouble(1), 0.001);
        results[0].advanceRow();
        assertEquals(31L, results[0].getLong(0));
        assertEquals(2222.22, results[0].getDouble(1), 0.001);
        results[0].advanceRow();
        assertEquals(32L, results[0].getLong(0));
        assertEquals(1000.00, results[0].getDouble(1), 0.001);

        long timestampInitializer;
        int ii;

        int delay = 0; // keeps the clock moving forward.
        // +1 V_TEAM_MEMBERSHIP, +1 V_TEAM_TIMES
        timestampInitializer = (System.currentTimeMillis() + (++delay))*1000;
        insertRow(client, "CONTEST", "Senior", timestampInitializer, "Boston", "Jack");

        // +1 V_TEAM_MEMBERSHIP, +4 V_TEAM_TIMES
        for (ii = 0; ii < 4; ++ii) {
            timestampInitializer = (System.currentTimeMillis() + (++delay))*1000;
            insertRow(client, "CONTEST", "Senior", timestampInitializer, "Cambridge", "anonymous " + ii);
        }

        // +0 V_TEAM_MEMBERSHIP, +1 V_TEAM_TIMES
        timestampInitializer = (System.currentTimeMillis() + (++delay))*1000;
        for (ii = 0; ii < 3; ++ii) {
            insertRow(client, "CONTEST", "Senior", timestampInitializer, "Boston",  "not Jack " + ii);
        }

        // +1 V_TEAM_MEMBERSHIP, +1 V_TEAM_TIMES
        timestampInitializer = (System.currentTimeMillis() + (++delay))*1000;
        for (ii = 0; ii < 3; ++ii) {
            insertRow(client, "CONTEST", "Senior", timestampInitializer, "Concord", "Emerson " + ii);
        }

        // +1 V_TEAM_MEMBERSHIP, +2 V_TEAM_TIMES
        for (ii = 0; ii < 2; ++ii) {
            timestampInitializer = (System.currentTimeMillis() + (++delay))*1000;
            insertRow(client, "CONTEST", "Senior", timestampInitializer, "Lexington", "Luis " + ii);
        }

        if ( ! isHSQL()) {
            results = client.callProcedure("@AdHoc",
                "SELECT team, total, finish FROM V_TEAM_TIMES " +
                "ORDER BY total DESC, 0-SINCE_EPOCH(MILLISECOND, finish) DESC").getResults();
            assertEquals(1, results.length);
            System.out.println(results[0]);
            assertEquals(9, results[0].getRowCount());
            results[0].advanceRow();
            assertEquals("Boston", results[0].getString(0));
            assertEquals(3, results[0].getLong(1));
            results[0].advanceRow();
            assertEquals("Concord", results[0].getString(0));
            assertEquals(3, results[0].getLong(1));

            results[0].advanceToRow(8);
            assertEquals("Lexington", results[0].getString(0));
            assertEquals(1, results[0].getLong(1));
        }

        /**
         * Current data in MV table: V_TEAM_MEMBERSHIP.
         *  header size: 39
         *   status code: -128 column count: 3
         *   cols (RUNNER_CLASS:STRING), (TEAM:STRING), (TOTAL:INTEGER),
         *   rows -
         *    Senior,Boston,4
         *    Senior,Cambridge,4
         *    Senior,Concord,3
         *    Senior,Lexington,2
         */
        results = client.callProcedure("@AdHoc",
                "SELECT count(*) FROM V_TEAM_MEMBERSHIP where team > 'Cambridge' order by total").getResults();
        assertEquals(1, results.length);
        System.out.println(results[0]);
        assertEquals(2L, results[0].asScalarLong());

        results = client.callProcedure("@AdHoc",
                "SELECT count(*) FROM V_TEAM_MEMBERSHIP where total > 3 ").getResults();
        assertEquals(1, results.length);
        System.out.println(results[0]);
        assertEquals(2L, results[0].asScalarLong());



        results = client.callProcedure("@AdHoc",
                "SELECT team, finish FROM V_TEAM_TIMES ORDER BY finish DESC limit 3").getResults();
        assertEquals(1, results.length);
        System.out.println(results[0]);
        assertEquals(3, results[0].getRowCount());
        results[0].advanceRow();
        assertEquals("Lexington", results[0].getString(0));
        results[0].advanceRow();
        assertEquals("Lexington", results[0].getString(0));
        results[0].advanceRow();
        assertEquals("Concord", results[0].getString(0));
    }

    private void subtestMinMaxMultiPartition() throws IOException, ProcCallException {
        Client client = getClient();
        truncateBeforeTest(client);
        VoltTable[] results = null;
        VoltTable t;

        results = client.callProcedure("@AdHoc", "SELECT * FROM MATPEOPLE2").getResults();
        assert(results != null);
        assertEquals(1, results.length);
        assertEquals(0, results[0].getRowCount());

        results = client.callProcedure("AddPerson", 1, 1L, 31L, 1000.0, 3, NORMALLY).getResults();
        assertEquals(1, results.length);
        assertEquals(1L, results[0].asScalarLong());
        results = client.callProcedure("AddPerson", 1, 2L, 31L, 900.0, 5, NORMALLY).getResults();
        assertEquals(1, results.length);
        assertEquals(1L, results[0].asScalarLong());
        results = client.callProcedure("AddPerson", 1, 3L, 31L, 900.0, 1, NORMALLY).getResults();
        assertEquals(1, results.length);
        assertEquals(1L, results[0].asScalarLong());
        results = client.callProcedure("AddPerson", 1, 4L, 31L, 2500.0, 5, NORMALLY).getResults();
        assertEquals(1, results.length);
        assertEquals(1L, results[0].asScalarLong());
        results = client.callProcedure("AddPerson", 2, 5L, 31L, 1000.0, 3, NORMALLY).getResults();
        assertEquals(1, results.length);
        assertEquals(1L, results[0].asScalarLong());
        results = client.callProcedure("AddPerson", 2, 6L, 31L, 900.0, 5, NORMALLY).getResults();
        assertEquals(1, results.length);
        assertEquals(1L, results[0].asScalarLong());
        results = client.callProcedure("AddPerson", 2, 7L, 31L, 900.0, 1, NORMALLY).getResults();
        assertEquals(1, results.length);
        assertEquals(1L, results[0].asScalarLong());
        results = client.callProcedure("AddPerson", 2, 8L, 31L, 2500.0, 5, NORMALLY).getResults();
        assertEquals(1, results.length);
        assertEquals(1L, results[0].asScalarLong());

        results = client.callProcedure("@AdHoc", "SELECT * FROM MATPEOPLE2").getResults();
        assert(results != null);
        assertEquals(1, results.length);
        t = results[0];
        assertEquals(2, t.getRowCount());
        System.out.println(t.toString());
        t.advanceRow();
        assertEquals(4, t.getLong(2));
        assertEquals(900, (int)(t.getDouble(3)));
        assertEquals(5, t.getLong(4));
        t.advanceRow();
        assertEquals(4, t.getLong(2));
        assertEquals(900, (int)(t.getDouble(3)));
        assertEquals(5, t.getLong(4));

        results = client.callProcedure("DeletePerson", 1, 2L, NORMALLY).getResults();
        assert(results != null);
        assertEquals(1, results.length);
        assertEquals(1, results[0].getRowCount());
        results = client.callProcedure("DeletePerson", 2, 6L, NORMALLY).getResults();
        assert(results != null);
        assertEquals(1, results.length);
        assertEquals(1, results[0].getRowCount());

        results = client.callProcedure("@AdHoc", "SELECT * FROM MATPEOPLE2").getResults();
        assert(results != null);
        assertEquals(1, results.length);
        t = results[0];
        assertEquals(2, t.getRowCount());
        System.out.println(t.toString());
        t.advanceRow();
        assertEquals(3, t.getLong(2));
        assertEquals(900, (int)(t.getDouble(3)));
        assertEquals(5, t.getLong(4));
        t.advanceRow();
        assertEquals(3, t.getLong(2));
        assertEquals(900, (int)(t.getDouble(3)));
        assertEquals(5, t.getLong(4));

        results = client.callProcedure("UpdatePerson", 1, 3L, 31L, 200, 9).getResults();
        assert(results != null);
        assertEquals(1, results.length);
        assertEquals(1, results[0].getRowCount());
        results = client.callProcedure("UpdatePerson", 2, 7L, 31L, 200, 9).getResults();
        assert(results != null);
        assertEquals(1, results.length);
        assertEquals(1, results[0].getRowCount());

        results = client.callProcedure("@AdHoc", "SELECT * FROM MATPEOPLE2").getResults();
        assert(results != null);
        assertEquals(1, results.length);
        t = results[0];
        assertEquals(2, t.getRowCount());
        System.out.println(t.toString());
        t.advanceRow();
        assertEquals(3, t.getLong(2));
        assertEquals(200, (int)(t.getDouble(3)));
        assertEquals(9, t.getLong(4));
        t.advanceRow();
        assertEquals(3, t.getLong(2));
        assertEquals(200, (int)(t.getDouble(3)));
        assertEquals(9, t.getLong(4));

        results = client.callProcedure("UpdatePerson", 1, 4L, 31L, 0, 10).getResults();
        assert(results != null);
        assertEquals(1, results.length);
        assertEquals(1, results[0].getRowCount());
        results = client.callProcedure("UpdatePerson", 2, 8L, 31L, 0, 10).getResults();
        assert(results != null);
        assertEquals(1, results.length);
        assertEquals(1, results[0].getRowCount());

        results = client.callProcedure("@AdHoc", "SELECT * FROM MATPEOPLE2").getResults();
        assert(results != null);
        assertEquals(1, results.length);
        t = results[0];
        assertEquals(2, t.getRowCount());
        System.out.println(t.toString());
        t.advanceRow();
        assertEquals(3, t.getLong(2));
        assertEquals(0, (int)(t.getDouble(3)));
        assertEquals(10, t.getLong(4));
        t.advanceRow();
        assertEquals(3, t.getLong(2));
        assertEquals(0, (int)(t.getDouble(3)));
        assertEquals(10, t.getLong(4));

        results = client.callProcedure("DeletePerson", 1, 1L, NORMALLY).getResults();
        results = client.callProcedure("DeletePerson", 2, 5L, NORMALLY).getResults();

        results = client.callProcedure("@AdHoc", "SELECT * FROM MATPEOPLE2").getResults();
        assert(results != null);
        assertEquals(1, results.length);
        t = results[0];
        assertEquals(2, t.getRowCount());
        System.out.println(t.toString());
        t.advanceRow();
        assertEquals(2, t.getLong(2));
        assertEquals(0, (int)(t.getDouble(3)));
        assertEquals(10, t.getLong(4));
        t.advanceRow();
        assertEquals(2, t.getLong(2));
        assertEquals(0, (int)(t.getDouble(3)));
        assertEquals(10, t.getLong(4));

    }

    private void insertRow(Client client, Object... parameters) throws IOException, ProcCallException
    {
        VoltTable[] results = null;
        results = client.callProcedure(parameters[0].toString() + ".insert", Arrays.copyOfRange(parameters, 1, parameters.length)).getResults();
        assertEquals(1, results.length);
        assertEquals(1L, results[0].asScalarLong());
    }

    private void deleteRow(Client client, Object... parameters) throws IOException, ProcCallException
    {
        VoltTable[] results = null;
        String tableName = parameters[0].toString();
        if (tableName.equalsIgnoreCase("ORDERITEMS")) {
            results = client.callProcedure("DELETEORDERITEMS", parameters[1], parameters[2]).getResults();
        }
        else {
            results = client.callProcedure(tableName + ".delete", parameters[1]).getResults();
        }
        assertEquals(1, results.length);
        assertEquals(1L, results[0].asScalarLong());
    }

    private void updateRow(Client client, Object[] oldRow, Object[] newRow) throws IOException, ProcCallException
    {
        VoltTable[] results = null;
        String tableName1 = oldRow[0].toString();
        String tableName2 = newRow[0].toString();
        assertEquals("Trying to update table " + tableName1 + " with " + tableName2 + " data.", tableName1, tableName2);
        results = client.callProcedure("UPDATE" + tableName1, newRow[2], newRow[3],
                                                              oldRow[1], oldRow[2], oldRow[3]).getResults();
        assertEquals(1, results.length);
        assertEquals(1L, results[0].asScalarLong());
    }

    private void verifyViewOnJoinQueryResult(Client client) throws IOException, ProcCallException
    {
        VoltTable vresult = null;
        VoltTable tresult = null;
        String prefix = "Assertion failed comparing the view content and the AdHoc query result ";

        vresult = client.callProcedure("@AdHoc", "SELECT * FROM ORDER_COUNT_NOPCOL ORDER BY 1;").getResults()[0];
        tresult = client.callProcedure("PROC_ORDER_COUNT_NOPCOL").getResults()[0];
        assertTablesAreEqual(prefix + "ORDER_COUNT_NOPCOL: ", tresult, vresult, EPSILON);

        vresult = client.callProcedure("@AdHoc", "SELECT * FROM ORDER_COUNT_GLOBAL ORDER BY 1;").getResults()[0];
        tresult = client.callProcedure("PROC_ORDER_COUNT_GLOBAL").getResults()[0];
        assertTablesAreEqual(prefix + "ORDER_COUNT_GLOBAL: ", tresult, vresult, EPSILON);

        vresult = client.callProcedure("@AdHoc", "SELECT * FROM ORDER_DETAIL_NOPCOL ORDER BY 1;").getResults()[0];
        tresult = client.callProcedure("PROC_ORDER_DETAIL_NOPCOL").getResults()[0];
        assertTablesAreEqual(prefix + "ORDER_DETAIL_NOPCOL: ", tresult, vresult, EPSILON);

        vresult = client.callProcedure("@AdHoc", "SELECT * FROM ORDER_DETAIL_WITHPCOL ORDER BY 1, 2;").getResults()[0];
        tresult = client.callProcedure("PROC_ORDER_DETAIL_WITHPCOL").getResults()[0];
        assertTablesAreEqual(prefix + "ORDER_DETAIL_WITHPCOL: ", tresult, vresult, EPSILON);

        vresult = client.callProcedure("@AdHoc", "SELECT * FROM ORDER2016 ORDER BY 1;").getResults()[0];
        tresult = client.callProcedure("PROC_ORDER2016").getResults()[0];
        assertTablesAreEqual(prefix + "ORDER2016: ", tresult, vresult, EPSILON);

        vresult = client.callProcedure("@AdHoc", "SELECT * FROM QTYPERPRODUCT ORDER BY 1;").getResults()[0];
        tresult = client.callProcedure("PROC_QTYPERPRODUCT").getResults()[0];
        assertTablesAreEqual(prefix + "QTYPERPRODUCT: ", tresult, vresult, EPSILON);
    }

    public void testViewOnJoinQuery() throws IOException, ProcCallException
    {
        Client client = getClient();
        truncateBeforeTest(client);
        ArrayList<Object[]> dataList1 = Lists.newArrayList(
            new Object[][] {
                {"CUSTOMERS", 1, "Tom", "VoltDB"},
                {"CUSTOMERS", 2, "Jerry", "Bedford"},
                {"CUSTOMERS", 3, "Rachael", "USA"},
                {"CUSTOMERS", 4, "Ross", "Massachusetts"},
                {"CUSTOMERS", 5, "Stephen", "Houston TX"},
                {"ORDERS", 1, 2, "2016-04-23 13:24:57.671000"},
                {"ORDERS", 2, 7, "2015-04-12 10:24:10.671400"},
                {"ORDERS", 3, 5, "2016-01-20 09:24:15.943000"},
                {"ORDERS", 4, 1, "2015-10-30 19:24:00.644000"},
                {"PRODUCTS", 1, "H MART", 20.97},
                {"PRODUCTS", 2, "COSTCO WHOLESALE", 62.66},
                {"PRODUCTS", 3, "CENTRAL ROCK GYM", 22.00},
                {"PRODUCTS", 4, "ATT*BILL PAYMENT", 48.90},
                {"PRODUCTS", 5, "APL* ITUNES", 16.23},
                {"PRODUCTS", 6, "GOOGLE *YouTube", 10.81},
                {"PRODUCTS", 7, "UNIV OF HOUSTON SYSTEM", 218.35},
                {"PRODUCTS", 8, "THE UPS STORE 2287", 36.31},
                {"PRODUCTS", 9, "NNU*XFINITYWIFI", 7.95},
                {"PRODUCTS", 10, "IKEA STOUGHTON", 61.03},
                {"PRODUCTS", 11, "WM SUPERCENTER #5752", 9.74},
                {"PRODUCTS", 12, "STOP & SHOP 0831", 12.28},
                {"PRODUCTS", 13, "VERANDA NOODLE HOUSE", 29.81},
                {"PRODUCTS", 14, "AMC 34TH ST 14 #2120", 38.98},
                {"PRODUCTS", 15, "STARBUCKS STORE 19384", 5.51},
                {"ORDERITEMS", 1, 2, 1},
                {"ORDERITEMS", 1, 7, 1},
                {"ORDERITEMS", 2, 5, 2},
                {"ORDERITEMS", 3, 1, 3},
                {"ORDERITEMS", 3, 15, 1},
                {"ORDERITEMS", 3, 20, 1},
                {"ORDERITEMS", 3, 4, 2},
                {"ORDERITEMS", 3, 26, 5},
                {"ORDERITEMS", 4, 30, 1},
                {"ORDERITEMS", 5, 8, 1},
            }
        );
        ArrayList<Object[]> dataList2 = Lists.newArrayList(
            new Object[][] {
                {"CUSTOMERS", 6, "Mike", "WPI"},
                {"CUSTOMERS", 7, "Max", "New York"},
                {"CUSTOMERS", 8, "Ethan", "Beijing China"},
                {"CUSTOMERS", 9, "Selina", "France"},
                {"CUSTOMERS", 10, "Harry Potter", "Hogwarts"},
                {"ORDERS", 5, 3, "2015-04-23 00:24:45.768000"},
                {"ORDERS", 6, 2, "2016-07-05 16:24:31.384000"},
                {"ORDERS", 7, 4, "2015-03-09 21:24:15.768000"},
                {"ORDERS", 8, 2, "2015-09-01 16:24:42.279300"},
                {"PRODUCTS", 16, "SAN SOO KAP SAN SHUSHI", 10.69},
                {"PRODUCTS", 17, "PLASTC INC.", 155.00},
                {"PRODUCTS", 18, "MANDARIN MALDEN", 34.70},
                {"PRODUCTS", 19, "MCDONALDS F16461", 7.25},
                {"PRODUCTS", 20, "UBER US JUL20 M2E3D", 31.33},
                {"PRODUCTS", 21, "TOUS LES JOURS", 13.25},
                {"PRODUCTS", 22, "GINGER JAPANESE RESTAU", 69.20},
                {"PRODUCTS", 23, "WOO JEON II", 9.58},
                {"PRODUCTS", 24, "INFLIGHT WI-FI - LTV", 7.99},
                {"PRODUCTS", 25, "EXPEDIA INC", 116.70},
                {"PRODUCTS", 26, "THE ICE CREAM STORE", 5.23},
                {"PRODUCTS", 27, "WEGMANS BURLINGTON #59", 22.13},
                {"PRODUCTS", 28, "ACADEMY EXPRESS", 46.80},
                {"PRODUCTS", 29, "TUCKS CANDY FACTORY INC", 7.00},
                {"PRODUCTS", 30, "SICHUAN GOURMET", 37.12},
                {"ORDERITEMS", 5, 12, 6},
                {"ORDERITEMS", 5, 1, 0},
                {"ORDERITEMS", 5, 27, 1},
                {"ORDERITEMS", 6, 0, 1},
                {"ORDERITEMS", 6, 21, 1},
                {"ORDERITEMS", 7, 8, 1},
                {"ORDERITEMS", 7, 19, 1},
                {"ORDERITEMS", 7, 30, 4},
                {"ORDERITEMS", 7, 1, 1},
                {"ORDERITEMS", 8, 25, 2}
            }
        );
        assertEquals(dataList1.size(), dataList2.size());

        // -- 1 -- Test updating the data in the source tables.
        // There are two lists of data, we first insert the data in the first list
        // to the corresponding source tables, then update each row with the data
        // from the second data list.
        System.out.println("Now testing updating the join query view source table.");
        for (int i=0; i<dataList1.size(); i++) {
            insertRow(client, dataList1.get(i));
            verifyViewOnJoinQueryResult(client);
        }
        for (int i=0; i<dataList2.size(); i++) {
            updateRow(client, dataList1.get(i), dataList2.get(i));
            verifyViewOnJoinQueryResult(client);
        }
        truncateBeforeTest(client);

        // Merge two sub-lists for the following tests.
        dataList1.addAll(dataList2);

        // -- 2 -- Test inserting the data into the source tables.
        // We do a shuffle here and in the delete test. But I do believe we still
        // have the full coverage of all the cases because we are inserting and deleting
        // all the rows. The cases updating values of all kinds of aggregations will be
        // tested in one row or another.
        //
        // For more deterministic debugging, consider doing this:
        // Collections.reverse(dataList1);
        Collections.shuffle(dataList1);
        System.out.println("Now testing inserting data to the join query view source table.");
        for (int i=0; i<dataList1.size(); i++) {
            insertRow(client, dataList1.get(i));
            verifyViewOnJoinQueryResult(client);
        }

        // -- 3 -- Test altering the source table
        // This alter table test will alter the source table schema first, then test if the view still
        // has the correct content. Columns referenced by the views are not altered (we don't allow it).
        // Our HSQL backend testing code does not support AdHoc DDL, disable this on HSQLBackend.
        // This is fine because we don't use HSQL as reference in this test anyway.
        if (! isHSQL()) {
            System.out.println("Now testing altering the source table of a view.");
            // 3.1 add column
            try {
                client.callProcedure("@AdHoc", "ALTER TABLE ORDERITEMS ADD COLUMN x FLOAT;");
            } catch (ProcCallException pce) {
                pce.printStackTrace();
                fail("Should be able to add column to a view source table.");
            }
            verifyViewOnJoinQueryResult(client);
            // 3.2 drop column
            try {
                client.callProcedure("@AdHoc", "ALTER TABLE ORDERITEMS DROP COLUMN x;");
            } catch (ProcCallException pce) {
                pce.printStackTrace();
                fail("Should be able to drop column on a view source table.");
            }
            verifyViewOnJoinQueryResult(client);
            // 3.3 alter column
            try {
                client.callProcedure("@AdHoc", "ALTER TABLE CUSTOMERS ALTER COLUMN ADDRESS VARCHAR(100);");
            } catch (ProcCallException pce) {
                pce.printStackTrace();
                fail("Should be able to alter column in a view source table.");
            }
            verifyViewOnJoinQueryResult(client);
        }

        // -- 4 -- Test defining view after the data is loaded.
        if (! isHSQL()) {
            System.out.println("Now testing view data catching-up.");
            try {
                client.callProcedure("@AdHoc", "DROP VIEW ORDER_DETAIL_WITHPCOL;");
            } catch (ProcCallException pce) {
                pce.printStackTrace();
                fail("Should be able to drop a view.");
            }
            try {
                client.callProcedure("@AdHoc",
                    "CREATE VIEW ORDER_DETAIL_WITHPCOL (NAME, ORDER_ID, CNT, SUMAMT, MINUNIT, MAXUNIT, ITEMCOUNT) AS " +
                    "SELECT " +
                        "CUSTOMERS.NAME, " +
                        "ORDERS.ORDER_ID, " +
                        "COUNT(*), " +
                        "SUM(PRODUCTS.PRICE * ORDERITEMS.QTY), " +
                        "MIN(PRODUCTS.PRICE), " +
                        "MAX(PRODUCTS.PRICE), " +
                        "COUNT(ORDERITEMS.PID) " +
                    "FROM CUSTOMERS JOIN ORDERS ON CUSTOMERS.CUSTOMER_ID = ORDERS.CUSTOMER_ID " +
                                   "JOIN ORDERITEMS ON ORDERS.ORDER_ID = ORDERITEMS.ORDER_ID " +
                                   "JOIN PRODUCTS ON ORDERITEMS.PID = PRODUCTS.PID " +
                    "GROUP BY CUSTOMERS.NAME, ORDERS.ORDER_ID;");
            } catch (ProcCallException pce) {
                pce.printStackTrace();
                fail("Should be able to create a view.");
            }
            verifyViewOnJoinQueryResult(client);
        }

        // -- 5 -- Test deleting the data from the source tables.
        //
        // For more deterministic debugging, consider doing this:
        // Collections.reverse(dataList1);
        Collections.shuffle(dataList1);
        System.out.println("Now testing deleting data from the join query view source table.");
        for (int i=0; i<dataList1.size(); i++) {
            deleteRow(client, dataList1.get(i));
            verifyViewOnJoinQueryResult(client);
        }
    }

    public void testEng11024() throws Exception {
        // Regression test for ENG-11024, found by sqlcoverage
        Client client = getClient();

        // This is an edge case where a view with no group by keys
        // is having its output tuples counted with count(*).  Of course,
        // the result of this query will always be one.  This query was
        // causing anissue because intermediate temp tables had zero columns.
        VoltTable vt;
        vt = client.callProcedure("@AdHoc", "select count(*) from v3_eng_11024_join").getResults()[0];
        assertEquals(vt.asScalarLong(), 1);

        vt = client.callProcedure("@AdHoc", "select count(*) from v3_eng_11024_1tbl").getResults()[0];
        assertEquals(vt.asScalarLong(), 1);

        vt = client.callProcedure("@AdHoc",
                "select count(*) "
                        + "from v3_eng_11024_1tbl inner join r1_eng_11024 using (ratio)").getResults()[0];
        assertEquals(0, vt.asScalarLong());

        vt = client.callProcedure("@AdHoc",
                "select count(*) "
                        + "from v3_eng_11024_1tbl left outer join r1_eng_11024 using (ratio)").getResults()[0];
        assertEquals(1, vt.asScalarLong());
    }

    public void testUpdateAndMinMax() throws Exception {
        Client client = getClient();

        //        CREATE TABLE P2_ENG_11024 (
        //                ID INTEGER NOT NULL,
        //                VCHAR VARCHAR(300),
        //                NUM INTEGER,
        //                RATIO FLOAT,
        //                PRIMARY KEY (ID)
        //        );
        //        PARTITION TABLE P2_ENG_11024 ON COLUMN ID;
        //
        //        CREATE TABLE P1_ENG_11024 (
        //                ID INTEGER NOT NULL,
        //                VCHAR VARCHAR(300),
        //                NUM INTEGER,
        //                RATIO FLOAT,
        //                PRIMARY KEY (ID)
        //        );
        //
        //        CREATE VIEW V16_ENG_11042 (ID, COUNT_STAR, NUM) AS
        //            SELECT T2.NUM, COUNT(*), MAX(T1.NUM)
        //            FROM R1_ENG_11024 T1 JOIN R2_ENG_11024 T2 ON T1.ID = T2.ID
        //            GROUP BY T2.NUM;

        client.callProcedure("R1_ENG_11024.Insert", 1, "", 20, 0.0);
        client.callProcedure("R2_ENG_11024.Insert", 1, "", 100, 0.0);

        client.callProcedure("R1_ENG_11024.Insert", 2, "", 1000, 0.0);
        client.callProcedure("R2_ENG_11024.Insert", 2, "", 100, 0.0);

        VoltTable vt;
        vt = client.callProcedure("@AdHoc",
                "select * from V16_ENG_11042").getResults()[0];
        assertContentOfTable(new Object[][] {
            {100, 2, 1000}}, vt);

        vt = client.callProcedure("@AdHoc",
                "update R1_ENG_11024 set num = 15 where id = 2;")
                .getResults()[0];
        assertContentOfTable(new Object[][] {{1}}, vt);
        vt = client.callProcedure("@AdHoc",
                "select * from V16_ENG_11042").getResults()[0];
        assertContentOfTable(new Object[][] {
            {100, 2, 20}}, vt);

        // A second way of reproducing, slightly different
        client.callProcedure("@AdHoc", "DELETE FROM R1_ENG_11024");
        client.callProcedure("@AdHoc", "DELETE FROM R2_ENG_11024");

        client.callProcedure("@AdHoc", "INSERT INTO R1_ENG_11024 VALUES(-13, 'mmm', -6, -13.0);");
        client.callProcedure("@AdHoc", "INSERT INTO R2_ENG_11024 VALUES(-13, 'mmm', -4, -13.0);");

        client.callProcedure("@AdHoc", "INSERT INTO R1_ENG_11024 VALUES(-12, 'mmm', -12, -12.0);");
        client.callProcedure("@AdHoc", "INSERT INTO R2_ENG_11024 VALUES(-12, 'mmm', -4, -12.0);");

        vt = client.callProcedure("@AdHoc",
                "select * from V16_ENG_11042").getResults()[0];
        assertContentOfTable(new Object[][] {
            {-4, 2, -6}}, vt);

        client.callProcedure("@AdHoc", "UPDATE R1_ENG_11024 A SET NUM = ID WHERE ID=-13;");

        vt = client.callProcedure("@AdHoc",
                "select * from V16_ENG_11042").getResults()[0];
        assertContentOfTable(new Object[][] {
            {-4, 2, -12}}, vt);
    }

    public void testEng11043() throws Exception {
        Client client = getClient();

        client.callProcedure("@AdHoc", "INSERT INTO P1_ENG_11024 VALUES (-1, null, null, null);");
        client.callProcedure("@AdHoc", "INSERT INTO P2_ENG_11024 VALUES (-1, null, null, null);");
        client.callProcedure("@AdHoc", "INSERT INTO R1_ENG_11024 VALUES (-1, null, null, null);");
        client.callProcedure("@AdHoc", "INSERT INTO P1_ENG_11024 VALUES (-2, null, null, -22.22);");
        client.callProcedure("@AdHoc", "INSERT INTO P2_ENG_11024 VALUES (-2, null, null, -22.22);");
        client.callProcedure("@AdHoc", "INSERT INTO R1_ENG_11024 VALUES (-2, null, null, -22.22);");
        client.callProcedure("@AdHoc", "INSERT INTO P1_ENG_11024 VALUES (-3, null, -333, null);");
        client.callProcedure("@AdHoc", "INSERT INTO P2_ENG_11024 VALUES (-3, null, -333, null);");
        client.callProcedure("@AdHoc", "INSERT INTO R1_ENG_11024 VALUES (-3, null, -333, null);");
        client.callProcedure("@AdHoc", "INSERT INTO P1_ENG_11024 VALUES (-4, null, -333, -22.22);");
        client.callProcedure("@AdHoc", "INSERT INTO P2_ENG_11024 VALUES (-4, null, -333, -22.22);");
        client.callProcedure("@AdHoc", "INSERT INTO R1_ENG_11024 VALUES (-4, null, -333, -22.22);");
        client.callProcedure("@AdHoc", "INSERT INTO P1_ENG_11024 VALUES (-5, 'eee', null, null);");
        client.callProcedure("@AdHoc", "INSERT INTO P2_ENG_11024 VALUES (-5, 'eee', null, null);");
        client.callProcedure("@AdHoc", "INSERT INTO R1_ENG_11024 VALUES (-5, 'eee', null, null);");
        client.callProcedure("@AdHoc", "INSERT INTO P1_ENG_11024 VALUES (-6, 'eee', null, -66.66);");
        client.callProcedure("@AdHoc", "INSERT INTO P2_ENG_11024 VALUES (-6, 'eee', null, -66.66);");
        client.callProcedure("@AdHoc", "INSERT INTO R1_ENG_11024 VALUES (-6, 'eee', null, -66.66);");
        client.callProcedure("@AdHoc", "INSERT INTO P1_ENG_11024 VALUES (-7, 'eee', -777, null);");
        client.callProcedure("@AdHoc", "INSERT INTO P2_ENG_11024 VALUES (-7, 'eee', -777, null);");
        client.callProcedure("@AdHoc", "INSERT INTO R1_ENG_11024 VALUES (-7, 'eee', -777, null);");
        client.callProcedure("@AdHoc", "INSERT INTO P1_ENG_11024 VALUES (-8, 'eee', -777, -66.66);");
        client.callProcedure("@AdHoc", "INSERT INTO P2_ENG_11024 VALUES (-8, 'eee', -777, -66.66);");
        client.callProcedure("@AdHoc", "INSERT INTO R1_ENG_11024 VALUES (-8, 'eee', -777, -66.66);");
        client.callProcedure("@AdHoc", "INSERT INTO P1_ENG_11024 VALUES (-9, 'jjj', -777, -66.66);");
        client.callProcedure("@AdHoc", "INSERT INTO P2_ENG_11024 VALUES (-9, 'jjj', -777, -66.66);");
        client.callProcedure("@AdHoc", "INSERT INTO R1_ENG_11024 VALUES (-9, 'jjj', -777, -66.66);");
        client.callProcedure("@AdHoc", "INSERT INTO P1_ENG_11024 VALUES (-10, 'jjj', -10, -10);");
        client.callProcedure("@AdHoc", "INSERT INTO P2_ENG_11024 VALUES (-10, 'jjj', -10, -10);");
        client.callProcedure("@AdHoc", "INSERT INTO R1_ENG_11024 VALUES (-10, 'jjj', -10, -10);");
        client.callProcedure("@AdHoc", "INSERT INTO P1_ENG_11024 VALUES (-11, 'jjj', -11, -11);");
        client.callProcedure("@AdHoc", "INSERT INTO P2_ENG_11024 VALUES (-11, 'jjj', -11, -11);");
        client.callProcedure("@AdHoc", "INSERT INTO R1_ENG_11024 VALUES (-11, 'jjj', -11, -11);");
        client.callProcedure("@AdHoc", "INSERT INTO P1_ENG_11024 VALUES (-12, 'mmm', -12, -12);");
        client.callProcedure("@AdHoc", "INSERT INTO P2_ENG_11024 VALUES (-12, 'mmm', -12, -12);");
        client.callProcedure("@AdHoc", "INSERT INTO R1_ENG_11024 VALUES (-12, 'mmm', -12, -12);");
        client.callProcedure("@AdHoc", "INSERT INTO P1_ENG_11024 VALUES (-13, 'mmm', -13, -13);");
        client.callProcedure("@AdHoc", "INSERT INTO P2_ENG_11024 VALUES (-13, 'mmm', -13, -13);");
        client.callProcedure("@AdHoc", "INSERT INTO R1_ENG_11024 VALUES (-13, 'mmm', -13, -13);");
        client.callProcedure("@AdHoc", "INSERT INTO P1_ENG_11024 VALUES (-14, 'bouSWVaJwQHtrp', -16078, 5.88087039394022959016e-02);");
        client.callProcedure("@AdHoc", "INSERT INTO P2_ENG_11024 VALUES (-14, 'FOO', -16079, 9.88087039394022959016e-02);");
        client.callProcedure("@AdHoc", "INSERT INTO R1_ENG_11024 VALUES (-14, 'BAR', -16077, 7.88087039394022959016e-02);");
        client.callProcedure("@AdHoc", "INSERT INTO P1_ENG_11024 VALUES (-15, 'NhFmPDULXEFLGI', 29960, 3.59831007623149345953e-01);");
        client.callProcedure("@AdHoc", "INSERT INTO P2_ENG_11024 VALUES (-15, 'FOOFOO', 29969, 9.59831007623149345953e-01);");
        client.callProcedure("@AdHoc", "INSERT INTO R1_ENG_11024 VALUES (-15, 'BARBAR', 29967, 7.59831007623149345953e-01);");

        client.callProcedure("@AdHoc", "UPDATE P2_ENG_11024 SET NUM = 18;");

        VoltTable vtExpected = client.callProcedure("@AdHoc",
                "SELECT T1.NUM, COUNT(*), MAX(T2.RATIO), MIN(T3.VCHAR) "
                + "FROM P1_ENG_11024 T1 JOIN P2_ENG_11024 T2 ON T1.ID = T2.ID JOIN R1_ENG_11024 T3 ON T2.ID = T3.ID "
                + "GROUP BY T1.NUM "
                + "ORDER BY T1.NUM").getResults()[0];
        VoltTable vtActual= client.callProcedure("@AdHoc",
                "select * from v27 order by num").getResults()[0];

        String prefix = "Assertion failed comparing the view content and the AdHoc query result of ";
        assertTablesAreEqual(prefix + "v27", vtExpected, vtActual, EPSILON);
    }

    public void testEng11047() throws Exception {
        Client client = getClient();

        ClientResponse cr;
        VoltTable      vt;

        client.callProcedure("@AdHoc", "INSERT INTO P2_ENG_11024 VALUES (-1, null, null, null);");
        client.callProcedure("@AdHoc", "INSERT INTO R2_ENG_11024 VALUES (-1, null, null, null);");
        client.callProcedure("@AdHoc", "INSERT INTO P2_ENG_11024 VALUES (-2, null, null, -22.22);");
        client.callProcedure("@AdHoc", "INSERT INTO R2_ENG_11024 VALUES (-2, null, null, -22.22);");
        client.callProcedure("@AdHoc", "INSERT INTO P2_ENG_11024 VALUES (-3, null, -333, null);");
        client.callProcedure("@AdHoc", "INSERT INTO R2_ENG_11024 VALUES (-3, null, -333, null);");
        client.callProcedure("@AdHoc", "INSERT INTO P2_ENG_11024 VALUES (-4, null, -333, -22.22);");
        client.callProcedure("@AdHoc", "INSERT INTO R2_ENG_11024 VALUES (-4, null, -333, -22.22);");
        client.callProcedure("@AdHoc", "INSERT INTO P2_ENG_11024 VALUES (-5, 'eee', null, null);");
        client.callProcedure("@AdHoc", "INSERT INTO R2_ENG_11024 VALUES (-5, 'eee', null, null);");
        client.callProcedure("@AdHoc", "INSERT INTO P2_ENG_11024 VALUES (-6, 'eee', null, -66.66);");
        client.callProcedure("@AdHoc", "INSERT INTO R2_ENG_11024 VALUES (-6, 'eee', null, -66.66);");
        client.callProcedure("@AdHoc", "INSERT INTO P2_ENG_11024 VALUES (-7, 'eee', -777, null);");
        client.callProcedure("@AdHoc", "INSERT INTO R2_ENG_11024 VALUES (-7, 'eee', -777, null);");
        client.callProcedure("@AdHoc", "INSERT INTO P2_ENG_11024 VALUES (-8, 'eee', -777, -66.66);");
        client.callProcedure("@AdHoc", "INSERT INTO R2_ENG_11024 VALUES (-8, 'eee', -777, -66.66);");
        client.callProcedure("@AdHoc", "INSERT INTO P2_ENG_11024 VALUES (-9, 'jjj', -777, -66.66);");
        client.callProcedure("@AdHoc", "INSERT INTO R2_ENG_11024 VALUES (-9, 'jjj', -777, -66.66);");
        client.callProcedure("@AdHoc", "INSERT INTO P2_ENG_11024 VALUES (-10, 'jjj', -10, -10);");
        client.callProcedure("@AdHoc", "INSERT INTO R2_ENG_11024 VALUES (-10, 'jjj', -10, -10);");
        client.callProcedure("@AdHoc", "INSERT INTO P2_ENG_11024 VALUES (-11, 'jjj', -11, -11);");
        client.callProcedure("@AdHoc", "INSERT INTO R2_ENG_11024 VALUES (-11, 'jjj', -11, -11);");
        client.callProcedure("@AdHoc", "INSERT INTO P2_ENG_11024 VALUES (-12, 'mmm', -12, -12);");
        client.callProcedure("@AdHoc", "INSERT INTO R2_ENG_11024 VALUES (-12, 'mmm', -12, -12);");
        client.callProcedure("@AdHoc", "INSERT INTO P2_ENG_11024 VALUES (-13, 'mmm', -13, -13);");
        client.callProcedure("@AdHoc", "INSERT INTO R2_ENG_11024 VALUES (-13, 'mmm', -13, -13);");
        client.callProcedure("@AdHoc", "INSERT INTO P2_ENG_11024 VALUES (-14, 'bouSWVaJwQHtrp', -16078, 5.88087039394022959016e-02);");
        client.callProcedure("@AdHoc", "INSERT INTO R2_ENG_11024 VALUES (-14, 'FOO', -16079, 9.88087039394022959016e-02);");
        client.callProcedure("@AdHoc", "INSERT INTO P2_ENG_11024 VALUES (-15, 'NhFmPDULXEFLGI', 29960, 3.59831007623149345953e-01);");
        client.callProcedure("@AdHoc", "INSERT INTO R2_ENG_11024 VALUES (-15, 'BAR', 29967, 7.59831007623149345953e-01);");

        client.callProcedure("@AdHoc", "INSERT INTO P2_ENG_11024 VALUES (1, 'aaa', 1, 0);");
        client.callProcedure("@AdHoc", "INSERT INTO R2_ENG_11024 VALUES (1, 'yyy', 1, 0);");
        client.callProcedure("@AdHoc", "INSERT INTO P2_ENG_11024 VALUES (2, 'xxx', 2, 0);");
        client.callProcedure("@AdHoc", "INSERT INTO R2_ENG_11024 VALUES (2, 'zzz', 2, 0);");

        // The answers here and in the next query were determined by
        // a judicious mix of testing and clever insertion.  The last four
        // insert statements above give the values in the second test.
        cr = client.callProcedure("@AdHoc", "SELECT (A.NUM) AS Q5 FROM V21 A WHERE (A.NUM) = (A.ID - 14) ORDER BY 1 LIMIT 82;");
        assertEquals(ClientResponse.SUCCESS, cr.getStatus());
        vt = cr.getResults()[0];
        assertEquals(1, vt.getRowCount());
        vt.advanceRow();
        assertEquals(-13, vt.getLong(0));

        cr = client.callProcedure("@AdHoc", "SELECT (A.NUM) AS Q5 FROM V21 A WHERE (A.NUM) = (A.ID) ORDER BY 1 LIMIT 82;");
        assertEquals(ClientResponse.SUCCESS, cr.getStatus());
        vt = cr.getResults()[0];
        assertEquals(1, vt.getRowCount());
        vt.advanceRow();
        assertEquals(1, vt.getLong(0));

    }

<<<<<<< HEAD
    // Repro for ENG-11080
    public void testEng11080() throws Exception {
        Client client = getClient();

        // ID, VCHAR, NUM, RATIO
        String[] stmts = {
                "INSERT INTO R1_ENG_11024 VALUES (100, null, 50,  null)",
                "INSERT INTO R1_ENG_11024 VALUES (1000, null, 50,  null)",
                "INSERT INTO R2_ENG_11024 VALUES (100, null, 50,  null)"
        };

        for (String stmt : stmts) {
            client.callProcedure("@AdHoc", stmt);
        }

        VoltTable vt;

        // SELECT list of both views is:
        //   VCHAR, COUNT(*), MAX(ID)
        // At this point both views have just one group, where the GB key is NULL.
        // Both views should have the same content because the view with the join
        // is just joining to one row.

        Object[][] expectedBeforeDelete = new Object[][] {{null, 2, 1000}};
        Object[][] expectedAfterDelete = new Object[][] {{null, 1, 100}};

        vt = client.callProcedure("@AdHoc", "select * from v_eng_11080 order by 1, 2, 3").getResults()[0];
        assertContentOfTable(expectedBeforeDelete, vt);

        vt = client.callProcedure("@AdHoc", "select * from vjoin_eng_11080 order by 1, 2, 3").getResults()[0];
        assertContentOfTable(expectedBeforeDelete, vt);

        // This deletes the current MAX value for both views
        client.callProcedure("@AdHoc", "delete from r1_eng_11024 where id = 1000");

        // In this bug we had trouble finding the new MAX or MIN for groups with
        // NULL GB keys.  Ensure that the views are still correct.

        vt = client.callProcedure("@AdHoc", "select * from v_eng_11080 order by 1, 2, 3").getResults()[0];
        assertContentOfTable(expectedAfterDelete, vt);

        vt = client.callProcedure("@AdHoc", "select * from vjoin_eng_11080 order by 1, 2, 3").getResults()[0];
        assertContentOfTable(expectedAfterDelete, vt);
=======
    // Regression test for ENG-11074
    public void testEng11074() throws Exception {
        Client client = getClient();
        VoltTable      vt;

        client.callProcedure("P1_ENG_11074.Insert", 0, "foo", "bar", "baz", 6.66);
        client.callProcedure("P1_ENG_11074.Insert", 1, "baz", "foo", "bar", 6.66);
        client.callProcedure("P2_ENG_11074.Insert", 0, "alpha", "beta", "gamma", 6.66);
        client.callProcedure("P2_ENG_11074.Insert", 1, "aleph", "beth", "gimel", 6.66);

        vt = client.callProcedure("@AdHoc", "select * from vjoin_eng_11074").getResults()[0];
        assertContentOfTable(new Object[][] {{2, "gamma"}}, vt);

        vt = client.callProcedure("@AdHoc", "select * from v1_eng_11074").getResults()[0];
        assertContentOfTable(new Object[][] {{2, "bar"}}, vt);
>>>>>>> ac66032e
    }

    /**
     * Build a list of the tests that will be run when TestTPCCSuite gets run by JUnit.
     * Use helper classes that are part of the RegressionSuite framework.
     * This particular class runs all tests on the the local JNI backend with both
     * one and two partition configurations, as well as on the hsql backend.
     *
     * @return The TestSuite containing all the tests to be run.
     */
    static public Test suite() {
        URL url = AddPerson.class.getResource("matviewsuite-ddl.sql");
        url.getPath();

        String schemaPath = url.getPath();

        // the suite made here will all be using the tests from this class
        MultiConfigSuiteBuilder builder = new MultiConfigSuiteBuilder(TestMaterializedViewSuite.class);

        /////////////////////////////////////////////////////////////
        // CONFIG #1: 2 Local Site/Partitions running on JNI backend
        /////////////////////////////////////////////////////////////

        // get a server config for the native backend with one sites/partitions
        //VoltServerConfig config = new LocalSingleProcessServer("matview-onesite.jar", 1, BackendTarget.NATIVE_EE_IPC);
        VoltServerConfig config = new LocalCluster("matview-twosites.jar", 2, 1, 0, BackendTarget.NATIVE_EE_JNI);

        // build up a project builder for the workload
        VoltProjectBuilder project = new VoltProjectBuilder();
        project.setUseDDLSchema(true);
        //project.setBackendTarget(BackendTarget.NATIVE_EE_IPC);
        project.addSchema(schemaPath);

        project.addProcedures(PROCEDURES);
        // build the jarfile
        boolean success = config.compile(project);
        assertTrue(success);

        // add this config to the set of tests to run
        builder.addServerConfig(config);

        /////////////////////////////////////////////////////////////
        // CONFIG #2: 1 Local Site/Partition running on HSQL backend
        /////////////////////////////////////////////////////////////

        config = new LocalCluster("matview-hsql.jar", 1, 1, 0, BackendTarget.HSQLDB_BACKEND);
        success = config.compile(project);
        assertTrue(success);
        builder.addServerConfig(config);

        /////////////////////////////////////////////////////////////
        // CONFIG #3: 3-node k=1 cluster
        /////////////////////////////////////////////////////////////
        config = new LocalCluster("matview-cluster.jar", 2, 3, 1, BackendTarget.NATIVE_EE_JNI);
        success = config.compile(project);
        assertTrue(success);
        builder.addServerConfig(config);

        return builder;
    }
}<|MERGE_RESOLUTION|>--- conflicted
+++ resolved
@@ -1873,7 +1873,23 @@
 
     }
 
-<<<<<<< HEAD
+    // Regression test for ENG-11074
+    public void testEng11074() throws Exception {
+        Client client = getClient();
+        VoltTable      vt;
+
+        client.callProcedure("P1_ENG_11074.Insert", 0, "foo", "bar", "baz", 6.66);
+        client.callProcedure("P1_ENG_11074.Insert", 1, "baz", "foo", "bar", 6.66);
+        client.callProcedure("P2_ENG_11074.Insert", 0, "alpha", "beta", "gamma", 6.66);
+        client.callProcedure("P2_ENG_11074.Insert", 1, "aleph", "beth", "gimel", 6.66);
+
+        vt = client.callProcedure("@AdHoc", "select * from vjoin_eng_11074").getResults()[0];
+        assertContentOfTable(new Object[][] {{2, "gamma"}}, vt);
+
+        vt = client.callProcedure("@AdHoc", "select * from v1_eng_11074").getResults()[0];
+        assertContentOfTable(new Object[][] {{2, "bar"}}, vt);
+    }
+
     // Repro for ENG-11080
     public void testEng11080() throws Exception {
         Client client = getClient();
@@ -1917,23 +1933,6 @@
 
         vt = client.callProcedure("@AdHoc", "select * from vjoin_eng_11080 order by 1, 2, 3").getResults()[0];
         assertContentOfTable(expectedAfterDelete, vt);
-=======
-    // Regression test for ENG-11074
-    public void testEng11074() throws Exception {
-        Client client = getClient();
-        VoltTable      vt;
-
-        client.callProcedure("P1_ENG_11074.Insert", 0, "foo", "bar", "baz", 6.66);
-        client.callProcedure("P1_ENG_11074.Insert", 1, "baz", "foo", "bar", 6.66);
-        client.callProcedure("P2_ENG_11074.Insert", 0, "alpha", "beta", "gamma", 6.66);
-        client.callProcedure("P2_ENG_11074.Insert", 1, "aleph", "beth", "gimel", 6.66);
-
-        vt = client.callProcedure("@AdHoc", "select * from vjoin_eng_11074").getResults()[0];
-        assertContentOfTable(new Object[][] {{2, "gamma"}}, vt);
-
-        vt = client.callProcedure("@AdHoc", "select * from v1_eng_11074").getResults()[0];
-        assertContentOfTable(new Object[][] {{2, "bar"}}, vt);
->>>>>>> ac66032e
     }
 
     /**
