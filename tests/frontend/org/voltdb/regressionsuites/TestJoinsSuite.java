/* This file is part of VoltDB.
 * Copyright (C) 2008-2015 VoltDB Inc.
 *
 * Permission is hereby granted, free of charge, to any person obtaining
 * a copy of this software and associated documentation files (the
 * "Software"), to deal in the Software without restriction, including
 * without limitation the rights to use, copy, modify, merge, publish,
 * distribute, sublicense, and/or sell copies of the Software, and to
 * permit persons to whom the Software is furnished to do so, subject to
 * the following conditions:
 *
 * The above copyright notice and this permission notice shall be
 * included in all copies or substantial portions of the Software.
 *
 * THE SOFTWARE IS PROVIDED "AS IS", WITHOUT WARRANTY OF ANY KIND,
 * EXPRESS OR IMPLIED, INCLUDING BUT NOT LIMITED TO THE WARRANTIES OF
 * MERCHANTABILITY, FITNESS FOR A PARTICULAR PURPOSE AND NONINFRINGEMENT.
 * IN NO EVENT SHALL THE AUTHORS BE LIABLE FOR ANY CLAIM, DAMAGES OR
 * OTHER LIABILITY, WHETHER IN AN ACTION OF CONTRACT, TORT OR OTHERWISE,
 * ARISING FROM, OUT OF OR IN CONNECTION WITH THE SOFTWARE OR THE USE OR
 * OTHER DEALINGS IN THE SOFTWARE.
 */

package org.voltdb.regressionsuites;

import java.io.IOException;

import org.voltdb.VoltTable;
import org.voltdb.VoltTableRow;
import org.voltdb.client.Client;
import org.voltdb.client.NoConnectionsException;
import org.voltdb.client.ProcCallException;
import org.voltdb.compiler.CatalogBuilder;
import org.voltdb.compiler.DeploymentBuilder;

public class TestJoinsSuite extends RegressionSuite {
    public TestJoinsSuite(String name) {
        super(name);
    }

    private void clearSeqTables(Client client)
            throws NoConnectionsException, IOException, ProcCallException
    {
        client.callProcedure("@AdHoc", "DELETE FROM R1;");
        client.callProcedure("@AdHoc", "DELETE FROM R2;");
        client.callProcedure("@AdHoc", "DELETE FROM P1;");
    }

    public void testSeqJoins()
            throws NoConnectionsException, IOException, ProcCallException
    {
        Client client = getClient();
        clearSeqTables(client);
        subtestTwoTableSeqInnerJoin(client);
        clearSeqTables(client);
        subtestTwoTableSeqInnerWhereJoin(client);
        clearSeqTables(client);
        subtestTwoTableSeqInnerFunctionJoin(client);
        clearSeqTables(client);
        subtestTwoTableSeqInnerMultiJoin(client);
        clearSeqTables(client);
        subtestThreeTableSeqInnerMultiJoin(client);
        clearSeqTables(client);
        subtestSeqOuterJoin(client);
        clearSeqTables(client);
        subtestSelfJoin(client);
    }

    /**
     * Two table NLJ
     * @throws NoConnectionsException
     * @throws IOException
     * @throws ProcCallException
     */
    private void subtestTwoTableSeqInnerJoin(Client client)
            throws NoConnectionsException, IOException, ProcCallException
    {
        client.callProcedure("InsertR1", 1, 1, 1); // 1,1,1,3
        client.callProcedure("InsertR1", 1, 1, 1); // 1,1,1,3
        client.callProcedure("InsertR1", 2, 2, 2); // Eliminated
        client.callProcedure("InsertR1", 3, 3, 3); // 3,3,3,4
        client.callProcedure("InsertR2", 1, 3); // 1,1,1,3
        client.callProcedure("InsertR2", 3, 4); // 3,3,3,4
        VoltTable result = client.callProcedure("@AdHoc", "SELECT * FROM R1 JOIN R2 ON R1.A = R2.A;")
                                 .getResults()[0];
        assertEquals(3, result.getRowCount());
        result = client.callProcedure("@AdHoc", "SELECT * FROM R1 JOIN R2 USING(A);")
                                 .getResults()[0];
        assertEquals(3, result.getRowCount());
        client.callProcedure("InsertP1", 1, 1); // 1,1,1,3
        client.callProcedure("InsertP1", 1, 1); // 1,1,1,3
        client.callProcedure("InsertP1", 2, 2); // Eliminated
        client.callProcedure("InsertP1", 3, 3); // 3,3,3,4
        result = client.callProcedure("@AdHoc", "SELECT * FROM P1 JOIN R2 ON P1.A = R2.A;")
                .getResults()[0];
        assertEquals(3, result.getRowCount());
    }

    /**
     * Two table NLJ
     * @throws NoConnectionsException
     * @throws IOException
     * @throws ProcCallException
     */
    private void subtestTwoTableSeqInnerWhereJoin(Client client)
            throws NoConnectionsException, IOException, ProcCallException
    {
        client.callProcedure("InsertR1", 1, 5, 1); // 1,5,1,1,3
        client.callProcedure("InsertR1", 1, 1, 1); // eliminated by WHERE
        client.callProcedure("InsertR1", 2, 2, 2); // Eliminated by JOIN
        client.callProcedure("InsertR1", 3, 3, 3); // eliminated by WHERE
        client.callProcedure("InsertR2", 1, 3); // 1,5,1,1,3
        client.callProcedure("InsertR2", 3, 4); // eliminated by WHERE
        VoltTable result = client.callProcedure("@AdHoc", "SELECT * FROM R1 JOIN R2 ON R1.A = R2.A WHERE R1.C > R2.C;")
                                 .getResults()[0];
        assertEquals(1, result.getRowCount());
        result = client.callProcedure("@AdHoc", "SELECT * FROM R1 JOIN R2 ON R1.A = R2.A WHERE R1.C > R2.C;")
                .getResults()[0];
        assertEquals(1, result.getRowCount());
        result = client.callProcedure("@AdHoc", "SELECT * FROM R1 INNER JOIN R2 ON R1.A = R2.A WHERE R1.C > R2.C;")
                .getResults()[0];
        assertEquals(1, result.getRowCount());
        result = client.callProcedure("@AdHoc", "SELECT * FROM R1, R2 WHERE R1.A = R2.A AND R1.C > R2.C;")
                .getResults()[0];
        assertEquals(1, result.getRowCount());

        client.callProcedure("InsertP1", 1, 5); // 1,5,1,1,3
        client.callProcedure("InsertP1", 1, 1); // eliminated by WHERE
        client.callProcedure("InsertP1", 2, 2); // Eliminated by JOIN
        client.callProcedure("InsertP1", 3, 3); // eliminated by WHERE
        result = client.callProcedure("@AdHoc", "SELECT * FROM P1 JOIN R2 ON P1.A = R2.A WHERE P1.C > R2.C;")
                .getResults()[0];
        assertEquals(1, result.getRowCount());
    }

    /**
     * Two table NLJ
     * @throws NoConnectionsException
     * @throws IOException
     * @throws ProcCallException
     */
    private void subtestTwoTableSeqInnerFunctionJoin(Client client)
            throws NoConnectionsException, IOException, ProcCallException
    {
        client.callProcedure("InsertR1", -1, 5, 1); //  -1,5,1,1,3
        client.callProcedure("InsertR1", 1, 1, 1); // 1,1,1,1,3
        client.callProcedure("InsertR1", 2, 2, 2); // Eliminated by JOIN
        client.callProcedure("InsertR1", 3, 3, 3); // 3,3,3,3,4

        client.callProcedure("InsertR2", 1, 3); // 1,1,1,1,3
        client.callProcedure("InsertR2", 3, 4); // 3,3,3,3,4
        VoltTable result = client.callProcedure("@AdHoc", "SELECT * FROM R1 JOIN R2 ON ABS(R1.A) = R2.A;")
                                 .getResults()[0];
        System.out.println(result.toString());
        assertEquals(3, result.getRowCount());
    }

    /**
     * Two table NLJ
     * @throws NoConnectionsException
     * @throws IOException
     * @throws ProcCallException
     */
    private void subtestTwoTableSeqInnerMultiJoin(Client client)
            throws NoConnectionsException, IOException, ProcCallException
    {
        client.callProcedure("InsertR1", 1, 1, 1); // 1,1,1,1,1
        client.callProcedure("InsertR1", 2, 2, 2); // Eliminated by JOIN
        client.callProcedure("InsertR1", 3, 3, 3); // Eliminated by JOIN
        client.callProcedure("InsertR2", 1, 1); // 1,1,1,1,1
        client.callProcedure("InsertR2", 1, 3); // Eliminated by JOIN
        client.callProcedure("InsertR2", 3, 4); // Eliminated by JOIN
        VoltTable result = client.callProcedure("@AdHoc", "SELECT * FROM R1 JOIN R2 ON R1.A = R2.A AND R1.C = R2.C;")
                                 .getResults()[0];
        assertEquals(1, result.getRowCount());
        result = client.callProcedure("@AdHoc", "SELECT * FROM R1, R2 WHERE R1.A = R2.A AND R1.C = R2.C;")
                .getResults()[0];
        assertEquals(1, result.getRowCount());
        result = client.callProcedure("@AdHoc", "SELECT * FROM R1 JOIN R2 USING (A,C);")
                .getResults()[0];
        assertEquals(1, result.getRowCount());

        result = client.callProcedure("@AdHoc", "SELECT * FROM R1 JOIN R2 USING (A,C) WHERE A > 0;")
                .getResults()[0];
        assertEquals(1, result.getRowCount());

        result = client.callProcedure("@AdHoc", "SELECT * FROM R1 JOIN R2 USING (A,C) WHERE A > 4;")
                .getResults()[0];
        assertEquals(0, result.getRowCount());

        client.callProcedure("InsertP1", 1, 1); // 1,1,1,1,1
        client.callProcedure("InsertP1", 2, 2); // Eliminated by JOIN
        client.callProcedure("InsertP1", 3, 3); // Eliminated by JOIN
        result = client.callProcedure("@AdHoc", "SELECT * FROM P1 JOIN R2 USING (A,C);")
                .getResults()[0];
        assertEquals(1, result.getRowCount());

        result = client.callProcedure("@AdHoc", "SELECT * FROM P1 JOIN R2 USING (A,C) WHERE A > 0;")
                .getResults()[0];
        assertEquals(1, result.getRowCount());

        result = client.callProcedure("@AdHoc", "SELECT * FROM P1 JOIN R2 USING (A,C) WHERE A > 4;")
                .getResults()[0];
        assertEquals(0, result.getRowCount());
}

    /**
     * Three table NLJ
     * @throws NoConnectionsException
     * @throws IOException
     * @throws ProcCallException
     */
    private void subtestThreeTableSeqInnerMultiJoin(Client client)
            throws NoConnectionsException, IOException, ProcCallException
    {
        client.callProcedure("InsertR1", 1, 1, 1); // 1,3,1,1,1,1,3
        client.callProcedure("InsertR1", 2, 2, 2); // Eliminated by P1 R1 JOIN
        client.callProcedure("InsertR1", -1, 3, 3); // -1,0,-1,3,3,4,0 Eliminated by WHERE

        client.callProcedure("InsertR2", 1, 1); // Eliminated by P1 R2 JOIN
        client.callProcedure("InsertR2", 1, 3); // 1,3,1,1,1,1,3
        client.callProcedure("InsertR2", 3, 4); // Eliminated by P1 R2 JOIN
        client.callProcedure("InsertR2", 4, 0); // Eliminated by WHERE

        client.callProcedure("InsertP1", 1, 3); // 1,3,1,1,1,1,3
        client.callProcedure("InsertP1", -1, 0); // Eliminated by WHERE
        client.callProcedure("InsertP1", 8, 4); // Eliminated by P1 R1 JOIN
        VoltTable result = client.callProcedure(
                "@AdHoc", "select * FROM P1 JOIN R1 ON P1.A = R1.A JOIN R2 ON P1.C = R2.C WHERE P1.A > 0")
                                 .getResults()[0];
        assertEquals(1, result.getRowCount());
    }

    private void clearIndexTables(Client client)
            throws NoConnectionsException, IOException, ProcCallException
    {
        client.callProcedure("@AdHoc", "DELETE FROM R1;");
        client.callProcedure("@AdHoc", "DELETE FROM R2;");
        client.callProcedure("@AdHoc", "DELETE FROM R3;");
        client.callProcedure("@AdHoc", "DELETE FROM P2;");
        client.callProcedure("@AdHoc", "DELETE FROM P3;");
    }

    /**
     * Self Join table NLJ
     * @throws NoConnectionsException
     * @throws IOException
     * @throws ProcCallException
     */
    private void subtestSelfJoin(Client client)
            throws NoConnectionsException, IOException, ProcCallException
    {
        client.callProcedure("InsertR1", 1, 2, 7);
        client.callProcedure("InsertR1", 2, 2, 7);
        client.callProcedure("InsertR1", 4, 3, 2);
        client.callProcedure("InsertR1", 5, 6, null);
        // 2,2,1,1,2,7
        //2,2,1,2,2,7
        VoltTable result = client.callProcedure("@AdHoc", "SELECT * FROM R1 A JOIN R1 B ON A.A = B.C;")
                                 .getResults()[0];
        System.out.println(result.toString());
        assertEquals(2, result.getRowCount());

        // 1,2,7,NULL,NULL,NULL
        // 2,2,7,4,3,2
        // 4,3,2,NULL,NULL,NULL
        // 5,6,NULL,NULL,NULL,NULL
        result = client.callProcedure("@AdHoc", "SELECT * FROM R1 A LEFT JOIN R1 B ON A.A = B.D;")
                .getResults()[0];
        System.out.println(result.toString());
        assertEquals(4, result.getRowCount());
    }

    public void testIndexJoins()
            throws NoConnectionsException, IOException, ProcCallException
    {
        Client client = getClient();
        clearIndexTables(client);
        subtestTwoTableIndexInnerJoin(client);
        clearIndexTables(client);
        subtestTwoTableIndexInnerWhereJoin(client);
        clearIndexTables(client);
        subtestThreeTableIndexInnerMultiJoin(client);
        clearIndexTables(client);
        subtestIndexOuterJoin(client);
        clearIndexTables(client);
        subtestDistributedOuterJoin(client);
    }
    /**
     * Two table NLIJ
     * @throws NoConnectionsException
     * @throws IOException
     * @throws ProcCallException
     */
    private void subtestTwoTableIndexInnerJoin(Client client)
            throws NoConnectionsException, IOException, ProcCallException
    {
        client.callProcedure("InsertR3", 1, 1); // 1,1,1,3
        client.callProcedure("InsertR3", 1, 1); // 1,1,1,3
        client.callProcedure("InsertR3", 2, 2); // Eliminated
        client.callProcedure("InsertR3", 3, 3); // 3,3,3,4
        client.callProcedure("InsertR2", 1, 3); // 1,1,1,3
        client.callProcedure("InsertR2", 3, 4); // 3,3,3,4
        VoltTable result = client.callProcedure("@AdHoc", "SELECT * FROM R3 JOIN R2 ON R3.A = R2.A;")
                                 .getResults()[0];
        assertEquals(3, result.getRowCount());

        client.callProcedure("InsertP3", 1, 1); // 1,1,1,3
        client.callProcedure("InsertP3", 2, 2); // Eliminated
        client.callProcedure("InsertP3", 3, 3); // 3,3,3,4
        result = client.callProcedure("@AdHoc", "SELECT * FROM P3 JOIN R2 ON P3.A = R2.A;")
                .getResults()[0];
        assertEquals(2, result.getRowCount());
    }

    /**
     * Two table NLIJ
     * @throws NoConnectionsException
     * @throws IOException
     * @throws ProcCallException
     */
    private void subtestTwoTableIndexInnerWhereJoin(Client client)
            throws NoConnectionsException, IOException, ProcCallException
    {
        client.callProcedure("InsertR3", 1, 5); // eliminated by WHERE
        client.callProcedure("InsertR3", 1, 1); // eliminated by WHERE
        client.callProcedure("InsertR3", 2, 2); // Eliminated by JOIN
        client.callProcedure("InsertR3", 3, 3); // eliminated by WHERE
        client.callProcedure("InsertR3", 4, 5); // 4,5,4,2
        client.callProcedure("InsertR2", 1, 3); // 1,5,1,1,3
        client.callProcedure("InsertR2", 3, 4); // eliminated by WHERE
        client.callProcedure("InsertR2", 4, 2); // 4,5,4,2
        VoltTable result = client.callProcedure("@AdHoc", "SELECT * FROM R3 JOIN R2 ON R3.A = R2.A WHERE R3.A > R2.C;")
                                 .getResults()[0];
        assertEquals(1, result.getRowCount());

        client.callProcedure("InsertP3", 1, 5); // eliminated by WHERE
        client.callProcedure("InsertP3", 2, 2); // Eliminated by JOIN
        client.callProcedure("InsertP3", 3, 3); // eliminated by WHERE
        client.callProcedure("InsertP3", 4, 3); // 4,3,4,2
        result = client.callProcedure("@AdHoc", "SELECT * FROM P3 JOIN R2 ON P3.A = R2.A WHERE P3.A > R2.C;")
                .getResults()[0];
        assertEquals(1, result.getRowCount());
    }

    /**
     * Three table NLIJ
     * @throws NoConnectionsException
     * @throws IOException
     * @throws ProcCallException
     */
    private void subtestThreeTableIndexInnerMultiJoin(Client client)
            throws NoConnectionsException, IOException, ProcCallException
    {
        client.callProcedure("InsertR1", 1, 1, 1); // 1,3,1,1,1,1,3
        client.callProcedure("InsertR1", 2, 2, 2); // Eliminated by P3 R1 JOIN
        client.callProcedure("InsertR1", -1, 3, 3); // -1,0,-1,3,3,4,0 Eliminated by WHERE
        client.callProcedure("InsertR2", 1, 1); // Eliminated by P3 R2 JOIN
        client.callProcedure("InsertR2", 1, 3); // 1,3,1,1,1,1,3
        client.callProcedure("InsertR2", 3, 4); // Eliminated by P3 R2 JOIN
        client.callProcedure("InsertR2", 4, 0); // Eliminated by WHERE
        client.callProcedure("InsertP3", 1, 3); // 1,3,1,1,1,1,3
        client.callProcedure("InsertP3", -1, 0); // Eliminated by WHERE
        client.callProcedure("InsertP3", 8, 4); // Eliminated by P3 R1 JOIN
        VoltTable result = client.callProcedure(
                "@AdHoc", "select * FROM P3 JOIN R1 ON P3.A = R1.A JOIN R2 ON P3.F = R2.C WHERE P3.A > 0")
                                 .getResults()[0];
        assertEquals(1, result.getRowCount());
    }

    /**
     * Two table left and right NLJ
     * @throws NoConnectionsException
     * @throws IOException
     * @throws ProcCallException
     */
    private void subtestSeqOuterJoin(Client client)
              throws NoConnectionsException, IOException, ProcCallException
    {
        client.callProcedure("InsertR1", 1, 1, 1);
        client.callProcedure("InsertR1", 1, 2, 1);
        client.callProcedure("InsertR1", 2, 2, 2);
        client.callProcedure("InsertR1", -1, 3, 3);
        // R1 1st joined with R2 null
        // R1 2nd joined with R2 null
        // R1 3rd joined with R2 null
        // R1 4th joined with R2 null
        VoltTable result = client.callProcedure(
                "@AdHoc", "select * FROM R1 LEFT JOIN R2 ON R1.A = R2.C")
                                 .getResults()[0];
        System.out.println(result.toString());
        assertEquals(4, result.getRowCount());
        VoltTableRow row = result.fetchRow(2);
        assertEquals(2, row.getLong(1));

        client.callProcedure("InsertR2", 1, 1);
        client.callProcedure("InsertR2", 1, 3);
        client.callProcedure("InsertR2", 3, null);
        // R1 1st joined with R2 1st
        // R1 2nd joined with R2 1st
        // R1 3rd joined with R2 null
        // R1 4th joined with R2 null
        result = client.callProcedure(
                "@AdHoc", "select * FROM R1 LEFT JOIN R2 ON R1.A = R2.C")
                                 .getResults()[0];
        System.out.println(result.toString());
        assertEquals(4, result.getRowCount());
        result = client.callProcedure(
                "@AdHoc", "select * FROM R2 RIGHT JOIN R1 ON R1.A = R2.C")
                                 .getResults()[0];
        System.out.println(result.toString());
        assertEquals(4, result.getRowCount());

        // Same as above but with partitioned table
        client.callProcedure("InsertP1", 1, 1);
        client.callProcedure("InsertP1", 1, 2);
        client.callProcedure("InsertP1", 2, 2);
        client.callProcedure("InsertP1", -1, 3);
        result = client.callProcedure(
                "@AdHoc", "select * FROM P1 LEFT JOIN R2 ON P1.A = R2.C")
                                 .getResults()[0];
        System.out.println(result.toString());
        assertEquals(4, result.getRowCount());

        // R1 1st joined with R2 with R2 1st
        // R1 2nd joined with R2 null (failed R1.C = 1)
        // R1 3rd joined with R2 null (failed  R1.A = R2.C)
        // R1 4th3rd joined with R2 null (failed  R1.A = R2.C)
        result = client.callProcedure(
                "@AdHoc", "select * FROM R1 LEFT JOIN R2 ON R1.A = R2.C AND R1.C = 1")
                                 .getResults()[0];
        assertEquals(4, result.getRowCount());
        result = client.callProcedure(
                "@AdHoc", "select * FROM R2 RIGHT JOIN R1 ON R1.A = R2.C AND R1.C = 1")
                                 .getResults()[0];
        System.out.println(result.toString());
        assertEquals(4, result.getRowCount());
        // Same as above but with partitioned table
        result = client.callProcedure(
                "@AdHoc", "select * FROM R2 RIGHT JOIN P1 ON P1.A = R2.C AND P1.C = 1")
                                 .getResults()[0];
        System.out.println(result.toString());
        assertEquals(4, result.getRowCount());

        // R1 1st joined with R2 null - eliminated by the second join condition
        // R1 2nd joined with R2 null
        // R1 3rd joined with R2 null
        // R1 4th joined with R2 null
        result = client.callProcedure(
                "@AdHoc", "select * FROM R1 LEFT JOIN R2 ON R1.A = R2.C AND R2.A = 100")
                                 .getResults()[0];
        System.out.println(result.toString());
        assertEquals(4, result.getRowCount());

        // R1 1st - joined with R2 not null and eliminated by the filter condition
        // R1 2nd - joined with R2 not null and eliminated by the filter condition
        // R1 3rd - joined with R2 null
        // R1 4th - joined with R2 null
        result = client.callProcedure(
                "@AdHoc", "select * FROM R1 LEFT JOIN R2 ON R1.A = R2.C WHERE R2.A IS NULL")
                                 .getResults()[0];
        System.out.println(result.toString());
        assertEquals(2, result.getRowCount());
        // Same as above but with partitioned table
        result = client.callProcedure(
                "@AdHoc", "select * FROM P1 LEFT JOIN R2 ON P1.A = R2.C WHERE R2.A IS NULL")
                                 .getResults()[0];
        System.out.println(result.toString());
        assertEquals(2, result.getRowCount());

        // R1 1st - joined with R2 1st row
        // R1 2nd - joined with R2 null eliminated by the filter condition
        // R1 3rd - joined with R2 null eliminated by the filter condition
        // R1 4th - joined with R2 null eliminated by the filter condition
        result = client.callProcedure(
                "@AdHoc", "select * FROM R1 LEFT JOIN R2 ON R1.A = R2.C WHERE R1.C = 1")
                                 .getResults()[0];
        System.out.println(result.toString());
        assertEquals(1, result.getRowCount());

        // R1 1st - eliminated by the filter condition
        // R1 2nd - eliminated by the filter condition
        // R1 3rd - eliminated by the filter condition
        // R1 3rd - joined with the R2 null
        result = client.callProcedure(
                "@AdHoc", "select * FROM R1 LEFT JOIN R2 ON R1.A = R2.C WHERE R1.A = -1")
                                 .getResults()[0];
        assertEquals(1, result.getRowCount());
        System.out.println(result.toString());
        // Same as above but with partitioned table
        result = client.callProcedure(
                "@AdHoc", "select * FROM P1 LEFT JOIN R2 ON P1.A = R2.C WHERE P1.A = -1")
                                 .getResults()[0];
        assertEquals(1, result.getRowCount());
        System.out.println(result.toString());

        // R1 1st - joined with the R2
        // R1 1st - joined with the R2
        // R1 2nd - eliminated by the filter condition
        // R1 3rd - eliminated by the filter condition
        result = client.callProcedure(
                "@AdHoc", "select * FROM R1 LEFT JOIN R2 ON R1.A = R2.C WHERE R1.A = 1")
                                 .getResults()[0];
        System.out.println(result.toString());
        assertEquals(2, result.getRowCount());

        // R1 1st - eliminated by the filter condition
        // R1 2nd - eliminated by the filter condition
        // R1 3rd - joined with R2 null and pass the filter
        // R1 4th - joined with R2 null and pass the filter
        result = client.callProcedure(
                "@AdHoc", "select * FROM R1 LEFT JOIN R2 ON R1.A = R2.C WHERE R2.A is NULL")
                                 .getResults()[0];
        System.out.println(result.toString());
        assertEquals(2, result.getRowCount());
    }

    /**
     * Two table left and right NLIJ
     * @throws NoConnectionsException
     * @throws IOException
     * @throws ProcCallException
     */
    private void subtestIndexOuterJoin(Client client)
            throws NoConnectionsException, IOException, ProcCallException
    {
        client.callProcedure("InsertR2", 1, 1);
        client.callProcedure("InsertR2", 2, 2);
        client.callProcedure("InsertR2", 3, 3);
        client.callProcedure("InsertR2", 4, 4);
        // R2 1st joined with R3 null
        // R2 2nd joined with R3 null
        // R2 3rd joined with R3 null
        // R2 4th joined with R3 null
        VoltTable result = client.callProcedure(
                "@AdHoc", "select * FROM R2 LEFT JOIN R3 ON R3.A = R2.A")
                                 .getResults()[0];
        VoltTableRow row = result.fetchRow(2);
        assertEquals(3, row.getLong(1));
        System.out.println(result.toString());
        assertEquals(4, result.getRowCount());

        client.callProcedure("InsertR3", 1, 1);
        client.callProcedure("InsertR3", 2, 2);
        client.callProcedure("InsertR3", 5, 5);

        // R2 1st joined with R3 1st
        // R2 2nd joined with R3 2nd
        // R2 3rd joined with R3 null
        // R2 4th joined with R3 null
        result = client.callProcedure(
                "@AdHoc", "select * FROM R2 LEFT JOIN R3 ON R3.A = R2.A")
                                 .getResults()[0];
        System.out.println(result.toString());
        assertEquals(4, result.getRowCount());
        result = client.callProcedure(
                "@AdHoc", "select * FROM R3 RIGHT JOIN R2 ON R3.A = R2.A")
                                 .getResults()[0];
        System.out.println(result.toString());
        assertEquals(4, result.getRowCount());
        // Same as above but with partitioned table
        client.callProcedure("InsertP2", 1, 1);
        client.callProcedure("InsertP2", 2, 2);
        client.callProcedure("InsertP2", 3, 3);
        client.callProcedure("InsertP2", 4, 4);
        result = client.callProcedure(
                "@AdHoc", "select * FROM P2 LEFT JOIN R3 ON R3.A = P2.A")
                                 .getResults()[0];
        System.out.println(result.toString());
        assertEquals(4, result.getRowCount());

        // R2 1st joined with R3 NULL R2.C < 0
        // R2 2nd joined with R3 null R2.C < 0
        // R2 3rd joined with R3 null R2.C < 0
        // R2 4th joined with R3 null R2.C < 0
        result = client.callProcedure(
                "@AdHoc", "select * FROM R2 LEFT JOIN R3 ON R3.A = R2.A AND R2.C < 0")
                                 .getResults()[0];
        System.out.println(result.toString());
        assertEquals(4, result.getRowCount());
        result = client.callProcedure(
                "@AdHoc", "select * FROM R3 RIGHT JOIN R2 ON R3.A = R2.A AND R2.C < 0")
                                 .getResults()[0];
        System.out.println(result.toString());
        assertEquals(4, result.getRowCount());
        // Same as above but with partitioned table
        result = client.callProcedure(
                "@AdHoc", "select * FROM P2 LEFT JOIN R3 ON R3.A = P2.A AND P2.E < 0")
                                 .getResults()[0];
        System.out.println(result.toString());


        // R2 1st joined with R3 null (eliminated by  R3.A > 1
        // R2 2nd joined with R3 2nd
        // R2 3rd joined with R3 null
        // R2 4th joined with R3 null
        result = client.callProcedure(
                "@AdHoc", "select * FROM R2 LEFT JOIN R3 ON R3.A = R2.A AND R3.A > 1")
                                 .getResults()[0];
        System.out.println(result.toString());
        assertEquals(4, result.getRowCount());
        result = client.callProcedure(
                "@AdHoc", "select * FROM R3 RIGHT JOIN R2 ON R3.A = R2.A AND R3.A > 1")
                                 .getResults()[0];
        System.out.println(result.toString());
        assertEquals(4, result.getRowCount());

        // R2 1st joined with R3 1st  but eliminated by  R3.A IS NULL
        // R2 2nd joined with R3 2nd  but eliminated by  R3.A IS NULL
        // R2 3rd joined with R3 null
        // R2 4th joined with R3 null
        result = client.callProcedure(
                "@AdHoc", "select * FROM R2 LEFT JOIN R3 ON R3.A = R2.A WHERE R3.A IS NULL")
                                 .getResults()[0];
        System.out.println(result.toString());
        assertEquals(2, result.getRowCount());
        result = client.callProcedure(
                "@AdHoc", "select * FROM R3 RIGHT JOIN R2 ON R3.A = R2.A WHERE R3.A IS NULL")
                                 .getResults()[0];
        System.out.println(result.toString());
        if ( ! isHSQL()) assertEquals(2, result.getRowCount()); //// PENDING HSQL flaw investigation
        // Same as above but with partitioned table
        result = client.callProcedure(
                "@AdHoc", "select * FROM R3 RIGHT JOIN P2 ON R3.A = P2.A WHERE R3.A IS NULL")
                                 .getResults()[0];
        System.out.println(result.toString());
        if ( ! isHSQL())  assertEquals(2, result.getRowCount()); //// PENDING HSQL flaw investigation

        // R2 1st eliminated by R2.C < 0
        // R2 2nd eliminated by R2.C < 0
        // R2 3rd eliminated by R2.C < 0
        // R2 4th eliminated by R2.C < 0
        result = client.callProcedure(
                "@AdHoc", "select * FROM R2 LEFT JOIN R3 ON R3.A = R2.A WHERE R2.C < 0")
                                 .getResults()[0];
        System.out.println(result.toString());
        assertEquals(0, result.getRowCount());
        // Same as above but with partitioned table
        result = client.callProcedure(
                "@AdHoc", "select * FROM P2 LEFT JOIN R3 ON R3.A = P2.A WHERE P2.E < 0")
                                 .getResults()[0];
        System.out.println(result.toString());
        assertEquals(0, result.getRowCount());

        // Outer table index scan
        // R3 1st eliminated by R3.A > 0 where filter
        // R3 2nd joined with R3 2
        // R3 3rd joined with R2 null
        result = client.callProcedure(
                "@AdHoc", "select * FROM R3 LEFT JOIN R2 ON R3.A = R2.A WHERE R3.A > 1")
                                 .getResults()[0];
        System.out.println(result.toString());
        assertEquals(2, result.getRowCount());
    }

    /**
     * Two table left and right NLIJ
     * @throws NoConnectionsException
     * @throws IOException
     * @throws ProcCallException
     */
    private void subtestDistributedOuterJoin(Client client)
            throws NoConnectionsException, IOException, ProcCallException
    {
        client.callProcedure("InsertP2", 1, 1);
        client.callProcedure("InsertP2", 2, 2);
        client.callProcedure("InsertP2", 3, 3);
        client.callProcedure("InsertP2", 4, 4);
        client.callProcedure("InsertR3", 1, 1);
        client.callProcedure("InsertR3", 2, 2);
        client.callProcedure("InsertR3", 4, 4);
        client.callProcedure("InsertR3", 5, 5);
        // R3 1st joined with P2 not null and eliminated by P2.A IS NULL
        // R3 2nd joined with P2 not null and eliminated by P2.A IS NULL
        // R3 3rd joined with P2 null (P2.A < 3)
        // R3 4th joined with P2 null

        VoltTable result = client.callProcedure(
                "@AdHoc", "select *  FROM P2 RIGHT JOIN R3 ON R3.A = P2.A AND P2.A < 3 WHERE P2.A IS NULL")
                .getResults()[0];
        System.out.println(result.toString());
        if ( ! isHSQL()) assertEquals(2, result.getRowCount()); //// PENDING HSQL flaw investigation

        client.callProcedure("InsertP3", 1, 1);
        client.callProcedure("InsertP3", 2, 2);
        client.callProcedure("InsertP3", 4, 4);
        client.callProcedure("InsertP3", 5, 5);
        // P3 1st joined with P2 not null and eliminated by P2.A IS NULL
        // P3 2nd joined with P2 not null and eliminated by P2.A IS NULL
        // P3 3rd joined with P2 null (P2.A < 3)
        // P3 4th joined with P2 null
        result = client.callProcedure(
                "@AdHoc", "select *  FROM P2 RIGHT JOIN P3 ON P3.A = P2.A AND P2.A < 3 WHERE P2.A IS NULL")
                .getResults()[0];
        System.out.println(result.toString());
        if ( ! isHSQL()) assertEquals(2, result.getRowCount()); //// PENDING HSQL flaw investigation
        // Outer table index scan
        // P3 1st eliminated by P3.A > 0 where filter
        // P3 2nd joined with P2 2
        // P3 3nd joined with P2 4
        // R3 4th joined with P2 null
        result = client.callProcedure(
                "@AdHoc", "select * FROM P3 LEFT JOIN P2 ON P3.A = P2.A WHERE P3.A > 1")
                .getResults()[0];
        System.out.println(result.toString());
        assertEquals(3, result.getRowCount());
    }

    /**
     * IN LIST JOIN/WHERE Expressions
     * @throws NoConnectionsException
     * @throws IOException
     * @throws ProcCallException
     */
    public void testInListJoin()
            throws NoConnectionsException, IOException, ProcCallException
    {
        Client client = this.getClient();
        client.callProcedure("InsertR1", 1, 1, 1);
        client.callProcedure("InsertR1", 2, 2, 2);
        client.callProcedure("InsertR1", 3, 3, 3);
        client.callProcedure("InsertR1", 4, 4, 4);
        client.callProcedure("InsertR3", 1, 1);
        client.callProcedure("InsertR3", 2, 2);
        client.callProcedure("InsertR3", 4, 4);
        client.callProcedure("InsertR3", 5, 5);
        client.callProcedure("InsertR3", 6, 6);

        // Outer join - IN LIST is outer table join index expression
        VoltTable result = client.callProcedure(
                "@AdHoc", "select *  FROM R3 LEFT JOIN R1 on R3.A = R1.A and R3.A in (1,2)")
                .getResults()[0];
        System.out.println(result.toString());
        assertEquals(5, result.getRowCount());
        // Outer join - IN LIST is outer table join non-index expression
        result = client.callProcedure(
                "@AdHoc", "select *  FROM R3 LEFT JOIN R1 on R3.A = R1.A and R3.C in (1,2)")
                .getResults()[0];
        System.out.println(result.toString());
        assertEquals(5, result.getRowCount());
        // Inner join - IN LIST is join index expression
        result = client.callProcedure(
                "@AdHoc", "select *  FROM R3 JOIN R1 on R3.A = R1.A and R3.A in (1,2)")
                .getResults()[0];
        System.out.println(result.toString());
        assertEquals(2, result.getRowCount());

        // Outer join - IN LIST is inner table join index expression
        result = client.callProcedure(
                "@AdHoc", "select *  FROM R1 LEFT JOIN R3 on R3.A = R1.A and R3.A in (1,2)")
                .getResults()[0];
        System.out.println(result.toString());
        assertEquals(4, result.getRowCount());

        // Outer join - IN LIST is inner table join scan expression
        result = client.callProcedure(
                "@AdHoc", "select *  FROM R1 LEFT JOIN R3 on R3.A = R1.A and R3.C in (1,2)")
                .getResults()[0];
        System.out.println(result.toString());
        assertEquals(4, result.getRowCount());

        // Outer join - IN LIST is outer table where index expression
        result = client.callProcedure(
                "@AdHoc", "select *  FROM R3 LEFT JOIN R1 on R3.A = R1.A WHERE R3.A in (1,2)")
                .getResults()[0];
        System.out.println(result.toString());
        assertEquals(2, result.getRowCount());
        // Outer join - IN LIST is outer table where scan expression
        result = client.callProcedure(
                "@AdHoc", "select *  FROM R3 LEFT JOIN R1 on R3.A = R1.A WHERE R3.C in (1,2)")
                .getResults()[0];
        System.out.println(result.toString());
        assertEquals(2, result.getRowCount());
        // Inner join - IN LIST is where index expression
        result = client.callProcedure(
                "@AdHoc", "select *  FROM R3 JOIN R1 on R3.A = R1.A WHERE R3.A in (1,2)")
                .getResults()[0];
        System.out.println(result.toString());
        assertEquals(2, result.getRowCount());
        // Inner join - IN LIST is where scan expression
        result = client.callProcedure(
                "@AdHoc", "select *  FROM R3 JOIN R1 on R3.A = R1.A WHERE R3.C in (1,2)")
                .getResults()[0];
        System.out.println(result.toString());
        assertEquals(2, result.getRowCount());
        // Outer join - IN LIST is inner table where index expression
        result = client.callProcedure(
                "@AdHoc", "select *  FROM R1 LEFT JOIN R3 on R3.A = R1.A WHERE R3.A in (1,2)")
                .getResults()[0];
        System.out.println(result.toString());
        assertEquals(2, result.getRowCount());
    }

    /**
     * Multi table outer join
     * @throws NoConnectionsException
     * @throws IOException
     * @throws ProcCallException
     */
    public void testMultiTableOuterJoin() throws NoConnectionsException, IOException, ProcCallException
    {
        Client client = this.getClient();
        client.callProcedure("InsertR1", 11, 11, 11);
        client.callProcedure("InsertR1", 12, 12, 12);
        client.callProcedure("InsertR1", 13, 13, 13);
        client.callProcedure("InsertR2", 21, 21);
        client.callProcedure("InsertR2", 22, 22);
        client.callProcedure("InsertR2", 12, 12);
        client.callProcedure("InsertR3", 31, 31);
        client.callProcedure("InsertR3", 32, 32);
        client.callProcedure("InsertR3", 33, 21);
        VoltTable result = client.callProcedure(
                "@AdHoc", "select *  FROM R1 RIGHT JOIN R2 on R1.A = R2.A LEFT JOIN R3 ON R3.C = R2.C")
                .getResults()[0];
        System.out.println(result.toString());
        assertEquals(3, result.getRowCount());

        result = client.callProcedure(
                "@AdHoc", "select *  FROM R1 RIGHT JOIN R2 on R1.A = R2.A LEFT JOIN R3 ON R3.C = R2.C WHERE R1.C > 0")
                .getResults()[0];
        System.out.println(result.toString());
        assertEquals(1, result.getRowCount());
    }

    static public junit.framework.Test suite()
    {
<<<<<<< HEAD
        LocalCluster config = null;
        MultiConfigSuiteBuilder builder = new MultiConfigSuiteBuilder(TestJoinsSuite.class);
        VoltProjectBuilder project = new VoltProjectBuilder();
        project.catBuilder().addSchema(TestJoinsSuite.class.getResource("testjoins-ddl.sql"))
=======
        CatalogBuilder cb = new CatalogBuilder()
        .addSchema(TestJoinsSuite.class.getResource("testjoins-ddl.sql"))
>>>>>>> f708143e
        .addStmtProcedure("InsertR1", "INSERT INTO R1 VALUES(?, ?, ?);")
        .addStmtProcedure("InsertR2", "INSERT INTO R2 VALUES(?, ?);")
        .addStmtProcedure("InsertR3", "INSERT INTO R3 VALUES(?, ?);")
        .addStmtProcedure("InsertP1", "INSERT INTO P1 VALUES(?, ?);")
        .addStmtProcedure("InsertP2", "INSERT INTO P2 VALUES(?, ?);")
        .addStmtProcedure("InsertP3", "INSERT INTO P3 VALUES(?, ?);")
        ;
<<<<<<< HEAD
        /*
        config = new LocalCluster("testunion-onesite.jar", 1, 1, 0, BackendTarget.NATIVE_EE_JNI);
        if (!config.compile(project)) fail();
        builder.addServerConfig(config);
        */
        // Cluster
        config = new LocalCluster("testunion-cluster.jar", 2, 3, 1, BackendTarget.NATIVE_EE_JNI);
        assertTrue(config.compile(project));
        builder.addServerConfig(config);

        // HSQLDB
        config = new LocalCluster("testunion-cluster.jar", 1, 1, 0, BackendTarget.HSQLDB_BACKEND);
        assertTrue(config.compile(project));
        builder.addServerConfig(config);

        return builder;
=======
        return multiClusterSuiteBuilder(TestJoinsSuite.class, cb,
                new DeploymentBuilder(),
                DeploymentBuilder.forHSQLBackend(),
                new DeploymentBuilder(2, 3, 1));
>>>>>>> f708143e
    }
}<|MERGE_RESOLUTION|>--- conflicted
+++ resolved
@@ -824,15 +824,8 @@
 
     static public junit.framework.Test suite()
     {
-<<<<<<< HEAD
-        LocalCluster config = null;
-        MultiConfigSuiteBuilder builder = new MultiConfigSuiteBuilder(TestJoinsSuite.class);
-        VoltProjectBuilder project = new VoltProjectBuilder();
-        project.catBuilder().addSchema(TestJoinsSuite.class.getResource("testjoins-ddl.sql"))
-=======
         CatalogBuilder cb = new CatalogBuilder()
         .addSchema(TestJoinsSuite.class.getResource("testjoins-ddl.sql"))
->>>>>>> f708143e
         .addStmtProcedure("InsertR1", "INSERT INTO R1 VALUES(?, ?, ?);")
         .addStmtProcedure("InsertR2", "INSERT INTO R2 VALUES(?, ?);")
         .addStmtProcedure("InsertR3", "INSERT INTO R3 VALUES(?, ?);")
@@ -840,28 +833,9 @@
         .addStmtProcedure("InsertP2", "INSERT INTO P2 VALUES(?, ?);")
         .addStmtProcedure("InsertP3", "INSERT INTO P3 VALUES(?, ?);")
         ;
-<<<<<<< HEAD
-        /*
-        config = new LocalCluster("testunion-onesite.jar", 1, 1, 0, BackendTarget.NATIVE_EE_JNI);
-        if (!config.compile(project)) fail();
-        builder.addServerConfig(config);
-        */
-        // Cluster
-        config = new LocalCluster("testunion-cluster.jar", 2, 3, 1, BackendTarget.NATIVE_EE_JNI);
-        assertTrue(config.compile(project));
-        builder.addServerConfig(config);
-
-        // HSQLDB
-        config = new LocalCluster("testunion-cluster.jar", 1, 1, 0, BackendTarget.HSQLDB_BACKEND);
-        assertTrue(config.compile(project));
-        builder.addServerConfig(config);
-
-        return builder;
-=======
         return multiClusterSuiteBuilder(TestJoinsSuite.class, cb,
                 new DeploymentBuilder(),
                 DeploymentBuilder.forHSQLBackend(),
                 new DeploymentBuilder(2, 3, 1));
->>>>>>> f708143e
     }
 }