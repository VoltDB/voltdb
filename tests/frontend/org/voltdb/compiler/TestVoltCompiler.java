/* This file is part of VoltDB.
 * Copyright (C) 2008-2012 VoltDB Inc.
 *
 * Permission is hereby granted, free of charge, to any person obtaining
 * a copy of this software and associated documentation files (the
 * "Software"), to deal in the Software without restriction, including
 * without limitation the rights to use, copy, modify, merge, publish,
 * distribute, sublicense, and/or sell copies of the Software, and to
 * permit persons to whom the Software is furnished to do so, subject to
 * the following conditions:
 *
 * The above copyright notice and this permission notice shall be
 * included in all copies or substantial portions of the Software.
 *
 * THE SOFTWARE IS PROVIDED "AS IS", WITHOUT WARRANTY OF ANY KIND,
 * EXPRESS OR IMPLIED, INCLUDING BUT NOT LIMITED TO THE WARRANTIES OF
 * MERCHANTABILITY, FITNESS FOR A PARTICULAR PURPOSE AND NONINFRINGEMENT.
 * IN NO EVENT SHALL THE AUTHORS BE LIABLE FOR ANY CLAIM, DAMAGES OR
 * OTHER LIABILITY, WHETHER IN AN ACTION OF CONTRACT, TORT OR OTHERWISE,
 * ARISING FROM, OUT OF OR IN CONNECTION WITH THE SOFTWARE OR THE USE OR
 * OTHER DEALINGS IN THE SOFTWARE.
 */

package org.voltdb.compiler;

import java.io.File;
import java.io.IOException;
import java.io.UnsupportedEncodingException;
import java.net.URL;
import java.net.URLDecoder;
import java.util.ArrayList;
import java.util.HashMap;
import java.util.List;
import java.util.Map;

import junit.framework.TestCase;

import org.voltdb.ProcInfoData;
import org.voltdb.VoltDB.Configuration;
import org.voltdb.benchmark.tpcc.TPCCProjectBuilder;
import org.voltdb.catalog.Catalog;
import org.voltdb.catalog.Connector;
import org.voltdb.catalog.Database;
import org.voltdb.catalog.Procedure;
import org.voltdb.catalog.SnapshotSchedule;
import org.voltdb.catalog.Table;
import org.voltdb.compiler.VoltCompiler.Feedback;
import org.voltdb.regressionsuites.TestSQLTypesSuite;
import org.voltdb.types.IndexType;
import org.voltdb.utils.BuildDirectoryUtils;
import org.voltdb.utils.CatalogUtil;

public class TestVoltCompiler extends TestCase {

    String nothing_jar;
    String testout_jar;

    @Override
    public void setUp() {
        nothing_jar = BuildDirectoryUtils.getBuildDirectoryPath() + File.pathSeparator + "nothing.jar";
        testout_jar = BuildDirectoryUtils.getBuildDirectoryPath() + File.pathSeparator + "testout.jar";
    }

    @Override
    public void tearDown() {
        File njar = new File(nothing_jar);
        njar.delete();
        File tjar = new File(testout_jar);
        tjar.delete();
    }

    public void testBrokenLineParsing() throws IOException {
        final String simpleSchema1 =
            "create table table1r_el  (pkey integer, column2_integer integer, PRIMARY KEY(pkey));\n" +
            "create view v_table1r_el (column2_integer, num_rows) as\n" +
            "select column2_integer as column2_integer,\n" +
                "count(*) as num_rows\n" +
            "from table1r_el\n" +
            "group by column2_integer;\n" +
            "create view v_table1r_el2 (column2_integer, num_rows) as\n" +
            "select column2_integer as column2_integer,\n" +
                "count(*) as num_rows\n" +
            "from table1r_el\n" +
            "group by column2_integer\n;\n";

        final File schemaFile = VoltProjectBuilder.writeStringToTempFile(simpleSchema1);
        final String schemaPath = schemaFile.getPath();

        final String simpleProject =
            "<?xml version=\"1.0\"?>\n" +
            "<project>" +
            "<database name='database'>" +
            "<schemas>" +
            "<schema path='" + schemaPath + "' />" +
            "</schemas>" +
            "<procedures>" +
            "<procedure class='Foo'>" +
            "<sql>select * from table1r_el;</sql>" +
            "</procedure>" +
            "</procedures>" +
            "</database>" +
            "</project>";

        final File projectFile = VoltProjectBuilder.writeStringToTempFile(simpleProject);
        final String projectPath = projectFile.getPath();

        final VoltCompiler compiler = new VoltCompiler();

        final boolean success = compiler.compile(projectPath, testout_jar);
        assertTrue(success);
    }

    public void testUTF8XMLFromHSQL() throws IOException {
        final String simpleSchema =
                "create table blah  (pkey integer not null, strval varchar(200), PRIMARY KEY(pkey));\n";
        VoltProjectBuilder pb = new VoltProjectBuilder();
        pb.addLiteralSchema(simpleSchema);
        pb.addStmtProcedure("utf8insert", "insert into blah values(1, 'něco za nic')");
        pb.addPartitionInfo("blah", "pkey");
        boolean success = pb.compile(Configuration.getPathToCatalogForTest("utf8xml.jar"));
        assertTrue(success);
    }

    private boolean isFeedbackPresent(String expectedError,
            ArrayList<Feedback> fbs) {
        for (Feedback fb : fbs) {
            if (fb.getStandardFeedbackLine().contains(expectedError)) {
                return true;
            }
        }
        return false;
    }

    public void testMismatchedPartitionParams() throws IOException {
        String expectedError;
        ArrayList<Feedback> fbs;


        fbs = checkPartitionParam("CREATE TABLE PKEY_BIGINT ( PKEY BIGINT NOT NULL, PRIMARY KEY (PKEY) );" +
                                "PARTITION TABLE PKEY_BIGINT ON COLUMN PKEY;",
                                "org.voltdb.compiler.procedures.PartitionParamBigint", "PKEY_BIGINT");
        expectedError =
            "Type mismatch between partition column and partition parameter for procedure " +
            "org.voltdb.compiler.procedures.PartitionParamBigint may cause overflow or loss of precision.\n" +
            "Partition column is type VoltType.BIGINT and partition parameter is type VoltType.STRING";
        assertTrue(isFeedbackPresent(expectedError, fbs));

        fbs = checkPartitionParam("CREATE TABLE PKEY_BIGINT ( PKEY BIGINT NOT NULL, PRIMARY KEY (PKEY) );" +
                "PARTITION TABLE PKEY_BIGINT ON COLUMN PKEY;" +
                "CREATE PROCEDURE FROM CLASS org.voltdb.compiler.procedures.PartitionParamBigint;",
                "PKEY_BIGINT");
        expectedError =
                "Type mismatch between partition column and partition parameter for procedure " +
                "org.voltdb.compiler.procedures.PartitionParamBigint may cause overflow or loss of precision.\n" +
                "Partition column is type VoltType.BIGINT and partition parameter is type VoltType.STRING";
        assertTrue(isFeedbackPresent(expectedError, fbs));

        fbs = checkPartitionParam("CREATE TABLE PKEY_BIGINT ( PKEY BIGINT NOT NULL, PRIMARY KEY (PKEY) );" +
                "PARTITION TABLE PKEY_BIGINT ON COLUMN PKEY;" +
                "CREATE PROCEDURE FROM CLASS org.voltdb.compiler.procedures.NotAnnotatedPartitionParamBigint;" +
                "PARTITION PROCEDURE NotAnnotatedPartitionParamBigint ON 'PKEY_BIGINT.PKEY: 0';",
                "PKEY_BIGINT");
        expectedError =
                "Type mismatch between partition column and partition parameter for procedure " +
                "org.voltdb.compiler.procedures.NotAnnotatedPartitionParamBigint may cause overflow or loss of precision.\n" +
                "Partition column is type VoltType.BIGINT and partition parameter is type VoltType.STRING";
        assertTrue(isFeedbackPresent(expectedError, fbs));

        fbs = checkPartitionParam("CREATE TABLE PKEY_INTEGER ( PKEY INTEGER NOT NULL, PRIMARY KEY (PKEY) );" +
                                "PARTITION TABLE PKEY_INTEGER ON COLUMN PKEY;",
                "org.voltdb.compiler.procedures.PartitionParamInteger",
                "PKEY_INTEGER");
        expectedError =
                    "Type mismatch between partition column and partition parameter for procedure " +
                    "org.voltdb.compiler.procedures.PartitionParamInteger may cause overflow or loss of precision.\n" +
                    "Partition column is type VoltType.INTEGER and partition parameter " +
                    "is type VoltType.BIGINT";
        assertTrue(isFeedbackPresent(expectedError, fbs));

        fbs = checkPartitionParam("CREATE TABLE PKEY_INTEGER ( PKEY INTEGER NOT NULL, PRIMARY KEY (PKEY) );" +
                "PARTITION TABLE PKEY_INTEGER ON COLUMN PKEY;" +
                "CREATE PROCEDURE FROM CLASS org.voltdb.compiler.procedures.PartitionParamInteger;",
                "PKEY_INTEGER");
        expectedError =
                "Type mismatch between partition column and partition parameter for procedure " +
                "org.voltdb.compiler.procedures.PartitionParamInteger may cause overflow or loss of precision.\n" +
                "Partition column is type VoltType.INTEGER and partition parameter " +
                "is type VoltType.BIGINT";
        assertTrue(isFeedbackPresent(expectedError, fbs));

        fbs = checkPartitionParam("CREATE TABLE PKEY_INTEGER ( PKEY INTEGER NOT NULL, PRIMARY KEY (PKEY) );" +
                "PARTITION TABLE PKEY_INTEGER ON COLUMN PKEY;" +
                "CREATE PROCEDURE FROM CLASS org.voltdb.compiler.procedures.NotAnnotatedPartitionParamInteger;" +
                "PARTITION PROCEDURE NotAnnotatedPartitionParamInteger ON 'PKEY_INTEGER.PKEY: 0';",
                "PKEY_INTEGER");
        expectedError =
                "Type mismatch between partition column and partition parameter for procedure " +
                "org.voltdb.compiler.procedures.NotAnnotatedPartitionParamInteger may cause overflow or loss of precision.\n" +
                "Partition column is type VoltType.INTEGER and partition parameter " +
                "is type VoltType.BIGINT";
        assertTrue(isFeedbackPresent(expectedError, fbs));

        fbs = checkPartitionParam("CREATE TABLE PKEY_SMALLINT ( PKEY SMALLINT NOT NULL, PRIMARY KEY (PKEY) );" +
                                "PARTITION TABLE PKEY_SMALLINT ON COLUMN PKEY;",
                "org.voltdb.compiler.procedures.PartitionParamSmallint",
                "PKEY_SMALLINT");
        expectedError =
                    "Type mismatch between partition column and partition parameter for procedure " +
                    "org.voltdb.compiler.procedures.PartitionParamSmallint may cause overflow or loss of precision.\n" +
                    "Partition column is type VoltType.SMALLINT and partition parameter " +
                    "is type VoltType.BIGINT";
        assertTrue(isFeedbackPresent(expectedError, fbs));

        fbs = checkPartitionParam("CREATE TABLE PKEY_SMALLINT ( PKEY SMALLINT NOT NULL, PRIMARY KEY (PKEY) );" +
                "PARTITION TABLE PKEY_SMALLINT ON COLUMN PKEY;" +
                "CREATE PROCEDURE FROM CLASS org.voltdb.compiler.procedures.PartitionParamSmallint;",
                "PKEY_SMALLINT");
        expectedError =
                "Type mismatch between partition column and partition parameter for procedure " +
                "org.voltdb.compiler.procedures.PartitionParamSmallint may cause overflow or loss of precision.\n" +
                "Partition column is type VoltType.SMALLINT and partition parameter " +
                "is type VoltType.BIGINT";
        assertTrue(isFeedbackPresent(expectedError, fbs));

        fbs = checkPartitionParam("CREATE TABLE PKEY_SMALLINT ( PKEY SMALLINT NOT NULL, PRIMARY KEY (PKEY) );" +
                "PARTITION TABLE PKEY_SMALLINT ON COLUMN PKEY;" +
                "CREATE PROCEDURE FROM CLASS org.voltdb.compiler.procedures.NotAnnotatedPartitionParamSmallint;" +
                "PARTITION PROCEDURE NotAnnotatedPartitionParamSmallint ON 'PKEY_SMALLINT.PKEY: 0';",
                "PKEY_SMALLINT");
        expectedError =
                "Type mismatch between partition column and partition parameter for procedure " +
                "org.voltdb.compiler.procedures.NotAnnotatedPartitionParamSmallint may cause overflow or loss of precision.\n" +
                "Partition column is type VoltType.SMALLINT and partition parameter " +
                "is type VoltType.BIGINT";
        assertTrue(isFeedbackPresent(expectedError, fbs));

        fbs = checkPartitionParam("CREATE TABLE PKEY_TINYINT ( PKEY TINYINT NOT NULL, PRIMARY KEY (PKEY) );" +
                                "PARTITION TABLE PKEY_TINYINT ON COLUMN PKEY;",
                "org.voltdb.compiler.procedures.PartitionParamTinyint",
                "PKEY_TINYINT");
        expectedError =
                    "Type mismatch between partition column and partition parameter for procedure " +
                    "org.voltdb.compiler.procedures.PartitionParamTinyint may cause overflow or loss of precision.\n" +
                    "Partition column is type VoltType.TINYINT and partition parameter " +
                    "is type VoltType.SMALLINT";
        assertTrue(isFeedbackPresent(expectedError, fbs));

        fbs = checkPartitionParam("CREATE TABLE PKEY_TINYINT ( PKEY TINYINT NOT NULL, PRIMARY KEY (PKEY) );" +
                "PARTITION TABLE PKEY_TINYINT ON COLUMN PKEY;" +
                "CREATE PROCEDURE FROM CLASS org.voltdb.compiler.procedures.PartitionParamTinyint;",
                "PKEY_TINYINT");
        expectedError =
                "Type mismatch between partition column and partition parameter for procedure " +
                "org.voltdb.compiler.procedures.PartitionParamTinyint may cause overflow or loss of precision.\n" +
                "Partition column is type VoltType.TINYINT and partition parameter " +
                "is type VoltType.SMALLINT";
        assertTrue(isFeedbackPresent(expectedError, fbs));

        fbs = checkPartitionParam("CREATE TABLE PKEY_TINYINT ( PKEY TINYINT NOT NULL, PRIMARY KEY (PKEY) );" +
                "PARTITION TABLE PKEY_TINYINT ON COLUMN PKEY;" +
                "CREATE PROCEDURE FROM CLASS org.voltdb.compiler.procedures.NotAnnotatedPartitionParamTinyint;" +
                "PARTITION PROCEDURE NotAnnotatedPartitionParamTinyint ON 'PKEY_TINYINT.PKEY: 0';",
                "PKEY_TINYINT");
        expectedError =
                "Type mismatch between partition column and partition parameter for procedure " +
                "org.voltdb.compiler.procedures.NotAnnotatedPartitionParamTinyint may cause overflow or loss of precision.\n" +
                "Partition column is type VoltType.TINYINT and partition parameter " +
                "is type VoltType.SMALLINT";
        assertTrue(isFeedbackPresent(expectedError, fbs));

        fbs = checkPartitionParam("CREATE TABLE PKEY_STRING ( PKEY VARCHAR(32) NOT NULL, PRIMARY KEY (PKEY) );" +
                                "PARTITION TABLE PKEY_STRING ON COLUMN PKEY;",
                "org.voltdb.compiler.procedures.PartitionParamString",
                "PKEY_STRING");
        expectedError =
                    "Type mismatch between partition column and partition parameter for procedure " +
                    "org.voltdb.compiler.procedures.PartitionParamString may cause overflow or loss of precision.\n" +
                    "Partition column is type VoltType.STRING and partition parameter " +
                    "is type VoltType.INTEGER";
        assertTrue(isFeedbackPresent(expectedError, fbs));

        fbs = checkPartitionParam("CREATE TABLE PKEY_STRING ( PKEY VARCHAR(32) NOT NULL, PRIMARY KEY (PKEY) );" +
                "PARTITION TABLE PKEY_STRING ON COLUMN PKEY;" +
                "CREATE PROCEDURE FROM CLASS org.voltdb.compiler.procedures.PartitionParamString;",
                "PKEY_STRING");
        expectedError =
                "Type mismatch between partition column and partition parameter for procedure " +
                "org.voltdb.compiler.procedures.PartitionParamString may cause overflow or loss of precision.\n" +
                "Partition column is type VoltType.STRING and partition parameter " +
                "is type VoltType.INTEGER";
        assertTrue(isFeedbackPresent(expectedError, fbs));

        fbs = checkPartitionParam("CREATE TABLE PKEY_STRING ( PKEY VARCHAR(32) NOT NULL, PRIMARY KEY (PKEY) );" +
                "PARTITION TABLE PKEY_STRING ON COLUMN PKEY;" +
                "CREATE PROCEDURE FROM CLASS org.voltdb.compiler.procedures.NotAnnotatedPartitionParamString;" +
                "PARTITION PROCEDURE NotAnnotatedPartitionParamString ON 'PKEY_STRING.PKEY: 0';",
                "PKEY_STRING");
        expectedError =
                "Type mismatch between partition column and partition parameter for procedure " +
                "org.voltdb.compiler.procedures.NotAnnotatedPartitionParamString may cause overflow or loss of precision.\n" +
                "Partition column is type VoltType.STRING and partition parameter " +
                "is type VoltType.INTEGER";
        assertTrue(isFeedbackPresent(expectedError, fbs));

    }


    private ArrayList<Feedback> checkPartitionParam(String ddl, String procedureClass, String table) {
        final File schemaFile = VoltProjectBuilder.writeStringToTempFile(ddl);
        final String schemaPath = schemaFile.getPath();

        final String simpleProject =
            "<?xml version=\"1.0\"?>\n" +
            "<project>" +
            "<database name='database'>" +
            "<schemas>" +
            "<schema path='" + schemaPath + "' />" +
            "</schemas>" +
            "<procedures>" +
            "<procedure class='" + procedureClass + "' />" +
            "</procedures>" +
            "</database>" +
            "</project>";

        final File projectFile = VoltProjectBuilder.writeStringToTempFile(simpleProject);
        final String projectPath = projectFile.getPath();

        final VoltCompiler compiler = new VoltCompiler();

        final boolean success = compiler.compile(projectPath, testout_jar);
        assertFalse(success);
        return compiler.m_errors;
    }

    private ArrayList<Feedback> checkPartitionParam(String ddl, String table) {
        final File schemaFile = VoltProjectBuilder.writeStringToTempFile(ddl);
        final String schemaPath = schemaFile.getPath();

        final String simpleProject =
            "<?xml version=\"1.0\"?>\n" +
            "<project>" +
            "<database name='database'>" +
            "<schemas>" +
            "<schema path='" + schemaPath + "' />" +
            "</schemas>" +
            "<procedures/>" +
            "</database>" +
            "</project>";

        final File projectFile = VoltProjectBuilder.writeStringToTempFile(simpleProject);
        final String projectPath = projectFile.getPath();

        final VoltCompiler compiler = new VoltCompiler();

        final boolean success = compiler.compile(projectPath, testout_jar);
        assertFalse(success);
        return compiler.m_errors;
    }

    public void testSnapshotSettings() throws IOException {
        String schemaPath = "";
        try {
            final URL url = TPCCProjectBuilder.class.getResource("tpcc-ddl.sql");
            schemaPath = URLDecoder.decode(url.getPath(), "UTF-8");
        } catch (final UnsupportedEncodingException e) {
            e.printStackTrace();
            System.exit(-1);
        }

        VoltProjectBuilder builder = new VoltProjectBuilder();

        builder.addProcedures(org.voltdb.compiler.procedures.TPCCTestProc.class);
        builder.setSnapshotSettings("32m", 5, "/tmp", "woobar");
        builder.addSchema(schemaPath);
        try {
            assertTrue(builder.compile("/tmp/snapshot_settings_test.jar"));
            final String catalogContents =
                VoltCompiler.readFileFromJarfile("/tmp/snapshot_settings_test.jar", "catalog.txt");
            final Catalog cat = new Catalog();
            cat.execute(catalogContents);
            CatalogUtil.compileDeploymentAndGetCRC(cat, builder.getPathToDeployment(), true);
            SnapshotSchedule schedule =
                cat.getClusters().get("cluster").getDatabases().
                    get("database").getSnapshotschedule().get("default");
            assertEquals(32, schedule.getFrequencyvalue());
            assertEquals("m", schedule.getFrequencyunit());
            //Will be empty because the deployment file initialization is what sets this value
            assertEquals("/tmp", schedule.getPath());
            assertEquals("woobar", schedule.getPrefix());
        } finally {
            final File jar = new File("/tmp/snapshot_settings_test.jar");
            jar.delete();
        }
    }

    // TestExportSuite tests most of these options are tested end-to-end; however need to test
    // that a disabled connector is really disabled and that auth data is correct.
    public void testExportSetting() throws IOException {
        final VoltProjectBuilder project = new VoltProjectBuilder();
        project.addSchema(TestSQLTypesSuite.class.getResource("sqltypessuite-ddl.sql"));
        project.addSchema(TestSQLTypesSuite.class.getResource("sqltypessuite-nonulls-ddl.sql"));

        // note that Insert inherits from InsertBase (testing this feature too)
        project.addProcedures(org.voltdb_testprocs.regressionsuites.sqltypesprocs.InsertBase.class);
        project.addProcedures(org.voltdb_testprocs.regressionsuites.sqltypesprocs.Insert.class);

        project.addPartitionInfo("NO_NULLS", "PKEY");
        project.addPartitionInfo("ALLOW_NULLS", "PKEY");
        project.addPartitionInfo("WITH_DEFAULTS", "PKEY");
        project.addPartitionInfo("WITH_NULL_DEFAULTS", "PKEY");
        project.addPartitionInfo("EXPRESSIONS_WITH_NULLS", "PKEY");
        project.addPartitionInfo("EXPRESSIONS_NO_NULLS", "PKEY");
        project.addPartitionInfo("JUMBO_ROW", "PKEY");
        project.addExport("org.voltdb.export.processors.RawProcessor", false, null);
        project.setTableAsExportOnly("ALLOW_NULLS");   // persistent table
        project.setTableAsExportOnly("WITH_DEFAULTS");  // streamed table
        try {
            boolean success = project.compile("/tmp/exportsettingstest.jar");
            assertTrue(success);
            final String catalogContents =
                VoltCompiler.readFileFromJarfile("/tmp/exportsettingstest.jar", "catalog.txt");
            final Catalog cat = new Catalog();
            cat.execute(catalogContents);

            Connector connector = cat.getClusters().get("cluster").getDatabases().
                get("database").getConnectors().get("0");
            assertFalse(connector.getEnabled());

        } finally {
            final File jar = new File("/tmp/exportsettingstest.jar");
            jar.delete();
        }

    }

    // test that Export configuration is insensitive to the case of the table name
    public void testExportTableCase() throws IOException {
        final VoltProjectBuilder project = new VoltProjectBuilder();
        project.addSchema(TestVoltCompiler.class.getResource("ExportTester-ddl.sql"));
        project.addStmtProcedure("Dummy", "insert into a values (?, ?, ?);",
                                "a.a_id: 0");
        project.addPartitionInfo("A", "A_ID");
        project.addPartitionInfo("B", "B_ID");
        project.addPartitionInfo("e", "e_id");
        project.addPartitionInfo("f", "f_id");
        project.addExport("org.voltdb.export.processors.RawProcessor", true, null);
        project.setTableAsExportOnly("A"); // uppercase DDL, uppercase export
        project.setTableAsExportOnly("b"); // uppercase DDL, lowercase export
        project.setTableAsExportOnly("E"); // lowercase DDL, uppercase export
        project.setTableAsExportOnly("f"); // lowercase DDL, lowercase export
        try {
            assertTrue(project.compile("/tmp/exportsettingstest.jar"));
            final String catalogContents =
                VoltCompiler.readFileFromJarfile("/tmp/exportsettingstest.jar", "catalog.txt");
            final Catalog cat = new Catalog();
            cat.execute(catalogContents);
            CatalogUtil.compileDeploymentAndGetCRC(cat, project.getPathToDeployment(), true);
            Connector connector = cat.getClusters().get("cluster").getDatabases().
                get("database").getConnectors().get("0");
            assertTrue(connector.getEnabled());
            // Assert that all tables exist in the connector section of catalog
            assertNotNull(connector.getTableinfo().getIgnoreCase("a"));
            assertNotNull(connector.getTableinfo().getIgnoreCase("b"));
            assertNotNull(connector.getTableinfo().getIgnoreCase("e"));
            assertNotNull(connector.getTableinfo().getIgnoreCase("f"));
        } finally {
            final File jar = new File("/tmp/exportsettingstest.jar");
            jar.delete();
        }
    }

    // test that the source table for a view is not export only
    public void testViewSourceNotExportOnly() throws IOException {
        final VoltProjectBuilder project = new VoltProjectBuilder();
        project.addSchema(TestVoltCompiler.class.getResource("ExportTesterWithView-ddl.sql"));
        project.addStmtProcedure("Dummy", "select * from v_table1r_el_only");
        project.addExport("org.voltdb.export.processors.RawProcessor", true, null);
        project.setTableAsExportOnly("table1r_el_only");
        try {
            assertFalse(project.compile("/tmp/exporttestview.jar"));
        }
        finally {
            final File jar = new File("/tmp/exporttestview.jar");
            jar.delete();
        }
    }

    // test that a view is not export only
    public void testViewNotExportOnly() throws IOException {
        final VoltProjectBuilder project = new VoltProjectBuilder();
        project.addSchema(TestVoltCompiler.class.getResource("ExportTesterWithView-ddl.sql"));
        project.addStmtProcedure("Dummy", "select * from table1r_el_only");
        project.addExport("org.voltdb.export.processors.RawProcessor", true, null);
        project.setTableAsExportOnly("v_table1r_el_only");
        try {
            assertFalse(project.compile("/tmp/exporttestview.jar"));
        }
        finally {
            final File jar = new File("/tmp/exporttestview.jar");
            jar.delete();
        }
    }

    public void testBadPath() {
        final VoltCompiler compiler = new VoltCompiler();
        final boolean success = compiler.compile("invalidnonsense", nothing_jar);

        assertFalse(success);
    }

    public void testXSDSchemaOrdering() throws IOException {
        final File schemaFile = VoltProjectBuilder.writeStringToTempFile("create table T(ID INTEGER);");
        final String schemaPath = schemaFile.getPath();
        final String project = "<?xml version=\"1.0\"?>\n" +
            "<project>" +
            "<database>" +
                "<schemas>" +
                "<schema path='" +  schemaPath  + "'/>" +
                "</schemas>" +
                "<procedures>" +
                "<procedure class='proc'><sql>select * from T</sql></procedure>" +
                "</procedures>" +
            "</database>" +
            "<security enabled='true'/>" +
            "</project>";
        final File xmlFile = VoltProjectBuilder.writeStringToTempFile(project);
        final String path = xmlFile.getPath();

        final VoltCompiler compiler = new VoltCompiler();
        boolean success = compiler.compile(path, nothing_jar);
        assertTrue(success);
    }


    public void testXMLFileWithInvalidSchemaReference() {
        final String simpleXML =
            "<?xml version=\"1.0\"?>\n" +
            "<project>" +
            "<database name='database'>" +
            "<schemas><schema path='my schema file.sql' /></schemas>" +
            "<procedures><procedure class='procedures/procs.jar' /></procedures>" +
            "</database>" +
            "</project>";

        final File xmlFile = VoltProjectBuilder.writeStringToTempFile(simpleXML);
        final String path = xmlFile.getPath();

        final VoltCompiler compiler = new VoltCompiler();

        final boolean success = compiler.compile(path, nothing_jar);

        assertFalse(success);
    }

    public void testXMLFileWithSchemaError() {
        final File schemaFile = VoltProjectBuilder.writeStringToTempFile("create table T(ID INTEGER);");
        final String simpleXML =
            "<?xml version=\"1.0\"?>\n" +
            "<project>" +
            "<database name='baddbname'>" +
            "<schemas>" +
            "<schema path='" +  schemaFile.getAbsolutePath()  + "'/>" +
            "</schemas>" +
            // invalid project file: no procedures
            // "<procedures>" +
            // "<procedure class='proc'><sql>select * from T</sql></procedure>" +
            //"</procedures>" +
            "</database>" +
            "</project>";
        final File xmlFile = VoltProjectBuilder.writeStringToTempFile(simpleXML);
        final String path = xmlFile.getPath();
        final VoltCompiler compiler = new VoltCompiler();
        final boolean success = compiler.compile(path, nothing_jar);
        assertFalse(success);
    }

    public void testXMLFileWithWrongDBName() {
        final File schemaFile = VoltProjectBuilder.writeStringToTempFile("create table T(ID INTEGER);");
        final String simpleXML =
            "<?xml version=\"1.0\"?>\n" +
            "<project>" +
            "<database name='baddbname'>" +
            "<schemas>" +
            "<schema path='" +  schemaFile.getAbsolutePath()  + "'/>" +
            "</schemas>" +
            "<procedures>" +
            "<procedure class='proc'><sql>select * from T</sql></procedure>" +
            "</procedures>" +
            "</database>" +
            "</project>";
        final File xmlFile = VoltProjectBuilder.writeStringToTempFile(simpleXML);
        final String path = xmlFile.getPath();
        final VoltCompiler compiler = new VoltCompiler();
        final boolean success = compiler.compile(path, nothing_jar);
        assertFalse(success);
    }


    public void testXMLFileWithDefaultDBName() {
        final File schemaFile = VoltProjectBuilder.writeStringToTempFile("create table T(ID INTEGER);");
        final String simpleXML =
            "<?xml version=\"1.0\"?>\n" +
            "<project>" +
            "<database>" +
            "<schemas>" +
            "<schema path='" +  schemaFile.getAbsolutePath()  + "'/>" +
            "</schemas>" +
            "<procedures>" +
            "<procedure class='proc'><sql>select * from T</sql></procedure>" +
            "</procedures>" +
            "</database>" +
            "</project>";
        final File xmlFile = VoltProjectBuilder.writeStringToTempFile(simpleXML);
        final String path = xmlFile.getPath();
        final VoltCompiler compiler = new VoltCompiler();
        final boolean success = compiler.compile(path, nothing_jar);
        assertTrue(success);
        assertTrue(compiler.m_catalog.getClusters().get("cluster").getDatabases().get("database") != null);
    }

    public void testBadClusterConfig() throws IOException {
        // check no hosts
        ClusterConfig cluster_config = new ClusterConfig(0, 1, 0);
        assertFalse(cluster_config.validate());

        // check no sites-per-hosts
        cluster_config = new ClusterConfig(1, 0, 0);
        assertFalse(cluster_config.validate());
    }

    public void testXMLFileWithDDL() throws IOException {
        final String simpleSchema1 =
            "create table books (cash integer default 23 NOT NULL, title varchar(3) default 'foo', PRIMARY KEY(cash)); " +
            "PARTITION TABLE books ON COLUMN cash;";
        // newline inserted to test catalog friendliness
        final String simpleSchema2 =
            "create table books2\n (cash integer default 23 NOT NULL, title varchar(3) default 'foo', PRIMARY KEY(cash));";

        final File schemaFile1 = VoltProjectBuilder.writeStringToTempFile(simpleSchema1);
        final String schemaPath1 = schemaFile1.getPath();
        final File schemaFile2 = VoltProjectBuilder.writeStringToTempFile(simpleSchema2);
        final String schemaPath2 = schemaFile2.getPath();

        final String simpleProject =
            "<?xml version=\"1.0\"?>\n" +
            "<project>" +
            "<!-- xml comment check -->" +
            "<database name='database'>" +
            "<!-- xml comment check -->" +
            "<schemas>" +
            "<!-- xml comment check -->" +
            "<schema path='" + schemaPath1 + "' />" +
            "<schema path='" + schemaPath2 + "' />" +
            "<!-- xml comment check -->" +
            "</schemas>" +
            "<!-- xml comment check -->" +
            "<procedures>" +
            "<!-- xml comment check -->" +
            "<procedure class='org.voltdb.compiler.procedures.AddBook' />" +
            "<procedure class='Foo'>" +
            "<sql>select * from books;</sql>" +
            "</procedure>" +
            "</procedures>" +
            "<!-- xml comment check -->" +
            "</database>" +
            "<!-- xml comment check -->" +
            "</project>";

        final File projectFile = VoltProjectBuilder.writeStringToTempFile(simpleProject);
        final String projectPath = projectFile.getPath();

        final VoltCompiler compiler = new VoltCompiler();

        final boolean success = compiler.compile(projectPath, testout_jar);

        assertTrue(success);

        final Catalog c1 = compiler.getCatalog();

        final String catalogContents = VoltCompiler.readFileFromJarfile(testout_jar, "catalog.txt");

        final Catalog c2 = new Catalog();
        c2.execute(catalogContents);

        assertTrue(c2.serialize().equals(c1.serialize()));
    }

    public void testProcWithBoxedParam() throws IOException {
        final String simpleSchema =
            "create table books (cash integer default 23, title varchar(3) default 'foo', PRIMARY KEY(cash));";

        final File schemaFile = VoltProjectBuilder.writeStringToTempFile(simpleSchema);
        final String schemaPath = schemaFile.getPath();

        final String simpleProject =
            "<?xml version=\"1.0\"?>\n" +
            "<project>" +
            "<database name='database'>" +
            "<schemas>" +
            "<schema path='" + schemaPath + "' />" +
            "</schemas>" +
            "<procedures>" +
            "<procedure class='org.voltdb.compiler.procedures.AddBookBoxed' />" +
            "</procedures>" +
            "</database>" +
            "</project>";

        final File projectFile = VoltProjectBuilder.writeStringToTempFile(simpleProject);
        final String projectPath = projectFile.getPath();

        final VoltCompiler compiler = new VoltCompiler();
        final boolean success = compiler.compile(projectPath, testout_jar);
        assertFalse(success);
    }

    public void testDDLWithNoLengthString() throws IOException {

        // DO NOT COPY PASTE THIS INVALID EXAMPLE!
        final String simpleSchema1 =
            "create table books (cash integer default 23, title varchar default 'foo', PRIMARY KEY(cash));";

        final File schemaFile = VoltProjectBuilder.writeStringToTempFile(simpleSchema1);
        final String schemaPath = schemaFile.getPath();

        final String simpleProject =
            "<?xml version=\"1.0\"?>\n" +
            "<project>" +
            "<database name='database'>" +
            "<schemas>" +
            "<schema path='" + schemaPath + "' />" +
            "</schemas>" +
            "<procedures>" +
            "<procedure class='org.voltdb.compiler.procedures.AddBook' />" +
            "<procedure class='Foo'>" +
            "<sql>select * from books;</sql>" +
            "</procedure>" +
            "</procedures>" +
            "</database>" +
            "</project>";

        final File projectFile = VoltProjectBuilder.writeStringToTempFile(simpleProject);
        final String projectPath = projectFile.getPath();

        final VoltCompiler compiler = new VoltCompiler();

        final boolean success = compiler.compile(projectPath, testout_jar);
        assertFalse(success);
    }

    public void testNullablePartitionColumn() throws IOException {
        final String simpleSchema =
            "create table books (cash integer default 23, title varchar(3) default 'foo', PRIMARY KEY(cash));" +
            "partition table books on column cash;";

        final File schemaFile = VoltProjectBuilder.writeStringToTempFile(simpleSchema);
        final String schemaPath = schemaFile.getPath();

        final String simpleProject =
            "<?xml version=\"1.0\"?>\n" +
            "<project>" +
            "<database name='database'>" +
            "<schemas><schema path='" + schemaPath + "' /></schemas>" +
            "<procedures><procedure class='org.voltdb.compiler.procedures.AddBook'/></procedures>" +
            "</database>" +
            "</project>";

        final File projectFile = VoltProjectBuilder.writeStringToTempFile(simpleProject);
        final String projectPath = projectFile.getPath();

        final VoltCompiler compiler = new VoltCompiler();

        final boolean success = compiler.compile(projectPath, testout_jar);

        assertFalse(success);

        boolean found = false;
        for (final VoltCompiler.Feedback fb : compiler.m_errors) {
            if (fb.message.indexOf("Partition column") > 0)
                found = true;
        }
        assertTrue(found);
    }

    public void testXMLFileWithBadDDL() throws IOException {
        final String simpleSchema =
            "create table books (id integer default 0, strval varchar(33000) default '', PRIMARY KEY(id));";

        final File schemaFile = VoltProjectBuilder.writeStringToTempFile(simpleSchema);
        final String schemaPath = schemaFile.getPath();

        final String simpleProject =
            "<?xml version=\"1.0\"?>\n" +
            "<project>" +
            "<database name='database'>" +
            "<schemas><schema path='" + schemaPath + "' /></schemas>" +
            "<procedures><procedure class='org.voltdb.compiler.procedures.AddBook' /></procedures>" +
            "</database>" +
            "</project>";

        final File projectFile = VoltProjectBuilder.writeStringToTempFile(simpleProject);
        final String projectPath = projectFile.getPath();

        final VoltCompiler compiler = new VoltCompiler();

        final boolean success = compiler.compile(projectPath, testout_jar);
        assertFalse(success);
    }

    // NOTE: TPCCTest proc also tests whitespaces regressions in SQL literals
    public void testWithTPCCDDL() {
        String schemaPath = "";
        try {
            final URL url = TPCCProjectBuilder.class.getResource("tpcc-ddl.sql");
            schemaPath = URLDecoder.decode(url.getPath(), "UTF-8");
        } catch (final UnsupportedEncodingException e) {
            e.printStackTrace();
            System.exit(-1);
        }

        final String simpleProject =
            "<?xml version=\"1.0\"?>\n" +
            "<project>" +
            "<database name='database'>" +
            "<schemas><schema path='" + schemaPath + "' /></schemas>" +
            "<procedures><procedure class='org.voltdb.compiler.procedures.TPCCTestProc' /></procedures>" +
            "</database>" +
            "</project>";

        //System.out.println(simpleProject);

        final File projectFile = VoltProjectBuilder.writeStringToTempFile(simpleProject);
        final String projectPath = projectFile.getPath();

        final VoltCompiler compiler = new VoltCompiler();
        final boolean success = compiler.compile(projectPath, testout_jar);
        assertTrue(success);
    }

    public void testSeparateCatalogCompilation() throws IOException {
        String schemaPath = "";
        try {
            final URL url = TPCCProjectBuilder.class.getResource("tpcc-ddl.sql");
            schemaPath = URLDecoder.decode(url.getPath(), "UTF-8");
        } catch (final UnsupportedEncodingException e) {
            e.printStackTrace();
            System.exit(-1);
        }

        final String simpleProject =
            "<?xml version=\"1.0\"?>\n" +
            "<project>" +
            "<database name='database'>" +
            "<schemas><schema path='" + schemaPath + "' /></schemas>" +
            "<procedures><procedure class='org.voltdb.compiler.procedures.TPCCTestProc' /></procedures>" +
            "</database>" +
            "</project>";

        //System.out.println(simpleProject);

        final File projectFile = VoltProjectBuilder.writeStringToTempFile(simpleProject);
        final String projectPath = projectFile.getPath();

        final VoltCompiler compiler1 = new VoltCompiler();
        final VoltCompiler compiler2 = new VoltCompiler();
        final Catalog catalog = compiler1.compileCatalog(projectPath);
        final String cat1 = catalog.serialize();
        final boolean success = compiler2.compile(projectPath, testout_jar);
        final String cat2 = VoltCompiler.readFileFromJarfile(testout_jar, "catalog.txt");

        assertTrue(success);
        assertTrue(cat1.compareTo(cat2) == 0);
    }

    public void testDDLTableTooManyColumns() throws IOException {
        String schemaPath = "";
        try {
            final URL url = TestVoltCompiler.class.getResource("toowidetable-ddl.sql");
            schemaPath = URLDecoder.decode(url.getPath(), "UTF-8");
        } catch (final UnsupportedEncodingException e) {
            e.printStackTrace();
            System.exit(-1);
        }

        final String simpleProject =
            "<?xml version=\"1.0\"?>\n" +
            "<project>" +
            "<database name='database'>" +
            "<schemas><schema path='" + schemaPath + "' /></schemas>" +
            "<procedures><procedure class='org.voltdb.compiler.procedures.TPCCTestProc' /></procedures>" +
            "</database>" +
            "</project>";

        //System.out.println(simpleProject);

        final File projectFile = VoltProjectBuilder.writeStringToTempFile(simpleProject);
        final String projectPath = projectFile.getPath();

        final VoltCompiler compiler = new VoltCompiler();

        final boolean success = compiler.compile(projectPath, testout_jar);
        assertFalse(success);

        boolean found = false;
        for (final VoltCompiler.Feedback fb : compiler.m_errors) {
            if (fb.message.startsWith("Table MANY_COLUMNS has"))
                found = true;
        }
        assertTrue(found);
    }

    public void testExtraFilesExist() throws IOException {
        String schemaPath = "";
        try {
            final URL url = TPCCProjectBuilder.class.getResource("tpcc-ddl.sql");
            schemaPath = URLDecoder.decode(url.getPath(), "UTF-8");
        } catch (final UnsupportedEncodingException e) {
            e.printStackTrace();
            System.exit(-1);
        }

        final String simpleProject =
            "<?xml version=\"1.0\"?>\n" +
            "<project>" +
            "<database name='database'>" +
            "<schemas><schema path='" + schemaPath + "' /></schemas>" +
            "<procedures><procedure class='org.voltdb.compiler.procedures.TPCCTestProc' /></procedures>" +
            "</database>" +
            "</project>";

        //System.out.println(simpleProject);

        final File projectFile = VoltProjectBuilder.writeStringToTempFile(simpleProject);
        final String projectPath = projectFile.getPath();

        final VoltCompiler compiler = new VoltCompiler();

        final boolean success = compiler.compile(projectPath, testout_jar);
        assertTrue(success);

        final String sql = VoltCompiler.readFileFromJarfile(testout_jar, "tpcc-ddl.sql");
        assertNotNull(sql);
    }

    public void testXMLFileWithELEnabled() throws IOException {
        final String simpleSchema =
            "create table books (cash integer default 23 NOT NULL, title varchar(3) default 'foo', PRIMARY KEY(cash));";

        final File schemaFile = VoltProjectBuilder.writeStringToTempFile(simpleSchema);
        final String schemaPath = schemaFile.getPath();

        final String simpleProject =
            "<?xml version=\"1.0\"?>\n" +
            "<project>" +
            " <database name='database'>" +
            "  <partitions><partition table='books' column='cash'/></partitions> " +
            "  <schemas><schema path='" + schemaPath + "' /></schemas>" +
            "  <procedures><procedure class='org.voltdb.compiler.procedures.AddBook' /></procedures>" +
            "  <export>" +
            "    <tables><table name='books'/></tables>" +
            "  </export>" +
            " </database>" +
            "</project>";

        final File projectFile = VoltProjectBuilder.writeStringToTempFile(simpleProject);
        final String projectPath = projectFile.getPath();

        final VoltCompiler compiler = new VoltCompiler();

        final boolean success = compiler.compile(projectPath, testout_jar);

        assertTrue(success);

        final Catalog c1 = compiler.getCatalog();
        //System.out.println("PRINTING Catalog 1");
        //System.out.println(c1.serialize());

        final String catalogContents = VoltCompiler.readFileFromJarfile(testout_jar, "catalog.txt");

        final Catalog c2 = new Catalog();
        c2.execute(catalogContents);

        assertTrue(c2.serialize().equals(c1.serialize()));
    }

    public void testOverrideProcInfo() throws IOException {
        final String simpleSchema =
            "create table books (cash integer default 23 not null, title varchar(3) default 'foo', PRIMARY KEY(cash));" +
            "PARTITION TABLE books ON COLUMN cash;";

        final File schemaFile = VoltProjectBuilder.writeStringToTempFile(simpleSchema);
        final String schemaPath = schemaFile.getPath();

        final String simpleProject =
            "<?xml version=\"1.0\"?>\n" +
            "<project>" +
            "<database name='database'>" +
            "<schemas><schema path='" + schemaPath + "' /></schemas>" +
            "<procedures><procedure class='org.voltdb.compiler.procedures.AddBook' /></procedures>" +
            "</database>" +
            "</project>";

        final File projectFile = VoltProjectBuilder.writeStringToTempFile(simpleProject);
        final String projectPath = projectFile.getPath();

        final ProcInfoData info = new ProcInfoData();
        info.singlePartition = true;
        info.partitionInfo = "BOOKS.CASH: 0";
        final Map<String, ProcInfoData> overrideMap = new HashMap<String, ProcInfoData>();
        overrideMap.put("AddBook", info);

        final VoltCompiler compiler = new VoltCompiler();
        compiler.setProcInfoOverrides(overrideMap);
        final boolean success = compiler.compile(projectPath, testout_jar);

        assertTrue(success);

        final String catalogContents = VoltCompiler.readFileFromJarfile(testout_jar, "catalog.txt");

        final Catalog c2 = new Catalog();
        c2.execute(catalogContents);

        final Database db = c2.getClusters().get("cluster").getDatabases().get("database");
        final Procedure addBook = db.getProcedures().get("AddBook");
        assertEquals(true, addBook.getSinglepartition());
    }

    public void testOverrideNonAnnotatedProcInfo() throws IOException {
        final String simpleSchema =
            "create table books (cash integer default 23 not null, title varchar(3) default 'foo', PRIMARY KEY(cash));" +
            "PARTITION TABLE books ON COLUMN cash;" +
            "create procedure from class org.voltdb.compiler.procedures.AddBook;" +
            "partition procedure AddBook ON 'books.cash: 0';";

        final File schemaFile = VoltProjectBuilder.writeStringToTempFile(simpleSchema);
        final String schemaPath = schemaFile.getPath();

        final String simpleProject =
            "<?xml version=\"1.0\"?>\n" +
            "<project>" +
            "<database name='database'>" +
            "<schemas><schema path='" + schemaPath + "' /></schemas>" +
            "<procedures/>" +
            "</database>" +
            "</project>";

        final File projectFile = VoltProjectBuilder.writeStringToTempFile(simpleProject);
        final String projectPath = projectFile.getPath();

        final ProcInfoData info = new ProcInfoData();
        info.singlePartition = true;
        info.partitionInfo = "BOOKS.CASH: 0";
        final Map<String, ProcInfoData> overrideMap = new HashMap<String, ProcInfoData>();
        overrideMap.put("AddBook", info);

        final VoltCompiler compiler = new VoltCompiler();
        compiler.setProcInfoOverrides(overrideMap);
        final boolean success = compiler.compile(projectPath, testout_jar);

        assertTrue(success);

        final String catalogContents = VoltCompiler.readFileFromJarfile(testout_jar, "catalog.txt");

        final Catalog c2 = new Catalog();
        c2.execute(catalogContents);

        final Database db = c2.getClusters().get("cluster").getDatabases().get("database");
        final Procedure addBook = db.getProcedures().get("AddBook");
        assertEquals(true, addBook.getSinglepartition());
    }

    public void testBadStmtProcName() throws IOException {
        final String simpleSchema =
            "create table books (cash integer default 23 not null, title varchar(10) default 'foo', PRIMARY KEY(cash));";

        final File schemaFile = VoltProjectBuilder.writeStringToTempFile(simpleSchema);
        final String schemaPath = schemaFile.getPath();

        final String simpleProject =
            "<?xml version=\"1.0\"?>\n" +
            "<project>" +
            "<database name='database'>" +
            "<schemas><schema path='" + schemaPath + "' /></schemas>" +
            "<procedures><procedure class='@Foo'><sql>select * from books;</sql></procedure></procedures>" +
            "<partitions><partition table='BOOKS' column='CASH' /></partitions>" +
            "</database>" +
            "</project>";

        final File projectFile = VoltProjectBuilder.writeStringToTempFile(simpleProject);
        final String projectPath = projectFile.getPath();

        final VoltCompiler compiler = new VoltCompiler();
        final boolean success = compiler.compile(projectPath, testout_jar);
        assertFalse(success);
    }

    public void testBadDdlStmtProcName() throws IOException {
        final String simpleSchema =
            "create table books (cash integer default 23 not null, title varchar(10) default 'foo', PRIMARY KEY(cash));" +
            "create procedure @Foo as select * from books;";

        final File schemaFile = VoltProjectBuilder.writeStringToTempFile(simpleSchema);
        final String schemaPath = schemaFile.getPath();

        final String simpleProject =
            "<?xml version=\"1.0\"?>\n" +
            "<project>" +
            "<database name='database'>" +
            "<schemas><schema path='" + schemaPath + "' /></schemas>" +
            "<procedures/>" +
            "<partitions><partition table='BOOKS' column='CASH' /></partitions>" +
            "</database>" +
            "</project>";

        final File projectFile = VoltProjectBuilder.writeStringToTempFile(simpleProject);
        final String projectPath = projectFile.getPath();

        final VoltCompiler compiler = new VoltCompiler();
        final boolean success = compiler.compile(projectPath, testout_jar);
        assertFalse(success);
    }

    public void testGoodStmtProcName() throws IOException {
        final String simpleSchema =
            "create table books (cash integer default 23 not null, title varchar(3) default 'foo', PRIMARY KEY(cash));" +
            "PARTITION TABLE books ON COLUMN cash;";

        final File schemaFile = VoltProjectBuilder.writeStringToTempFile(simpleSchema);
        final String schemaPath = schemaFile.getPath();

        final String simpleProject =
            "<?xml version=\"1.0\"?>\n" +
            "<project>" +
            "<database name='database'>" +
            "<schemas><schema path='" + schemaPath + "' /></schemas>" +
            "<procedures><procedure class='Foo'><sql>select * from books;</sql></procedure></procedures>" +
            "</database>" +
            "</project>";

        final File projectFile = VoltProjectBuilder.writeStringToTempFile(simpleProject);
        final String projectPath = projectFile.getPath();

        final VoltCompiler compiler = new VoltCompiler();

        final boolean success = compiler.compile(projectPath, testout_jar);
        assertTrue(success);
    }

    public void testGoodDdlStmtProcName() throws IOException {
        final String simpleSchema =
            "create table books (cash integer default 23 not null, title varchar(3) default 'foo', PRIMARY KEY(cash));" +
            "PARTITION TABLE books ON COLUMN cash;" +
            "CREATE PROCEDURE Foo AS select * from books where cash = ?;" +
            "PARTITION PROCEDURE Foo ON 'BOOKS.CASH: 0';";

        final File schemaFile = VoltProjectBuilder.writeStringToTempFile(simpleSchema);
        final String schemaPath = schemaFile.getPath();

        final String simpleProject =
            "<?xml version=\"1.0\"?>\n" +
            "<project>" +
            "<database name='database'>" +
            "<schemas><schema path='" + schemaPath + "' /></schemas>" +
            "<procedures/>" +
            "</database>" +
            "</project>";

        final File projectFile = VoltProjectBuilder.writeStringToTempFile(simpleProject);
        final String projectPath = projectFile.getPath();

        final VoltCompiler compiler = new VoltCompiler();

        final boolean success = compiler.compile(projectPath, testout_jar);
        assertTrue(success);
    }

    public void testMaterializedView() throws IOException {
        final String simpleSchema =
            "create table books (cash integer default 23 NOT NULL, title varchar(10) default 'foo', PRIMARY KEY(cash));\n" +
            "partition table books on column cash;\n" +
            "create view matt (title, num, foo) as select title, count(*), sum(cash) from books group by title;";

        final File schemaFile = VoltProjectBuilder.writeStringToTempFile(simpleSchema);
        final String schemaPath = schemaFile.getPath();

        final String simpleProject =
            "<?xml version=\"1.0\"?>\n" +
            "<project>" +
            "<database name='database'>" +
            "<schemas><schema path='" + schemaPath + "' /></schemas>" +
            "<procedures><procedure class='org.voltdb.compiler.procedures.AddBook' /></procedures>" +
            "</database>" +
            "</project>";

        final File projectFile = VoltProjectBuilder.writeStringToTempFile(simpleProject);
        final String projectPath = projectFile.getPath();

        final VoltCompiler compiler = new VoltCompiler();
        // final ClusterConfig cluster_config = new ClusterConfig(1, 1, 0, "localhost");

        final boolean success = compiler.compile(projectPath, testout_jar);
        assertTrue(success);
        final Catalog c1 = compiler.getCatalog();
        final String catalogContents = VoltCompiler.readFileFromJarfile(testout_jar, "catalog.txt");
        final Catalog c2 = new Catalog();
        c2.execute(catalogContents);
        assertTrue(c2.serialize().equals(c1.serialize()));
    }


    public void testVarbinary() throws IOException {
        final String simpleSchema =
            "create table books (cash integer default 23 NOT NULL, title varbinary(10) default NULL, PRIMARY KEY(cash));" +
            "partition table books on column cash;";

        final File schemaFile = VoltProjectBuilder.writeStringToTempFile(simpleSchema);
        final String schemaPath = schemaFile.getPath();

        final String simpleProject =
            "<?xml version=\"1.0\"?>\n" +
            "<project>" +
            "<database name='database'>" +
            "<schemas><schema path='" + schemaPath + "' /></schemas>" +
            "<procedures>" +
            "<procedure class='get'><sql>select * from books;</sql></procedure>" +
            "<procedure class='i1'><sql>insert into books values(5, 'AA');</sql></procedure>" +
            "<procedure class='i2'><sql>insert into books values(5, ?);</sql></procedure>" +
            "<procedure class='s1'><sql>update books set title = 'bb';</sql></procedure>" +
            "</procedures>" +
            //"<procedures><procedure class='org.voltdb.compiler.procedures.AddBook' /></procedures>" +
            "</database>" +
            "</project>";

        final File projectFile = VoltProjectBuilder.writeStringToTempFile(simpleProject);
        final String projectPath = projectFile.getPath();

        final VoltCompiler compiler = new VoltCompiler();
        // final ClusterConfig cluster_config = new ClusterConfig(1, 1, 0, "localhost");

        final boolean success = compiler.compile(projectPath, testout_jar);
        assertTrue(success);
        final Catalog c1 = compiler.getCatalog();
        final String catalogContents = VoltCompiler.readFileFromJarfile(testout_jar, "catalog.txt");
        final Catalog c2 = new Catalog();
        c2.execute(catalogContents);
        assertTrue(c2.serialize().equals(c1.serialize()));
    }


    public void testDdlProcVarbinary() throws IOException {
        final String simpleSchema =
            "create table books (cash integer default 23 NOT NULL, title varbinary(10) default NULL, PRIMARY KEY(cash));" +
            "partition table books on column cash;" +
            "create procedure get as select * from books;" +
            "create procedure i1 as insert into books values(5, 'AA');" +
            "create procedure i2 as insert into books values(5, ?);" +
            "create procedure s1 as update books set title = 'bb';" +
            "create procedure i3 as insert into books values( ?, ?);" +
            "partition procedure i3 on 'books.cash: 0';" +
            "create procedure d1 as delete from books where title = ? and cash = ?;" +
            "partition procedure d1 on 'books.cash: 1';";

        final File schemaFile = VoltProjectBuilder.writeStringToTempFile(simpleSchema);
        final String schemaPath = schemaFile.getPath();

        final String simpleProject =
            "<?xml version=\"1.0\"?>\n" +
            "<project>" +
            "<database name='database'>" +
            "<schemas><schema path='" + schemaPath + "' /></schemas>" +
            "<procedures/>" +
            //"<procedures><procedure class='org.voltdb.compiler.procedures.AddBook' /></procedures>" +
            "</database>" +
            "</project>";

        final File projectFile = VoltProjectBuilder.writeStringToTempFile(simpleProject);
        final String projectPath = projectFile.getPath();

        final VoltCompiler compiler = new VoltCompiler();
        // final ClusterConfig cluster_config = new ClusterConfig(1, 1, 0, "localhost");

        final boolean success = compiler.compile(projectPath, testout_jar);
        assertTrue(success);
        final Catalog c1 = compiler.getCatalog();
        final String catalogContents = VoltCompiler.readFileFromJarfile(testout_jar, "catalog.txt");
        final Catalog c2 = new Catalog();
        c2.execute(catalogContents);
        assertTrue(c2.serialize().equals(c1.serialize()));
    }

    //
    // There are DDL tests a number of places. TestDDLCompiler seems more about
    // verifying HSQL behaviour. Additionally, there are users of PlannerAideDeCamp
    // that verify plans for various DDL/SQL combinations.
    //
    // I'm going to add some DDL parsing validation tests here, as they seem to have
    // more to do with compiling a catalog.. and there are some related tests already
    // in this file.
    //

    private VoltCompiler compileForDDLTest(String schemaPath, boolean expectSuccess) {
        final String simpleProject =
            "<?xml version=\"1.0\"?>\n" +
            "<project>" +
            "<database name='database'>" +
            "<schemas><schema path='" + schemaPath + "' /></schemas>" +
            "<procedures><procedure class='sample'><sql>select * from t</sql></procedure></procedures>" +
            "</database>" +
            "</project>";

        final File projectFile = VoltProjectBuilder.writeStringToTempFile(simpleProject);
        projectFile.deleteOnExit();
        final String projectPath = projectFile.getPath();
        final VoltCompiler compiler = new VoltCompiler();
        final boolean success = compiler.compile(projectPath, testout_jar);
        assertEquals(expectSuccess, success);
        return compiler;
    }

    private String getPathForSchema(String s) {
        final File schemaFile = VoltProjectBuilder.writeStringToTempFile(s);
        schemaFile.deleteOnExit();
        return schemaFile.getPath();
    }

    public void testDDLCompilerLeadingGarbage() throws IOException {
        final String s =
            "-- a valid comment\n" +
            "- an invalid comment\n" +
            "create table t(id integer);";

        VoltCompiler c = compileForDDLTest(getPathForSchema(s), false);
        assertTrue(c.hasErrors());
    }

    public void testDDLCompilerLeadingWhitespace() throws IOException {
        final String s =
            "     \n" +
            "\n" +
            "create table t(id integer);";
        VoltCompiler c = compileForDDLTest(getPathForSchema(s), true);
        assertFalse(c.hasErrors());
        assertTrue(c.m_catalog.getClusters().get("cluster").getDatabases().get("database").getTables().size() == 1);
    }

    public void testDDLCompilerLeadingComment() throws IOException {
        final String s =
            "-- this is a leading comment\n" +
            "  -- with some leading whitespace\n" +
            "     create table t(id integer);";
        VoltCompiler c = compileForDDLTest(getPathForSchema(s), true);
        assertFalse(c.hasErrors());
        assertTrue(c.m_catalog.getClusters().get("cluster").getDatabases().get("database").getTables().size() == 1);
    }

    public void testDDLCompilerNoNewlines() throws IOException {
        final String s =
            "create table t(id integer); create table r(id integer);";
        VoltCompiler c = compileForDDLTest(getPathForSchema(s), true);
        assertFalse(c.hasErrors());
        assertTrue(c.m_catalog.getClusters().get("cluster").getDatabases().get("database").getTables().size() == 2);
    }

    public void testDDLCompilerSplitLines() throws IOException {
        final String s =
            "create\n" +
            "table\n" +
            "t(id\n" +
            "integer);";
        VoltCompiler c = compileForDDLTest(getPathForSchema(s), true);
        assertFalse(c.hasErrors());
        assertTrue(c.m_catalog.getClusters().get("cluster").getDatabases().get("database").getTables().size() == 1);
    }

    public void testDDLCompilerTrailingComment1() throws IOException {
        final String s =
            "create table t(id integer) -- this is a trailing comment\n" +
            "-- and a line full of comments\n" +
            ";\n";
        VoltCompiler c = compileForDDLTest(getPathForSchema(s), true);
        assertFalse(c.hasErrors());
        assertTrue(c.m_catalog.getClusters().get("cluster").getDatabases().get("database").getTables().size() == 1);
    }

    public void testDDLCompilerTrailingComment2() throws IOException {
        final String s =
            "create table t(id integer) -- this is a trailing comment\n" +
            ";\n";
        VoltCompiler c = compileForDDLTest(getPathForSchema(s), true);
        assertFalse(c.hasErrors());
        assertTrue(c.m_catalog.getClusters().get("cluster").getDatabases().get("database").getTables().size() == 1);
    }

    public void testDDLCompilerTrailingComment3() throws IOException {
        final String s =
            "create table t(id integer) -- this is a trailing comment\n" +
            "-- and a line full of comments\n" +
            ";";
        VoltCompiler c = compileForDDLTest(getPathForSchema(s), true);
        assertFalse(c.hasErrors());
        assertTrue(c.m_catalog.getClusters().get("cluster").getDatabases().get("database").getTables().size() == 1);
    }

    public void testDDLCompilerTrailingComment4() throws IOException {
        final String s =
            "create table t(id integer) -- this is a trailing comment\n" +
            ";";
        VoltCompiler c = compileForDDLTest(getPathForSchema(s), true);
        assertFalse(c.hasErrors());
        assertTrue(c.m_catalog.getClusters().get("cluster").getDatabases().get("database").getTables().size() == 1);
    }

    public void testDDLCompilerTrailingComment5() throws IOException {
        final String s =
            "create table t(id integer) -- this is a trailing comment\n" +
            "-- and a line full of comments\n" +
            "    ;\n";
        VoltCompiler c = compileForDDLTest(getPathForSchema(s), true);
        assertFalse(c.hasErrors());
        assertTrue(c.m_catalog.getClusters().get("cluster").getDatabases().get("database").getTables().size() == 1);
    }

    public void testDDLCompilerTrailingComment6() throws IOException {
        final String s =
            "create table t(id integer) -- this is a trailing comment\n" +
            "-- and a line full of comments\n" +
            "    ;\n" +
            "-- ends with a comment\n";
        VoltCompiler c = compileForDDLTest(getPathForSchema(s), true);
        assertFalse(c.hasErrors());
        assertTrue(c.m_catalog.getClusters().get("cluster").getDatabases().get("database").getTables().size() == 1);
    }


    public void testDDLCompilerInvalidStatement() throws IOException {
        final String s =
            "create table t for justice -- with a comment\n";
        VoltCompiler c = compileForDDLTest(getPathForSchema(s), false);
        assertTrue(c.hasErrors());
    }

    public void testDDLCompilerCommentThatLooksLikeStatement() throws IOException {
        final String s =
            "create table t(id integer); -- create table r(id integer);";
        VoltCompiler c = compileForDDLTest(getPathForSchema(s), true);
        assertFalse(c.hasErrors());
        assertTrue(c.m_catalog.getClusters().get("cluster").getDatabases().get("database").getTables().size() == 1);
    }

    public void testDDLCompilerLeadingSemicolon() throws IOException {
        final String s = "; create table t(id integer);";
        VoltCompiler c = compileForDDLTest(getPathForSchema(s), false);
        assertTrue(c.hasErrors());
    }

    public void testDDLCompilerMultipleStatementsOnMultipleLines() throws IOException {
        final String s =
            "create table t(id integer); create\n" +
            "table r(id integer); -- second table";
        VoltCompiler c = compileForDDLTest(getPathForSchema(s), true);
        assertFalse(c.hasErrors());
        assertTrue(c.m_catalog.getClusters().get("cluster").getDatabases().get("database").getTables().size() == 2);
    }

    public void testDDLCompilerStringLiteral() throws IOException {
        final String s =
            "create table t(id varchar(3) default 'abc');";
        VoltCompiler c = compileForDDLTest(getPathForSchema(s), true);
        assertFalse(c.hasErrors());
        assertTrue(c.m_catalog.getClusters().get("cluster").getDatabases().get("database").getTables().size() == 1);

        Table tbl = c.m_catalog.getClusters().get("cluster").getDatabases().get("database").getTables().getIgnoreCase("t");
        String defaultvalue = tbl.getColumns().getIgnoreCase("id").getDefaultvalue();
        assertTrue(defaultvalue.equalsIgnoreCase("abc"));
    }

    public void testDDLCompilerSemiColonInStringLiteral() throws IOException {
        final String s =
            "create table t(id varchar(5) default 'a;bc');";
        VoltCompiler c = compileForDDLTest(getPathForSchema(s), true);
        assertFalse(c.hasErrors());
        assertTrue(c.m_catalog.getClusters().get("cluster").getDatabases().get("database").getTables().size() == 1);

        Table tbl = c.m_catalog.getClusters().get("cluster").getDatabases().get("database").getTables().getIgnoreCase("t");
        String defaultvalue = tbl.getColumns().getIgnoreCase("id").getDefaultvalue();
        assertTrue(defaultvalue.equalsIgnoreCase("a;bc"));
    }

    public void testDDLCompilerDashDashInStringLiteral() throws IOException {
        final String s =
            "create table t(id varchar(5) default 'a--bc');";
        VoltCompiler c = compileForDDLTest(getPathForSchema(s), true);
        assertFalse(c.hasErrors());
        assertTrue(c.m_catalog.getClusters().get("cluster").getDatabases().get("database").getTables().size() == 1);

        Table tbl = c.m_catalog.getClusters().get("cluster").getDatabases().get("database").getTables().getIgnoreCase("t");
        String defaultvalue = tbl.getColumns().getIgnoreCase("id").getDefaultvalue();
        assertTrue(defaultvalue.equalsIgnoreCase("a--bc"));
    }

    public void testDDLCompilerNewlineInStringLiteral() throws IOException {
        final String s =
            "create table t(id varchar(5) default 'a\n" + "bc');";

        VoltCompiler c = compileForDDLTest(getPathForSchema(s), true);
        assertFalse(c.hasErrors());
        assertTrue(c.m_catalog.getClusters().get("cluster").getDatabases().get("database").getTables().size() == 1);
        Table tbl = c.m_catalog.getClusters().get("cluster").getDatabases().get("database").getTables().getIgnoreCase("t");
        String defaultvalue = tbl.getColumns().getIgnoreCase("id").getDefaultvalue();

        // In the debugger, this looks valid at parse time but is mangled somewhere
        // later, perhaps in HSQL or in the catalog assembly?
        // ENG-681
        System.out.println(defaultvalue);
        // assertTrue(defaultvalue.equalsIgnoreCase("a\nbc"));
    }

    public void testDDLCompilerEscapedStringLiterals() throws IOException {
        final String s =
            "create table t(id varchar(10) default 'a''b''''c');";
        VoltCompiler c = compileForDDLTest(getPathForSchema(s), true);
        assertFalse(c.hasErrors());
        assertTrue(c.m_catalog.getClusters().get("cluster").getDatabases().get("database").getTables().size() == 1);
        Table tbl = c.m_catalog.getClusters().get("cluster").getDatabases().get("database").getTables().getIgnoreCase("t");
        String defaultvalue = tbl.getColumns().getIgnoreCase("id").getDefaultvalue();
        assertTrue(defaultvalue.equalsIgnoreCase("a'b''c"));
    }

    // Test that DDLCompiler's index creation adheres to the rules implicit in
    // the EE's tableindexfactory.  Currently (10/3/2010) these are:
    // All column types can be used in a tree array.  Only int types can
    // be used in hash tables or array indexes

    String[] column_types = {"tinyint", "smallint", "integer", "bigint",
                            "float", "varchar(10)", "timestamp", "decimal"};

    IndexType[] default_index_types = {IndexType.BALANCED_TREE,
                                    IndexType.BALANCED_TREE,
                                    IndexType.BALANCED_TREE,
                                    IndexType.BALANCED_TREE,
                                    IndexType.BALANCED_TREE,
                                    IndexType.BALANCED_TREE,
                                    IndexType.BALANCED_TREE,
                                    IndexType.BALANCED_TREE};

    boolean[] can_be_hash = {true, true, true, true, false, false, true, false};
    boolean[] can_be_tree = {true, true, true, true, true, true, true, true};

    public void testDDLCompilerIndexDefaultTypes()
    {
        for (int i = 0; i < column_types.length; i++)
        {
            String s =
                "create table t(id " + column_types[i] + " not null, num integer not null);\n" +
                "create index idx_t_id on t(id);\n" +
                "create index idx_t_idnum on t(id,num);";
            VoltCompiler c = compileForDDLTest(getPathForSchema(s), true);
            assertFalse(c.hasErrors());
            Database d = c.m_catalog.getClusters().get("cluster").getDatabases().get("database");
            assertEquals(default_index_types[i].getValue(),
                        d.getTables().getIgnoreCase("t").getIndexes().getIgnoreCase("idx_t_id").getType());
            assertEquals(default_index_types[i].getValue(),
                        d.getTables().getIgnoreCase("t").getIndexes().getIgnoreCase("idx_t_idnum").getType());
        }
    }

    public void testDDLCompilerHashIndexAllowed()
    {
        for (int i = 0; i < column_types.length; i++)
        {
            final String s =
                "create table t(id " + column_types[i] + " not null, num integer not null);\n" +
                "create index idx_t_id_hash on t(id);\n" +
                "create index idx_t_idnum_hash on t(id,num);";
            VoltCompiler c = compileForDDLTest(getPathForSchema(s), can_be_hash[i]);
            if (can_be_hash[i])
            {
                // do appropriate index exists checks
                assertFalse(c.hasErrors());
                Database d = c.m_catalog.getClusters().get("cluster").getDatabases().get("database");
                assertEquals(IndexType.HASH_TABLE.getValue(),
                            d.getTables().getIgnoreCase("t").getIndexes().getIgnoreCase("idx_t_id_hash").getType());
                assertEquals(IndexType.HASH_TABLE.getValue(),
                            d.getTables().getIgnoreCase("t").getIndexes().getIgnoreCase("idx_t_idnum_hash").getType());
            }
            else
            {
                assertTrue(c.hasErrors());
            }
        }
    }

    public void testUniqueIndexAllowed()
    {
        final String s =
                "create table t(id integer not null, num integer not null);\n" +
                "create unique index idx_t_unique on t(id,num);\n" +
                "create index idx_t on t(num);";
        VoltCompiler c = compileForDDLTest(getPathForSchema(s), true);
        assertFalse(c.hasErrors());
        Database d = c.m_catalog.getClusters().get("cluster").getDatabases().get("database");
        assertTrue(d.getTables().getIgnoreCase("t").getIndexes().getIgnoreCase("idx_t_unique").getUnique());
        assertFalse(d.getTables().getIgnoreCase("t").getIndexes().getIgnoreCase("idx_t").getUnique());
    }

    public void testDDLCompilerVarcharTreeIndexAllowed()
    {
        for (int i = 0; i < column_types.length; i++)
        {
            final String s =
                "create table t(id " + column_types[i] + " not null, num integer not null);\n" +
                "create index idx_t_id_tree on t(id);\n" +
                "create index idx_t_idnum_tree on t(id,num);";
            VoltCompiler c = compileForDDLTest(getPathForSchema(s), can_be_tree[i]);
            assertFalse(c.hasErrors());
            Database d = c.m_catalog.getClusters().get("cluster").getDatabases().get("database");
            assertEquals(IndexType.BALANCED_TREE.getValue(),
                        d.getTables().getIgnoreCase("t").getIndexes().getIgnoreCase("idx_t_id_tree").getType());
            assertEquals(IndexType.BALANCED_TREE.getValue(),
                        d.getTables().getIgnoreCase("t").getIndexes().getIgnoreCase("idx_t_idnum_tree").getType());
        }
    }

    public void testPartitionOnBadType() {
        final String simpleSchema =
            "create table books (cash float default 0.0 NOT NULL, title varchar(10) default 'foo', PRIMARY KEY(cash));";

        final File schemaFile = VoltProjectBuilder.writeStringToTempFile(simpleSchema);
        final String schemaPath = schemaFile.getPath();

        final String simpleProject =
            "<?xml version=\"1.0\"?>\n" +
            "<project>" +
            "<database>" +
            "<schemas><schema path='" + schemaPath + "' /></schemas>" +
            "<partitions><partition table='books' column='cash'/></partitions> " +
            "<procedures><procedure class='org.voltdb.compiler.procedures.AddBook' /></procedures>" +
            "</database>" +
            "</project>";

        final File projectFile = VoltProjectBuilder.writeStringToTempFile(simpleProject);
        final String projectPath = projectFile.getPath();

        final VoltCompiler compiler = new VoltCompiler();
        final boolean success = compiler.compile(projectPath, testout_jar);
        assertFalse(success);
    }

    public void testOmittedProcedureList() {
        final String simpleSchema =
                "create table books (cash float default 0.0 NOT NULL, title varchar(10) default 'foo', PRIMARY KEY(cash));";

            final File schemaFile = VoltProjectBuilder.writeStringToTempFile(simpleSchema);
            final String schemaPath = schemaFile.getPath();

            final String simpleProject =
                "<?xml version=\"1.0\"?>\n" +
                "<project>" +
                "<database>" +
                "<schemas><schema path='" + schemaPath + "' /></schemas>" +
                "</database>" +
                "</project>";

            final File projectFile = VoltProjectBuilder.writeStringToTempFile(simpleProject);
            final String projectPath = projectFile.getPath();

            final VoltCompiler compiler = new VoltCompiler();
            final boolean success = compiler.compile(projectPath, testout_jar);
            assertTrue(success);
        }

    public void test3324MPPlan() throws IOException {
        final String simpleSchema =
                "create table blah  (pkey integer not null, strval varchar(200), PRIMARY KEY(pkey));\n";
        VoltProjectBuilder pb = new VoltProjectBuilder();
        pb.enableDiagnostics();
        pb.addLiteralSchema(simpleSchema);
        pb.addPartitionInfo("blah", "pkey");
        pb.addStmtProcedure("undeclaredspquery1", "select strval UNDECLARED1 from blah where pkey = ?");
        pb.addStmtProcedure("undeclaredspquery2", "select strval UNDECLARED2 from blah where pkey = 12");
        pb.addStmtProcedure("declaredspquery1", "select strval SODECLARED1 from blah where pkey = ?", "blah.pkey:0");
        // Currently no way to do this?
        // pb.addStmtProcedure("declaredspquery2", "select strval SODECLARED2 from blah where pkey = 12", "blah.pkey=12");
        boolean success = pb.compile(Configuration.getPathToCatalogForTest("test3324.jar"));
        assertTrue(success);
        List<String> diagnostics = pb.harvestDiagnostics();
        // This asserts that the undeclared SP plans don't mistakenly get SP treatment
        // -- they must each include a RECEIVE plan node.
        assertEquals(2, countStringsMatching(diagnostics, ".*\"UNDECLARED.\".*\"PLAN_NODE_TYPE\":\"RECEIVE\".*"));
        // This asserts that the methods used to prevent undeclared SP plans from getting SP treatment
        // don't over-reach to declared SP plans.
        assertEquals(0, countStringsMatching(diagnostics, ".*\"SODECLARED.\".*\"PLAN_NODE_TYPE\":\"RECEIVE\".*"));
        // System.out.println("test3324MPPlan");
        // System.out.println(diagnostics);
    }

    public void testBadDDLErrorLineNumber() throws IOException {
        final String schema =
            "-- a comment\n" +                          // 1
            "create table books (\n" +                  // 2
            " id integer default 0,\n" +                // 3
            " strval varchar(33000) default '',\n" +    // 4
            " PRIMARY KEY(id)\n" +                      // 5
            ");\n" +                                    // 6
            "\n" +                                      // 7
            "-- another comment\n" +                    // 8
            "create view badview (\n" +                 // 9 * error reported here *
            " id,\n" +
            " COUNT(*),\n" +
            " total\n" +
            " as\n" +
            "select id, COUNT(*), SUM(cnt)\n" +
            " from books\n" +
            " group by id;";
        final File schemaFile = VoltProjectBuilder.writeStringToTempFile(schema);
        final String schemaPath = schemaFile.getPath();

        final String project =
            "<?xml version=\"1.0\"?>\n" +
            "<project>" +
            "<database name='database'>" +
            "<schemas><schema path='" + schemaPath + "' /></schemas>" +
            "<procedures><procedure class='org.voltdb.compiler.procedures.AddBook' /></procedures>" +
            "</database>" +
            "</project>";

        final File projectFile = VoltProjectBuilder.writeStringToTempFile(project);
        final String projectPath = projectFile.getPath();

        final VoltCompiler compiler = new VoltCompiler();

        final boolean success = compiler.compile(projectPath, testout_jar);
        assertFalse(success);
        for (Feedback error: compiler.m_errors) {
            assertEquals(9, error.lineNo);
        }
    }


    public void testInvalidCreateProcedureDDL() throws Exception {
        ArrayList<Feedback> fbs;
        String expectedError;

        fbs = checkInvalidProcedureDDL(
                "CREATE TABLE PKEY_INTEGER ( PKEY INTEGER NOT NULL, PRIMARY KEY (PKEY) );" +
                "PARTITION TABLE PKEY_INTEGER ON COLUMN PKEY;" +
                "CREATE PROCEDURE FROM CLASS org.voltdb.compiler.procedures.NonExistentPartitionParamInteger;" +
                "PARTITION PROCEDURE NonExistentPartitionParamInteger ON 'PKEY_INTEGER.PKEY: 0';"
                );
        expectedError = "Cannot load class for procedure: org.voltdb.compiler.procedures.NonExistentPartitionParamInteger";
        assertTrue(isFeedbackPresent(expectedError, fbs));

        fbs = checkInvalidProcedureDDL(
                "CREATE TABLE PKEY_INTEGER ( PKEY INTEGER NOT NULL, PRIMARY KEY (PKEY) );" +
                "PARTITION TABLE PKEY_INTEGER ON COLUMN PKEY;" +
                "PARTITION PROCEDURE NotDefinedPartitionParamInteger ON 'PKEY_INTEGER.PKEY: 0';"
                );
        expectedError = "Partition in referencing an undefined procedure \"NotDefinedPartitionParamInteger\"";
        assertTrue(isFeedbackPresent(expectedError, fbs));

        fbs = checkInvalidProcedureDDL(
                "CREATE TABLE PKEY_INTEGER ( PKEY INTEGER NOT NULL, PRIMARY KEY (PKEY) );" +
                "PARTITION TABLE PKEY_INTEGER ON COLUMN PKEY;" +
                "CREATE PROCEDURE FROM CLASS org.voltdb.compiler.procedures.PartitionParamInteger;" +
                "PARTITION PROCEDURE PartitionParamInteger ON 'PKEY_WHAAAT.PKEY: 0';"
                );
        expectedError = "PartitionParamInteger has partition properties defined both in class " +
                "\"org.voltdb.compiler.procedures.PartitionParamInteger\" and in the schema defintion file(s)";
        assertTrue(isFeedbackPresent(expectedError, fbs));

        fbs = checkInvalidProcedureDDL(
                "CREATE TABLE PKEY_INTEGER ( PKEY INTEGER NOT NULL, PRIMARY KEY (PKEY) );" +
                "PARTITION TABLE PKEY_INTEGER ON COLUMN PKEY;" +
                "CREATE PROCEDURE FROM CLASS org.voltdb.compiler.procedures.NotAnnotatedPartitionParamInteger;" +
                "PARTITION PROCEDURE NotAnnotatedPartitionParamInteger ON 'PKEY_WHAAAT.PKEY: 0';"
                );
        expectedError = "PartitionInfo for procedure " +
                "org.voltdb.compiler.procedures.NotAnnotatedPartitionParamInteger refers to a column " +
                "in schema which can't be found.";
        assertTrue(isFeedbackPresent(expectedError, fbs));

        fbs = checkInvalidProcedureDDL(
                "CREATE TABLE PKEY_INTEGER ( PKEY INTEGER NOT NULL, PRIMARY KEY (PKEY) );" +
                "PARTITION TABLE PKEY_INTEGER ON COLUMN PKEY;" +
                "CREATE PROCEDURE FROM CLASS org.voltdb.compiler.procedures.NotAnnotatedPartitionParamInteger;" +
                "PARTITION PROCEDURE NotAnnotatedPartitionParamInteger ON 'PKEY_INTEGER.PSURROGATE: 0';"
                );
        expectedError = "PartitionInfo for procedure " +
                "org.voltdb.compiler.procedures.NotAnnotatedPartitionParamInteger refers to a column " +
                "in schema which can't be found.";
        assertTrue(isFeedbackPresent(expectedError, fbs));

        fbs = checkInvalidProcedureDDL(
                "CREATE TABLE PKEY_INTEGER ( PKEY INTEGER NOT NULL, PRIMARY KEY (PKEY) );" +
                "PARTITION TABLE PKEY_INTEGER ON COLUMN PKEY;" +
                "CREATE PROCEDURE FROM CLASS org.voltdb.compiler.procedures.NotAnnotatedPartitionParamInteger;" +
                "PARTITION PROCEDURE NotAnnotatedPartitionParamInteger ON 'PKEY_INTEGER.PKEY: 8';"
                );
        expectedError = "PartitionInfo specifies invalid parameter index for procedure: " +
                "org.voltdb.compiler.procedures.NotAnnotatedPartitionParamInteger";
        assertTrue(isFeedbackPresent(expectedError, fbs));

        fbs = checkInvalidProcedureDDL(
                "CREATE TABLE PKEY_INTEGER ( PKEY INTEGER NOT NULL, PRIMARY KEY (PKEY) );" +
                "PARTITION TABLE PKEY_INTEGER ON COLUMN PKEY;" +
                "CREATE PROCEDURE FROM GLASS org.voltdb.compiler.procedures.NotAnnotatedPartitionParamInteger;" +
                "PARTITION PROCEDURE NotAnnotatedPartitionParamInteger ON 'PKEY_INTEGER.PKEY: 0';"
                );
        expectedError = "Bad CREATE PROCEDURE DDL statement: " +
                "\"CREATE PROCEDURE FROM GLASS org.voltdb.compiler.procedures.NotAnnotatedPartitionParamInteger\"" +
                ", expected syntax: \"CREATE PROCEDURE FROM CLASS <class-name>\"";
        assertTrue(isFeedbackPresent(expectedError, fbs));

        fbs = checkInvalidProcedureDDL(
                "CREATE TABLE PKEY_INTEGER ( PKEY INTEGER NOT NULL, PRIMARY KEY (PKEY) );" +
                "PARTITION TABLE PKEY_INTEGER ON COLUMN PKEY;" +
                "CREATE PROCEDURE FROM CLASS org.voltdb.compiler.procedures.NotAnnotatedPartitionParamInteger;" +
                "PARTITION PROCEDURE NotAnnotatedPartitionParamInteger FOR 'PKEY_INTEGER.PKEY: 0';"
                );
        expectedError = "Bad PARTITION DDL statement: \"PARTITION PROCEDURE " +
                "NotAnnotatedPartitionParamInteger FOR 'PKEY_INTEGER.PKEY: 0'\", " +
                "expected syntax: PARTITION PROCEDURE <procedure> ON " +
                "'<table>.<column>: <parameter-index-no>'";
        assertTrue(isFeedbackPresent(expectedError, fbs));

        fbs = checkInvalidProcedureDDL(
                "CREATE TABLE PKEY_INTEGER ( PKEY INTEGER NOT NULL, PRIMARY KEY (PKEY) );" +
                "PARTITION TABLE PKEY_INTEGER ON COLUMN PKEY;" +
                "CREATE PROCEDURE FROM CLASS org.voltdb.compiler.procedures.NotAnnotatedPartitionParamInteger;" +
                "PARTITION PROCEDURE NotAnnotatedPartitionParamInteger ON 'PKEY_INTEGER,PKEY, 0';"
                );
        expectedError = "Bad PARTITION DDL statement: \"PARTITION PROCEDURE " +
                "NotAnnotatedPartitionParamInteger ON 'PKEY_INTEGER,PKEY, 0'\", " +
                "expected syntax: PARTITION PROCEDURE <procedure> ON " +
                "'<table>.<column>: <parameter-index-no>'";
        assertTrue(isFeedbackPresent(expectedError, fbs));

        fbs = checkInvalidProcedureDDL(
                "CREATE TABLE PKEY_INTEGER ( PKEY INTEGER NOT NULL, PRIMARY KEY (PKEY) );" +
                "PARTITION TABLE PKEY_INTEGER ON COLUMN PKEY;" +
                "CREATE PROCEDURE FROM CLASS org.voltdb.compiler.procedures.NotAnnotatedPartitionParamInteger;" +
                "PARTITION PROCEDURE NotAnnotatedPartitionParamInteger ON 'PKEY_INTEGER.PKEY: hello';"
                );
        expectedError = "Bad PARTITION DDL statement: \"PARTITION PROCEDURE " +
                "NotAnnotatedPartitionParamInteger ON 'PKEY_INTEGER.PKEY: hello'\", " +
                "expected syntax: PARTITION PROCEDURE <procedure> ON " +
                "'<table>.<column>: <parameter-index-no>'";
        assertTrue(isFeedbackPresent(expectedError, fbs));

        fbs = checkInvalidProcedureDDL(
                "CREATE TABLE PKEY_INTEGER ( PKEY INTEGER NOT NULL, PRIMARY KEY (PKEY) );" +
                "PARTITION TABLE PKEY_INTEGER ON COLUMN PKEY;" +
                "CREATE PROCEDURE FROM CLASS org.voltdb.compiler.procedures.NotAnnotatedPartitionParamInteger;" +
                "PARTITION PROGEDURE NotAnnotatedPartitionParamInteger ON 'PKEY_INTEGER.PKEY: hello';"
                );
        expectedError = "Bad PARTITION DDL statement: " +
                "\"PARTITION PROGEDURE NotAnnotatedPartitionParamInteger ON " +
                "'PKEY_INTEGER.PKEY: hello'\", expected syntax: \"PARTITION TABLE <table> " +
                "ON COLUMN <column>\" or \"PARTITION PROCEDURE <procedure> ON " +
                "'<table>.<column>: <parameter-index-no>'\"";
        assertTrue(isFeedbackPresent(expectedError, fbs));

        fbs = checkInvalidProcedureDDL(
                "CREATE TABLE PKEY_INTEGER ( PKEY INTEGER NOT NULL, PRIMARY KEY (PKEY) );" +
                "PARTITION TABLE PKEY_INTEGER ON COLUMN PKEY;" +
                "CREATE PROCEDURE OUTOF CLASS org.voltdb.compiler.procedures.NotAnnotatedPartitionParamInteger;" +
                "PARTITION PROCEDURE NotAnnotatedPartitionParamInteger ON 'PKEY_INTEGER.PKEY: hello';"
                );
        expectedError = "Bad CREATE PROCEDURE DDL statement: " +
                "\"CREATE PROCEDURE OUTOF CLASS org.voltdb.compiler.procedures.NotAnnotatedPartitionParamInteger\"" +
                ", expected syntax: \"CREATE PROCEDURE FROM CLASS <class-name>\"";
        assertTrue(isFeedbackPresent(expectedError, fbs));

        fbs = checkInvalidProcedureDDL(
                "CREATE TABLE PKEY_INTEGER ( PKEY INTEGER NOT NULL, PRIMARY KEY (PKEY) );" +
                "PARTITION TABLE PKEY_INTEGER ON COLUMN PKEY;" +
                "MAKE PROCEDURE OUTOF CLASS org.voltdb.compiler.procedures.NotAnnotatedPartitionParamInteger;" +
                "PARTITION PROCEDURE NotAnnotatedPartitionParamInteger ON 'PKEY_INTEGER.PKEY: hello';"
                );
        expectedError = "DDL Error: \"unexpected token: MAKE\" in statement starting on lineno: 1";
        assertTrue(isFeedbackPresent(expectedError, fbs));
<<<<<<< HEAD
    }

    public void testInvalidSingleStatementCreateProcedureDDL() throws Exception {
        ArrayList<Feedback> fbs;
        String expectedError;

        fbs = checkInvalidProcedureDDL(
                "CREATE TABLE PKEY_INTEGER ( PKEY INTEGER NOT NULL, DESCR VARCHAR(128), PRIMARY KEY (PKEY) );" +
                "PARTITION TABLE PKEY_INTEGER ON COLUMN PKEY;" +
                "CREATE PROCEDURE Foo AS BANBALOO pkey FROM PKEY_INTEGER;" +
                "PARTITION PROCEDURE Foo ON 'PKEY_INTEGER.PKEY: 0';"
                );
        expectedError = "Bad CREATE PROCEDURE DDL statement: " +
                "\"CREATE PROCEDURE Foo AS BANBALOO pkey FROM PKEY_INTEGER\"";
        assertTrue(isFeedbackPresent(expectedError, fbs));

        fbs = checkInvalidProcedureDDL(
                "CREATE TABLE PKEY_INTEGER ( PKEY INTEGER NOT NULL, DESCR VARCHAR(128), PRIMARY KEY (PKEY) );" +
                "PARTITION TABLE PKEY_INTEGER ON COLUMN PKEY;" +
                "CREATE PROCEDURE Foo AS SELEC pkey FROM PKEY_INTEGER;" +
                "PARTITION PROCEDURE Foo ON 'PKEY_INTEGER.PKEY: 0';"
                );
        expectedError = "Bad CREATE PROCEDURE DDL statement: " +
                "\"CREATE PROCEDURE Foo AS SELEC pkey FROM PKEY_INTEGER\"";
        assertTrue(isFeedbackPresent(expectedError, fbs));

        fbs = checkInvalidProcedureDDL(
                "CREATE TABLE PKEY_INTEGER ( PKEY INTEGER NOT NULL, DESCR VARCHAR(128), PRIMARY KEY (PKEY) );" +
                "PARTITION TABLE PKEY_INTEGER ON COLUMN PKEY;" +
                "CREATE PROCEDURE Foo AS DELETE FROM PKEY_INTEGER WHERE PKEY = ?;" +
                "PARTITION PROCEDURE Foo ON 'PKEY_INTEGER.PKEY: 2';"
                );
        expectedError = "PartitionInfo specifies invalid parameter index for procedure: Foo";
        assertTrue(isFeedbackPresent(expectedError, fbs));

        fbs = checkInvalidProcedureDDL(
                "CREATE TABLE PKEY_INTEGER ( PKEY INTEGER NOT NULL, DESCR VARCHAR(128), PRIMARY KEY (PKEY) );" +
                "PARTITION TABLE PKEY_INTEGER ON COLUMN PKEY;" +
                "CREATE PROCEDURE Foo AS DELETE FROM PKEY_INTEGER;" +
                "PARTITION PROCEDURE Foo ON 'PKEY_INTEGER.PKEY: 0';"
                );
        expectedError = "PartitionInfo specifies invalid parameter index for procedure: Foo";
        assertTrue(isFeedbackPresent(expectedError, fbs));

        fbs = checkInvalidProcedureDDL(
                "CREATE TABLE PKEY_INTEGER ( PKEY INTEGER NOT NULL, DESCR VARCHAR(128), PRIMARY KEY (PKEY) );" +
                "PARTITION TABLE PKEY_INTEGER ON COLUMN PKEY;" +
                "CREATE PROCEDURE org.kanamuri.Foo AS DELETE FROM PKEY_INTEGER;" +
                "PARTITION PROCEDURE Foo ON 'PKEY_INTEGER.PKEY: 0';"
                );
        expectedError = "PartitionInfo specifies invalid parameter index for procedure: org.kanamuri.Foo";
        assertTrue(isFeedbackPresent(expectedError, fbs));

=======

        fbs = checkInvalidProcedureDDL(
                "CREATE TABLE PKEY_INTEGER ( PKEY INTEGER NOT NULL, PRIMARY KEY (PKEY) );" +
                "PARTITION TABLE 1PKEY_INTEGER ON COLUMN PKEY;" +
                "CREATE PROCEDURE FROM CLASS org.voltdb.compiler.procedures.NotAnnotatedPartitionParamInteger;" +
                "PARTITION PROCEDURE NotAnnotatedPartitionParamInteger ON 'PKEY_INTEGER.PKEY: 0';"
                );
        expectedError = "Bad indentifier in DDL: \"PARTITION TABLE 1PKEY_INTEGER ON COLUMN PKEY\" " +
                "contains invalid identifier \"1PKEY_INTEGER\"";
        assertTrue(isFeedbackPresent(expectedError, fbs));

        fbs = checkInvalidProcedureDDL(
                "CREATE TABLE PKEY_INTEGER ( PKEY INTEGER NOT NULL, PRIMARY KEY (PKEY) );" +
                "PARTITION TABLE PKEY_INTEGER ON COLUMN 2PKEY;" +
                "CREATE PROCEDURE FROM CLASS org.voltdb.compiler.procedures.NotAnnotatedPartitionParamInteger;" +
                "PARTITION PROCEDURE NotAnnotatedPartitionParamInteger ON 'PKEY_INTEGER.PKEY: 0';"
                );
        expectedError = "Bad indentifier in DDL: \"PARTITION TABLE PKEY_INTEGER ON COLUMN 2PKEY\" " +
                "contains invalid identifier \"2PKEY\"";
        assertTrue(isFeedbackPresent(expectedError, fbs));

        fbs = checkInvalidProcedureDDL(
                "CREATE TABLE PKEY_INTEGER ( PKEY INTEGER NOT NULL, PRIMARY KEY (PKEY) );" +
                "PARTITION TABLE PKEY_INTEGER ON COLUMN PKEY;" +
                "CREATE PROCEDURE FROM CLASS 0rg.voltdb.compiler.procedures.NotAnnotatedPartitionParamInteger;" +
                "PARTITION PROCEDURE NotAnnotatedPartitionParamInteger ON 'PKEY_INTEGER.PKEY: 0';"
                );
        expectedError = "Bad indentifier in DDL: \""+
                "CREATE PROCEDURE FROM CLASS 0rg.voltdb.compiler.procedures.NotAnnotatedPartitionParamInteger" +
                "\" contains invalid identifier \"0rg.voltdb.compiler.procedures.NotAnnotatedPartitionParamInteger\"";
        assertTrue(isFeedbackPresent(expectedError, fbs));

        fbs = checkInvalidProcedureDDL(
                "CREATE TABLE PKEY_INTEGER ( PKEY INTEGER NOT NULL, PRIMARY KEY (PKEY) );" +
                "PARTITION TABLE PKEY_INTEGER ON COLUMN PKEY;" +
                "CREATE PROCEDURE FROM CLASS org.voltdb.3compiler.procedures.NotAnnotatedPartitionParamInteger;" +
                "PARTITION PROCEDURE NotAnnotatedPartitionParamInteger ON 'PKEY_INTEGER.PKEY: 0';"
                );
        expectedError = "Bad indentifier in DDL: \""+
                "CREATE PROCEDURE FROM CLASS org.voltdb.3compiler.procedures.NotAnnotatedPartitionParamInteger" +
                "\" contains invalid identifier \"org.voltdb.3compiler.procedures.NotAnnotatedPartitionParamInteger\"";
        assertTrue(isFeedbackPresent(expectedError, fbs));

        fbs = checkInvalidProcedureDDL(
                "CREATE TABLE PKEY_INTEGER ( PKEY INTEGER NOT NULL, PRIMARY KEY (PKEY) );" +
                "PARTITION TABLE PKEY_INTEGER ON COLUMN PKEY;" +
                "CREATE PROCEDURE FROM CLASS org.voltdb.compiler.procedures.4NotAnnotatedPartitionParamInteger;" +
                "PARTITION PROCEDURE NotAnnotatedPartitionParamInteger ON 'PKEY_INTEGER.PKEY: 0';"
                );
        expectedError = "Bad indentifier in DDL: \""+
                "CREATE PROCEDURE FROM CLASS org.voltdb.compiler.procedures.4NotAnnotatedPartitionParamInteger" +
                "\" contains invalid identifier \"org.voltdb.compiler.procedures.4NotAnnotatedPartitionParamInteger\"";
        assertTrue(isFeedbackPresent(expectedError, fbs));

        fbs = checkInvalidProcedureDDL(
                "CREATE TABLE PKEY_INTEGER ( PKEY INTEGER NOT NULL, PRIMARY KEY (PKEY) );" +
                "PARTITION TABLE PKEY_INTEGER ON COLUMN PKEY;" +
                "CREATE PROCEDURE FROM CLASS org.voltdb.compiler.procedures.NotAnnotatedPartitionParamInteger;" +
                "PARTITION PROCEDURE 5NotAnnotatedPartitionParamInteger ON 'PKEY_INTEGER.PKEY: 0';"
                );
        expectedError = "Bad indentifier in DDL: \""+
                "PARTITION PROCEDURE 5NotAnnotatedPartitionParamInteger ON 'PKEY_INTEGER.PKEY: 0'" +
                "\" contains invalid identifier \"5NotAnnotatedPartitionParamInteger\"";
        assertTrue(isFeedbackPresent(expectedError, fbs));

        fbs = checkInvalidProcedureDDL(
                "CREATE TABLE PKEY_INTEGER ( PKEY INTEGER NOT NULL, PRIMARY KEY (PKEY) );" +
                "PARTITION TABLE PKEY_INTEGER ON COLUMN PKEY;" +
                "CREATE PROCEDURE FROM CLASS org.voltdb.compiler.procedures.NotAnnotatedPartitionParamInteger;" +
                "PARTITION PROCEDURE NotAnnotatedPartitionParamInteger ON '6PKEY_INTEGER.PKEY: 0';"
                );
        expectedError = "Bad indentifier in DDL: \""+
                "PARTITION PROCEDURE NotAnnotatedPartitionParamInteger ON '6PKEY_INTEGER.PKEY: 0'" +
                "\" contains invalid identifier \"6PKEY_INTEGER\"";
        assertTrue(isFeedbackPresent(expectedError, fbs));

        fbs = checkInvalidProcedureDDL(
                "CREATE TABLE PKEY_INTEGER ( PKEY INTEGER NOT NULL, PRIMARY KEY (PKEY) );" +
                "PARTITION TABLE PKEY_INTEGER ON COLUMN PKEY;" +
                "CREATE PROCEDURE FROM CLASS org.voltdb.compiler.procedures.NotAnnotatedPartitionParamInteger;" +
                "PARTITION PROCEDURE NotAnnotatedPartitionParamInteger ON 'PKEY_INTEGER.7PKEY: 0';"
                );
        expectedError = "Bad indentifier in DDL: \""+
                "PARTITION PROCEDURE NotAnnotatedPartitionParamInteger ON 'PKEY_INTEGER.7PKEY: 0'" +
                "\" contains invalid identifier \"7PKEY\"";
        assertTrue(isFeedbackPresent(expectedError, fbs));

        fbs = checkInvalidProcedureDDL(
                "CREATE TABLE PKEY_INTEGER ( PKEY INTEGER NOT NULL, PRIMARY KEY (PKEY) );" +
                "PARTITION TABLE PKEY_INTEGER ON COLUMN PKEY;" +
                "CREATE PROCEDURE FROM CLASS org.voltdb.compiler.procedures.NotAnnotatedPartitionParamInteger;" +
                "PARTITION PROCEDURE NotAnnotatedPartitionParamInteger TABLE PKEY_INTEGER ON 'PKEY_INTEGER.PKEY: 0';"
                );
        expectedError = "Bad PARTITION DDL statement: \"PARTITION PROCEDURE " +
                "NotAnnotatedPartitionParamInteger TABLE PKEY_INTEGER ON 'PKEY_INTEGER.PKEY: 0'\", " +
                "expected syntax: PARTITION PROCEDURE <procedure> ON " +
                "'<table>.<column>: <parameter-index-no>'";
        assertTrue(isFeedbackPresent(expectedError, fbs));
>>>>>>> 5824c92a
    }

    private ArrayList<Feedback> checkInvalidProcedureDDL(String ddl) {
        final File schemaFile = VoltProjectBuilder.writeStringToTempFile(ddl);
        final String schemaPath = schemaFile.getPath();

        final String simpleProject =
            "<?xml version=\"1.0\"?>\n" +
            "<project>" +
            "<database name='database'>" +
            "<schemas>" +
            "<schema path='" + schemaPath + "' />" +
            "</schemas>" +
            "<procedures/>" +
            "</database>" +
            "</project>";

        final File projectFile = VoltProjectBuilder.writeStringToTempFile(simpleProject);
        final String projectPath = projectFile.getPath();

        final VoltCompiler compiler = new VoltCompiler();

        final boolean success = compiler.compile(projectPath, testout_jar);
        assertFalse(success);
        return compiler.m_errors;
    }

    public void testValidAnnotatedProcedureDLL() throws Exception {
        final String simpleSchema =
                "create table books (cash integer default 23 not null, title varchar(3) default 'foo', PRIMARY KEY(cash));" +
                "PARTITION TABLE books ON COLUMN cash;" +
                "creAte PrOcEdUrE FrOm CLasS org.voltdb.compiler.procedures.AddBook;";

        final File schemaFile = VoltProjectBuilder.writeStringToTempFile(simpleSchema);
        final String schemaPath = schemaFile.getPath();

        final String simpleProject =
            "<?xml version=\"1.0\"?>\n" +
            "<project>" +
            "<database name='database'>" +
            "<schemas><schema path='" + schemaPath + "' /></schemas>" +
            "<procedures/>" +
            "</database>" +
            "</project>";

        final File projectFile = VoltProjectBuilder.writeStringToTempFile(simpleProject);
        final String projectPath = projectFile.getPath();

        final VoltCompiler compiler = new VoltCompiler();
        final boolean success = compiler.compile(projectPath, testout_jar);

        assertTrue(success);

        final String catalogContents = VoltCompiler.readFileFromJarfile(testout_jar, "catalog.txt");

        final Catalog c2 = new Catalog();
        c2.execute(catalogContents);

        final Database db = c2.getClusters().get("cluster").getDatabases().get("database");
        final Procedure addBook = db.getProcedures().get("AddBook");
        assertEquals(true, addBook.getSinglepartition());
    }

    public void testValidNonAnnotatedProcedureDDL() throws Exception {
        final String simpleSchema =
                "create table books (cash integer default 23 not null, title varchar(3) default 'foo', PRIMARY KEY(cash));" +
                "PARTITION TABLE books ON COLUMN cash;" +
                "create procedure from class org.voltdb.compiler.procedures.NotAnnotatedAddBook;" +
                "paRtItiOn prOcEdure NotAnnotatedAddBook On 'books.cash: 0';";

            final File schemaFile = VoltProjectBuilder.writeStringToTempFile(simpleSchema);
            final String schemaPath = schemaFile.getPath();

            final String simpleProject =
                "<?xml version=\"1.0\"?>\n" +
                "<project>" +
                "<database name='database'>" +
                "<schemas><schema path='" + schemaPath + "' /></schemas>" +
                "<procedures/>" +
                "</database>" +
                "</project>";

            final File projectFile = VoltProjectBuilder.writeStringToTempFile(simpleProject);
            final String projectPath = projectFile.getPath();

            final VoltCompiler compiler = new VoltCompiler();
            final boolean success = compiler.compile(projectPath, testout_jar);

            assertTrue(success);

            final String catalogContents = VoltCompiler.readFileFromJarfile(testout_jar, "catalog.txt");

            final Catalog c2 = new Catalog();
            c2.execute(catalogContents);

            final Database db = c2.getClusters().get("cluster").getDatabases().get("database");
            final Procedure addBook = db.getProcedures().get("NotAnnotatedAddBook");
            assertEquals(true, addBook.getSinglepartition());
    }

    private int countStringsMatching(List<String> diagnostics, String pattern) {
        int count = 0;
        for (String string : diagnostics) {
            if (string.matches(pattern)) {
                ++count;
            }
        }
        return count;
    }

}<|MERGE_RESOLUTION|>--- conflicted
+++ resolved
@@ -1878,61 +1878,6 @@
                 );
         expectedError = "DDL Error: \"unexpected token: MAKE\" in statement starting on lineno: 1";
         assertTrue(isFeedbackPresent(expectedError, fbs));
-<<<<<<< HEAD
-    }
-
-    public void testInvalidSingleStatementCreateProcedureDDL() throws Exception {
-        ArrayList<Feedback> fbs;
-        String expectedError;
-
-        fbs = checkInvalidProcedureDDL(
-                "CREATE TABLE PKEY_INTEGER ( PKEY INTEGER NOT NULL, DESCR VARCHAR(128), PRIMARY KEY (PKEY) );" +
-                "PARTITION TABLE PKEY_INTEGER ON COLUMN PKEY;" +
-                "CREATE PROCEDURE Foo AS BANBALOO pkey FROM PKEY_INTEGER;" +
-                "PARTITION PROCEDURE Foo ON 'PKEY_INTEGER.PKEY: 0';"
-                );
-        expectedError = "Bad CREATE PROCEDURE DDL statement: " +
-                "\"CREATE PROCEDURE Foo AS BANBALOO pkey FROM PKEY_INTEGER\"";
-        assertTrue(isFeedbackPresent(expectedError, fbs));
-
-        fbs = checkInvalidProcedureDDL(
-                "CREATE TABLE PKEY_INTEGER ( PKEY INTEGER NOT NULL, DESCR VARCHAR(128), PRIMARY KEY (PKEY) );" +
-                "PARTITION TABLE PKEY_INTEGER ON COLUMN PKEY;" +
-                "CREATE PROCEDURE Foo AS SELEC pkey FROM PKEY_INTEGER;" +
-                "PARTITION PROCEDURE Foo ON 'PKEY_INTEGER.PKEY: 0';"
-                );
-        expectedError = "Bad CREATE PROCEDURE DDL statement: " +
-                "\"CREATE PROCEDURE Foo AS SELEC pkey FROM PKEY_INTEGER\"";
-        assertTrue(isFeedbackPresent(expectedError, fbs));
-
-        fbs = checkInvalidProcedureDDL(
-                "CREATE TABLE PKEY_INTEGER ( PKEY INTEGER NOT NULL, DESCR VARCHAR(128), PRIMARY KEY (PKEY) );" +
-                "PARTITION TABLE PKEY_INTEGER ON COLUMN PKEY;" +
-                "CREATE PROCEDURE Foo AS DELETE FROM PKEY_INTEGER WHERE PKEY = ?;" +
-                "PARTITION PROCEDURE Foo ON 'PKEY_INTEGER.PKEY: 2';"
-                );
-        expectedError = "PartitionInfo specifies invalid parameter index for procedure: Foo";
-        assertTrue(isFeedbackPresent(expectedError, fbs));
-
-        fbs = checkInvalidProcedureDDL(
-                "CREATE TABLE PKEY_INTEGER ( PKEY INTEGER NOT NULL, DESCR VARCHAR(128), PRIMARY KEY (PKEY) );" +
-                "PARTITION TABLE PKEY_INTEGER ON COLUMN PKEY;" +
-                "CREATE PROCEDURE Foo AS DELETE FROM PKEY_INTEGER;" +
-                "PARTITION PROCEDURE Foo ON 'PKEY_INTEGER.PKEY: 0';"
-                );
-        expectedError = "PartitionInfo specifies invalid parameter index for procedure: Foo";
-        assertTrue(isFeedbackPresent(expectedError, fbs));
-
-        fbs = checkInvalidProcedureDDL(
-                "CREATE TABLE PKEY_INTEGER ( PKEY INTEGER NOT NULL, DESCR VARCHAR(128), PRIMARY KEY (PKEY) );" +
-                "PARTITION TABLE PKEY_INTEGER ON COLUMN PKEY;" +
-                "CREATE PROCEDURE org.kanamuri.Foo AS DELETE FROM PKEY_INTEGER;" +
-                "PARTITION PROCEDURE Foo ON 'PKEY_INTEGER.PKEY: 0';"
-                );
-        expectedError = "PartitionInfo specifies invalid parameter index for procedure: org.kanamuri.Foo";
-        assertTrue(isFeedbackPresent(expectedError, fbs));
-
-=======
 
         fbs = checkInvalidProcedureDDL(
                 "CREATE TABLE PKEY_INTEGER ( PKEY INTEGER NOT NULL, PRIMARY KEY (PKEY) );" +
@@ -2031,7 +1976,59 @@
                 "expected syntax: PARTITION PROCEDURE <procedure> ON " +
                 "'<table>.<column>: <parameter-index-no>'";
         assertTrue(isFeedbackPresent(expectedError, fbs));
->>>>>>> 5824c92a
+    }
+
+    public void testInvalidSingleStatementCreateProcedureDDL() throws Exception {
+        ArrayList<Feedback> fbs;
+        String expectedError;
+
+        fbs = checkInvalidProcedureDDL(
+                "CREATE TABLE PKEY_INTEGER ( PKEY INTEGER NOT NULL, DESCR VARCHAR(128), PRIMARY KEY (PKEY) );" +
+                "PARTITION TABLE PKEY_INTEGER ON COLUMN PKEY;" +
+                "CREATE PROCEDURE Foo AS BANBALOO pkey FROM PKEY_INTEGER;" +
+                "PARTITION PROCEDURE Foo ON 'PKEY_INTEGER.PKEY: 0';"
+                );
+        expectedError = "Bad CREATE PROCEDURE DDL statement: " +
+                "\"CREATE PROCEDURE Foo AS BANBALOO pkey FROM PKEY_INTEGER\"";
+        assertTrue(isFeedbackPresent(expectedError, fbs));
+
+        fbs = checkInvalidProcedureDDL(
+                "CREATE TABLE PKEY_INTEGER ( PKEY INTEGER NOT NULL, DESCR VARCHAR(128), PRIMARY KEY (PKEY) );" +
+                "PARTITION TABLE PKEY_INTEGER ON COLUMN PKEY;" +
+                "CREATE PROCEDURE Foo AS SELEC pkey FROM PKEY_INTEGER;" +
+                "PARTITION PROCEDURE Foo ON 'PKEY_INTEGER.PKEY: 0';"
+                );
+        expectedError = "Bad CREATE PROCEDURE DDL statement: " +
+                "\"CREATE PROCEDURE Foo AS SELEC pkey FROM PKEY_INTEGER\"";
+        assertTrue(isFeedbackPresent(expectedError, fbs));
+
+        fbs = checkInvalidProcedureDDL(
+                "CREATE TABLE PKEY_INTEGER ( PKEY INTEGER NOT NULL, DESCR VARCHAR(128), PRIMARY KEY (PKEY) );" +
+                "PARTITION TABLE PKEY_INTEGER ON COLUMN PKEY;" +
+                "CREATE PROCEDURE Foo AS DELETE FROM PKEY_INTEGER WHERE PKEY = ?;" +
+                "PARTITION PROCEDURE Foo ON 'PKEY_INTEGER.PKEY: 2';"
+                );
+        expectedError = "PartitionInfo specifies invalid parameter index for procedure: Foo";
+        assertTrue(isFeedbackPresent(expectedError, fbs));
+
+        fbs = checkInvalidProcedureDDL(
+                "CREATE TABLE PKEY_INTEGER ( PKEY INTEGER NOT NULL, DESCR VARCHAR(128), PRIMARY KEY (PKEY) );" +
+                "PARTITION TABLE PKEY_INTEGER ON COLUMN PKEY;" +
+                "CREATE PROCEDURE Foo AS DELETE FROM PKEY_INTEGER;" +
+                "PARTITION PROCEDURE Foo ON 'PKEY_INTEGER.PKEY: 0';"
+                );
+        expectedError = "PartitionInfo specifies invalid parameter index for procedure: Foo";
+        assertTrue(isFeedbackPresent(expectedError, fbs));
+
+        fbs = checkInvalidProcedureDDL(
+                "CREATE TABLE PKEY_INTEGER ( PKEY INTEGER NOT NULL, DESCR VARCHAR(128), PRIMARY KEY (PKEY) );" +
+                "PARTITION TABLE PKEY_INTEGER ON COLUMN PKEY;" +
+                "CREATE PROCEDURE org.kanamuri.Foo AS DELETE FROM PKEY_INTEGER;" +
+                "PARTITION PROCEDURE Foo ON 'PKEY_INTEGER.PKEY: 0';"
+                );
+        expectedError = "PartitionInfo specifies invalid parameter index for procedure: org.kanamuri.Foo";
+        assertTrue(isFeedbackPresent(expectedError, fbs));
+
     }
 
     private ArrayList<Feedback> checkInvalidProcedureDDL(String ddl) {
