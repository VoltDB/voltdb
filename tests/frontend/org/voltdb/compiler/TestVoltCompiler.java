/* This file is part of VoltDB.
 * Copyright (C) 2008-2016 VoltDB Inc.
 *
 * Permission is hereby granted, free of charge, to any person obtaining
 * a copy of this software and associated documentation files (the
 * "Software"), to deal in the Software without restriction, including
 * without limitation the rights to use, copy, modify, merge, publish,
 * distribute, sublicense, and/or sell copies of the Software, and to
 * permit persons to whom the Software is furnished to do so, subject to
 * the following conditions:
 *
 * The above copyright notice and this permission notice shall be
 * included in all copies or substantial portions of the Software.
 *
 * THE SOFTWARE IS PROVIDED "AS IS", WITHOUT WARRANTY OF ANY KIND,
 * EXPRESS OR IMPLIED, INCLUDING BUT NOT LIMITED TO THE WARRANTIES OF
 * MERCHANTABILITY, FITNESS FOR A PARTICULAR PURPOSE AND NONINFRINGEMENT.
 * IN NO EVENT SHALL THE AUTHORS BE LIABLE FOR ANY CLAIM, DAMAGES OR
 * OTHER LIABILITY, WHETHER IN AN ACTION OF CONTRACT, TORT OR OTHERWISE,
 * ARISING FROM, OUT OF OR IN CONNECTION WITH THE SOFTWARE OR THE USE OR
 * OTHER DEALINGS IN THE SOFTWARE.
 */

package org.voltdb.compiler;

import java.io.File;
import java.io.IOException;
import java.io.UnsupportedEncodingException;
import java.net.URL;
import java.net.URLDecoder;
import java.util.ArrayList;
import java.util.Arrays;
import java.util.HashMap;
import java.util.List;
import java.util.Map;
import java.util.regex.Matcher;
import java.util.regex.Pattern;

import org.apache.commons.lang3.StringUtils;
import org.apache.commons.lang3.tuple.Pair;
import org.hsqldb_voltpatches.HsqlException;
import org.voltdb.ProcInfoData;
import org.voltdb.VoltDB.Configuration;
import org.voltdb.VoltType;
import org.voltdb.benchmark.tpcc.TPCCProjectBuilder;
import org.voltdb.catalog.Catalog;
import org.voltdb.catalog.CatalogMap;
import org.voltdb.catalog.Column;
import org.voltdb.catalog.Connector;
import org.voltdb.catalog.ConnectorTableInfo;
import org.voltdb.catalog.Database;
import org.voltdb.catalog.Group;
import org.voltdb.catalog.GroupRef;
import org.voltdb.catalog.MaterializedViewInfo;
import org.voltdb.catalog.Procedure;
import org.voltdb.catalog.SnapshotSchedule;
import org.voltdb.catalog.Table;
import org.voltdb.common.Constants;
import org.voltdb.compiler.VoltCompiler.Feedback;
import org.voltdb.compiler.VoltCompiler.VoltCompilerException;
import org.voltdb.planner.PlanningErrorException;
import org.voltdb.types.GeographyValue;
import org.voltdb.types.IndexType;
import org.voltdb.utils.BuildDirectoryUtils;
import org.voltdb.utils.CatalogUtil;
import org.voltdb.utils.MiscUtils;

import junit.framework.TestCase;

public class TestVoltCompiler extends TestCase {

    String nothing_jar;
    String testout_jar;

    @Override
    public void setUp() {
        nothing_jar = BuildDirectoryUtils.getBuildDirectoryPath() + File.pathSeparator + "nothing.jar";
        testout_jar = BuildDirectoryUtils.getBuildDirectoryPath() + File.pathSeparator + "testout.jar";
    }

    @Override
    public void tearDown() {
        File njar = new File(nothing_jar);
        njar.delete();
        File tjar = new File(testout_jar);
        tjar.delete();
    }

    public void testBrokenLineParsing() throws IOException {
        final String simpleSchema =
            "create table table1r_el  (pkey integer, column2_integer integer, PRIMARY KEY(pkey));\n" +
            "create view v_table1r_el (column2_integer, num_rows) as\n" +
            "select column2_integer as column2_integer,\n" +
                "count(*) as num_rows\n" +
            "from table1r_el\n" +
            "group by column2_integer;\n" +
            "create view v_table1r_el2 (column2_integer, num_rows) as\n" +
            "select column2_integer as column2_integer,\n" +
                "count(*) as num_rows\n" +
            "from table1r_el\n" +
            "group by column2_integer\n;\n" +
            "create procedure Foo as select * from table1r_el;";

        VoltProjectBuilder pb = new VoltProjectBuilder();
        pb.addLiteralSchema(simpleSchema);
        boolean success = pb.compile(Configuration.getPathToCatalogForTest("testout.jar"));
        assertTrue(success);
    }

    public void testUTF8XMLFromHSQL() throws IOException {
        final String simpleSchema =
                "create table blah  (pkey integer not null, strval varchar(200), PRIMARY KEY(pkey));\n";
        VoltProjectBuilder pb = new VoltProjectBuilder();
        pb.addLiteralSchema(simpleSchema);
        pb.addStmtProcedure("utf8insert", "insert into blah values(1, 'něco za nic')");
        pb.addPartitionInfo("blah", "pkey");
        boolean success = pb.compile(Configuration.getPathToCatalogForTest("utf8xml.jar"));
        assertTrue(success);
    }

    private String feedbackToString(List<Feedback> fbs) {
        StringBuilder sb = new StringBuilder();
        for (Feedback fb : fbs) {
            sb.append(fb.getStandardFeedbackLine() + "\n");
        }
        return sb.toString();
    }

    private boolean isFeedbackPresent(String expectedError,
            ArrayList<Feedback> fbs) {
        for (Feedback fb : fbs) {
            if (fb.getStandardFeedbackLine().contains(expectedError)) {
                return true;
            }
        }
        return false;
    }

    public void testMismatchedPartitionParams() throws IOException {
        String expectedError;
        ArrayList<Feedback> fbs;


        fbs = checkPartitionParam("CREATE TABLE PKEY_BIGINT ( PKEY BIGINT NOT NULL, PRIMARY KEY (PKEY) );" +
                                "PARTITION TABLE PKEY_BIGINT ON COLUMN PKEY;",
                                "org.voltdb.compiler.procedures.PartitionParamBigint", "PKEY_BIGINT");
        expectedError =
            "Type mismatch between partition column and partition parameter for procedure " +
            "org.voltdb.compiler.procedures.PartitionParamBigint may cause overflow or loss of precision.\n" +
            "Partition column is type VoltType.BIGINT and partition parameter is type VoltType.STRING";
        assertTrue(isFeedbackPresent(expectedError, fbs));

        fbs = checkPartitionParam("CREATE TABLE PKEY_BIGINT ( PKEY BIGINT NOT NULL, PRIMARY KEY (PKEY) );" +
                "PARTITION TABLE PKEY_BIGINT ON COLUMN PKEY;" +
                "CREATE PROCEDURE FROM CLASS org.voltdb.compiler.procedures.PartitionParamBigint;",
                "PKEY_BIGINT");
        expectedError =
                "Type mismatch between partition column and partition parameter for procedure " +
                "org.voltdb.compiler.procedures.PartitionParamBigint may cause overflow or loss of precision.\n" +
                "Partition column is type VoltType.BIGINT and partition parameter is type VoltType.STRING";
        assertTrue(isFeedbackPresent(expectedError, fbs));

        fbs = checkPartitionParam("CREATE TABLE PKEY_BIGINT ( PKEY BIGINT NOT NULL, PRIMARY KEY (PKEY) );" +
                "PARTITION TABLE PKEY_BIGINT ON COLUMN PKEY;" +
                "CREATE PROCEDURE FROM CLASS org.voltdb.compiler.procedures.NotAnnotatedPartitionParamBigint;" +
                "PARTITION PROCEDURE NotAnnotatedPartitionParamBigint ON TABLE PKEY_BIGINT COLUMN PKEY;",
                "PKEY_BIGINT");
        expectedError =
                "Type mismatch between partition column and partition parameter for procedure " +
                "org.voltdb.compiler.procedures.NotAnnotatedPartitionParamBigint may cause overflow or loss of precision.\n" +
                "Partition column is type VoltType.BIGINT and partition parameter is type VoltType.STRING";
        assertTrue(isFeedbackPresent(expectedError, fbs));

        fbs = checkPartitionParam("CREATE TABLE PKEY_INTEGER ( PKEY INTEGER NOT NULL, PRIMARY KEY (PKEY) );" +
                                "PARTITION TABLE PKEY_INTEGER ON COLUMN PKEY;",
                "org.voltdb.compiler.procedures.PartitionParamInteger",
                "PKEY_INTEGER");
        expectedError =
                    "Type mismatch between partition column and partition parameter for procedure " +
                    "org.voltdb.compiler.procedures.PartitionParamInteger may cause overflow or loss of precision.\n" +
                    "Partition column is type VoltType.INTEGER and partition parameter " +
                    "is type VoltType.BIGINT";
        assertTrue(isFeedbackPresent(expectedError, fbs));

        fbs = checkPartitionParam("CREATE TABLE PKEY_INTEGER ( PKEY INTEGER NOT NULL, PRIMARY KEY (PKEY) );" +
                "PARTITION TABLE PKEY_INTEGER ON COLUMN PKEY;" +
                "CREATE PROCEDURE FROM CLASS org.voltdb.compiler.procedures.PartitionParamInteger;",
                "PKEY_INTEGER");
        expectedError =
                "Type mismatch between partition column and partition parameter for procedure " +
                "org.voltdb.compiler.procedures.PartitionParamInteger may cause overflow or loss of precision.\n" +
                "Partition column is type VoltType.INTEGER and partition parameter " +
                "is type VoltType.BIGINT";
        assertTrue(isFeedbackPresent(expectedError, fbs));

        fbs = checkPartitionParam("CREATE TABLE PKEY_INTEGER ( PKEY INTEGER NOT NULL, PRIMARY KEY (PKEY) );" +
                "PARTITION TABLE PKEY_INTEGER ON COLUMN PKEY;" +
                "CREATE PROCEDURE FROM CLASS org.voltdb.compiler.procedures.NotAnnotatedPartitionParamInteger;" +
                "PARTITION PROCEDURE NotAnnotatedPartitionParamInteger ON TABLE PKEY_INTEGER COLUMN PKEY;",
                "PKEY_INTEGER");
        expectedError =
                "Type mismatch between partition column and partition parameter for procedure " +
                "org.voltdb.compiler.procedures.NotAnnotatedPartitionParamInteger may cause overflow or loss of precision.\n" +
                "Partition column is type VoltType.INTEGER and partition parameter " +
                "is type VoltType.BIGINT";
        assertTrue(isFeedbackPresent(expectedError, fbs));

        fbs = checkPartitionParam("CREATE TABLE PKEY_SMALLINT ( PKEY SMALLINT NOT NULL, PRIMARY KEY (PKEY) );" +
                                "PARTITION TABLE PKEY_SMALLINT ON COLUMN PKEY;",
                "org.voltdb.compiler.procedures.PartitionParamSmallint",
                "PKEY_SMALLINT");
        expectedError =
                    "Type mismatch between partition column and partition parameter for procedure " +
                    "org.voltdb.compiler.procedures.PartitionParamSmallint may cause overflow or loss of precision.\n" +
                    "Partition column is type VoltType.SMALLINT and partition parameter " +
                    "is type VoltType.BIGINT";
        assertTrue(isFeedbackPresent(expectedError, fbs));

        fbs = checkPartitionParam("CREATE TABLE PKEY_SMALLINT ( PKEY SMALLINT NOT NULL, PRIMARY KEY (PKEY) );" +
                "PARTITION TABLE PKEY_SMALLINT ON COLUMN PKEY;" +
                "CREATE PROCEDURE FROM CLASS org.voltdb.compiler.procedures.PartitionParamSmallint;",
                "PKEY_SMALLINT");
        expectedError =
                "Type mismatch between partition column and partition parameter for procedure " +
                "org.voltdb.compiler.procedures.PartitionParamSmallint may cause overflow or loss of precision.\n" +
                "Partition column is type VoltType.SMALLINT and partition parameter " +
                "is type VoltType.BIGINT";
        assertTrue(isFeedbackPresent(expectedError, fbs));

        fbs = checkPartitionParam("CREATE TABLE PKEY_SMALLINT ( PKEY SMALLINT NOT NULL, PRIMARY KEY (PKEY) );" +
                "PARTITION TABLE PKEY_SMALLINT ON COLUMN PKEY;" +
                "CREATE PROCEDURE FROM CLASS org.voltdb.compiler.procedures.NotAnnotatedPartitionParamSmallint;" +
                "PARTITION PROCEDURE NotAnnotatedPartitionParamSmallint ON TABLE PKEY_SMALLINT COLUMN PKEY;",
                "PKEY_SMALLINT");
        expectedError =
                "Type mismatch between partition column and partition parameter for procedure " +
                "org.voltdb.compiler.procedures.NotAnnotatedPartitionParamSmallint may cause overflow or loss of precision.\n" +
                "Partition column is type VoltType.SMALLINT and partition parameter " +
                "is type VoltType.BIGINT";
        assertTrue(isFeedbackPresent(expectedError, fbs));

        fbs = checkPartitionParam("CREATE TABLE PKEY_TINYINT ( PKEY TINYINT NOT NULL, PRIMARY KEY (PKEY) );" +
                                "PARTITION TABLE PKEY_TINYINT ON COLUMN PKEY;",
                "org.voltdb.compiler.procedures.PartitionParamTinyint",
                "PKEY_TINYINT");
        expectedError =
                    "Type mismatch between partition column and partition parameter for procedure " +
                    "org.voltdb.compiler.procedures.PartitionParamTinyint may cause overflow or loss of precision.\n" +
                    "Partition column is type VoltType.TINYINT and partition parameter " +
                    "is type VoltType.SMALLINT";
        assertTrue(isFeedbackPresent(expectedError, fbs));

        fbs = checkPartitionParam("CREATE TABLE PKEY_TINYINT ( PKEY TINYINT NOT NULL, PRIMARY KEY (PKEY) );" +
                "PARTITION TABLE PKEY_TINYINT ON COLUMN PKEY;" +
                "CREATE PROCEDURE FROM CLASS org.voltdb.compiler.procedures.PartitionParamTinyint;",
                "PKEY_TINYINT");
        expectedError =
                "Type mismatch between partition column and partition parameter for procedure " +
                "org.voltdb.compiler.procedures.PartitionParamTinyint may cause overflow or loss of precision.\n" +
                "Partition column is type VoltType.TINYINT and partition parameter " +
                "is type VoltType.SMALLINT";
        assertTrue(isFeedbackPresent(expectedError, fbs));

        fbs = checkPartitionParam("CREATE TABLE PKEY_TINYINT ( PKEY TINYINT NOT NULL, PRIMARY KEY (PKEY) );" +
                "PARTITION TABLE PKEY_TINYINT ON COLUMN PKEY;" +
                "CREATE PROCEDURE FROM CLASS org.voltdb.compiler.procedures.NotAnnotatedPartitionParamTinyint;" +
                "PARTITION PROCEDURE NotAnnotatedPartitionParamTinyint ON TABLE PKEY_TINYINT COLUMN PKEY;",
                "PKEY_TINYINT");
        expectedError =
                "Type mismatch between partition column and partition parameter for procedure " +
                "org.voltdb.compiler.procedures.NotAnnotatedPartitionParamTinyint may cause overflow or loss of precision.\n" +
                "Partition column is type VoltType.TINYINT and partition parameter " +
                "is type VoltType.SMALLINT";
        assertTrue(isFeedbackPresent(expectedError, fbs));

        fbs = checkPartitionParam("CREATE TABLE PKEY_STRING ( PKEY VARCHAR(32) NOT NULL, PRIMARY KEY (PKEY) );" +
                                "PARTITION TABLE PKEY_STRING ON COLUMN PKEY;",
                "org.voltdb.compiler.procedures.PartitionParamString",
                "PKEY_STRING");
        expectedError =
                    "Type mismatch between partition column and partition parameter for procedure " +
                    "org.voltdb.compiler.procedures.PartitionParamString may cause overflow or loss of precision.\n" +
                    "Partition column is type VoltType.STRING and partition parameter " +
                    "is type VoltType.INTEGER";
        assertTrue(isFeedbackPresent(expectedError, fbs));

        fbs = checkPartitionParam("CREATE TABLE PKEY_STRING ( PKEY VARCHAR(32) NOT NULL, PRIMARY KEY (PKEY) );" +
                "PARTITION TABLE PKEY_STRING ON COLUMN PKEY;" +
                "CREATE PROCEDURE FROM CLASS org.voltdb.compiler.procedures.PartitionParamString;",
                "PKEY_STRING");
        expectedError =
                "Type mismatch between partition column and partition parameter for procedure " +
                "org.voltdb.compiler.procedures.PartitionParamString may cause overflow or loss of precision.\n" +
                "Partition column is type VoltType.STRING and partition parameter " +
                "is type VoltType.INTEGER";
        assertTrue(isFeedbackPresent(expectedError, fbs));

        fbs = checkPartitionParam("CREATE TABLE PKEY_STRING ( PKEY VARCHAR(32) NOT NULL, PRIMARY KEY (PKEY) );" +
                "PARTITION TABLE PKEY_STRING ON COLUMN PKEY;" +
                "CREATE PROCEDURE FROM CLASS org.voltdb.compiler.procedures.NotAnnotatedPartitionParamString;" +
                "PARTITION PROCEDURE NotAnnotatedPartitionParamString ON TABLE PKEY_STRING COLUMN PKEY;",
                "PKEY_STRING");
        expectedError =
                "Type mismatch between partition column and partition parameter for procedure " +
                "org.voltdb.compiler.procedures.NotAnnotatedPartitionParamString may cause overflow or loss of precision.\n" +
                "Partition column is type VoltType.STRING and partition parameter " +
                "is type VoltType.INTEGER";
        assertTrue(isFeedbackPresent(expectedError, fbs));

    }


    private ArrayList<Feedback> checkPartitionParam(String ddl, String procedureClass, String table) {
        final File schemaFile = VoltProjectBuilder.writeStringToTempFile(ddl);
        final String schemaPath = schemaFile.getPath();

        final String simpleProject =
            "<?xml version=\"1.0\"?>\n" +
            "<project>" +
            "<database name='database'>" +
            "<schemas>" +
            "<schema path='" + schemaPath + "' />" +
            "</schemas>" +
            "<procedures>" +
            "<procedure class='" + procedureClass + "' />" +
            "</procedures>" +
            "</database>" +
            "</project>";

        final File projectFile = VoltProjectBuilder.writeStringToTempFile(simpleProject);
        final String projectPath = projectFile.getPath();

        final VoltCompiler compiler = new VoltCompiler();

        final boolean success = compiler.compileWithProjectXML(projectPath, testout_jar);
        assertFalse(success);
        return compiler.m_errors;
    }

    private ArrayList<Feedback> checkPartitionParam(String ddl, String table) {
        final File schemaFile = VoltProjectBuilder.writeStringToTempFile(ddl);
        final String schemaPath = schemaFile.getPath();

        final String simpleProject =
            "<?xml version=\"1.0\"?>\n" +
            "<project>" +
            "<database name='database'>" +
            "<schemas>" +
            "<schema path='" + schemaPath + "' />" +
            "</schemas>" +
            "<procedures/>" +
            "</database>" +
            "</project>";

        final File projectFile = VoltProjectBuilder.writeStringToTempFile(simpleProject);
        final String projectPath = projectFile.getPath();

        final VoltCompiler compiler = new VoltCompiler();

        final boolean success = compiler.compileWithProjectXML(projectPath, testout_jar);
        assertFalse(success);
        return compiler.m_errors;
    }

    public void testPartitionProcedureWarningMessage() throws IOException {
        String ddl = "CREATE TABLE PKEY_BIGINT ( PKEY BIGINT NOT NULL, NUM INTEGER, PRIMARY KEY (PKEY) );" +
                "PARTITION TABLE PKEY_BIGINT ON COLUMN PKEY;" +
                "create procedure myTestProc as select num from PKEY_BIGINT where pkey = ? order by 1;";

        final File schemaFile = VoltProjectBuilder.writeStringToTempFile(ddl);
        final String schemaPath = schemaFile.getPath();

        final String simpleProject =
            "<?xml version=\"1.0\"?>\n" +
            "<project>" +
            "<database name='database'>" +
            "<schemas>" +
            "<schema path='" + schemaPath + "' />" +
            "</schemas>" +
            "</database>" +
            "</project>";

        final File projectFile = VoltProjectBuilder.writeStringToTempFile(simpleProject);
        final String projectPath = projectFile.getPath();

        final VoltCompiler compiler = new VoltCompiler();

        final boolean success = compiler.compileWithProjectXML(projectPath, testout_jar);
        assertTrue(success);

        String expectedWarning =
                "This procedure myTestProc would benefit from being partitioned, by adding a "
                + "'PARTITION ON TABLE PKEY_BIGINT COLUMN PKEY PARAMETER 0' clause to the "
                + "CREATE PROCEDURE statement. or using a separate PARTITION PROCEDURE statement";

        boolean findMatched = false;
        for (Feedback fb : compiler.m_warnings) {
            System.out.println(fb.getStandardFeedbackLine());
            if (fb.getStandardFeedbackLine().contains(expectedWarning)) {
                findMatched = true;
                break;
            }
        }
        assertTrue(findMatched);
    }

    public void testSnapshotSettings() throws IOException {
        String schemaPath = "";
        try {
            final URL url = TPCCProjectBuilder.class.getResource("tpcc-ddl.sql");
            schemaPath = URLDecoder.decode(url.getPath(), "UTF-8");
        } catch (final UnsupportedEncodingException e) {
            e.printStackTrace();
            System.exit(-1);
        }

        VoltProjectBuilder builder = new VoltProjectBuilder();

        builder.addProcedures(org.voltdb.compiler.procedures.TPCCTestProc.class);
        builder.setSnapshotSettings("32m", 5, "/tmp", "woobar");
        builder.addSchema(schemaPath);
        try {
            assertTrue(builder.compile("/tmp/snapshot_settings_test.jar"));
            final String catalogContents =
                VoltCompilerUtils.readFileFromJarfile("/tmp/snapshot_settings_test.jar", "catalog.txt");
            final Catalog cat = new Catalog();
            cat.execute(catalogContents);
            CatalogUtil.compileDeployment(cat, builder.getPathToDeployment(), false);
            SnapshotSchedule schedule =
                cat.getClusters().get("cluster").getDatabases().
                    get("database").getSnapshotschedule().get("default");
            assertEquals(32, schedule.getFrequencyvalue());
            assertEquals("m", schedule.getFrequencyunit());
            assertEquals("woobar", schedule.getPrefix());
        } finally {
            final File jar = new File("/tmp/snapshot_settings_test.jar");
            jar.delete();
        }
    }

    // TestExportSuite tests most of these options are tested end-to-end; however need to test
    // that a disabled connector is really disabled and that auth data is correct.
    public void testExportSetting() throws IOException {
        final VoltProjectBuilder project = new VoltProjectBuilder();
        project.addSchema(getClass().getResource("ExportTester-ddl.sql"));
        project.addExport(false /* disabled */);
        project.setTableAsExportOnly("A");
        project.setTableAsExportOnly("B");
        try {
            boolean success = project.compile("/tmp/exportsettingstest.jar");
            assertTrue(success);
            final String catalogContents =
                VoltCompilerUtils.readFileFromJarfile("/tmp/exportsettingstest.jar", "catalog.txt");
            final Catalog cat = new Catalog();
            cat.execute(catalogContents);

            Connector connector = cat.getClusters().get("cluster").getDatabases().
                get("database").getConnectors().get(Constants.DEFAULT_EXPORT_CONNECTOR_NAME);
            assertFalse(connector.getEnabled());

        } finally {
            final File jar = new File("/tmp/exportsettingstest.jar");
            jar.delete();
        }

    }

    // test that Export configuration is insensitive to the case of the table name
    public void testExportTableCase() throws IOException {
        if (!MiscUtils.isPro()) { return; } // not supported in community

        final VoltProjectBuilder project = new VoltProjectBuilder();
        project.addSchema(TestVoltCompiler.class.getResource("ExportTester-ddl.sql"));
        project.addStmtProcedure("Dummy", "insert into a values (?, ?, ?);",
                                "a.a_id: 0");
        project.addPartitionInfo("A", "A_ID");
        project.addPartitionInfo("B", "B_ID");
        project.addPartitionInfo("e", "e_id");
        project.addPartitionInfo("f", "f_id");
        project.addExport(true /* enabled */);
        project.setTableAsExportOnly("A"); // uppercase DDL, uppercase export
        project.setTableAsExportOnly("b"); // uppercase DDL, lowercase export
        project.setTableAsExportOnly("E"); // lowercase DDL, uppercase export
        project.setTableAsExportOnly("f"); // lowercase DDL, lowercase export
        try {
            assertTrue(project.compile("/tmp/exportsettingstest.jar"));
            final String catalogContents =
                VoltCompilerUtils.readFileFromJarfile("/tmp/exportsettingstest.jar", "catalog.txt");
            final Catalog cat = new Catalog();
            cat.execute(catalogContents);
            CatalogUtil.compileDeployment(cat, project.getPathToDeployment(), false);
            Connector connector = cat.getClusters().get("cluster").getDatabases().
                get("database").getConnectors().get(Constants.DEFAULT_EXPORT_CONNECTOR_NAME);
            assertTrue(connector.getEnabled());
            // Assert that all tables exist in the connector section of catalog
            assertNotNull(connector.getTableinfo().getIgnoreCase("a"));
            assertNotNull(connector.getTableinfo().getIgnoreCase("b"));
            assertNotNull(connector.getTableinfo().getIgnoreCase("e"));
            assertNotNull(connector.getTableinfo().getIgnoreCase("f"));
        } finally {
            final File jar = new File("/tmp/exportsettingstest.jar");
            jar.delete();
        }
    }

    // test that the source table for a view is not export only
    public void testViewSourceNotExportOnly() throws IOException {
        final VoltProjectBuilder project = new VoltProjectBuilder();
        project.addSchema(TestVoltCompiler.class.getResource("ExportTesterWithView-ddl.sql"));
        project.addStmtProcedure("Dummy", "select * from v_table1r_el_only");
        project.addExport(true /* enabled */);
        project.setTableAsExportOnly("table1r_el_only");
        try {
            assertFalse(project.compile("/tmp/exporttestview.jar"));
        }
        finally {
            final File jar = new File("/tmp/exporttestview.jar");
            jar.delete();
        }
    }

    public void testViewSourceExportOnly() throws IOException {
        final VoltProjectBuilder project = new VoltProjectBuilder();
        project.addSchema(TestVoltCompiler.class.getResource("ExportTesterWithView-ddl.sql"));
        project.addStmtProcedure("Dummy", "select * from v_table2r_el_only");
        project.addExport(true /* enabled */);
        project.setTableAsExportOnly("table2r_el_only");
        project.addPartitionInfo("table2r_el_only", "column1_bigint");

        try {
            assertTrue(project.compile("/tmp/exporttestview.jar"));
        }
        finally {
            final File jar = new File("/tmp/exporttestview.jar");
            jar.delete();
        }
    }

    public void testViewSourceExportOnlyInvalidNoPartitionColumn() throws IOException {
        final VoltProjectBuilder project = new VoltProjectBuilder();
        project.addSchema(TestVoltCompiler.class.getResource("ExportTesterWithView-ddl.sql"));
        project.addStmtProcedure("Dummy", "select * from v_table3r_el_only");
        project.addExport(true /* enabled */);
        project.setTableAsExportOnly("table3r_el_only");
        try {
            assertFalse(project.compile("/tmp/exporttestview.jar"));
        }
        finally {
            final File jar = new File("/tmp/exporttestview.jar");
            jar.delete();
        }
    }

    public void testViewSourceExportOnlyInvalidPartitionColumnNotInView() throws IOException {
        final VoltProjectBuilder project = new VoltProjectBuilder();
        project.addSchema(TestVoltCompiler.class.getResource("ExportTesterWithView-ddl.sql"));
        project.addStmtProcedure("Dummy", "select * from v_table4r_el_only");
        project.addExport(true /* enabled */);
        project.setTableAsExportOnly("table4r_el_only");
        project.addPartitionInfo("table4r_el_only", "column1_bigint");

        try {
            assertFalse(project.compile("/tmp/exporttestview.jar"));
        }
        finally {
            final File jar = new File("/tmp/exporttestview.jar");
            jar.delete();
        }
    }

    // test that a view is not export only
    public void testViewNotExportOnly() throws IOException {
        final VoltProjectBuilder project = new VoltProjectBuilder();
        project.addSchema(TestVoltCompiler.class.getResource("ExportTesterWithView-ddl.sql"));
        project.addStmtProcedure("Dummy", "select * from table1r_el_only");
        project.addExport(true /* enabled */);
        project.setTableAsExportOnly("v_table1r_el_only");
        try {
            assertFalse(project.compile("/tmp/exporttestview.jar"));
        }
        finally {
            final File jar = new File("/tmp/exporttestview.jar");
            jar.delete();
        }
    }

    public void testBadPath() {
        final VoltCompiler compiler = new VoltCompiler();
        final boolean success = compiler.compileWithProjectXML("invalidnonsense", nothing_jar);

        assertFalse(success);
    }

    public void testXSDSchemaOrdering() throws IOException {
        final File schemaFile = VoltProjectBuilder.writeStringToTempFile("create table T(ID INTEGER);");
        final String schemaPath = schemaFile.getPath();
        final String project = "<?xml version=\"1.0\"?>\n" +
            "<project>" +
            "<database>" +
                "<schemas>" +
                "<schema path='" +  schemaPath  + "'/>" +
                "</schemas>" +
                "<procedures>" +
                "<procedure class='proc'><sql>select * from T</sql></procedure>" +
                "</procedures>" +
            "</database>" +
            "</project>";
        final File xmlFile = VoltProjectBuilder.writeStringToTempFile(project);
        final String projectPath = xmlFile.getPath();

        final VoltCompiler compiler = new VoltCompiler();
        boolean success = compiler.compileWithProjectXML(projectPath, nothing_jar);
        assertTrue(success);
    }

    public void testXMLFileWithDeprecatedElements() {
        final File schemaFile = VoltProjectBuilder.writeStringToTempFile("create table T(ID INTEGER);");
        final String schemaPath = schemaFile.getPath();
        final String project = "<?xml version=\"1.0\"?>\n" +
            "<project>" +
            "<database>" +
                "<schemas>" +
                "<schema path='" +  schemaPath  + "'/>" +
                "</schemas>" +
                "<procedures>" +
                "<procedure class='proc'><sql>select * from T</sql></procedure>" +
                "</procedures>" +
            "</database>" +
            "<security enabled='true'/>" +
            "</project>";
        final File xmlFile = VoltProjectBuilder.writeStringToTempFile(project);
        final String path = xmlFile.getPath();

        final VoltCompiler compiler = new VoltCompiler();
        boolean success = compiler.compileWithProjectXML(path, nothing_jar);
        assertFalse(success);
        assertTrue(
                isFeedbackPresent("Found deprecated XML element \"security\"",
                compiler.m_errors)
                );
    }

    public void testXMLFileWithInvalidSchemaReference() {
        final String simpleXML =
            "<?xml version=\"1.0\"?>\n" +
            "<project>" +
            "<database name='database'>" +
            "<schemas><schema path='my schema file.sql' /></schemas>" +
            "<procedures><procedure class='procedures/procs.jar' /></procedures>" +
            "</database>" +
            "</project>";

        final File xmlFile = VoltProjectBuilder.writeStringToTempFile(simpleXML);
        final String projectPath = xmlFile.getPath();

        final VoltCompiler compiler = new VoltCompiler();

        final boolean success = compiler.compileWithProjectXML(projectPath, nothing_jar);

        assertFalse(success);
    }

    public void testXMLFileWithSchemaError() {
        final File schemaFile = VoltProjectBuilder.writeStringToTempFile("create table T(ID INTEGER);");
        final String simpleXML =
            "<?xml version=\"1.0\"?>\n" +
            "<project>" +
            "<database name='baddbname'>" +
            "<schemas>" +
            "<schema path='" +  schemaFile.getAbsolutePath()  + "'/>" +
            "</schemas>" +
            // invalid project file: no procedures
            // "<procedures>" +
            // "<procedure class='proc'><sql>select * from T</sql></procedure>" +
            //"</procedures>" +
            "</database>" +
            "</project>";
        final File xmlFile = VoltProjectBuilder.writeStringToTempFile(simpleXML);
        final String projectPath = xmlFile.getPath();
        final VoltCompiler compiler = new VoltCompiler();
        final boolean success = compiler.compileWithProjectXML(projectPath, nothing_jar);
        assertFalse(success);
    }

    public void testXMLFileWithWrongDBName() {
        final File schemaFile = VoltProjectBuilder.writeStringToTempFile("create table T(ID INTEGER);");
        final String simpleXML =
            "<?xml version=\"1.0\"?>\n" +
            "<project>" +
            "<database name='baddbname'>" +
            "<schemas>" +
            "<schema path='" +  schemaFile.getAbsolutePath()  + "'/>" +
            "</schemas>" +
            "<procedures>" +
            "<procedure class='proc'><sql>select * from T</sql></procedure>" +
            "</procedures>" +
            "</database>" +
            "</project>";
        final File xmlFile = VoltProjectBuilder.writeStringToTempFile(simpleXML);
        final String projectPath = xmlFile.getPath();
        final VoltCompiler compiler = new VoltCompiler();
        final boolean success = compiler.compileWithProjectXML(projectPath, nothing_jar);
        assertFalse(success);
    }


    public void testXMLFileWithDefaultDBName() {
        final File schemaFile = VoltProjectBuilder.writeStringToTempFile("create table T(ID INTEGER);");
        final String simpleXML =
            "<?xml version=\"1.0\"?>\n" +
            "<project>" +
            "<database>" +
            "<schemas>" +
            "<schema path='" +  schemaFile.getAbsolutePath()  + "'/>" +
            "</schemas>" +
            "<procedures>" +
            "<procedure class='proc'><sql>select * from T</sql></procedure>" +
            "</procedures>" +
            "</database>" +
            "</project>";
        final File xmlFile = VoltProjectBuilder.writeStringToTempFile(simpleXML);
        final String path = xmlFile.getPath();
        final VoltCompiler compiler = new VoltCompiler();
        final boolean success = compiler.compileWithProjectXML(path, nothing_jar);
        assertTrue(success);
        assertTrue(compiler.m_catalog.getClusters().get("cluster").getDatabases().get("database") != null);
    }

    public void testBadClusterConfig() throws IOException {
        // check no hosts
        ClusterConfig cluster_config = new ClusterConfig(0, 1, 0);
        assertFalse(cluster_config.validate());

        // check no sites-per-hosts
        cluster_config = new ClusterConfig(1, 0, 0);
        assertFalse(cluster_config.validate());
    }

    public void testXMLFileWithDDL() throws IOException {
        final String simpleSchema1 =
            "create table books (cash integer default 23 NOT NULL, title varchar(3) default 'foo', PRIMARY KEY(cash)); " +
            "PARTITION TABLE books ON COLUMN cash;";
        // newline inserted to test catalog friendliness
        final String simpleSchema2 =
            "create table books2\n (cash integer default 23 NOT NULL, title varchar(3) default 'foo', PRIMARY KEY(cash));";

        final File schemaFile1 = VoltProjectBuilder.writeStringToTempFile(simpleSchema1);
        final String schemaPath1 = schemaFile1.getPath();
        final File schemaFile2 = VoltProjectBuilder.writeStringToTempFile(simpleSchema2);
        final String schemaPath2 = schemaFile2.getPath();

        final String simpleProject =
            "<?xml version=\"1.0\"?>\n" +
            "<project>" +
            "<!-- xml comment check -->" +
            "<database name='database'>" +
            "<!-- xml comment check -->" +
            "<schemas>" +
            "<!-- xml comment check -->" +
            "<schema path='" + schemaPath1 + "' />" +
            "<schema path='" + schemaPath2 + "' />" +
            "<!-- xml comment check -->" +
            "</schemas>" +
            "<!-- xml comment check -->" +
            "<procedures>" +
            "<!-- xml comment check -->" +
            "<procedure class='org.voltdb.compiler.procedures.AddBook' />" +
            "<procedure class='Foo'>" +
            "<sql>select * from books;</sql>" +
            "</procedure>" +
            "</procedures>" +
            "<!-- xml comment check -->" +
            "</database>" +
            "<!-- xml comment check -->" +
            "</project>";

        final File projectFile = VoltProjectBuilder.writeStringToTempFile(simpleProject);
        final String projectPath = projectFile.getPath();

        final VoltCompiler compiler = new VoltCompiler();

        final boolean success = compiler.compileWithProjectXML(projectPath, testout_jar);

        assertTrue(success);

        final Catalog c1 = compiler.getCatalog();

        final String catalogContents = VoltCompilerUtils.readFileFromJarfile(testout_jar, "catalog.txt");

        final Catalog c2 = new Catalog();
        c2.execute(catalogContents);

        assertTrue(c2.serialize().equals(c1.serialize()));
    }

    public void testProcWithBoxedParam() throws IOException {
        final String simpleSchema =
            "create table books (cash integer default 23, title varchar(3) default 'foo', PRIMARY KEY(cash));";

        final File schemaFile = VoltProjectBuilder.writeStringToTempFile(simpleSchema);
        final String schemaPath = schemaFile.getPath();

        final String simpleProject =
            "<?xml version=\"1.0\"?>\n" +
            "<project>" +
            "<database name='database'>" +
            "<schemas>" +
            "<schema path='" + schemaPath + "' />" +
            "</schemas>" +
            "<procedures>" +
            "<procedure class='org.voltdb.compiler.procedures.AddBookBoxed' />" +
            "</procedures>" +
            "</database>" +
            "</project>";

        final File projectFile = VoltProjectBuilder.writeStringToTempFile(simpleProject);
        final String projectPath = projectFile.getPath();

        final VoltCompiler compiler = new VoltCompiler();
        final boolean success = compiler.compileWithProjectXML(projectPath, testout_jar);
        assertFalse(success);
    }

    public void testDDLWithNoLengthString() throws IOException {

        // DO NOT COPY PASTE THIS INVALID EXAMPLE!
        final String simpleSchema1 =
            "create table books (cash integer default 23, title varchar default 'foo', PRIMARY KEY(cash));";

        final File schemaFile = VoltProjectBuilder.writeStringToTempFile(simpleSchema1);
        final String schemaPath = schemaFile.getPath();

        final String simpleProject =
            "<?xml version=\"1.0\"?>\n" +
            "<project>" +
            "<database name='database'>" +
            "<schemas>" +
            "<schema path='" + schemaPath + "' />" +
            "</schemas>" +
            "<procedures>" +
            "<procedure class='org.voltdb.compiler.procedures.AddBook' />" +
            "<procedure class='Foo'>" +
            "<sql>select * from books;</sql>" +
            "</procedure>" +
            "</procedures>" +
            "</database>" +
            "</project>";

        final File projectFile = VoltProjectBuilder.writeStringToTempFile(simpleProject);
        final String projectPath = projectFile.getPath();

        final VoltCompiler compiler = new VoltCompiler();

        final boolean success = compiler.compileWithProjectXML(projectPath, testout_jar);
        assertFalse(success);
    }

    public void testDDLWithLongStringInCharacters() throws IOException {
        int length = VoltType.MAX_VALUE_LENGTH_IN_CHARACTERS + 10;
        final String simpleSchema1 =
            "create table books (cash integer default 23, " +
            "title varchar("+length+") default 'foo', PRIMARY KEY(cash));";

        final File schemaFile = VoltProjectBuilder.writeStringToTempFile(simpleSchema1);
        final String schemaPath = schemaFile.getPath();

        final String simpleProject =
            "<?xml version=\"1.0\"?>\n" +
            "<project>" +
            "<database name='database'>" +
            "<schemas>" +
            "<schema path='" + schemaPath + "' />" +
            "</schemas>" +
            "</database>" +
            "</project>";

        final File projectFile = VoltProjectBuilder.writeStringToTempFile(simpleProject);
        final String projectPath = projectFile.getPath();

        final VoltCompiler compiler = new VoltCompiler();

        final boolean success = compiler.compileWithProjectXML(projectPath, testout_jar);
        assertTrue(success);

        // Check warnings
        assertEquals(1, compiler.m_warnings.size());
        String warningMsg = compiler.m_warnings.get(0).getMessage();
        String expectedMsg = "The size of VARCHAR column TITLE in table BOOKS greater than " +
                "262144 will be enforced as byte counts rather than UTF8 character counts. " +
                "To eliminate this warning, specify \"VARCHAR(262154 BYTES)\"";
        assertEquals(expectedMsg, warningMsg);
        Database db = compiler.getCatalog().getClusters().get("cluster").getDatabases().get("database");
        Column var = db.getTables().get("BOOKS").getColumns().get("TITLE");
        assertTrue(var.getInbytes());
    }

    public void testDDLWithTooLongVarbinaryVarchar() throws IOException {
        int length = VoltType.MAX_VALUE_LENGTH + 10;
        String simpleSchema1 =
                "create table books (cash integer default 23, " +
                        "title varbinary("+length+") , PRIMARY KEY(cash));";

        String error1 = "VARBINARY column size for column BOOKS.TITLE is > "
                + VoltType.MAX_VALUE_LENGTH+" char maximum.";
        checkDDLErrorMessage(simpleSchema1, error1);

        String simpleSchema2 =
                "create table books (cash integer default 23, " +
                        "title varchar("+length+") , PRIMARY KEY(cash));";

        String error2 = "VARCHAR column size for column BOOKS.TITLE is > "
                + VoltType.MAX_VALUE_LENGTH+" char maximum.";
        checkDDLErrorMessage(simpleSchema2, error2);
    }

    public void testNullablePartitionColumn() throws IOException {
        final String simpleSchema =
            "create table books (cash integer default 23, title varchar(3) default 'foo', PRIMARY KEY(cash));" +
            "partition table books on column cash;";

        final File schemaFile = VoltProjectBuilder.writeStringToTempFile(simpleSchema);
        final String schemaPath = schemaFile.getPath();

        final String simpleProject =
            "<?xml version=\"1.0\"?>\n" +
            "<project>" +
            "<database name='database'>" +
            "<schemas><schema path='" + schemaPath + "' /></schemas>" +
            "<procedures><procedure class='org.voltdb.compiler.procedures.AddBook'/></procedures>" +
            "</database>" +
            "</project>";

        final File projectFile = VoltProjectBuilder.writeStringToTempFile(simpleProject);
        final String projectPath = projectFile.getPath();

        final VoltCompiler compiler = new VoltCompiler();

        final boolean success = compiler.compileWithProjectXML(projectPath, testout_jar);

        assertFalse(success);

        boolean found = false;
        for (final VoltCompiler.Feedback fb : compiler.m_errors) {
            if (fb.message.indexOf("Partition column") > 0)
                found = true;
        }
        assertTrue(found);
    }

    public void testXMLFileWithBadDDL() throws IOException {
        final String simpleSchema =
            "create table books (id integer default 0, strval varchar(33000) default '', PRIMARY KEY(id));";

        final File schemaFile = VoltProjectBuilder.writeStringToTempFile(simpleSchema);
        final String schemaPath = schemaFile.getPath();

        final String simpleProject =
            "<?xml version=\"1.0\"?>\n" +
            "<project>" +
            "<database name='database'>" +
            "<schemas><schema path='" + schemaPath + "' /></schemas>" +
            "<procedures><procedure class='org.voltdb.compiler.procedures.AddBook' /></procedures>" +
            "</database>" +
            "</project>";

        final File projectFile = VoltProjectBuilder.writeStringToTempFile(simpleProject);
        final String projectPath = projectFile.getPath();

        final VoltCompiler compiler = new VoltCompiler();

        final boolean success = compiler.compileWithProjectXML(projectPath, testout_jar);
        assertFalse(success);
    }

    // NOTE: TPCCTest proc also tests whitespaces regressions in SQL literals
    public void testWithTPCCDDL() {
        String schemaPath = "";
        try {
            final URL url = TPCCProjectBuilder.class.getResource("tpcc-ddl.sql");
            schemaPath = URLDecoder.decode(url.getPath(), "UTF-8");
        } catch (final UnsupportedEncodingException e) {
            e.printStackTrace();
            System.exit(-1);
        }

        final String simpleProject =
            "<?xml version=\"1.0\"?>\n" +
            "<project>" +
            "<database name='database'>" +
            "<schemas><schema path='" + schemaPath + "' /></schemas>" +
            "<procedures><procedure class='org.voltdb.compiler.procedures.TPCCTestProc' /></procedures>" +
            "</database>" +
            "</project>";

        //System.out.println(simpleProject);

        final File projectFile = VoltProjectBuilder.writeStringToTempFile(simpleProject);
        final String projectPath = projectFile.getPath();

        final VoltCompiler compiler = new VoltCompiler();
        final boolean success = compiler.compileWithProjectXML(projectPath, testout_jar);
        assertTrue(success);
    }

    public void testSeparateCatalogCompilation() throws IOException {
        String schemaPath = "";
        try {
            final URL url = TPCCProjectBuilder.class.getResource("tpcc-ddl.sql");
            schemaPath = URLDecoder.decode(url.getPath(), "UTF-8");
        } catch (final UnsupportedEncodingException e) {
            e.printStackTrace();
            System.exit(-1);
        }

        final String simpleProject =
            "<?xml version=\"1.0\"?>\n" +
            "<project>" +
            "<database name='database'>" +
            "<schemas><schema path='" + schemaPath + "' /></schemas>" +
            "<procedures><procedure class='org.voltdb.compiler.procedures.TPCCTestProc' /></procedures>" +
            "</database>" +
            "</project>";

        //System.out.println(simpleProject);

        final File projectFile = VoltProjectBuilder.writeStringToTempFile(simpleProject);
        final String projectPath = projectFile.getPath();

        final VoltCompiler compiler1 = new VoltCompiler();
        final VoltCompiler compiler2 = new VoltCompiler();
        final Catalog catalog = compileCatalogFromProject(compiler1, projectPath);
        final String cat1 = catalog.serialize();
        final boolean success = compiler2.compileWithProjectXML(projectPath, testout_jar);
        final String cat2 = VoltCompilerUtils.readFileFromJarfile(testout_jar, "catalog.txt");

        assertTrue(success);
        assertTrue(cat1.compareTo(cat2) == 0);
    }

    private Catalog compileCatalogFromProject(
            final VoltCompiler compiler,
            final String projectPath)
    {
        try {
            return compiler.compileCatalogFromProject(projectPath);
        }
        catch (VoltCompilerException e) {
            e.printStackTrace();
            fail();
            return null;
        }
    }

    private boolean compileFromDDL(
            final VoltCompiler compiler,
            final String jarPath,
            final String... schemaPaths)
    {
        try {
            return compiler.compileFromDDL(jarPath, schemaPaths);
        }
        catch (VoltCompilerException e) {
            e.printStackTrace();
            fail();
            return false;
        }
    }

    public void testDDLTableTooManyColumns() throws IOException {
        String schemaPath = "";
        try {
            final URL url = TestVoltCompiler.class.getResource("toowidetable-ddl.sql");
            schemaPath = URLDecoder.decode(url.getPath(), "UTF-8");
        } catch (final UnsupportedEncodingException e) {
            e.printStackTrace();
            System.exit(-1);
        }

        final String simpleProject =
            "<?xml version=\"1.0\"?>\n" +
            "<project>" +
            "<database name='database'>" +
            "<schemas><schema path='" + schemaPath + "' /></schemas>" +
            "<procedures><procedure class='org.voltdb.compiler.procedures.TPCCTestProc' /></procedures>" +
            "</database>" +
            "</project>";

        //System.out.println(simpleProject);

        final File projectFile = VoltProjectBuilder.writeStringToTempFile(simpleProject);
        final String projectPath = projectFile.getPath();

        final VoltCompiler compiler = new VoltCompiler();

        final boolean success = compiler.compileWithProjectXML(projectPath, testout_jar);
        assertFalse(success);

        boolean found = false;
        for (final VoltCompiler.Feedback fb : compiler.m_errors) {
            if (fb.message.startsWith("Table MANY_COLUMNS has"))
                found = true;
        }
        assertTrue(found);
    }

    public void testExtraFilesExist() throws IOException {
        String schemaPath = "";
        try {
            final URL url = TPCCProjectBuilder.class.getResource("tpcc-ddl.sql");
            schemaPath = URLDecoder.decode(url.getPath(), "UTF-8");
        } catch (final UnsupportedEncodingException e) {
            e.printStackTrace();
            System.exit(-1);
        }

        final String simpleProject =
            "<?xml version=\"1.0\"?>\n" +
            "<project>" +
            "<database name='database'>" +
            "<schemas><schema path='" + schemaPath + "' /></schemas>" +
            "<procedures><procedure class='org.voltdb.compiler.procedures.TPCCTestProc' /></procedures>" +
            "</database>" +
            "</project>";

        //System.out.println(simpleProject);

        final File projectFile = VoltProjectBuilder.writeStringToTempFile(simpleProject);
        final String projectPath = projectFile.getPath();

        final VoltCompiler compiler = new VoltCompiler();

        final boolean success = compiler.compileWithProjectXML(projectPath, testout_jar);
        assertTrue(success);

        final String sql = VoltCompilerUtils.readFileFromJarfile(testout_jar, VoltCompiler.AUTOGEN_DDL_FILE_NAME);
        assertNotNull(sql);
    }

    public void testXMLFileWithELEnabled() throws IOException {
        final String simpleSchema =
            "create table books (cash integer default 23 NOT NULL, title varchar(3) default 'foo');";

        final File schemaFile = VoltProjectBuilder.writeStringToTempFile(simpleSchema);
        final String schemaPath = schemaFile.getPath();

        final String simpleProject =
            "<?xml version=\"1.0\"?>\n" +
            "<project>" +
            " <database name='database'>" +
            "  <partitions><partition table='books' column='cash'/></partitions> " +
            "  <schemas><schema path='" + schemaPath + "' /></schemas>" +
            "  <procedures><procedure class='org.voltdb.compiler.procedures.AddBook' /></procedures>" +
            "  <export>" +
            "    <tables><table name='books'/></tables>" +
            "  </export>" +
            " </database>" +
            "</project>";

        final File projectFile = VoltProjectBuilder.writeStringToTempFile(simpleProject);
        final String projectPath = projectFile.getPath();

        final VoltCompiler compiler = new VoltCompiler();

        final boolean success = compiler.compileWithProjectXML(projectPath, testout_jar);

        assertTrue(success);

        final Catalog c1 = compiler.getCatalog();
        //System.out.println("PRINTING Catalog 1");
        //System.out.println(c1.serialize());

        final String catalogContents = VoltCompilerUtils.readFileFromJarfile(testout_jar, "catalog.txt");

        final Catalog c2 = new Catalog();
        c2.execute(catalogContents);

        assertTrue(c2.serialize().equals(c1.serialize()));
    }

    public void testOverrideProcInfo() throws IOException {
        final String simpleSchema =
            "create table books (cash integer default 23 not null, title varchar(3) default 'foo', PRIMARY KEY(cash));" +
            "PARTITION TABLE books ON COLUMN cash;";

        final File schemaFile = VoltProjectBuilder.writeStringToTempFile(simpleSchema);
        final String schemaPath = schemaFile.getPath();

        final String simpleProject =
            "<?xml version=\"1.0\"?>\n" +
            "<project>" +
            "<database name='database'>" +
            "<schemas><schema path='" + schemaPath + "' /></schemas>" +
            "<procedures><procedure class='org.voltdb.compiler.procedures.AddBook' /></procedures>" +
            "</database>" +
            "</project>";

        final File projectFile = VoltProjectBuilder.writeStringToTempFile(simpleProject);
        final String projectPath = projectFile.getPath();

        final ProcInfoData info = new ProcInfoData();
        info.singlePartition = true;
        info.partitionInfo = "BOOKS.CASH: 0";
        final Map<String, ProcInfoData> overrideMap = new HashMap<String, ProcInfoData>();
        overrideMap.put("AddBook", info);

        final VoltCompiler compiler = new VoltCompiler();
        compiler.setProcInfoOverrides(overrideMap);
        final boolean success = compiler.compileWithProjectXML(projectPath, testout_jar);

        assertTrue(success);

        final String catalogContents = VoltCompilerUtils.readFileFromJarfile(testout_jar, "catalog.txt");

        final Catalog c2 = new Catalog();
        c2.execute(catalogContents);

        final Database db = c2.getClusters().get("cluster").getDatabases().get("database");
        final Procedure addBook = db.getProcedures().get("AddBook");
        assertEquals(true, addBook.getSinglepartition());
    }

    public void testOverrideNonAnnotatedProcInfo() throws IOException {
        final String simpleSchema =
            "create table books (cash integer default 23 not null, title varchar(3) default 'foo', PRIMARY KEY(cash));" +
            "PARTITION TABLE books ON COLUMN cash;" +
            "create procedure from class org.voltdb.compiler.procedures.AddBook;" +
            "partition procedure AddBook ON TABLE books COLUMN cash;";

        final File schemaFile = VoltProjectBuilder.writeStringToTempFile(simpleSchema);
        final String schemaPath = schemaFile.getPath();

        final String simpleProject =
            "<?xml version=\"1.0\"?>\n" +
            "<project>" +
            "<database name='database'>" +
            "<schemas><schema path='" + schemaPath + "' /></schemas>" +
            "<procedures/>" +
            "</database>" +
            "</project>";

        final File projectFile = VoltProjectBuilder.writeStringToTempFile(simpleProject);
        final String projectPath = projectFile.getPath();

        final ProcInfoData info = new ProcInfoData();
        info.singlePartition = true;
        info.partitionInfo = "BOOKS.CASH: 0";
        final Map<String, ProcInfoData> overrideMap = new HashMap<String, ProcInfoData>();
        overrideMap.put("AddBook", info);

        final VoltCompiler compiler = new VoltCompiler();
        compiler.setProcInfoOverrides(overrideMap);
        final boolean success = compiler.compileWithProjectXML(projectPath, testout_jar);

        assertTrue(success);

        final String catalogContents = VoltCompilerUtils.readFileFromJarfile(testout_jar, "catalog.txt");

        final Catalog c2 = new Catalog();
        c2.execute(catalogContents);

        final Database db = c2.getClusters().get("cluster").getDatabases().get("database");
        final Procedure addBook = db.getProcedures().get("AddBook");
        assertEquals(true, addBook.getSinglepartition());
    }

    public void testBadStmtProcName() throws IOException {
        final String simpleSchema =
            "create table books (cash integer default 23 not null, title varchar(10) default 'foo', PRIMARY KEY(cash));";

        final File schemaFile = VoltProjectBuilder.writeStringToTempFile(simpleSchema);
        final String schemaPath = schemaFile.getPath();

        final String simpleProject =
            "<?xml version=\"1.0\"?>\n" +
            "<project>" +
            "<database name='database'>" +
            "<schemas><schema path='" + schemaPath + "' /></schemas>" +
            "<procedures><procedure class='@Foo'><sql>select * from books;</sql></procedure></procedures>" +
            "<partitions><partition table='BOOKS' column='CASH' /></partitions>" +
            "</database>" +
            "</project>";

        final File projectFile = VoltProjectBuilder.writeStringToTempFile(simpleProject);
        final String projectPath = projectFile.getPath();

        final VoltCompiler compiler = new VoltCompiler();
        final boolean success = compiler.compileWithProjectXML(projectPath, testout_jar);
        assertFalse(success);
    }

    public void testBadDdlStmtProcName() throws IOException {
        final String simpleSchema =
            "create table books (cash integer default 23 not null, title varchar(10) default 'foo', PRIMARY KEY(cash));" +
            "create procedure @Foo as select * from books;";

        final File schemaFile = VoltProjectBuilder.writeStringToTempFile(simpleSchema);
        final String schemaPath = schemaFile.getPath();

        final String simpleProject =
            "<?xml version=\"1.0\"?>\n" +
            "<project>" +
            "<database name='database'>" +
            "<schemas><schema path='" + schemaPath + "' /></schemas>" +
            "<procedures/>" +
            "<partitions><partition table='BOOKS' column='CASH' /></partitions>" +
            "</database>" +
            "</project>";

        final File projectFile = VoltProjectBuilder.writeStringToTempFile(simpleProject);
        final String projectPath = projectFile.getPath();

        final VoltCompiler compiler = new VoltCompiler();
        final boolean success = compiler.compileWithProjectXML(projectPath, testout_jar);
        assertFalse(success);
    }

    public void testGoodStmtProcName() throws IOException {
        final String simpleSchema =
            "create table books (cash integer default 23 not null, title varchar(3) default 'foo', PRIMARY KEY(cash));" +
            "PARTITION TABLE books ON COLUMN cash;";

        final File schemaFile = VoltProjectBuilder.writeStringToTempFile(simpleSchema);
        final String schemaPath = schemaFile.getPath();

        final String simpleProject =
            "<?xml version=\"1.0\"?>\n" +
            "<project>" +
            "<database name='database'>" +
            "<schemas><schema path='" + schemaPath + "' /></schemas>" +
            "<procedures><procedure class='Foo'><sql>select * from books;</sql></procedure></procedures>" +
            "</database>" +
            "</project>";

        final File projectFile = VoltProjectBuilder.writeStringToTempFile(simpleProject);
        final String projectPath = projectFile.getPath();

        final VoltCompiler compiler = new VoltCompiler();

        final boolean success = compiler.compileWithProjectXML(projectPath, testout_jar);
        assertTrue(success);
    }

    public void testGoodDdlStmtProcName() throws IOException {
        final String simpleSchema =
            "create table books (cash integer default 23 not null, title varchar(3) default 'foo', PRIMARY KEY(cash));" +
            "PARTITION TABLE books ON COLUMN cash;" +
            "CREATE PROCEDURE Foo AS select * from books where cash = ?;" +
            "PARTITION PROCEDURE Foo ON TABLE BOOKS COLUMN CASH PARAMETER 0;";

        final File schemaFile = VoltProjectBuilder.writeStringToTempFile(simpleSchema);
        final String schemaPath = schemaFile.getPath();

        final String simpleProject =
            "<?xml version=\"1.0\"?>\n" +
            "<project>" +
            "<database name='database'>" +
            "<schemas><schema path='" + schemaPath + "' /></schemas>" +
            "<procedures/>" +
            "</database>" +
            "</project>";

        final File projectFile = VoltProjectBuilder.writeStringToTempFile(simpleProject);
        final String projectPath = projectFile.getPath();

        final VoltCompiler compiler = new VoltCompiler();

        final boolean success = compiler.compileWithProjectXML(projectPath, testout_jar);
        assertTrue(success);
    }

    public void testCreateProcedureWithPartition() throws IOException {
        class Tester {
            final VoltCompiler compiler = new VoltCompiler();
            final String baseDDL =
                "create table books (cash integer default 23 not null, "
                                  + "title varchar(3) default 'foo', "
                                  + "primary key(cash));\n"
              + "partition table books on column cash";

            void test(String ddl) {
                test(ddl, null);
            }

            void test(String ddl, String expectedError) {
                final String schema = String.format("%s;\n%s;", baseDDL, ddl);
                boolean success = compileDDL(schema, compiler);
                checkCompilerErrorMessages(expectedError, compiler, success);
            }
        }
        Tester tester = new Tester();

        // Class proc
        tester.test("create procedure "
                  + "partition on table books column cash "
                  + "from class org.voltdb.compiler.procedures.NotAnnotatedAddBook");

        // Class proc with previously-defined partition properties (expect error)
        tester.test("create procedure "
                  + "partition on table books column cash "
                  + "from class org.voltdb.compiler.procedures.AddBook",
                    "has partition properties defined both in class");

        // Class proc with ALLOW before PARTITION clause
        tester.test("create role r1;\n"
                  + "create procedure "
                  + "allow r1 "
                  + "partition on table books column cash "
                  + "from class org.voltdb.compiler.procedures.NotAnnotatedAddBook");

        // Class proc with ALLOW after PARTITION clause
        tester.test("create role r1;\n"
                  + "create procedure "
                  + "partition on table books column cash "
                  + "allow r1 "
                  + "from class org.voltdb.compiler.procedures.NotAnnotatedAddBook");

        // Statement proc
        tester.test("create procedure Foo "
                  + "PARTITION on table books COLUMN cash PARAMETER 0 "
                  + "AS select * from books where cash = ?");

        // Statement proc with ALLOW before PARTITION clause
        tester.test("create role r1;\n"
                  + "create procedure Foo "
                  + "allow r1 "
                  + "PARTITION on table books COLUMN cash PARAMETER 0 "
                  + "AS select * from books where cash = ?");

        // Statement proc with ALLOW after PARTITION clause
        tester.test("create role r1;\n"
                  + "create procedure Foo "
                  + "PARTITION on table books COLUMN cash PARAMETER 0 "
                  + "allow r1 "
                  + "AS select * from books where cash = ?");

        // Inspired by a problem with fullDDL.sql
        tester.test(
                "create role admin;\n" +
                "CREATE TABLE T26 (age BIGINT NOT NULL, gender TINYINT);\n" +
                "PARTITION TABLE T26 ON COLUMN age;\n" +
                "CREATE TABLE T26a (age BIGINT NOT NULL, gender TINYINT);\n" +
                "PARTITION TABLE T26a ON COLUMN age;\n" +
                "CREATE PROCEDURE p4 ALLOW admin PARTITION ON TABLE T26 COLUMN age PARAMETER 0 AS SELECT COUNT(*) FROM T26 WHERE age = ?;\n" +
                "CREATE PROCEDURE PARTITION ON TABLE T26a COLUMN age ALLOW admin FROM CLASS org.voltdb_testprocs.fullddlfeatures.testCreateProcFromClassProc");

        // Inline code proc
        tester.test("CREATE TABLE PKEY_INTEGER ( PKEY INTEGER NOT NULL, DESCR VARCHAR(128), PRIMARY KEY (PKEY) );" +
                    "PARTITION TABLE PKEY_INTEGER ON COLUMN PKEY;" +
                    "CREATE PROCEDURE Foo PARTITION ON TABLE PKEY_INTEGER COLUMN PKEY AS ###\n" +
                    "    stmt = new SQLStmt('SELECT PKEY, DESCR FROM PKEY_INTEGER WHERE PKEY = ?')\n" +
                    "    transactOn = { int key -> \n" +
                    "        voltQueueSQL(stmt,key)\n" +
                    "        voltExecuteSQL(true)\n" +
                    "    }\n" +
                    "### LANGUAGE GROOVY");

        // Class proc with two PARTITION clauses (inner regex failure causes specific error)
        tester.test("create procedure "
                  + "partition on table books column cash "
                  + "partition on table books column cash "
                  + "from class org.voltdb.compiler.procedures.NotAnnotatedAddBook",
                    "Only one PARTITION clause is allowed for CREATE PROCEDURE");

        // Class proc with two ALLOW clauses (should work)
        tester.test("create role r1;\n"
                  + "create role r2;\n"
                  + "create procedure "
                  + "allow r1 "
                  + "allow r2 "
                  + "from class org.voltdb.compiler.procedures.AddBook");
    }

    public void testUseInnerClassAsProc() throws Exception {
        final String simpleSchema =
            "create procedure from class org.voltdb_testprocs.regressionsuites.fixedsql.TestENG2423$InnerProc;";
        final File schemaFile = VoltProjectBuilder.writeStringToTempFile(simpleSchema);
        final String schemaPath = schemaFile.getPath();

        VoltCompiler compiler = new VoltCompiler();
        boolean success = compiler.compileFromDDL(testout_jar, schemaPath);
        assertTrue(success);
    }

    public void testMaterializedView() throws IOException {
        final String simpleSchema =
            "create table books (cash integer default 23 NOT NULL, title varchar(10) default 'foo', PRIMARY KEY(cash));\n" +
            "partition table books on column cash;\n" +
            "create table foo (cash integer not null);\n" +
            "create view matt (title, cash, num, foo) as select title, cash, count(*), sum(cash) from books group by title, cash;\n" +
            "create view matt2 (title, cash, num, foo) as select books.title, books.cash, count(*), sum(books.cash) from books join foo on books.cash = foo.cash group by books.title, books.cash;";


        final File schemaFile = VoltProjectBuilder.writeStringToTempFile(simpleSchema);
        final String schemaPath = schemaFile.getPath();

        final String simpleProject =
            "<?xml version=\"1.0\"?>\n" +
            "<project>" +
            "<database name='database'>" +
            "<schemas><schema path='" + schemaPath + "' /></schemas>" +
            "<procedures><procedure class='org.voltdb.compiler.procedures.AddBook' /></procedures>" +
            "</database>" +
            "</project>";

        final File projectFile = VoltProjectBuilder.writeStringToTempFile(simpleProject);
        final String projectPath = projectFile.getPath();

        final VoltCompiler compiler = new VoltCompiler();
        // final ClusterConfig cluster_config = new ClusterConfig(1, 1, 0, "localhost");

        final boolean success = compiler.compileWithProjectXML(projectPath, testout_jar);
        assertTrue(success);
        final Catalog c1 = compiler.getCatalog();
        final String catalogContents = VoltCompilerUtils.readFileFromJarfile(testout_jar, "catalog.txt");
        final Catalog c2 = new Catalog();
        c2.execute(catalogContents);
        assertTrue(c2.serialize().equals(c1.serialize()));
    }


    public void testVarbinary() throws IOException {
        final String simpleSchema =
            "create table books (cash integer default 23 NOT NULL, title varbinary(10) default NULL, PRIMARY KEY(cash));" +
            "partition table books on column cash;";

        final File schemaFile = VoltProjectBuilder.writeStringToTempFile(simpleSchema);
        final String schemaPath = schemaFile.getPath();

        final String simpleProject =
            "<?xml version=\"1.0\"?>\n" +
            "<project>" +
            "<database name='database'>" +
            "<schemas><schema path='" + schemaPath + "' /></schemas>" +
            "<procedures>" +
            "<procedure class='get'><sql>select * from books;</sql></procedure>" +
            "<procedure class='i1'><sql>insert into books values(5, 'AA');</sql></procedure>" +
            "<procedure class='i2'><sql>insert into books values(5, ?);</sql></procedure>" +
            "<procedure class='s1'><sql>update books set title = 'bb';</sql></procedure>" +
            "</procedures>" +
            //"<procedures><procedure class='org.voltdb.compiler.procedures.AddBook' /></procedures>" +
            "</database>" +
            "</project>";

        final File projectFile = VoltProjectBuilder.writeStringToTempFile(simpleProject);
        final String projectPath = projectFile.getPath();

        final VoltCompiler compiler = new VoltCompiler();
        // final ClusterConfig cluster_config = new ClusterConfig(1, 1, 0, "localhost");

        final boolean success = compiler.compileWithProjectXML(projectPath, testout_jar);
        assertTrue(success);
        final Catalog c1 = compiler.getCatalog();
        final String catalogContents = VoltCompilerUtils.readFileFromJarfile(testout_jar, "catalog.txt");
        final Catalog c2 = new Catalog();
        c2.execute(catalogContents);
        assertTrue(c2.serialize().equals(c1.serialize()));
    }


    public void testDdlProcVarbinary() throws IOException {
        final String simpleSchema =
            "create table books (cash integer default 23 NOT NULL, title varbinary(10) default NULL, PRIMARY KEY(cash));" +
            "partition table books on column cash;" +
            "create procedure get as select * from books;" +
            "create procedure i1 as insert into books values(5, 'AA');" +
            "create procedure i2 as insert into books values(5, ?);" +
            "create procedure s1 as update books set title = 'bb';" +
            "create procedure i3 as insert into books values( ?, ?);" +
            "partition procedure i3 on table books column cash;" +
            "create procedure d1 as delete from books where title = ? and cash = ?;" +
            "partition procedure d1 on table books column cash parameter 1;";

        final File schemaFile = VoltProjectBuilder.writeStringToTempFile(simpleSchema);
        final String schemaPath = schemaFile.getPath();

        final String simpleProject =
            "<?xml version=\"1.0\"?>\n" +
            "<project>" +
            "<database name='database'>" +
            "<schemas><schema path='" + schemaPath + "' /></schemas>" +
            "<procedures/>" +
            //"<procedures><procedure class='org.voltdb.compiler.procedures.AddBook' /></procedures>" +
            "</database>" +
            "</project>";

        final File projectFile = VoltProjectBuilder.writeStringToTempFile(simpleProject);
        final String projectPath = projectFile.getPath();

        final VoltCompiler compiler = new VoltCompiler();
        // final ClusterConfig cluster_config = new ClusterConfig(1, 1, 0, "localhost");

        final boolean success = compiler.compileWithProjectXML(projectPath, testout_jar);
        assertTrue(success);
        final Catalog c1 = compiler.getCatalog();
        final String catalogContents = VoltCompilerUtils.readFileFromJarfile(testout_jar, "catalog.txt");
        final Catalog c2 = new Catalog();
        c2.execute(catalogContents);
        assertTrue(c2.serialize().equals(c1.serialize()));
    }

    //
    // There are DDL tests a number of places. TestDDLCompiler seems more about
    // verifying HSQL behaviour. Additionally, there are users of PlannerAideDeCamp
    // that verify plans for various DDL/SQL combinations.
    //
    // I'm going to add some DDL parsing validation tests here, as they seem to have
    // more to do with compiling a catalog.. and there are some related tests already
    // in this file.
    //

    private VoltCompiler compileForDDLTest(String schemaPath, boolean expectSuccess) {
        final String simpleProject =
            "<?xml version=\"1.0\"?>\n" +
            "<project>" +
            "<database name='database'>" +
            "<schemas><schema path='" + schemaPath + "' /></schemas>" +
            "<procedures><procedure class='sample'><sql>select * from t</sql></procedure></procedures>" +
            "</database>" +
            "</project>";

        final File projectFile = VoltProjectBuilder.writeStringToTempFile(simpleProject);
        projectFile.deleteOnExit();
        final String projectPath = projectFile.getPath();
        final VoltCompiler compiler = new VoltCompiler();
        final boolean success = compiler.compileWithProjectXML(projectPath, testout_jar);
        assertEquals(expectSuccess, success);
        return compiler;
    }

    private String getPathForSchema(String s) {
        final File schemaFile = VoltProjectBuilder.writeStringToTempFile(s);
        schemaFile.deleteOnExit();
        return schemaFile.getPath();
    }

    public void testDDLCompilerLeadingGarbage() throws IOException {
        final String s =
            "-- a valid comment\n" +
            "- an invalid comment\n" +
            "create table t(id integer);";

        VoltCompiler c = compileForDDLTest(getPathForSchema(s), false);
        assertTrue(c.hasErrors());
    }

    public void testDDLCompilerLeadingWhitespace() throws IOException {
        final String s =
            "     \n" +
            "\n" +
            "create table t(id integer);";
        VoltCompiler c = compileForDDLTest(getPathForSchema(s), true);
        assertFalse(c.hasErrors());
        assertTrue(c.m_catalog.getClusters().get("cluster").getDatabases().get("database").getTables().size() == 1);
    }

    public void testDDLCompilerLeadingComment() throws IOException {
        final String s =
            "-- this is a leading comment\n" +
            "  -- with some leading whitespace\n" +
            "     create table t(id integer);";
        VoltCompiler c = compileForDDLTest(getPathForSchema(s), true);
        assertFalse(c.hasErrors());
        assertTrue(c.m_catalog.getClusters().get("cluster").getDatabases().get("database").getTables().size() == 1);
    }

    public void testDDLCompilerLeadingCommentAndHashMarks() throws IOException {
        final String s =
            "-- ### this is a leading comment\n" +
            "  -- with some ### leading whitespace\n" +
            "     create table t(id integer);";
        VoltCompiler c = compileForDDLTest(getPathForSchema(s), true);
        assertFalse(c.hasErrors());
        assertTrue(c.m_catalog.getClusters().get("cluster").getDatabases().get("database").getTables().size() == 1);
    }

    public void testDDLCompilerNoNewlines() throws IOException {
        final String s =
            "create table t(id integer); create table r(id integer);";
        VoltCompiler c = compileForDDLTest(getPathForSchema(s), true);
        assertFalse(c.hasErrors());
        assertTrue(c.m_catalog.getClusters().get("cluster").getDatabases().get("database").getTables().size() == 2);
    }

    public void testDDLCompilerSplitLines() throws IOException {
        final String s =
            "create\n" +
            "table\n" +
            "t(id\n" +
            "integer);";
        VoltCompiler c = compileForDDLTest(getPathForSchema(s), true);
        assertFalse(c.hasErrors());
        assertTrue(c.m_catalog.getClusters().get("cluster").getDatabases().get("database").getTables().size() == 1);
    }

    public void testDDLCompilerTrailingComment1() throws IOException {
        final String s =
            "create table t(id integer) -- this is a trailing comment\n" +
            "-- and a line full of comments\n" +
            ";\n";
        VoltCompiler c = compileForDDLTest(getPathForSchema(s), true);
        assertFalse(c.hasErrors());
        assertTrue(c.m_catalog.getClusters().get("cluster").getDatabases().get("database").getTables().size() == 1);
    }

    public void testDDLCompilerTrailingComment2() throws IOException {
        final String s =
            "create table t(id integer) -- this is a trailing comment\n" +
            ";\n";
        VoltCompiler c = compileForDDLTest(getPathForSchema(s), true);
        assertFalse(c.hasErrors());
        assertTrue(c.m_catalog.getClusters().get("cluster").getDatabases().get("database").getTables().size() == 1);
    }

    public void testDDLCompilerTrailingCommentAndHashMarks() throws IOException {
        final String s =
            "create table t(id varchar(128) default '###')  -- ### this ###### is a trailing comment\n" +
            ";\n";
        VoltCompiler c = compileForDDLTest(getPathForSchema(s), true);
        assertFalse(c.hasErrors());
        assertTrue(c.m_catalog.getClusters().get("cluster").getDatabases().get("database").getTables().size() == 1);
    }

    public void testDDLCompilerTrailingComment3() throws IOException {
        final String s =
            "create table t(id integer) -- this is a trailing comment\n" +
            "-- and a line full of comments\n" +
            ";";
        VoltCompiler c = compileForDDLTest(getPathForSchema(s), true);
        assertFalse(c.hasErrors());
        assertTrue(c.m_catalog.getClusters().get("cluster").getDatabases().get("database").getTables().size() == 1);
    }

    public void testDDLCompilerTrailingComment4() throws IOException {
        final String s =
            "create table t(id integer) -- this is a trailing comment\n" +
            ";";
        VoltCompiler c = compileForDDLTest(getPathForSchema(s), true);
        assertFalse(c.hasErrors());
        assertTrue(c.m_catalog.getClusters().get("cluster").getDatabases().get("database").getTables().size() == 1);
    }

    public void testDDLCompilerTrailingComment5() throws IOException {
        final String s =
            "create table t(id integer) -- this is a trailing comment\n" +
            "-- and a line full of comments\n" +
            "    ;\n";
        VoltCompiler c = compileForDDLTest(getPathForSchema(s), true);
        assertFalse(c.hasErrors());
        assertTrue(c.m_catalog.getClusters().get("cluster").getDatabases().get("database").getTables().size() == 1);
    }

    public void testDDLCompilerTrailingComment6() throws IOException {
        final String s =
            "create table t(id integer) -- this is a trailing comment\n" +
            "-- and a line full of comments\n" +
            "    ;\n" +
            "-- ends with a comment\n";
        VoltCompiler c = compileForDDLTest(getPathForSchema(s), true);
        assertFalse(c.hasErrors());
        assertTrue(c.m_catalog.getClusters().get("cluster").getDatabases().get("database").getTables().size() == 1);
    }


    public void testDDLCompilerInvalidStatement() throws IOException {
        final String s =
            "create table t for justice -- with a comment\n";
        VoltCompiler c = compileForDDLTest(getPathForSchema(s), false);
        assertTrue(c.hasErrors());
    }

    public void testDDLCompilerCommentThatLooksLikeStatement() throws IOException {
        final String s =
            "create table t(id integer); -- create table r(id integer);";
        VoltCompiler c = compileForDDLTest(getPathForSchema(s), true);
        assertFalse(c.hasErrors());
        assertTrue(c.m_catalog.getClusters().get("cluster").getDatabases().get("database").getTables().size() == 1);
    }

    public void testDDLCompilerLeadingSemicolon() throws IOException {
        final String s = "; create table t(id integer);";
        VoltCompiler c = compileForDDLTest(getPathForSchema(s), false);
        assertTrue(c.hasErrors());
    }

    public void testDDLCompilerMultipleStatementsOnMultipleLines() throws IOException {
        final String s =
            "create table t(id integer); create\n" +
            "table r(id integer); -- second table";
        VoltCompiler c = compileForDDLTest(getPathForSchema(s), true);
        assertFalse(c.hasErrors());
        assertTrue(c.m_catalog.getClusters().get("cluster").getDatabases().get("database").getTables().size() == 2);
    }

    public void testDDLCompilerStringLiteral() throws IOException {
        final String s =
            "create table t(id varchar(3) default 'abc');";
        VoltCompiler c = compileForDDLTest(getPathForSchema(s), true);
        assertFalse(c.hasErrors());
        assertTrue(c.m_catalog.getClusters().get("cluster").getDatabases().get("database").getTables().size() == 1);

        Table tbl = c.m_catalog.getClusters().get("cluster").getDatabases().get("database").getTables().getIgnoreCase("t");
        String defaultvalue = tbl.getColumns().getIgnoreCase("id").getDefaultvalue();
        assertTrue(defaultvalue.equalsIgnoreCase("abc"));
    }

    public void testDDLCompilerSemiColonInStringLiteral() throws IOException {
        final String s =
            "create table t(id varchar(5) default 'a;bc');";
        VoltCompiler c = compileForDDLTest(getPathForSchema(s), true);
        assertFalse(c.hasErrors());
        assertTrue(c.m_catalog.getClusters().get("cluster").getDatabases().get("database").getTables().size() == 1);

        Table tbl = c.m_catalog.getClusters().get("cluster").getDatabases().get("database").getTables().getIgnoreCase("t");
        String defaultvalue = tbl.getColumns().getIgnoreCase("id").getDefaultvalue();
        assertTrue(defaultvalue.equalsIgnoreCase("a;bc"));
    }

    public void testDDLCompilerDashDashInStringLiteral() throws IOException {
        final String s =
            "create table t(id varchar(5) default 'a--bc');";
        VoltCompiler c = compileForDDLTest(getPathForSchema(s), true);
        assertFalse(c.hasErrors());
        assertTrue(c.m_catalog.getClusters().get("cluster").getDatabases().get("database").getTables().size() == 1);

        Table tbl = c.m_catalog.getClusters().get("cluster").getDatabases().get("database").getTables().getIgnoreCase("t");
        String defaultvalue = tbl.getColumns().getIgnoreCase("id").getDefaultvalue();
        assertTrue(defaultvalue.equalsIgnoreCase("a--bc"));
    }

    public void testDDLCompilerNewlineInStringLiteral() throws IOException {
        final String s =
            "create table t(id varchar(5) default 'a\n" + "bc');";

        VoltCompiler c = compileForDDLTest(getPathForSchema(s), true);
        assertFalse(c.hasErrors());
        assertTrue(c.m_catalog.getClusters().get("cluster").getDatabases().get("database").getTables().size() == 1);
        Table tbl = c.m_catalog.getClusters().get("cluster").getDatabases().get("database").getTables().getIgnoreCase("t");
        String defaultvalue = tbl.getColumns().getIgnoreCase("id").getDefaultvalue();

        // In the debugger, this looks valid at parse time but is mangled somewhere
        // later, perhaps in HSQL or in the catalog assembly?
        // ENG-681
        System.out.println(defaultvalue);
        // assertTrue(defaultvalue.equalsIgnoreCase("a\nbc"));
    }

    public void testDDLCompilerEscapedStringLiterals() throws IOException {
        final String s =
            "create table t(id varchar(10) default 'a''b''''c');";
        VoltCompiler c = compileForDDLTest(getPathForSchema(s), true);
        assertFalse(c.hasErrors());
        assertTrue(c.m_catalog.getClusters().get("cluster").getDatabases().get("database").getTables().size() == 1);
        Table tbl = c.m_catalog.getClusters().get("cluster").getDatabases().get("database").getTables().getIgnoreCase("t");
        String defaultvalue = tbl.getColumns().getIgnoreCase("id").getDefaultvalue();
        assertTrue(defaultvalue.equalsIgnoreCase("a'b''c"));
    }

    // Test that DDLCompiler's index creation adheres to the rules implicit in
    // the EE's tableindexfactory.  Currently (10/3/2010) these are:
    // All column types can be used in a tree array.  Only int types can
    // be used in hash tables or array indexes

    String[] column_types = {"tinyint", "smallint", "integer", "bigint",
                            "float", "varchar(10)", "timestamp", "decimal"};

    IndexType[] default_index_types = {IndexType.BALANCED_TREE,
                                    IndexType.BALANCED_TREE,
                                    IndexType.BALANCED_TREE,
                                    IndexType.BALANCED_TREE,
                                    IndexType.BALANCED_TREE,
                                    IndexType.BALANCED_TREE,
                                    IndexType.BALANCED_TREE,
                                    IndexType.BALANCED_TREE};

    boolean[] can_be_hash = {true, true, true, true, false, false, true, false};
    boolean[] can_be_tree = {true, true, true, true, true, true, true, true};

    public void testDDLCompilerIndexDefaultTypes()
    {
        for (int i = 0; i < column_types.length; i++)
        {
            String s =
                "create table t(id " + column_types[i] + " not null, num integer not null);\n" +
                "create index idx_t_id on t(id);\n" +
                "create index idx_t_idnum on t(id,num);";
            VoltCompiler c = compileForDDLTest(getPathForSchema(s), true);
            assertFalse(c.hasErrors());
            Database d = c.m_catalog.getClusters().get("cluster").getDatabases().get("database");
            assertEquals(default_index_types[i].getValue(),
                        d.getTables().getIgnoreCase("t").getIndexes().getIgnoreCase("idx_t_id").getType());
            assertEquals(default_index_types[i].getValue(),
                        d.getTables().getIgnoreCase("t").getIndexes().getIgnoreCase("idx_t_idnum").getType());
        }
    }

    public void testDDLCompilerHashIndexAllowed()
    {
        for (int i = 0; i < column_types.length; i++)
        {
            final String s =
                "create table t(id " + column_types[i] + " not null, num integer not null);\n" +
                "create index idx_t_id_hash on t(id);\n" +
                "create index idx_t_idnum_hash on t(id,num);";
            VoltCompiler c = compileForDDLTest(getPathForSchema(s), can_be_hash[i]);
            if (can_be_hash[i])
            {
                // do appropriate index exists checks
                assertFalse(c.hasErrors());
                Database d = c.m_catalog.getClusters().get("cluster").getDatabases().get("database");
                assertEquals(IndexType.HASH_TABLE.getValue(),
                            d.getTables().getIgnoreCase("t").getIndexes().getIgnoreCase("idx_t_id_hash").getType());
                assertEquals(IndexType.HASH_TABLE.getValue(),
                            d.getTables().getIgnoreCase("t").getIndexes().getIgnoreCase("idx_t_idnum_hash").getType());
            }
            else
            {
                assertTrue(c.hasErrors());
            }
        }
    }

    public void testUniqueIndexAllowed()
    {
        final String s =
                "create table t(id integer not null, num integer not null);\n" +
                "create unique index idx_t_unique on t(id,num);\n" +
                "create index idx_t on t(num);";
        VoltCompiler c = compileForDDLTest(getPathForSchema(s), true);
        assertFalse(c.hasErrors());
        Database d = c.m_catalog.getClusters().get("cluster").getDatabases().get("database");
        assertTrue(d.getTables().getIgnoreCase("t").getIndexes().getIgnoreCase("idx_t_unique").getUnique());
        assertFalse(d.getTables().getIgnoreCase("t").getIndexes().getIgnoreCase("idx_t").getUnique());
        // also validate that simple column indexes don't trigger the generalized expression index handling
        String noExpressionFound = "";
        assertEquals(noExpressionFound, d.getTables().getIgnoreCase("t").getIndexes().getIgnoreCase("idx_t_unique").getExpressionsjson());
        assertEquals(noExpressionFound, d.getTables().getIgnoreCase("t").getIndexes().getIgnoreCase("idx_t").getExpressionsjson());
    }

    public void testFunctionIndexAllowed()
    {
        final String s =
                "create table t(id integer not null, num integer not null);\n" +
                "create unique index idx_ft_unique on t(abs(id+num));\n" +
                "create index idx_ft on t(abs(num));\n" +
                "create index poweridx on t(power(id, 2));";
        VoltCompiler c = compileForDDLTest(getPathForSchema(s), true);
        assertFalse(c.hasErrors());
        Database d = c.m_catalog.getClusters().get("cluster").getDatabases().get("database");
        assertTrue(d.getTables().getIgnoreCase("t").getIndexes().getIgnoreCase("idx_ft_unique").getUnique());
        assertFalse(d.getTables().getIgnoreCase("t").getIndexes().getIgnoreCase("idx_ft").getUnique());
        // Validate that general expression indexes get properly annotated with an expressionjson attribute
        String noExpressionFound = "";
        assertNotSame(noExpressionFound, d.getTables().getIgnoreCase("t").getIndexes().getIgnoreCase("idx_ft_unique").getExpressionsjson());
        assertNotSame(noExpressionFound, d.getTables().getIgnoreCase("t").getIndexes().getIgnoreCase("idx_ft").getExpressionsjson());
    }

    public void testDDLCompilerVarcharTreeIndexAllowed()
    {
        for (int i = 0; i < column_types.length; i++)
        {
            final String s =
                "create table t(id " + column_types[i] + " not null, num integer not null);\n" +
                "create index idx_t_id_tree on t(id);\n" +
                "create index idx_t_idnum_tree on t(id,num);";
            VoltCompiler c = compileForDDLTest(getPathForSchema(s), can_be_tree[i]);
            assertFalse(c.hasErrors());
            Database d = c.m_catalog.getClusters().get("cluster").getDatabases().get("database");
            assertEquals(IndexType.BALANCED_TREE.getValue(),
                        d.getTables().getIgnoreCase("t").getIndexes().getIgnoreCase("idx_t_id_tree").getType());
            assertEquals(IndexType.BALANCED_TREE.getValue(),
                        d.getTables().getIgnoreCase("t").getIndexes().getIgnoreCase("idx_t_idnum_tree").getType());
        }
    }

    public void testDDLCompilerTwoIdenticalIndexes()
    {
        String s;
        VoltCompiler c;
        s = "create table t(id integer not null, num integer not null);\n" +
            "create index idx_t_idnum1 on t(id,num);\n" +
            "create index idx_t_idnum2 on t(id,num);";
        c = compileForDDLTest(getPathForSchema(s), true);
        assertFalse(c.hasErrors());
        assertTrue(c.hasErrorsOrWarnings());

        // non-unique partial index
        s = "create table t(id integer not null, num integer not null);\n" +
            "create index idx_t_idnum1 on t(id) where num > 3;\n" +
            "create index idx_t_idnum2 on t(id) where num > 3;";
        c = compileForDDLTest(getPathForSchema(s), true);
        assertFalse(c.hasErrors());
        assertTrue(c.hasErrorsOrWarnings());

        // unique partial index
        s = "create table t(id integer not null, num integer not null);\n" +
            "create unique index idx_t_idnum1 on t(id) where num > 3;\n" +
            "create unique index idx_t_idnum2 on t(id) where num > 3;";
        c = compileForDDLTest(getPathForSchema(s), true);
        assertFalse(c.hasErrors());
        assertTrue(c.hasErrorsOrWarnings());

        // non-unique expression partial index
        s = "create table t(id integer not null, num integer not null);\n" +
            "create index idx_t_idnum1 on t(id) where abs(num) > 3;\n" +
            "create index idx_t_idnum2 on t(id) where abs(num) > 3;";
        c = compileForDDLTest(getPathForSchema(s), true);
        assertFalse(c.hasErrors());
        assertTrue(c.hasErrorsOrWarnings());

        // unique expression partial index
        s = "create table t(id integer not null, num integer not null);\n" +
            "create unique index idx_t_idnum1 on t(id) where abs(num) > 3;\n" +
            "create unique index idx_t_idnum2 on t(id) where abs(num) > 3;";
        c = compileForDDLTest(getPathForSchema(s), true);
        assertFalse(c.hasErrors());
        assertTrue(c.hasErrorsOrWarnings());
    }

    public void testDDLCompilerSameNameIndexesOnTwoTables()
    {
        final String s =
                "create table t1(id integer not null, num integer not null);\n" +
                "create table t2(id integer not null, num integer not null);\n" +
                "create index idx_t_idnum on t1(id,num);\n" +
                "create index idx_t_idnum on t2(id,num);";

        // if this test ever fails, it's worth figuring out why
        // When written, HSQL wouldn't allow two indexes with the same name,
        //  even across tables.
        compileForDDLTest(getPathForSchema(s), false);
    }

    public void testDDLCompilerTwoCoveringIndexes()
    {
        final String s =
                "create table t(id integer not null, num integer not null);\n" +
                "create index idx_t_idnum_hash on t(id,num);\n" +
                "create index idx_t_idnum_tree on t(id,num);";

        compileForDDLTest(getPathForSchema(s), true);
    }

    public void testDDLCompilerTwoSwappedOrderIndexes()
    {
        final String s =
                "create table t(id integer not null, num integer not null);\n" +
                "create index idx_t_idnum_a on t(num,id);\n" +
                "create index idx_t_idnum_b on t(id,num);";

        final VoltCompiler c = compileForDDLTest(getPathForSchema(s), true);
        assertEquals(false, c.hasErrorsOrWarnings());
    }

    public void testDDLCompilerDropTwoOfFiveIndexes()
    {
        final String s =
                "create table t(id integer not null, num integer not null);\n" +
                "create index idx_t_idnum_a on t(num,id);\n" +
                "create index idx_t_idnum_b on t(id,num);\n" +
                "create index idx_t_idnum_c on t(id,num);\n" +
                "create index idx_t_idnum_d on t(id,num) where id > 0;\n" +
                "create index idx_t_idnum_f on t(id,num) where id > 0;\n";

        final VoltCompiler c = compileForDDLTest(getPathForSchema(s), true);
        assertEquals(true, c.hasErrorsOrWarnings());
        int foundCount = 0;
        for (VoltCompiler.Feedback f : c.m_warnings) {
            if (f.message.contains("Dropping index")) {
                foundCount++;
            }
        }
        assertEquals(2, foundCount);
    }

    public void testDDLCompilerUniqueAndNonUniqueIndexOnSameColumns()
    {
        final String s =
                "create table t(id integer not null, num integer not null);\n" +
                "create unique index idx_t_idnum_unique on t(id,num);\n" +
                "create index idx_t_idnum on t(id,num);";

        compileForDDLTest(getPathForSchema(s), true);
    }

    public void testDDLCompilerTwoIndexesWithSameName()
    {
        final String s =
                "create table t(id integer not null, num integer not null);\n" +
                "create index idx_t_idnum on t(id);\n" +
                "create index idx_t_idnum on t(id,num);";

        compileForDDLTest(getPathForSchema(s), false);
    }

    public void testDDLCompilerIndexesOrMatViewContainSQLFunctionNOW()
    {
        // Test indexes.
        String ddl = "";
        String errorIndexMsg = "Index \"IDX_T_TM\" cannot include the function NOW or CURRENT_TIMESTAMP.";
        ddl = "create table t(id integer not null, tm timestamp);\n" +
              "create index idx_t_tm on t(since_epoch(second, CURRENT_TIMESTAMP) - since_epoch(second, tm));";
        checkDDLErrorMessage(ddl, errorIndexMsg);

        ddl = "create table t(id integer not null, tm timestamp);\n" +
              "create index idx_t_tm on t(since_epoch(second, NOW) - since_epoch(second, tm));";
        checkDDLErrorMessage(ddl, errorIndexMsg);

        ddl = "create table t(id integer not null, tm timestamp);\n" +
              "create index idx_t_tm on t(CURRENT_TIMESTAMP);";
        checkDDLErrorMessage(ddl, errorIndexMsg);

        // Test MatView.
        String errorMatviewMsg = "Materialized view \"MY_VIEW\" cannot include the function NOW or CURRENT_TIMESTAMP.";
        ddl = "create table t(id integer not null, tm timestamp);\n" +
              "create view my_view as select since_epoch(second, CURRENT_TIMESTAMP) - since_epoch(second, tm), " +
              "count(*) from t group by since_epoch(second, CURRENT_TIMESTAMP) - since_epoch(second, tm);";
        checkDDLErrorMessage(ddl, errorMatviewMsg);

        ddl = "create table t(id integer not null, tm timestamp);\n" +
                "create view my_view as select since_epoch(second, NOW) - since_epoch(second, tm), " +
                "count(*) from t group by since_epoch(second, NOW) - since_epoch(second, tm);";
        checkDDLErrorMessage(ddl, errorMatviewMsg);

        ddl = "create table t(id integer not null, tm timestamp);\n" +
                "create view my_view as select tm, count(*), count(CURRENT_TIMESTAMP)  from t group by tm;";
        checkDDLErrorMessage(ddl, errorMatviewMsg);

        ddl = "create table t(id integer not null, tm timestamp);\n" +
                "create view my_view as select tm, count(*), count(NOW)  from t group by tm;";
        checkDDLErrorMessage(ddl, errorMatviewMsg);

        ddl = "create table t(id integer not null, tm timestamp);\n" +
                "create view my_view as select tm, count(*) from t " +
                "where since_epoch(second, CURRENT_TIMESTAMP) - since_epoch(second, tm) > 60 " +
                "group by tm;";
        checkDDLErrorMessage(ddl, errorMatviewMsg);
    }

    public void testDDLCompilerCreateAndDropIndexesOnMatView()
    {
        String ddl = "";

        ddl = "create table foo(a integer, b float, c float);\n" +
              "create table foo2(a integer, b float, c float);\n" +
              "create view bar (a, b, total) as select a, b, count(*) as total from foo group by a, b;\n" +
              "create view bar2 (a, b, total) as select foo.a, foo.b, count(*) as total from foo join foo2 on foo.a = foo2.a group by foo.a, foo.b;\n" +
              "create index baridx on bar (a);\n" +
              "drop index baridx;\n" +
              "create index baridx on bar2(a);\n" +
              "drop index baridx;\n";
        checkDDLErrorMessage(ddl, null);

        ddl = "create table foo(a integer, b float);\n" +
              "create table foo2(a integer, b float);\n" +
              "create view bar (a, total) as select a, count(*) as total from foo group by a;\n" +
              "create view bar2 (a, total) as select foo.a, count(*) as total from foo join foo2 on foo.a = foo2.a group by foo.a;\n" +
              "create index baridx on bar (a, total);\n" +
              "drop index baridx;\n" +
              "create index baridx on bar2 (a, total);\n" +
              "drop index baridx;\n";
        checkDDLErrorMessage(ddl, null);
    }

    public void testColumnNameIndexHash()
    {
        List<Pair<String, IndexType>> passing
            = Arrays.asList(
                            // If we don't explicitly name the primary key constraint,
                            // we always get a tree index.  This is independent of the name
                            // of the index column or columns.
                            Pair.of("create table t ( goodhashname varchar(256) not null, primary key ( goodhashname ) );",
                                    IndexType.BALANCED_TREE),
                            Pair.of("create table t ( goodhashname integer not null, primary key ( goodhashname ) );",
                                    IndexType.BALANCED_TREE),
                            Pair.of("create table t ( goodtreename varchar(256) not null, primary key ( goodtreename ) );",
                                    IndexType.BALANCED_TREE),
                            Pair.of("create table t ( goodtreename integer not null, primary key ( goodtreename ) );",
                                    IndexType.BALANCED_TREE),
                            Pair.of("create table t ( goodtreehashname varchar(256) not null, primary key (goodtreehashname));",
                                    IndexType.BALANCED_TREE),
                            Pair.of("create table t ( goodtreehashname integer not null, primary key (goodtreehashname));",
                                    IndexType.BALANCED_TREE),
                            // If we explicitly name the constraint with a tree name
                            // we always get a tree index.  This is true even if the
                            // column type is hashable.
                            Pair.of("create table t ( goodtreehashname varchar(256) not null, constraint good_tree primary key (goodtreehashname));",
                                    IndexType.BALANCED_TREE),
                            Pair.of("create table t ( goodtreehashname integer not null, constraint good_tree primary key (goodtreehashname));",
                                    IndexType.BALANCED_TREE),
                            // If we explicitly name the constraint with a name
                            // which is both a hash name and a tree name, we always get a tree
                            // index.  This is true even if the column type is hashable.
                            Pair.of("create table t ( goodtreehashname varchar(256) not null, constraint good_tree primary key (goodtreehashname));",
                                    IndexType.BALANCED_TREE),
                            Pair.of("create table t ( goodtreehashname integer not null, constraint good_tree primary key (goodtreehashname));",
                                    IndexType.BALANCED_TREE),

                            // The only way to get a hash index is to explicitly name the constraint
                            // with a hash name and to make the column type or types be hashable.
                            Pair.of("create table t ( goodtreehashname integer not null, constraint good_hash primary key (goodtreehashname));",
                                    IndexType.HASH_TABLE),
                            Pair.of("create table t ( goodvanilla integer not null, constraint good_hash_constraint primary key ( goodvanilla ) );",
                                    IndexType.HASH_TABLE),
                            // Test to see if created indices are still hashed
                            // when they are expected, and not hashed when they
                            // are not expected.
                            Pair.of("create table t ( goodvanilla integer not null ); create unique index myhash on t ( goodvanilla );",
                                    IndexType.HASH_TABLE),
                            Pair.of("create table t ( goodhash integer not null primary key );",
                                    IndexType.BALANCED_TREE)
        );
        String[] failing
            = {
                // If we name the constraint with a hash name,
                // but the column type is not hashable, it is an
                // error.
                "create table t ( badhashname varchar(256) not null, constraint badhashconstraint primary key ( badhashname ) );",
                // The name of the column is not important.
                "create table t ( badzotzname varchar(256) not null, constraint badhashconstraint primary key ( badzotzname ) );",
                // If any of the columns are non-hashable, the index is
                // not hashable.
                "create table t ( fld1 integer, fld2 varchar(256), constraint badhashconstraint primary key ( fld1, fld2 ) );"
        };
        for (Pair<String, IndexType> cmdPair : passing) {
            // See if we can actually create the table.
            VoltCompiler c = compileForDDLTest(getPathForSchema(cmdPair.getLeft()), true);
            Database d = c.m_catalog.getClusters().get("cluster").getDatabases().get("database");
            assertEquals(1, d.getTables().getIgnoreCase("t").getIndexes().size());
            org.voltdb.catalog.Index idx = d.getTables().getIgnoreCase("t").getIndexes().iterator().next();
            String msg = String.format("CMD: %s\nExpected %s, got %s",
                                       cmdPair.getLeft(),
                                       cmdPair.getRight(),
                                       IndexType.get(idx.getType()));
            assertEquals(msg, cmdPair.getRight().getValue(),
                         idx.getType());
        }
        for (String cmd : failing) {
            compileForDDLTest(getPathForSchema(cmd), false);
        }
    }

    private static final String msgP = "does not include the partitioning column";
    private static final String msgPR =
            "ASSUMEUNIQUE is not valid for an index that includes the partitioning column. " +
            "Please use UNIQUE instead";

    public void testColumnUniqueGiveException()
    {
        String schema;

        // (1) ****** Replicate tables
        // A unique index on the non-primary key for replicated table gets no error.
        schema = "create table t0 (id bigint not null, name varchar(32) not null UNIQUE, age integer,  primary key (id));\n";
        checkValidUniqueAndAssumeUnique(schema, null, null);

        // Similar to above, but use a different way to define unique column.
        schema = "create table t0 (id bigint not null, name varchar(32) not null, age integer,  " +
                "primary key (id), UNIQUE (name) );\n";
        checkValidUniqueAndAssumeUnique(schema, null, null);


        // (2) ****** Partition Table: UNIQUE valid, ASSUMEUNIQUE not valid
        // A unique index on the partitioning key ( no primary key) gets no error.
        schema = "create table t0 (id bigint not null UNIQUE, name varchar(32) not null, age integer);\n" +
                "PARTITION TABLE t0 ON COLUMN id;\n";
        checkValidUniqueAndAssumeUnique(schema, null, msgPR);

        // Similar to above, but use a different way to define unique column.
        schema = "create table t0 (id bigint not null, name varchar(32) not null, age integer,  " +
                "primary key (id), UNIQUE(id) );\n" +
                "PARTITION TABLE t0 ON COLUMN id;\n";
        checkValidUniqueAndAssumeUnique(schema, null, msgPR);

        // A unique index on the partitioning key ( also primary key) gets no error.
        schema = "create table t0 (id bigint not null UNIQUE, name varchar(32) not null, age integer,  primary key (id));\n" +
                "PARTITION TABLE t0 ON COLUMN id;\n";
        checkValidUniqueAndAssumeUnique(schema, null, msgPR);


        // A unique compound index on the partitioning key and another column gets no error.
        schema = "create table t0 (id bigint not null, name varchar(32) not null, age integer,  " +
                "UNIQUE (id, age), primary key (id));\n" +
                "PARTITION TABLE t0 ON COLUMN id;\n";
        checkValidUniqueAndAssumeUnique(schema, null, msgPR);

        // A unique index on the partitioning key and an expression like abs(age) gets no error.
        schema = "create table t0 (id bigint not null, name varchar(32) not null, age integer,  " +
                "primary key (id), UNIQUE (id, abs(age)) );\n" +
                "PARTITION TABLE t0 ON COLUMN id;\n";
        checkValidUniqueAndAssumeUnique(schema, null, msgPR);


        // (3) ****** Partition Table: UNIQUE not valid
        // A unique index on the partitioning key ( non-primary key) gets one error.
        schema = "create table t0 (id bigint not null, name varchar(32) not null UNIQUE, age integer,  primary key (id));\n" +
                "PARTITION TABLE t0 ON COLUMN name;\n";
        checkValidUniqueAndAssumeUnique(schema, msgP, msgPR);

        // A unique index on the partitioning key ( no primary key) gets one error.
        schema = "create table t0 (id bigint not null, name varchar(32) not null UNIQUE, age integer);\n" +
                "PARTITION TABLE t0 ON COLUMN id;\n";
        checkValidUniqueAndAssumeUnique(schema, msgP, null);

        // A unique index on the non-partitioning key gets one error.
        schema = "create table t0 (id bigint not null, name varchar(32) UNIQUE, age integer,  primary key (id));\n" +
                "PARTITION TABLE t0 ON COLUMN id;\n";
        checkValidUniqueAndAssumeUnique(schema, msgP, null);

        // A unique index on an unrelated expression like abs(age) gets a error.
        schema = "create table t0 (id bigint not null, name varchar(32), age integer, UNIQUE (abs(age)), primary key (id));\n" +
                "PARTITION TABLE t0 ON COLUMN id;\n";
        checkValidUniqueAndAssumeUnique(schema, msgP, null);


        // A unique index on an expression of the partitioning key like substr(1, 2, name) gets two errors.
        schema = "create table t0 (id bigint not null, name varchar(32) not null, age integer,  " +
                "primary key (id), UNIQUE (substr(name, 1, 2 )) );\n" +
                "PARTITION TABLE t0 ON COLUMN name;\n";
        // 1) unique index, 2) primary key
        checkValidUniqueAndAssumeUnique(schema, msgP, msgP);

        // A unique index on the non-partitioning key, non-partitioned column gets two errors.
        schema = "create table t0 (id bigint not null, name varchar(32) not null, age integer UNIQUE,  primary key (id));\n" +
                "PARTITION TABLE t0 ON COLUMN name;\n";
        // 1) unique index, 2) primary key
        checkValidUniqueAndAssumeUnique(schema, msgP, msgP);

        // unique/assumeunique constraint added via ALTER TABLE to replicated table
        schema = "create table t0 (id bigint not null, name varchar(32) not null);\n" +
                "ALTER TABLE t0 ADD UNIQUE(name);";
        checkValidUniqueAndAssumeUnique(schema, null, null);

        // unique/assumeunique constraint added via ALTER TABLE to partitioned table
        schema = "create table t0 (id bigint not null, name varchar(32) not null);\n" +
                "PARTITION TABLE t0 ON COLUMN id;\n" +
                "ALTER TABLE t0 ADD UNIQUE(name);";
        checkValidUniqueAndAssumeUnique(schema, msgP, null);

        // ENG-7242, kinda
        // (tests the assumeuniqueness constraint is preserved, obliquely, see
        // TestAdhocAlterTable for more thorough tests)
        schema = "create table t0 (id bigint not null, name varchar(32) not null, val integer);\n" +
                "PARTITION TABLE t0 ON COLUMN id;\n" +
                "ALTER TABLE t0 ADD UNIQUE(name);\n" +
                "ALTER TABLE t0 DROP COLUMN val;\n";
        checkValidUniqueAndAssumeUnique(schema, msgP, null);

        // ENG-7304, that we can pass functions to constrant definitions in alter table
        schema = "create table t0 (id bigint not null, val2 integer not null, val integer);\n" +
                "PARTITION TABLE t0 ON COLUMN id;\n" +
                "ALTER TABLE t0 ADD UNIQUE(abs(val2));\n" +
                "ALTER TABLE t0 DROP COLUMN val;\n";
        checkValidUniqueAndAssumeUnique(schema, msgP, null);
    }

    private boolean compileDDL(String ddl, VoltCompiler compiler) {
        final File schemaFile = VoltProjectBuilder.writeStringToTempFile(ddl);
        final String schemaPath = schemaFile.getPath();

        final String simpleProject =
            "<?xml version=\"1.0\"?>\n" +
            "<project>" +
            "<database name='database'>" +
            "<schemas>" +
            "<schema path='" + schemaPath + "' />" +
            "</schemas>" +
            "<procedures/>" +
            "</database>" +
            "</project>";

        final File projectFile = VoltProjectBuilder.writeStringToTempFile(simpleProject);
        final String projectPath = projectFile.getPath();

        return compiler.compileWithProjectXML(projectPath, testout_jar);
    }

    private void checkCompilerErrorMessages(String expectedError, VoltCompiler compiler, boolean success) {
        if (expectedError == null) {
            assertTrue("Expected no compilation errors but got these:\n" + feedbackToString(compiler.m_errors), success);
        } else {
            assertFalse("Expected failure but got success", success);
            assertTrue(isFeedbackPresent(expectedError, compiler.m_errors));
        }

    }

    private void checkDDLErrorMessage(String ddl, String errorMsg) {
        final VoltCompiler compiler = new VoltCompiler();
        final boolean success = compileDDL(ddl, compiler);
        checkCompilerErrorMessages(errorMsg, compiler, success);
    }

    private void checkValidUniqueAndAssumeUnique(String ddl, String errorUnique, String errorAssumeUnique) {
        checkDDLErrorMessage(ddl, errorUnique);
        checkDDLErrorMessage(ddl.replace("UNIQUE", "ASSUMEUNIQUE"), errorAssumeUnique);
    }

    public void testUniqueIndexGiveException() {
        String schema;

        // (1) ****** Replicate tables
        // A unique index on the non-primary key for replicated table gets no error.
        schema = "create table t0 (id bigint not null, name varchar(32) not null, age integer,  primary key (id));\n" +
                "CREATE UNIQUE INDEX user_index0 ON t0 (name) ;";
        checkValidUniqueAndAssumeUnique(schema, null, null);


        // (2) ****** Partition Table: UNIQUE valid, ASSUMEUNIQUE not valid
        // A unique index on the partitioning key ( no primary key) gets no error.
        schema = "create table t0 (id bigint not null, name varchar(32) not null, age integer);\n" +
                "PARTITION TABLE t0 ON COLUMN id;\n" +
                "CREATE UNIQUE INDEX user_index1 ON t0 (id) ;";
        checkValidUniqueAndAssumeUnique(schema, null, msgPR);

        // A unique index on the partitioning key ( also primary key) gets no error.
        schema = "create table t0 (id bigint not null, name varchar(32) not null, age integer,  primary key (id));\n" +
                "PARTITION TABLE t0 ON COLUMN id;\n" +
                "CREATE UNIQUE INDEX user_index2 ON t0 (id) ;";
        checkValidUniqueAndAssumeUnique(schema, null, msgPR);

        // A unique compound index on the partitioning key and another column gets no error.
        schema = "create table t0 (id bigint not null, name varchar(32) not null, age integer,  primary key (id));\n" +
                "PARTITION TABLE t0 ON COLUMN id;\n" +
                "CREATE UNIQUE INDEX user_index3 ON t0 (id, age) ;";
        checkValidUniqueAndAssumeUnique(schema, null, msgPR);

        // A unique index on the partitioning key and an expression like abs(age) gets no error.
        schema = "create table t0 (id bigint not null, name varchar(32) not null, age integer,  primary key (id));\n" +
                "PARTITION TABLE t0 ON COLUMN id;\n" +
                "CREATE UNIQUE INDEX user_index4 ON t0 (id, abs(age)) ;";
        checkValidUniqueAndAssumeUnique(schema, null, msgPR);


        // (3) ****** Partition Table: UNIQUE not valid
        // A unique index on the partitioning key ( no primary key) gets one error.
        schema = "create table t0 (id bigint not null, name varchar(32) not null, age integer);\n" +
                "PARTITION TABLE t0 ON COLUMN id;\n" +
                "CREATE UNIQUE INDEX user_index7 ON t0 (name) ;";
        checkValidUniqueAndAssumeUnique(schema, msgP, null);

        // A unique index on the non-partitioning key gets one error.
        schema = "create table t0 (id bigint not null, name varchar(32), age integer,  primary key (id));\n" +
                "PARTITION TABLE t0 ON COLUMN id;\n" +
                "CREATE UNIQUE INDEX user_index8 ON t0 (name) ;";
        checkValidUniqueAndAssumeUnique(schema, msgP, null);

        // A unique index on an unrelated expression like abs(age) gets a error.
        schema = "create table t0 (id bigint not null, name varchar(32), age integer,  primary key (id));\n" +
                "PARTITION TABLE t0 ON COLUMN id;\n" +
                "CREATE UNIQUE INDEX user_index9 ON t0 (abs(age)) ;";
        checkValidUniqueAndAssumeUnique(schema, msgP, null);

        // A unique index on the partitioning key ( non-primary key) gets one error.
        schema = "create table t0 (id bigint not null, name varchar(32) not null, age integer,  primary key (id));\n" +
                "PARTITION TABLE t0 ON COLUMN name;";
        checkValidUniqueAndAssumeUnique(schema, msgP, msgP);

        // A unique index on an expression of the partitioning key like substr(1, 2, name) gets two errors.
        schema = "create table t0 (id bigint not null, name varchar(32) not null, age integer,  primary key (id));\n" +
                "PARTITION TABLE t0 ON COLUMN name;\n" +
                "CREATE UNIQUE INDEX user_index10 ON t0 (substr(name, 1, 2 )) ;";
        // 1) unique index, 2) primary key
        checkValidUniqueAndAssumeUnique(schema, msgP, msgP);

        // A unique index on the non-partitioning key, non-partitioned column gets two errors.
        schema = "create table t0 (id bigint not null, name varchar(32) not null, age integer,  primary key (id));\n" +
                "PARTITION TABLE t0 ON COLUMN name;\n" +
                "CREATE UNIQUE INDEX user_index12 ON t0 (age) ;";
        // 1) unique index, 2) primary key
        checkValidUniqueAndAssumeUnique(schema, msgP, msgP);
    }

    private void subTestDDLCompilerMatViewJoin()
    {
        String tableDDL;
        String viewDDL;
        tableDDL = "CREATE TABLE T1 (a INTEGER NOT NULL, b INTEGER NOT NULL);\n" +
                   "CREATE TABLE T2 (a INTEGER NOT NULL, b INTEGER NOT NULL);\n" +
                   "CREATE TABLE T3 (a INTEGER NOT NULL, b INTEGER NOT NULL);\n";
        // 1. Test INNER JOIN:
        // 1.1 Test one join:
        viewDDL = "CREATE VIEW V (aint, cnt, sumint) AS \n" +
                  "SELECT T1.a, count(*), sum(T2.b) FROM T1 LEFT JOIN T2 ON T1.a=T2.a GROUP BY T1.a;";
        checkDDLErrorMessage(tableDDL+viewDDL, "Materialized view only supports INNER JOIN.");
        // 1.2 Test multiple joins:
        viewDDL = "CREATE VIEW V (aint, bint, cnt, sumint) AS \n" +
                  "SELECT T1.a, T2.a, count(*), sum(T3.b) FROM T1 JOIN T2 ON T1.a=T2.a RIGHT JOIN T3 on T2.a=T3.a GROUP BY T1.a, T2.a;";
        checkDDLErrorMessage(tableDDL+viewDDL, "Materialized view only supports INNER JOIN.");
        // 2. Test self-join:
        viewDDL = "CREATE VIEW V (aint, cnt, sumint) AS \n" +
                  "SELECT T1a.a, count(*), sum(T1a.b) FROM T1 T1a JOIN T1 T1b ON T1a.a=T1b.a GROUP BY T1a.a;";
        checkDDLErrorMessage(tableDDL+viewDDL, "Table T1 appeared in the table list more than once: " +
                                               "materialized view does not support self-join.");
<<<<<<< HEAD
        // 3. Test table join subquery:
=======
        // 3. Test table join subquery. The subquery "LIMIT 10" is there to prevent an otimization
        // which replaces the subquery with an original table.
>>>>>>> 43cb24ba
        viewDDL = "CREATE VIEW V (aint, cnt, sumint) AS \n" +
                  "SELECT T1.a, count(*), sum(T1.b) FROM T1 JOIN (SELECT * FROM T2 LIMIT 10) T2 ON T1.a=T2.a GROUP BY T1.a;";
        checkDDLErrorMessage(tableDDL+viewDDL, "Materialized view \"V\" with subquery sources is not supported.");

        // 4. Test view cannot be defined on other views:
        viewDDL = "CREATE TABLE t(id INTEGER NOT NULL, num INTEGER, wage INTEGER);\n" +
                  "CREATE VIEW my_view1 (num, total, sumwage) " +
                  "AS SELECT num, count(*), sum(wage) FROM t GROUP BY num; \n" +

                  "CREATE VIEW my_view2 (num, total, sumwage) " +
                  "AS SELECT t.num, count(*), sum(t.wage) FROM my_view1 JOIN t ON t.num=my_view1.num GROUP BY t.num; ";
        checkDDLErrorMessage(viewDDL, "A materialized view (MY_VIEW2) can not be defined on another view (MY_VIEW1)");

        // 5. Test view defined on non-plannable join query (partitioned table):
        viewDDL = "PARTITION TABLE T1 ON COLUMN a;\n" +
                  "PARTITION TABLE T2 ON COLUMN a;\n" +
                  "CREATE VIEW v2 (a, cnt, sumb) AS \n" +
                  "SELECT t1.a, count(*), sum(t2.b) FROM t1 JOIN t2 ON true GROUP BY t1.a;";
        checkDDLErrorMessage(tableDDL+viewDDL, "This query is not plannable.  The planner cannot guarantee that all rows would be in a single partition.");

        // 6. Test view defined on joined tables where some source tables are streamed table.
        viewDDL = "EXPORT TABLE T2;\n" +
                  "CREATE VIEW V (aint, cnt, sumint) AS \n" +
                  "SELECT T1.a, count(*), sum(T2.b) FROM T1 JOIN T2 ON T1.a=T2.a GROUP BY T1.a;";
        checkDDLErrorMessage(tableDDL+viewDDL, "A materialized view (V) on joined tables cannot have streamed table (T2) as its source.");
    }

    public void testDDLCompilerMatView()
    {
        // Test MatView.
        String ddl;
        final VoltCompiler compiler = new VoltCompiler();

        // Subquery is replaced with a simple select
        ddl = "create table t(id integer not null, num integer, wage integer);\n" +
                "create view my_view1 (num, total) " +
                "as select num, count(*) from (select num from t) subt group by num; \n";
        assertTrue(compileDDL(ddl, compiler));

        ddl = "create table t(id integer not null, num integer, wage integer);\n" +
                "create view my_view1 (num, total) " +
                "as select num, count(*) from (select num from t limit 5) subt group by num; \n";
        checkDDLErrorMessage(ddl, "Materialized view \"MY_VIEW1\" with subquery sources is not supported.");

        ddl = "create table t(id integer not null, num integer, wage integer);\n" +
                "create view my_view1 (num, total) " +
                "as select num, count(*) from t where id in (select id from t) group by num; \n";
        checkDDLErrorMessage(ddl, "Materialized view \"MY_VIEW1\" with subquery sources is not supported.");

        ddl = "create table t1(id integer not null, num integer, wage integer);\n" +
                "create table t2(id integer not null, num integer, wage integer);\n" +
                "create view my_view1 (id, num, total) " +
<<<<<<< HEAD
                "as select t1.id, st2.num, count(*) from t1 join (select id ,num from t2) st2 on t1.id = st2.id group by t1.id, st2.num; \n";
=======
                "as select t1.id, t2.num, count(*) from t1 join t2 on t1.id = t2.id group by t1.id, t2.num; \n";
        checkDDLErrorMessage(ddl, "Materialized view \"MY_VIEW1\" has 2 sources. Only one source table is allowed.");

        ddl = "create table t1(id integer not null, num integer, wage integer);\n" +
                "create table t2(id integer not null, num integer, wage integer);\n" +
                "create view my_view1 (id, num, total) " +
                "as select t1.id, st2.num, count(*) from t1 join (select id ,num from t2 limit 2) st2 on t1.id = st2.id group by t1.id, st2.num; \n";
>>>>>>> 43cb24ba
        checkDDLErrorMessage(ddl, "Materialized view \"MY_VIEW1\" with subquery sources is not supported.");

        ddl = "create table t(id integer not null, num integer);\n" +
                "create view my_view as select num, count(*) from t group by num order by num;";
        checkDDLErrorMessage(ddl, "Materialized view \"MY_VIEW\" with ORDER BY clause is not supported.");

        ddl = "create table t(id integer not null, num integer, wage integer);\n" +
                "create view my_view1 (num, total, sumwage) " +
                "as select num, count(*), sum(wage) from t group by num; \n" +

                "create view my_view2 (num, total, sumwage) " +
                "as select num, count(*), sum(sumwage) from my_view1 group by num; ";
        checkDDLErrorMessage(ddl, "A materialized view (MY_VIEW2) can not be defined on another view (MY_VIEW1)");

        ddl = "create table t(id integer not null, num integer);\n" +
                "create view my_view as select num, count(*) from t group by num limit 1;";
        checkDDLErrorMessage(ddl, "Materialized view \"MY_VIEW\" with LIMIT or OFFSET clause is not supported.");

        ddl = "create table t(id integer not null, num integer);\n" +
                "create view my_view as select num, count(*) from t group by num limit 1 offset 10;";
        checkDDLErrorMessage(ddl, "Materialized view \"MY_VIEW\" with LIMIT or OFFSET clause is not supported.");

        ddl = "create table t(id integer not null, num integer);\n" +
                "create view my_view as select num, count(*) from t group by num offset 10;";
        checkDDLErrorMessage(ddl, "Materialized view \"MY_VIEW\" with LIMIT or OFFSET clause is not supported.");

        ddl = "create table t(id integer not null, num integer);\n" +
                "create view my_view as select num, count(*) from t group by num having count(*) > 3;";
        checkDDLErrorMessage(ddl, "Materialized view \"MY_VIEW\" with HAVING clause is not supported.");

        String errorMsg = "In database, the materialized view is automatically "
                + "partitioned based on its source table. Invalid PARTITION statement on view table MY_VIEW.";

        ddl = "create table t(id integer not null, num integer not null);\n" +
                "partition table t on column num;\n" +
                "create view my_view as select num, count(*) from t group by num;\n" +
                "partition table my_view on column num;";
        checkDDLErrorMessage(ddl, errorMsg);

        ddl = "create table t(id integer not null, num integer not null);\n" +
                "partition table t on column num;" +
                "create view my_view as select num, count(*) as ct from t group by num;" +
                "partition table my_view on column ct;";
        checkDDLErrorMessage(ddl, errorMsg);

        ddl = "create table t(id integer not null, num integer not null);\n" +
                "create view my_view as select num, count(*) from t group by num;" +
                "partition table my_view on column num;";
        checkDDLErrorMessage(ddl, errorMsg);

        // approx_count_distinct is not a supported aggregate function for materialized views.
        errorMsg = "Materialized view \"MY_VIEW\" must have non-group by columns aggregated by sum, count, min or max.";
        ddl = "create table t(id integer not null, num integer not null);\n" +
                "create view my_view as select id, count(*), approx_count_distinct(num) from t group by id;";
        checkDDLErrorMessage(ddl, errorMsg);

        // comparison expression not supported in group by clause -- actually gets caught because it's not allowed
        // in the select list either.
        errorMsg = "SELECT clause does not allow a BOOLEAN expression.";
        ddl = "create table t(id integer not null, num integer not null);\n" +
                "create view my_view as select (id = num) as idVsNumber, count(*) from t group by (id = num);" +
                "partition table t on column num;";
        checkDDLErrorMessage(ddl, errorMsg);

        // count(*) is needed in ddl
        errorMsg = "Materialized view \"MY_VIEW\" must have count(*) after the GROUP BY columns (if any) but before the aggregate functions (if any).";
        ddl = "create table t(id integer not null, num integer not null, wage integer);\n" +
                "create view my_view as select id, wage from t group by id, wage;" +
                "partition table t on column num;";
        checkDDLErrorMessage(ddl, errorMsg);

        subTestDDLCompilerMatViewJoin();
    }

    public void testDDLCompilerTableLimit()
    {
        String ddl;

        // Test CREATE
        // test failed cases
        ddl = "create table t(id integer not null, num integer," +
                "CONSTRAINT tblimit1 LIMIT PARTITION ROWS 6xx);";
        checkDDLErrorMessage(ddl, "unexpected token: XX");

        ddl = "create table t(id integer not null, num integer," +
                "CONSTRAINT tblimit1 LIMIT PARTITION ROWS 66666666666666666666666666666666);";
        checkDDLErrorMessage(ddl, "incompatible data type in operation");

        ddl = "create table t(id integer not null, num integer," +
                "CONSTRAINT tblimit1 LIMIT PARTITION ROWS -10);";
        checkDDLErrorMessage(ddl, "Invalid constraint limit number '-10'");

        ddl = "create table t(id integer not null, num integer," +
                "CONSTRAINT tblimit1 LIMIT PARTITION ROWS 5, CONSTRAINT tblimit2 LIMIT PARTITION ROWS 7);";
        checkDDLErrorMessage(ddl, "Multiple LIMIT PARTITION ROWS constraints on table T are forbidden");

        ddl = "create table t(id integer not null, num integer," +
                "CONSTRAINT tblimit1 LIMIT PARTITION Row 6);";
        checkDDLErrorMessage(ddl, "unexpected token: ROW required: ROWS");

        ddl = "create table t(id integer not null, num integer," +
                "CONSTRAINT tblimit1 LIMIT Rows 6);";
        checkDDLErrorMessage(ddl, "unexpected token: ROWS required: PARTITION");


        // Test success cases
        ddl = "create table t(id integer not null, num integer," +
                "CONSTRAINT tblimit1 LIMIT PARTITION ROWS 6);";
        checkDDLErrorMessage(ddl, null);

        ddl = "create table t(id integer not null, num integer," +
                "LIMIT PARTITION ROWS 6);";
        checkDDLErrorMessage(ddl, null);

        // Test alter
        // Test failed cases
        ddl = "create table t(id integer not null, num integer);" +
              "alter table t add constraint foo LIMIT PARTITION ROWS 6XX;";
        checkDDLErrorMessage(ddl, "unexpected token: XX");

        ddl = "create table t(id integer not null, num integer);" +
              "alter table t add constraint foo LIMIT PARTITION ROWS 66666666666666666666666;";
        checkDDLErrorMessage(ddl, "incompatible data type in operation");

        ddl = "create table t(id integer not null, num integer);" +
              "alter table t add constraint foo LIMIT PARTITION ROWS -10;";
        checkDDLErrorMessage(ddl, "Invalid constraint limit number '-10'");

        ddl = "create table t(id integer not null, num integer);" +
              "alter table t add constraint foo LIMIT PARTITION ROW 6;";
        checkDDLErrorMessage(ddl, "unexpected token: ROW required: ROWS");

        ddl = "create table t(id integer not null, num integer);" +
              "alter table t add constraint foo LIMIT ROWS 6;";
        checkDDLErrorMessage(ddl, "unexpected token: ROWS required: PARTITION");

        ddl = "create table t(id integer not null, num integer);" +
              "alter table t2 add constraint foo LIMIT PARTITION ROWS 6;";
        checkDDLErrorMessage(ddl, "object not found: T2");

        // Test alter successes
        ddl = "create table t(id integer not null, num integer);" +
              "alter table t add constraint foo LIMIT PARTITION ROWS 6;";
        checkDDLErrorMessage(ddl, null);

        ddl = "create table t(id integer not null, num integer);" +
              "alter table t add LIMIT PARTITION ROWS 6;";
        checkDDLErrorMessage(ddl, null);

        // Successive alter statements are okay
        ddl = "create table t(id integer not null, num integer);" +
              "alter table t add LIMIT PARTITION ROWS 6;" +
              "alter table t add LIMIT PARTITION ROWS 7;";
        checkDDLErrorMessage(ddl, null);

        // Alter after constraint set in create is okay
        ddl = "create table t(id integer not null, num integer," +
                "CONSTRAINT tblimit1 LIMIT PARTITION ROWS 6);" +
              "alter table t add LIMIT PARTITION ROWS 7;";
        checkDDLErrorMessage(ddl, null);

        // Test drop
        // Test failed cases
        ddl = "create table t(id integer not null, num integer);" +
              "alter table t drop constraint tblimit2;";
        checkDDLErrorMessage(ddl, "object not found: TBLIMIT2");

        ddl = "create table t(id integer not null, num integer," +
                "CONSTRAINT tblimit1 LIMIT PARTITION ROWS 6);" +
              "alter table t drop constraint tblimit2;";
        checkDDLErrorMessage(ddl, "object not found: TBLIMIT2");

        ddl = "create table t(id integer not null, num integer);" +
              "alter table t add LIMIT PARTITION ROWS 6;" +
              "alter table t drop constraint tblimit2;";
        checkDDLErrorMessage(ddl, "object not found: TBLIMIT2");

        ddl = "create table t(id integer not null, num integer);" +
              "alter table t drop LIMIT PARTITION ROWS;";
        checkDDLErrorMessage(ddl, "object not found");

        ddl = "create table t(id integer not null, num integer);" +
              "alter table t drop LIMIT PARTITIONS ROWS;";
        checkDDLErrorMessage(ddl, "unexpected token: PARTITIONS required: PARTITION");

        ddl = "create table t(id integer not null, num integer);" +
              "alter table t drop LIMIT PARTITION ROW;";
        checkDDLErrorMessage(ddl, "unexpected token: ROW required: ROWS");

        ddl = "create table t(id integer not null, num integer);" +
              "alter table t drop PARTITION ROWS;";
        checkDDLErrorMessage(ddl, "unexpected token: PARTITION");

        // Test successes
        // named drop
        ddl = "create table t(id integer not null, num integer," +
                "CONSTRAINT tblimit1 LIMIT PARTITION ROWS 6);" +
              "alter table t drop constraint tblimit1;";
        checkDDLErrorMessage(ddl, null);

        // magic drop
        ddl = "create table t(id integer not null, num integer);" +
              "alter table t add LIMIT PARTITION ROWS 6;" +
              "alter table t drop LIMIT PARTITION ROWS;";
        checkDDLErrorMessage(ddl, null);

        // magic drop of named constraint
        ddl = "create table t(id integer not null, num integer," +
                "CONSTRAINT tblimit1 LIMIT PARTITION ROWS 6);" +
              "alter table t drop LIMIT PARTITION ROWS;";
        checkDDLErrorMessage(ddl, null);
    }

    void compileLimitDeleteStmtAndCheckCatalog(String ddl, String expectedMessage, String tblName,
            int expectedLimit, String expectedStmt) {
        VoltCompiler compiler = new VoltCompiler();
        boolean success = compileDDL(ddl, compiler);
        checkCompilerErrorMessages(expectedMessage, compiler, success);

        if (success) {
            // We expected  success and got it.  Verify that the catalog looks how we expect
            Catalog cat = compiler.getCatalog();

            Table tbl = cat.getClusters().get("cluster").getDatabases().get("database").getTables().getIgnoreCase(tblName);

            if (expectedLimit != -1) {
                assertEquals(expectedLimit, tbl.getTuplelimit());
            }
            else {
                // no limit is represented as a limit of max int.
                assertEquals(Integer.MAX_VALUE, tbl.getTuplelimit());
            }

            String stmt = CatalogUtil.getLimitPartitionRowsDeleteStmt(tbl);

            if (expectedStmt == null) {
                assertTrue("Did not expect to find a LIMIT DELETE statement, but found this one:\n"
                        + (stmt != null ? stmt : ""),
                        stmt == null);
            } else {
                // Make sure we have the delete statement that we expected
                assertTrue("Expected to find LIMIT DELETE statement, found none", stmt != null);

                if (stmt.endsWith(";")) {
                    // We seem to add a semicolon somewhere.  I guess that's okay.
                    stmt = stmt.substring(0, stmt.length() - 1);
                }

                // Remove spaces from both strings so we compare whitespace insensitively
                // Capturing the DELETE statement in HSQL does not preserve whitespace.
                expectedStmt = stmt.replace(" ", "");
                stmt = stmt.replace(" ", "");

                assertEquals("Did not find the LIMIT DELETE statement that we expected",
                        expectedStmt, stmt);
            }
        }
    }

    public void testDDLCompilerAlterTableLimitWithDelete()
    {
        String ddl;

        // See also TestVoltCompilerErrorMsgs for negative tests involving
        // LIMIT PARTITION ROWS <n> EXECUTE (DELETE ...)

        // This exercises adding a limit constraint with a DELETE statement
        ddl = "create table t(id integer not null);\n" +
                "alter table t add limit partition rows 10 execute (delete from t where id > 0);";
        compileLimitDeleteStmtAndCheckCatalog(ddl, null, "t", 10, "delete from t where id > 0");

        // This exercises making a change to the delete statement of an existing constraint
        ddl = "create table t(id integer not null, "
                + "constraint c1 limit partition rows 10 execute (delete from t where id > 0)"
                + ");\n"
                + "alter table t add limit partition rows 15 execute (delete from t where id between 0 and 100);";
        compileLimitDeleteStmtAndCheckCatalog(ddl, null, "t", 15, "delete from t where id between 0 and 100");

        // test dropping a limit contraint with a delete
        ddl = "create table t(id integer not null, "
                + "constraint c1 limit partition rows 10 execute (delete from t where id > 0)"
                + ");\n"
                + "alter table t drop limit partition rows;";
        compileLimitDeleteStmtAndCheckCatalog(ddl, null, "t", -1, null);

        // test dropping constraint by referencing the constraint name
        ddl = "create table t(id integer not null, "
                + "constraint c1 limit partition rows 10 execute (delete from t where id > 0)"
                + ");\n"
                + "alter table t drop constraint c1;";
        compileLimitDeleteStmtAndCheckCatalog(ddl, null, "t", -1, null);

        // test dropping constraint by referencing the constraint name
        // Negative test---got the constraint name wrong
        ddl = "create table t(id integer not null, "
                + "constraint c1 limit partition rows 10 execute (delete from t where id > 0)"
                + ");\n"
                + "alter table t drop constraint c34;";
        compileLimitDeleteStmtAndCheckCatalog(ddl, "object not found", "t", -1, null);

        // Alter the table by removing the LIMIT DELETE statement, but not the row limit
        ddl = "create table t(id integer not null, "
                + "constraint c1 limit partition rows 10 execute (delete from t where id > 0)"
                + ");\n"
                + "alter table t add limit partition rows 10;";
        compileLimitDeleteStmtAndCheckCatalog(ddl, null, "t", 10, null);

        // See also regression testing that ensures EE picks up catalog changes
        // in TestSQLFeaturesNewSuite
    }

    public void testCreateTableWithGeographyPointValue() throws Exception {
        String ddl =
                "create table points ("
                + "  id integer,"
                + "  pt geography_point"
                + ");";
        Database db = goodDDLAgainstSimpleSchema(ddl);
        assertNotNull(db);

        Table pointTable = db.getTables().getIgnoreCase("points");
        assertNotNull(pointTable);

        Column pointCol = pointTable.getColumns().getIgnoreCase("pt");
        assertEquals(VoltType.GEOGRAPHY_POINT.getValue(), pointCol.getType());
    }

    public void testGeographyPointValueNegative() throws Exception {

        // POINT cannot be a partition column
        badDDLAgainstSimpleSchema(".*Partition columns must be an integer, varchar or varbinary type.*",
                "create table pts ("
                + "  pt geography_point not null"
                + ");"
                + "partition table pts on column pt;"
                );

        // POINT columns cannot yet be indexed
        badDDLAgainstSimpleSchema(".*POINT values are not currently supported as index keys.*",
                "create table pts ("
                + "  pt geography_point not null"
                + ");  "
                + "create index ptidx on pts(pt);"
                );

        // POINT columns cannot use unique/pk constraints which
        // are implemented as indexes.
        badDDLAgainstSimpleSchema(".*POINT values are not currently supported as index keys.*",
                "create table pts ("
                + "  pt geography_point primary key"
                + ");  "
                );

        badDDLAgainstSimpleSchema(".*POINT values are not currently supported as index keys.*",
                "create table pts ("
                + "  pt geography_point, "
                + "  primary key (pt)"
                + ");  "
                );

        badDDLAgainstSimpleSchema(".*POINT values are not currently supported as index keys.*",
                "create table pts ("
                + "  pt geography_point, "
                + "  constraint uniq_pt unique (pt)"
                + ");  "
                );

        badDDLAgainstSimpleSchema(".*POINT values are not currently supported as index keys.*",
                "create table pts ("
                + "  pt geography_point unique, "
                + ");  "
                );

        // Default values are not yet supported
        badDDLAgainstSimpleSchema(".*incompatible data type in conversion.*",
                "create table pts ("
                + "  pt geography_point default 'point(3.0 9.0)', "
                + ");  "
                );

        badDDLAgainstSimpleSchema(".*unexpected token.*",
                "create table pts ("
                + "  pt geography_point default pointfromtext('point(3.0 9.0)'), "
                + ");  "
                );
    }

    public void testCreateTableWithGeographyType() throws Exception {
        String ddl =
                "create table polygons ("
                + "  id integer,"
                + "  poly geography, "
                + "  sized_poly0 geography(1066), "
                + "  sized_poly1 geography(155), "    // min allowed length
                + "  sized_poly2 geography(1048576) " // max allowed length
                + ");";
        Database db = goodDDLAgainstSimpleSchema(ddl);
        assertNotNull(db);

        Table polygonsTable = db.getTables().getIgnoreCase("polygons");
        assertNotNull(polygonsTable);

        Column geographyCol = polygonsTable.getColumns().getIgnoreCase("poly");
        assertEquals(VoltType.GEOGRAPHY.getValue(), geographyCol.getType());
        assertEquals(GeographyValue.DEFAULT_LENGTH, geographyCol.getSize());

        geographyCol = polygonsTable.getColumns().getIgnoreCase("sized_poly0");
        assertEquals(VoltType.GEOGRAPHY.getValue(), geographyCol.getType());
        assertEquals(1066, geographyCol.getSize());

        geographyCol = polygonsTable.getColumns().getIgnoreCase("sized_poly1");
        assertEquals(VoltType.GEOGRAPHY.getValue(), geographyCol.getType());
        assertEquals(155, geographyCol.getSize());

        geographyCol = polygonsTable.getColumns().getIgnoreCase("sized_poly2");
        assertEquals(VoltType.GEOGRAPHY.getValue(), geographyCol.getType());
        assertEquals(1048576, geographyCol.getSize());
    }

    public void testGeographyNegative() throws Exception {

        String ddl = "create table geogs ( geog geography not null );\n" +
                     "partition table geogs on column geog;\n";

        // GEOGRAPHY cannot be a partition column
        badDDLAgainstSimpleSchema(".*Partition columns must be an integer, varchar or varbinary type.*", ddl);

        ddl = "create table geogs ( geog geography(0) not null );";
        badDDLAgainstSimpleSchema(".*precision or scale out of range.*", ddl);

        // Minimum length for a GEOGRAPHY column is 155.
        ddl = "create table geogs ( geog geography(154) not null );";
        badDDLAgainstSimpleSchema(".*GEOGRAPHY column GEOG in table GEOGS "
                + "has length of 154 which is shorter than "
                + "155, the minimum allowed length for the type.*",
                ddl
                );

        ddl = "create table geogs ( geog geography(1048577) not null );";
        badDDLAgainstSimpleSchema(".*is > 1048576 char maximum.*", ddl);

        // GEOGRAPHY columns cannot use unique/pk constraints which
        // are implemented as indexes.
        ddl = "create table geogs ( geog GEOGRAPHY primary key );\n";
        badDDLAgainstSimpleSchema(".*GEOGRAPHY values are not currently supported as unique index keys.*", ddl);

        ddl = "create table geogs ( geog geography, " +
                                  " primary key (geog) );\n";
        badDDLAgainstSimpleSchema(".*GEOGRAPHY values are not currently supported as unique index keys.*", ddl);

        ddl = "create table geogs ( geog geography, " +
                                  " constraint uniq_geog unique (geog) );\n";
        badDDLAgainstSimpleSchema(".*GEOGRAPHY values are not currently supported as unique index keys.*", ddl);

        ddl = "create table geogs (geog GEOGRAPHY unique);";
        badDDLAgainstSimpleSchema(".*GEOGRAPHY values are not currently supported as unique index keys.*", ddl);

        ddl = "create table geogs (geog GEOGRAPHY); create unique index geogsgeog on geogs(geog);";
        badDDLAgainstSimpleSchema(".*GEOGRAPHY values are not currently supported as unique index keys.*", ddl);

        ddl = "create table pgeogs (geog GEOGRAPHY, partkey int ); " +
        "partition table pgeogs on column partkey; " +
        "create assumeunique index pgeogsgeog on pgeogs(geog);";
        badDDLAgainstSimpleSchema(".*GEOGRAPHY values are not currently supported as unique index keys.*", ddl);

        // index on boolean functions is not supported
        ddl = "create table geogs ( id integer primary key, " +
                                  " region1 geography NOT NULL, " +
                                  " point1 geography_point NOT NULL );\n" +
              "create index geoindex_contains ON geogs (contains(region1, point1) );\n";
        badDDLAgainstSimpleSchema(".*Cannot create index \"GEOINDEX_CONTAINS\" because it contains a BOOLEAN valued function 'CONTAINS', " +
                                  "which is not supported.*", ddl);

        ddl = "create table geogs ( id integer primary key, " +
                                  " region1 geography NOT NULL, " +
                                  " point1 geography_point NOT NULL );\n" +
              "create index geoindex_within100000 ON geogs (DWITHIN(region1, point1, 100000) );\n";
        badDDLAgainstSimpleSchema(".*Cannot create index \"GEOINDEX_WITHIN100000\" because it contains a BOOLEAN valued function 'DWITHIN', " +
                                  "which is not supported.*", ddl);

        ddl = "create table geogs ( id integer primary key, " +
                                  " region1 geography NOT NULL, " +
                                  " point1 geography_point NOT NULL);\n " +
              "create index geoindex_nonzero_distance ON geogs ( distance(region1, point1) = 0 );\n";
        badDDLAgainstSimpleSchema(".*Cannot create index \"GEOINDEX_NONZERO_DISTANCE\" because it contains " +
                                  "comparison expression '=', which is not supported.*", ddl);

        // Default values are not yet supported
        ddl = "create table geogs ( geog geography default 'polygon((3.0 9.0, 3.0 0.0, 0.0 9.0, 3.0 9.0)');\n";
        badDDLAgainstSimpleSchema(".*incompatible data type in conversion.*", ddl);

        ddl = "create table geogs ( geog geography default polygonfromtext('polygon((3.0 9.0, 3.0 0.0, 0.0 9.0, 3.0 9.0)') );\n";
        badDDLAgainstSimpleSchema(".*unexpected token.*", ddl);

        // Materialized Views
        ddl = "create table geogs ( id integer primary key, " +
                                  " region1 geography NOT NULL, " +
                                  " point1 geography_point NOT NULL );\n" +
              "create view geo_view as select count(*), sum(id), sum(distance(region1, point1)) from geogs;\n";
        checkDDLAgainstSimpleSchema(null, ddl);

        ddl = "create table geogs ( id integer primary key, " +
                                  " region1 geography NOT NULL, " +
                                  " point1 geography_point NOT NULL );\n" +
              "create view geo_view as select region1, count(*) from geogs group by region1;\n";
        badDDLAgainstSimpleSchema(
                "Materialized view \"GEO_VIEW\" with expression of type GEOGRAPHY in GROUP BY clause not supported.",
                ddl);

        ddl = "create table geogs ( id integer primary key, " +
                                  " region1 geography NOT NULL, " +
                                  " point1 geography_point NOT NULL );\n" +
              "create view geo_view as select point1, count(*) from geogs group by point1;\n";
        badDDLAgainstSimpleSchema(
                "Materialized view \"GEO_VIEW\" with expression of type GEOGRAPHY_POINT in GROUP BY clause not supported.",
                ddl);

        ddl = "create table geogs ( id integer primary key, " +
                                  " region1 geography NOT NULL, " +
                                  " point1 geography_point NOT NULL );\n" +
              "create view geo_view as select isValid(Region1), count(*) from geogs group by isValid(Region1);\n";
        badDDLAgainstSimpleSchema(
                "A SELECT clause does not allow a BOOLEAN expression. consider using CASE WHEN to decode the BOOLEAN expression into a value of some other type.",
                ddl);

        ddl = "create table geogs ( id integer primary key, " +
                                  " region1 geography NOT NULL, " +
                                  " point1 geography_point NOT NULL );\n" +
              "create view geo_view as select Contains(Region1, POINT1), count(*) from geogs group by Contains(Region1, POINT1);\n";
        badDDLAgainstSimpleSchema(
                "A SELECT clause does not allow a BOOLEAN expression. consider using CASE WHEN to decode the BOOLEAN expression into a value of some other type.",
                ddl);

        ddl = "create table geogs ( id integer primary key, " +
                                  " region1 geography NOT NULL, " +
                                  " point1 geography_point NOT NULL );\n" +
              "create view geo_view as select Centroid(Region1), count(*) from geogs group by Centroid(Region1);\n";
        badDDLAgainstSimpleSchema(
                "Materialized view \"GEO_VIEW\" with a GEOGRAPHY_POINT valued function 'CENTROID' in GROUP BY clause not supported.",
                ddl);

        ddl = "create table geogs ( id integer, " +
                " region1 geography NOT NULL, " +
                " point1 geography_point NOT NULL );\n" +
              "create index COMPOUND_GEO_NOT_SUPPORTED on geogs(id, region1);\n";
        badDDLAgainstSimpleSchema(
                "Cannot create index \"COMPOUND_GEO_NOT_SUPPORTED\" " +
                 "because GEOGRAPHY values must be the only component of an index key: \"REGION1\"",
                ddl);
    }

    public void testPartitionOnBadType() {
        final String simpleSchema =
            "create table books (cash float default 0.0 NOT NULL, title varchar(10) default 'foo', PRIMARY KEY(cash));";

        final File schemaFile = VoltProjectBuilder.writeStringToTempFile(simpleSchema);
        final String schemaPath = schemaFile.getPath();

        final String simpleProject =
            "<?xml version=\"1.0\"?>\n" +
            "<project>" +
            "<database>" +
            "<schemas><schema path='" + schemaPath + "' /></schemas>" +
            "<partitions><partition table='books' column='cash'/></partitions> " +
            "<procedures><procedure class='org.voltdb.compiler.procedures.AddBook' /></procedures>" +
            "</database>" +
            "</project>";

        final File projectFile = VoltProjectBuilder.writeStringToTempFile(simpleProject);
        final String projectPath = projectFile.getPath();

        final VoltCompiler compiler = new VoltCompiler();
        final boolean success = compiler.compileWithProjectXML(projectPath, testout_jar);
        assertFalse(success);
    }

    public void testOmittedProcedureList() {
        final String simpleSchema =
                "create table books (cash float default 0.0 NOT NULL, title varchar(10) default 'foo', PRIMARY KEY(cash));";

            final File schemaFile = VoltProjectBuilder.writeStringToTempFile(simpleSchema);
            final String schemaPath = schemaFile.getPath();

            final String simpleProject =
                "<?xml version=\"1.0\"?>\n" +
                "<project>" +
                "<database>" +
                "<schemas><schema path='" + schemaPath + "' /></schemas>" +
                "</database>" +
                "</project>";

            final File projectFile = VoltProjectBuilder.writeStringToTempFile(simpleProject);
            final String projectPath = projectFile.getPath();

            final VoltCompiler compiler = new VoltCompiler();
            final boolean success = compiler.compileWithProjectXML(projectPath, testout_jar);
            assertTrue(success);
        }

    public void test3324MPPlan() throws IOException {
        final String simpleSchema =
                "create table blah  (pkey integer not null, strval varchar(200), PRIMARY KEY(pkey));\n";
        VoltProjectBuilder pb = new VoltProjectBuilder();
        pb.enableDiagnostics();
        pb.addLiteralSchema(simpleSchema);
        pb.addPartitionInfo("blah", "pkey");
        pb.addStmtProcedure("undeclaredspquery1", "select strval UNDECLARED1 from blah where pkey = ?");
        pb.addStmtProcedure("undeclaredspquery2", "select strval UNDECLARED2 from blah where pkey = 12");
        pb.addStmtProcedure("declaredspquery1", "select strval SODECLARED1 from blah where pkey = ?", "blah.pkey:0");
        // Currently no way to do this?
        // pb.addStmtProcedure("declaredspquery2", "select strval SODECLARED2 from blah where pkey = 12", "blah.pkey=12");
        boolean success = pb.compile(Configuration.getPathToCatalogForTest("test3324.jar"));
        assertTrue(success);
        List<String> diagnostics = pb.harvestDiagnostics();
        // This asserts that the undeclared SP plans don't mistakenly get SP treatment
        // -- they must each include a RECEIVE plan node.
        assertEquals(2, countStringsMatching(diagnostics, ".*\"UNDECLARED.\".*\"PLAN_NODE_TYPE\":\"RECEIVE\".*"));
        // This asserts that the methods used to prevent undeclared SP plans from getting SP treatment
        // don't over-reach to declared SP plans.
        assertEquals(0, countStringsMatching(diagnostics, ".*\"SODECLARED.\".*\"PLAN_NODE_TYPE\":\"RECEIVE\".*"));
        // System.out.println("test3324MPPlan");
        // System.out.println(diagnostics);
    }

    public void testBadDDLErrorLineNumber() throws IOException {
        final String schema =
            "-- a comment\n" +                          // 1
            "create table books (\n" +                  // 2
            " id integer default 0,\n" +                // 3
            " strval varchar(33000) default '',\n" +    // 4
            " PRIMARY KEY(id)\n" +                      // 5
            ");\n" +                                    // 6
            "\n" +                                      // 7
            "-- another comment\n" +                    // 8
            "create view badview (\n" +                 // 9 * error reported here *
            " id,\n" +
            " COUNT(*),\n" +
            " total\n" +
            " as\n" +
            "select id, COUNT(*), SUM(cnt)\n" +
            " from books\n" +
            " group by id;";
        final File schemaFile = VoltProjectBuilder.writeStringToTempFile(schema);
        final String schemaPath = schemaFile.getPath();

        final String project =
            "<?xml version=\"1.0\"?>\n" +
            "<project>" +
            "<database name='database'>" +
            "<schemas><schema path='" + schemaPath + "' /></schemas>" +
            "<procedures><procedure class='org.voltdb.compiler.procedures.AddBook' /></procedures>" +
            "</database>" +
            "</project>";

        final File projectFile = VoltProjectBuilder.writeStringToTempFile(project);
        final String projectPath = projectFile.getPath();

        final VoltCompiler compiler = new VoltCompiler();

        final boolean success = compiler.compileWithProjectXML(projectPath, testout_jar);
        assertFalse(success);
        for (Feedback error: compiler.m_errors) {
            assertEquals(9, error.lineNo);
        }
    }


    public void testInvalidCreateProcedureDDL() throws Exception {
        ArrayList<Feedback> fbs;
        String expectedError;

        fbs = checkInvalidProcedureDDL(
                "CREATE TABLE PKEY_INTEGER ( PKEY INTEGER NOT NULL, PRIMARY KEY (PKEY) );" +
                "PARTITION TABLE PKEY_INTEGER ON COLUMN PKEY;" +
                "CREATE PROCEDURE FROM CLASS org.voltdb.compiler.procedures.NonExistentPartitionParamInteger;" +
                "PARTITION PROCEDURE NonExistentPartitionParamInteger ON TABLE PKEY_INTEGER COLUMN PKEY;"
                );
        expectedError = "Cannot load class for procedure: org.voltdb.compiler.procedures.NonExistentPartitionParamInteger";
        assertTrue(isFeedbackPresent(expectedError, fbs));

        fbs = checkInvalidProcedureDDL(
                "CREATE TABLE PKEY_INTEGER ( PKEY INTEGER NOT NULL, PRIMARY KEY (PKEY) );" +
                "PARTITION TABLE PKEY_INTEGER ON COLUMN PKEY;" +
                "PARTITION PROCEDURE NotDefinedPartitionParamInteger ON TABLE PKEY_INTEGER COLUMN PKEY;"
                );
        expectedError = "Partition references an undefined procedure \"NotDefinedPartitionParamInteger\"";
        assertTrue(isFeedbackPresent(expectedError, fbs));

        fbs = checkInvalidProcedureDDL(
                "CREATE TABLE PKEY_INTEGER ( PKEY INTEGER NOT NULL, PRIMARY KEY (PKEY) );" +
                "PARTITION TABLE PKEY_INTEGER ON COLUMN PKEY;" +
                "CREATE PROCEDURE FROM CLASS org.voltdb.compiler.procedures.PartitionParamInteger;" +
                "PARTITION PROCEDURE PartitionParamInteger ON TABLE PKEY_WHAAAT COLUMN PKEY;"
                );
        expectedError = "PartitionParamInteger has partition properties defined both in class " +
                "\"org.voltdb.compiler.procedures.PartitionParamInteger\" and in the schema defintion file(s)";
        assertTrue(isFeedbackPresent(expectedError, fbs));

        fbs = checkInvalidProcedureDDL(
                "CREATE TABLE PKEY_INTEGER ( PKEY INTEGER NOT NULL, PRIMARY KEY (PKEY) );" +
                "PARTITION TABLE PKEY_INTEGER ON COLUMN PKEY;" +
                "CREATE PROCEDURE FROM CLASS org.voltdb.compiler.procedures.NotAnnotatedPartitionParamInteger;" +
                "PARTITION PROCEDURE NotAnnotatedPartitionParamInteger ON TABLE PKEY_WHAAAT COLUMN PKEY;"
                );
        expectedError = "PartitionInfo for procedure " +
                "org.voltdb.compiler.procedures.NotAnnotatedPartitionParamInteger refers to a column " +
                "in schema which can't be found.";
        assertTrue(isFeedbackPresent(expectedError, fbs));

        fbs = checkInvalidProcedureDDL(
                "CREATE TABLE PKEY_INTEGER ( PKEY INTEGER NOT NULL, PRIMARY KEY (PKEY) );" +
                "PARTITION TABLE PKEY_INTEGER ON COLUMN PKEY;" +
                "CREATE PROCEDURE FROM CLASS org.voltdb.compiler.procedures.NotAnnotatedPartitionParamInteger;" +
                "PARTITION PROCEDURE NotAnnotatedPartitionParamInteger ON TABLE PKEY_INTEGER COLUMN PSURROGATE;"
                );
        expectedError = "PartitionInfo for procedure " +
                "org.voltdb.compiler.procedures.NotAnnotatedPartitionParamInteger refers to a column " +
                "in schema which can't be found.";
        assertTrue(isFeedbackPresent(expectedError, fbs));

        fbs = checkInvalidProcedureDDL(
                "CREATE TABLE PKEY_INTEGER ( PKEY INTEGER NOT NULL, PRIMARY KEY (PKEY) );" +
                "PARTITION TABLE PKEY_INTEGER ON COLUMN PKEY;" +
                "CREATE PROCEDURE FROM CLASS org.voltdb.compiler.procedures.NotAnnotatedPartitionParamInteger;" +
                "PARTITION PROCEDURE NotAnnotatedPartitionParamInteger ON TABLE PKEY_INTEGER COLUMN PKEY PARAMETER 8;"
                );
        expectedError = "PartitionInfo specifies invalid parameter index for procedure: " +
                "org.voltdb.compiler.procedures.NotAnnotatedPartitionParamInteger";
        assertTrue(isFeedbackPresent(expectedError, fbs));

        fbs = checkInvalidProcedureDDL(
                "CREATE TABLE PKEY_INTEGER ( PKEY INTEGER NOT NULL, PRIMARY KEY (PKEY) );" +
                "PARTITION TABLE PKEY_INTEGER ON COLUMN PKEY;" +
                "CREATE PROCEDURE FROM GLASS org.voltdb.compiler.procedures.NotAnnotatedPartitionParamInteger;" +
                "PARTITION PROCEDURE NotAnnotatedPartitionParamInteger ON TABLE PKEY_INTEGER COLUMN PKEY;"
                );
        expectedError = "Invalid CREATE PROCEDURE statement: " +
                "\"CREATE PROCEDURE FROM GLASS org.voltdb.compiler.procedures.NotAnnotatedPartitionParamInteger\"" +
                ", expected syntax: \"CREATE PROCEDURE";
        assertTrue(isFeedbackPresent(expectedError, fbs));

        fbs = checkInvalidProcedureDDL(
                "CREATE TABLE PKEY_INTEGER ( PKEY INTEGER NOT NULL, PRIMARY KEY (PKEY) );" +
                "PARTITION TABLE PKEY_INTEGER ON COLUMN PKEY;" +
                "CREATE PROCEDURE FROM CLASS org.voltdb.compiler.procedures.NotAnnotatedPartitionParamInteger;" +
                "PARTITION PROCEDURE NotAnnotatedPartitionParamInteger FOR TABLE PKEY_INTEGER COLUMN PKEY;"
                );
        expectedError = "Invalid PARTITION statement: \"PARTITION PROCEDURE " +
                "NotAnnotatedPartitionParamInteger FOR TABLE PKEY_INTEGER COLUMN PKEY\", " +
                "expected syntax: PARTITION PROCEDURE <procedure> ON " +
                "TABLE <table> COLUMN <column> [PARAMETER <parameter-index-no>]";
        assertTrue(isFeedbackPresent(expectedError, fbs));

        fbs = checkInvalidProcedureDDL(
                "CREATE TABLE PKEY_INTEGER ( PKEY INTEGER NOT NULL, PRIMARY KEY (PKEY) );" +
                "PARTITION TABLE PKEY_INTEGER ON COLUMN PKEY;" +
                "CREATE PROCEDURE FROM CLASS org.voltdb.compiler.procedures.NotAnnotatedPartitionParamInteger;" +
                "PARTITION PROCEDURE NotAnnotatedPartitionParamInteger ON TABLE PKEY_INTEGER CLUMN PKEY PARMTR 0;"
                );
        expectedError = "Invalid PARTITION statement: \"PARTITION PROCEDURE " +
                "NotAnnotatedPartitionParamInteger ON TABLE PKEY_INTEGER CLUMN PKEY PARMTR 0\", " +
                "expected syntax: PARTITION PROCEDURE <procedure> ON " +
                "TABLE <table> COLUMN <column> [PARAMETER <parameter-index-no>]";
        assertTrue(isFeedbackPresent(expectedError, fbs));

        fbs = checkInvalidProcedureDDL(
                "CREATE TABLE PKEY_INTEGER ( PKEY INTEGER NOT NULL, PRIMARY KEY (PKEY) );" +
                "PARTITION TABLE PKEY_INTEGER ON COLUMN PKEY;" +
                "CREATE PROCEDURE FROM CLASS org.voltdb.compiler.procedures.NotAnnotatedPartitionParamInteger;" +
                "PARTITION PROCEDURE NotAnnotatedPartitionParamInteger ON TABLE PKEY_INTEGER COLUMN PKEY PARAMETER hello;"
                );
        expectedError = "Invalid PARTITION statement: \"PARTITION PROCEDURE " +
                "NotAnnotatedPartitionParamInteger ON TABLE PKEY_INTEGER COLUMN PKEY PARAMETER hello\", " +
                "expected syntax: PARTITION PROCEDURE <procedure> ON " +
                "TABLE <table> COLUMN <column> [PARAMETER <parameter-index-no>]";
        assertTrue(isFeedbackPresent(expectedError, fbs));

        fbs = checkInvalidProcedureDDL(
                "CREATE TABLE PKEY_INTEGER ( PKEY INTEGER NOT NULL, PRIMARY KEY (PKEY) );" +
                "PARTITION TABLE PKEY_INTEGER ON COLUMN PKEY;" +
                "CREATE PROCEDURE FROM CLASS org.voltdb.compiler.procedures.NotAnnotatedPartitionParamInteger;" +
                "PARTITION PROGEDURE NotAnnotatedPartitionParamInteger ON TABLE PKEY_INTEGER COLUMN PKEY PARAMETER hello;"
                );
        expectedError = "Invalid PARTITION statement: " +
                "\"PARTITION PROGEDURE NotAnnotatedPartitionParamInteger ON TABLE PKEY_INTEGER " +
                "COLUMN PKEY PARAMETER hello\", expected syntax: \"PARTITION TABLE <table> " +
                "ON COLUMN <column>\" or \"PARTITION PROCEDURE <procedure> ON " +
                "TABLE <table> COLUMN <column> [PARAMETER <parameter-index-no>]\"";
        assertTrue(isFeedbackPresent(expectedError, fbs));

        fbs = checkInvalidProcedureDDL(
                "CREATE TABLE PKEY_INTEGER ( PKEY INTEGER NOT NULL, PRIMARY KEY (PKEY) );" +
                "PARTITION TABLE PKEY_INTEGER ON COLUMN PKEY;" +
                "CREATE PROCEDURE OUTOF CLASS org.voltdb.compiler.procedures.NotAnnotatedPartitionParamInteger;" +
                "PARTITION PROCEDURE NotAnnotatedPartitionParamInteger ON TABLE PKEY_INTEGER COLUMN PKEY PARAMETER 2;"
                );
        expectedError = "Invalid CREATE PROCEDURE statement: " +
                "\"CREATE PROCEDURE OUTOF CLASS org.voltdb.compiler.procedures.NotAnnotatedPartitionParamInteger\"" +
                ", expected syntax: \"CREATE PROCEDURE";
        assertTrue(isFeedbackPresent(expectedError, fbs));

        fbs = checkInvalidProcedureDDL(
                "CREATE TABLE PKEY_INTEGER ( PKEY INTEGER NOT NULL, PRIMARY KEY (PKEY) );" +
                "PARTITION TABLE PKEY_INTEGER ON COLUMN PKEY;" +
                "MAKE PROCEDURE OUTOF CLASS org.voltdb.compiler.procedures.NotAnnotatedPartitionParamInteger;" +
                "PARTITION PROCEDURE NotAnnotatedPartitionParamInteger ON TABLE PKEY_INTEGER COLUMN PKEY PARAMETER 2;"
                );
        expectedError = "DDL Error: \"unexpected token: MAKE\" in statement starting on lineno: 1";
        assertTrue(isFeedbackPresent(expectedError, fbs));

        fbs = checkInvalidProcedureDDL(
                "CREATE TABLE PKEY_INTEGER ( PKEY INTEGER NOT NULL, PRIMARY KEY (PKEY) );" +
                "PARTITION TABLE 1PKEY_INTEGER ON COLUMN PKEY;" +
                "CREATE PROCEDURE FROM CLASS org.voltdb.compiler.procedures.NotAnnotatedPartitionParamInteger;" +
                "PARTITION PROCEDURE NotAnnotatedPartitionParamInteger ON TABLE PKEY_INTEGER COLUMN;"
                );
        expectedError = "Unknown indentifier in DDL: \"PARTITION TABLE 1PKEY_INTEGER ON COLUMN PKEY\" " +
                "contains invalid identifier \"1PKEY_INTEGER\"";
        assertTrue(isFeedbackPresent(expectedError, fbs));

        fbs = checkInvalidProcedureDDL(
                "CREATE TABLE PKEY_INTEGER ( PKEY INTEGER NOT NULL, PRIMARY KEY (PKEY) );" +
                "PARTITION TABLE PKEY_INTEGER ON COLUMN 2PKEY;" +
                "CREATE PROCEDURE FROM CLASS org.voltdb.compiler.procedures.NotAnnotatedPartitionParamInteger;" +
                "PARTITION PROCEDURE NotAnnotatedPartitionParamInteger ON TABLE PKEY_INTEGER COLUMN PKEY;"
                );
        expectedError = "Unknown indentifier in DDL: \"PARTITION TABLE PKEY_INTEGER ON COLUMN 2PKEY\" " +
                "contains invalid identifier \"2PKEY\"";
        assertTrue(isFeedbackPresent(expectedError, fbs));

        fbs = checkInvalidProcedureDDL(
                "CREATE TABLE PKEY_INTEGER ( PKEY INTEGER NOT NULL, PRIMARY KEY (PKEY) );" +
                "PARTITION TABLE PKEY_INTEGER ON COLUMN PKEY;" +
                "CREATE PROCEDURE FROM CLASS 0rg.voltdb.compiler.procedures.NotAnnotatedPartitionParamInteger;" +
                "PARTITION PROCEDURE NotAnnotatedPartitionParamInteger ON TABLE PKEY_INTEGER COLUMN PKEY;"
                );
        expectedError = "Unknown indentifier in DDL: \""+
                "CREATE PROCEDURE FROM CLASS 0rg.voltdb.compiler.procedures.NotAnnotatedPartitionParamInteger" +
                "\" contains invalid identifier \"0rg.voltdb.compiler.procedures.NotAnnotatedPartitionParamInteger\"";
        assertTrue(isFeedbackPresent(expectedError, fbs));

        fbs = checkInvalidProcedureDDL(
                "CREATE TABLE PKEY_INTEGER ( PKEY INTEGER NOT NULL, PRIMARY KEY (PKEY) );" +
                "PARTITION TABLE PKEY_INTEGER ON COLUMN PKEY;" +
                "CREATE PROCEDURE FROM CLASS org.voltdb.3compiler.procedures.NotAnnotatedPartitionParamInteger;" +
                "PARTITION PROCEDURE NotAnnotatedPartitionParamInteger ON TABLE PKEY_INTEGER COLUMN PKEY;"
                );
        expectedError = "Unknown indentifier in DDL: \""+
                "CREATE PROCEDURE FROM CLASS org.voltdb.3compiler.procedures.NotAnnotatedPartitionParamInteger" +
                "\" contains invalid identifier \"org.voltdb.3compiler.procedures.NotAnnotatedPartitionParamInteger\"";
        assertTrue(isFeedbackPresent(expectedError, fbs));

        fbs = checkInvalidProcedureDDL(
                "CREATE TABLE PKEY_INTEGER ( PKEY INTEGER NOT NULL, PRIMARY KEY (PKEY) );" +
                "PARTITION TABLE PKEY_INTEGER ON COLUMN PKEY;" +
                "CREATE PROCEDURE FROM CLASS org.voltdb.compiler.procedures.4NotAnnotatedPartitionParamInteger;" +
                "PARTITION PROCEDURE NotAnnotatedPartitionParamInteger ON TABLE PKEY_INTEGER COLUMN PKEY;"
                );
        expectedError = "Unknown indentifier in DDL: \""+
                "CREATE PROCEDURE FROM CLASS org.voltdb.compiler.procedures.4NotAnnotatedPartitionParamInteger" +
                "\" contains invalid identifier \"org.voltdb.compiler.procedures.4NotAnnotatedPartitionParamInteger\"";
        assertTrue(isFeedbackPresent(expectedError, fbs));

        fbs = checkInvalidProcedureDDL(
                "CREATE TABLE PKEY_INTEGER ( PKEY INTEGER NOT NULL, PRIMARY KEY (PKEY) );" +
                "PARTITION TABLE PKEY_INTEGER ON COLUMN PKEY;" +
                "CREATE PROCEDURE FROM CLASS org.voltdb.compiler.procedures.NotAnnotatedPartitionParamInteger;" +
                "PARTITION PROCEDURE 5NotAnnotatedPartitionParamInteger ON TABLE PKEY_INTEGER COLUMN PKEY;"
                );
        expectedError = "Unknown indentifier in DDL: \""+
                "PARTITION PROCEDURE 5NotAnnotatedPartitionParamInteger ON TABLE PKEY_INTEGER COLUMN PKEY" +
                "\" contains invalid identifier \"5NotAnnotatedPartitionParamInteger\"";
        assertTrue(isFeedbackPresent(expectedError, fbs));

        fbs = checkInvalidProcedureDDL(
                "CREATE TABLE PKEY_INTEGER ( PKEY INTEGER NOT NULL, PRIMARY KEY (PKEY) );" +
                "PARTITION TABLE PKEY_INTEGER ON COLUMN PKEY;" +
                "CREATE PROCEDURE FROM CLASS org.voltdb.compiler.procedures.NotAnnotatedPartitionParamInteger;" +
                "PARTITION PROCEDURE NotAnnotatedPartitionParamInteger ON TABLE 6PKEY_INTEGER COLUMN PKEY;"
                );
        expectedError = "Unknown indentifier in DDL: \""+
                "PARTITION PROCEDURE NotAnnotatedPartitionParamInteger ON TABLE 6PKEY_INTEGER COLUMN PKEY" +
                "\" contains invalid identifier \"6PKEY_INTEGER\"";
        assertTrue(isFeedbackPresent(expectedError, fbs));

        fbs = checkInvalidProcedureDDL(
                "CREATE TABLE PKEY_INTEGER ( PKEY INTEGER NOT NULL, PRIMARY KEY (PKEY) );" +
                "PARTITION TABLE PKEY_INTEGER ON COLUMN PKEY;" +
                "CREATE PROCEDURE FROM CLASS org.voltdb.compiler.procedures.NotAnnotatedPartitionParamInteger;" +
                "PARTITION PROCEDURE NotAnnotatedPartitionParamInteger ON TABLE PKEY_INTEGER COLUMN 7PKEY;"
                );
        expectedError = "Unknown indentifier in DDL: \""+
                "PARTITION PROCEDURE NotAnnotatedPartitionParamInteger ON TABLE PKEY_INTEGER COLUMN 7PKEY" +
                "\" contains invalid identifier \"7PKEY\"";
        assertTrue(isFeedbackPresent(expectedError, fbs));

        fbs = checkInvalidProcedureDDL(
                "CREATE TABLE PKEY_INTEGER ( PKEY INTEGER NOT NULL, PRIMARY KEY (PKEY) );" +
                "PARTITION TABLE PKEY_INTEGER ON COLUMN PKEY;" +
                "CREATE PROCEDURE FROM CLASS org.voltdb.compiler.procedures.NotAnnotatedPartitionParamInteger;" +
                "PARTITION PROCEDURE NotAnnotatedPartitionParamInteger TABLE PKEY_INTEGER ON TABLE PKEY_INTEGER COLUMN PKEY;"
                );
        expectedError = "Invalid PARTITION statement: \"PARTITION PROCEDURE " +
                "NotAnnotatedPartitionParamInteger TABLE PKEY_INTEGER ON TABLE PKEY_INTEGER COLUMN PKEY\", " +
                "expected syntax: PARTITION PROCEDURE <procedure> ON " +
                "TABLE <table> COLUMN <column> [PARAMETER <parameter-index-no>]";
        assertTrue(isFeedbackPresent(expectedError, fbs));
    }

    public void testInvalidSingleStatementCreateProcedureDDL() throws Exception {
        ArrayList<Feedback> fbs;
        String expectedError;

        fbs = checkInvalidProcedureDDL(
                "CREATE TABLE PKEY_INTEGER ( PKEY INTEGER NOT NULL, DESCR VARCHAR(128), PRIMARY KEY (PKEY) );" +
                "PARTITION TABLE PKEY_INTEGER ON COLUMN PKEY;" +
                "CREATE PROCEDURE Foo AS BANBALOO pkey FROM PKEY_INTEGER;" +
                "PARTITION PROCEDURE Foo ON TABLE PKEY_INTEGER COLUMN PKEY;"
                );
        expectedError = "Failed to plan for statement (sql) \"BANBALOO pkey FROM PKEY_INTEGER;\"";
        assertTrue(isFeedbackPresent(expectedError, fbs));

        fbs = checkInvalidProcedureDDL(
                "CREATE TABLE PKEY_INTEGER ( PKEY INTEGER NOT NULL, DESCR VARCHAR(128), PRIMARY KEY (PKEY) );" +
                "PARTITION TABLE PKEY_INTEGER ON COLUMN PKEY;" +
                "CREATE PROCEDURE Foo AS SELEC pkey FROM PKEY_INTEGER;" +
                "PARTITION PROCEDURE Foo ON TABLE PKEY_INTEGER COLUMN PKEY PARAMETER 0;"
                );
        expectedError = "Failed to plan for statement (sql) \"SELEC pkey FROM PKEY_INTEGER;\"";
        assertTrue(isFeedbackPresent(expectedError, fbs));

        fbs = checkInvalidProcedureDDL(
                "CREATE TABLE PKEY_INTEGER ( PKEY INTEGER NOT NULL, DESCR VARCHAR(128), PRIMARY KEY (PKEY) );" +
                "PARTITION TABLE PKEY_INTEGER ON COLUMN PKEY;" +
                "CREATE PROCEDURE Foo AS DELETE FROM PKEY_INTEGER WHERE PKEY = ?;" +
                "PARTITION PROCEDURE Foo ON TABLE PKEY_INTEGER COLUMN PKEY PARAMETER 2;"
                );
        expectedError = "PartitionInfo specifies invalid parameter index for procedure: Foo";
        assertTrue(isFeedbackPresent(expectedError, fbs));

        fbs = checkInvalidProcedureDDL(
                "CREATE TABLE PKEY_INTEGER ( PKEY INTEGER NOT NULL, DESCR VARCHAR(128), PRIMARY KEY (PKEY) );" +
                "PARTITION TABLE PKEY_INTEGER ON COLUMN PKEY;" +
                "CREATE PROCEDURE Foo AS DELETE FROM PKEY_INTEGER;" +
                "PARTITION PROCEDURE Foo ON TABLE PKEY_INTEGER COLUMN PKEY;"
                );
        expectedError = "PartitionInfo specifies invalid parameter index for procedure: Foo";
        assertTrue(isFeedbackPresent(expectedError, fbs));

        fbs = checkInvalidProcedureDDL(
                "CREATE TABLE PKEY_INTEGER ( PKEY INTEGER NOT NULL, DESCR VARCHAR(128), PRIMARY KEY (PKEY) );" +
                "PARTITION TABLE PKEY_INTEGER ON COLUMN PKEY;" +
                "CREATE PROCEDURE 7Foo AS DELETE FROM PKEY_INTEGER WHERE PKEY = ?;" +
                "PARTITION PROCEDURE 7Foo ON TABLE PKEY_INTEGER COLUMN PKEY;"
                );
        expectedError = "Unknown indentifier in DDL: \""+
                "CREATE PROCEDURE 7Foo AS DELETE FROM PKEY_INTEGER WHERE PKEY = ?" +
                "\" contains invalid identifier \"7Foo\"";
        assertTrue(isFeedbackPresent(expectedError, fbs));
    }

    public void testInvalidGroovyProcedureDDL() throws Exception {
        ArrayList<Feedback> fbs;
        String expectedError;

        if (Float.parseFloat(System.getProperty("java.specification.version")) < 1.7) return;

        fbs = checkInvalidProcedureDDL(
                "CREATE TABLE PKEY_INTEGER ( PKEY INTEGER NOT NULL, DESCR VARCHAR(128), PRIMARY KEY (PKEY) );" +
                "PARTITION TABLE PKEY_INTEGER ON COLUMN PKEY;" +
                "CREATE PROCEDURE Foo AS ###\n" +
                "    stmt = new SQLStmt('SELECT PKEY, DESCR FROM PKEY = ?')\n" +
                "    transactOn = { int key -> \n" +
                "        voltQueueSQL(stmt,key)\n" +
                "        voltExecuteSQL(true)\n" +
                "    }\n" +
                "### LANGUAGE GROOVY;\n" +
                "PARTITION PROCEDURE Foo ON TABLE PKEY_INTEGER COLUMN PKEY;"
                );
        expectedError = "user lacks privilege or object not found: PKEY";
        assertTrue(isFeedbackPresent(expectedError, fbs));

        fbs = checkInvalidProcedureDDL(
                "CREATE TABLE PKEY_INTEGER ( PKEY INTEGER NOT NULL, DESCR VARCHAR(128), PRIMARY KEY (PKEY) );" +
                "PARTITION TABLE PKEY_INTEGER ON COLUMN PKEY;" +
                "CREATE PROCEDURE Foo AS ###\n" +
                "    stmt = new SQLStmt('SELECT PKEY, DESCR FROM PKEY_INTEGER WHERE PKEY = ?')\n" +
                "    transactOn = { int key -> \n" +
                "        voltQueueSQL(stmt,key)\n" +
                "        voltExecuteSQL(true)\n" +
                "    \n" +
                "### LANGUAGE GROOVY;\n" +
                "PARTITION PROCEDURE Foo ON TABLE PKEY_INTEGER COLUMN PKEY;"
                );
        expectedError = "Procedure \"Foo\" code block has syntax errors";
        assertTrue(isFeedbackPresent(expectedError, fbs));

        fbs = checkInvalidProcedureDDL(
                "CREATE TABLE PKEY_INTEGER ( PKEY INTEGER NOT NULL, DESCR VARCHAR(128), PRIMARY KEY (PKEY) );" +
                "PARTITION TABLE PKEY_INTEGER ON COLUMN PKEY;" +
                "CREATE PROCEDURE Foo AS ###\n" +
                "    stmt = new SQLStmt('SELECT PKEY, DESCR FROM PKEY_INTEGER WHERE PKEY = ?')\n" +
                "    runMeInstead = { int key -> \n" +
                "        voltQueueSQL(stmt,key)\n" +
                "        voltExecuteSQL(true)\n" +
                "    }\n" +
                "### LANGUAGE GROOVY;\n" +
                "PARTITION PROCEDURE Foo ON TABLE PKEY_INTEGER COLUMN PKEY;"
                );
        expectedError = "Procedure \"Foo\" code block does not contain the required \"transactOn\" closure";
        assertTrue(isFeedbackPresent(expectedError, fbs));

        fbs = checkInvalidProcedureDDL(
                "CREATE TABLE PKEY_INTEGER ( PKEY INTEGER NOT NULL, DESCR VARCHAR(128), PRIMARY KEY (PKEY) );" +
                "PARTITION TABLE PKEY_INTEGER ON COLUMN PKEY;" +
                "CREATE PROCEDURE Foo AS ###\n" +
                "package voltkv.procedures;\n" +
                "\n" +
                "import org.voltdb.*;\n" +
                "\n" +
                "@ProcInfo(partitionInfo=\"store.key:0\", singlePartition=true)\n" +
                "public class Put extends VoltProcedure {\n" +
                "    // Checks if key exists\n" +
                "    public final SQLStmt checkStmt = new SQLStmt(\"SELECT key FROM store WHERE key = ?;\");\n" +
                "    // Updates a key/value pair\n" +
                "    public final SQLStmt updateStmt = new SQLStmt(\"UPDATE store SET value = ? WHERE key = ?;\");\n" +
                "    // Inserts a key/value pair\n" +
                "    public final SQLStmt insertStmt = new SQLStmt(\"INSERT INTO store (key, value) VALUES (?, ?);\");\n" +
                "\n" +
                "    public VoltTable[] run(String key, byte[] value) {\n" +
                "        // Check whether the pair exists\n" +
                "        voltQueueSQL(checkStmt, key);\n" +
                "        // Insert new or update existing key depending on result\n" +
                "        if (voltExecuteSQL()[0].getRowCount() == 0)\n" +
                "            voltQueueSQL(insertStmt, key, value);\n" +
                "        else\n" +
                "            voltQueueSQL(updateStmt, value, key);\n" +
                "        return voltExecuteSQL(true);\n" +
                "    }\n" +
                "}\n" +
                "### LANGUAGE GROOVY;\n"
                );
        expectedError = "Procedure \"voltkv.procedures.Put\" is not a groovy script";
        assertTrue(isFeedbackPresent(expectedError, fbs));

        fbs = checkInvalidProcedureDDL(
                "CREATE TABLE PKEY_INTEGER ( PKEY INTEGER NOT NULL, DESCR VARCHAR(128), PRIMARY KEY (PKEY) );" +
                "PARTITION TABLE PKEY_INTEGER ON COLUMN PKEY;" +
                "CREATE PROCEDURE Foo AS ###\n" +
                "    stmt = new SQLStmt('SELECT PKEY, DESCR FROM PKEY_INTEGER WHERE PKEY = ?')\n" +
                "    transactOn = 'Is it me that you wanted instead?'\n" +
                "### LANGUAGE GROOVY;\n" +
                "PARTITION PROCEDURE Foo ON TABLE PKEY_INTEGER COLUMN PKEY;"
                );
        expectedError = "Procedure \"Foo\" code block does not contain the required \"transactOn\" closure";
        assertTrue(isFeedbackPresent(expectedError, fbs));

        fbs = checkInvalidProcedureDDL(
                "CREATE TABLE PKEY_INTEGER ( PKEY INTEGER NOT NULL, DESCR VARCHAR(128), PRIMARY KEY (PKEY) );" +
                "PARTITION TABLE PKEY_INTEGER ON COLUMN PKEY;" +
                "CREATE PROCEDURE Foo AS ###\n" +
                "    // ###\n" +
                "    stmt = new SQLStmt('SELECT PKEY, DESCR FROM PKEY_INTEGER WHERE PKEY = ?')\n" +
                "    transactOn = { int key -> \n" +
                "        voltQueueSQL(stmt,key)\n" +
                "        voltExecuteSQL(true)\n" +
                "    }\n" +
                "### LANGUAGE GROOVY;\n" +
                "PARTITION PROCEDURE Foo ON TABLE PKEY_INTEGER COLUMN PKEY;"
                );
        expectedError = "Schema file ended mid-statement (no semicolon found)";
        assertTrue(isFeedbackPresent(expectedError, fbs));

        fbs = checkInvalidProcedureDDL(
                "CREATE TABLE PKEY_INTEGER ( PKEY INTEGER NOT NULL, DESCR VARCHAR(128), PRIMARY KEY (PKEY) );" +
                "PARTITION TABLE PKEY_INTEGER ON COLUMN PKEY;" +
                "CREATE PROCEDURE Foo AS ##\n" +
                "    stmt = new SQLStmt('SELECT PKEY, DESCR FROM PKEY_INTEGER WHERE PKEY = ?')\n" +
                "    transactOn = { int key -> \n" +
                "        voltQueueSQL(stmt,key)\n" +
                "        voltExecuteSQL(true)\n" +
                "    }\n" +
                "### LANGUAGE GROOVY;\n" +
                "PARTITION PROCEDURE Foo ON TABLE PKEY_INTEGER COLUMN PKEY;"
                );
        expectedError = "Schema file ended mid-statement (no semicolon found)";
        assertTrue(isFeedbackPresent(expectedError, fbs));

        fbs = checkInvalidProcedureDDL(
                "CREATE TABLE PKEY_INTEGER ( PKEY INTEGER NOT NULL, DESCR VARCHAR(128), PRIMARY KEY (PKEY) );" +
                "PARTITION TABLE PKEY_INTEGER ON COLUMN PKEY;" +
                "CREATE PROCEDURE Foo AS ###\n" +
                "    stmt = new SQLStmt('SELECT PKEY, DESCR FROM PKEY_INTEGER WHERE PKEY = ?')\n" +
                "    transactOn = { int key -> \n" +
                "        voltQueueSQL(stmt,key)\n" +
                "        voltExecuteSQL(true)\n" +
                "    }\n" +
                "### LANGUAGE KROOVY;\n" +
                "PARTITION PROCEDURE Foo ON TABLE PKEY_INTEGER COLUMN PKEY;"
                );
        expectedError = "Language \"KROOVY\" is not a supported";
        assertTrue(isFeedbackPresent(expectedError, fbs));
    }

    public void testValidGroovyProcedureDDL() throws Exception {
        if (Float.parseFloat(System.getProperty("java.specification.version")) < 1.7) return;

        Database db = goodDDLAgainstSimpleSchema(
                "CREATE TABLE PKEY_INTEGER ( PKEY INTEGER NOT NULL, DESCR VARCHAR(128), PRIMARY KEY (PKEY) );" +
                "PARTITION TABLE PKEY_INTEGER ON COLUMN PKEY;" +
                "CREATE PROCEDURE Foo AS ###\n" +
                "    stmt = new SQLStmt('SELECT PKEY, DESCR FROM PKEY_INTEGER WHERE PKEY = ?')\n" +
                "    transactOn = { int key -> \n" +
                "        voltQueueSQL(stmt,key)\n" +
                "        voltExecuteSQL(true)\n" +
                "    }\n" +
                "### LANGUAGE GROOVY;\n" +
                "PARTITION PROCEDURE Foo ON TABLE PKEY_INTEGER COLUMN PKEY;"
                );
        Procedure proc = db.getProcedures().get("Foo");
        assertNotNull(proc);

        db = goodDDLAgainstSimpleSchema(
                "CREATE TABLE PKEY_INTEGER ( PKEY INTEGER NOT NULL, DESCR VARCHAR(128), PRIMARY KEY (PKEY) );" +
                "PARTITION TABLE PKEY_INTEGER ON COLUMN PKEY;" +
                "CREATE PROCEDURE Foo AS ###\n" +
                "    // #\n" +
                "    // ##\n" +
                "    stmt = new SQLStmt('SELECT PKEY, DESCR FROM PKEY_INTEGER WHERE PKEY = ?')\n" +
                "    transactOn = { int key -> \n" +
                "        def str = '# ## # ##'\n" +
                "        voltQueueSQL(stmt,key)\n" +
                "        voltExecuteSQL(true)\n" +
                "    }\n" +
                "### LANGUAGE GROOVY;\n" +
                "PARTITION PROCEDURE Foo ON TABLE PKEY_INTEGER COLUMN PKEY;"
                );
        proc = db.getProcedures().get("Foo");
        assertNotNull(proc);

        db = goodDDLAgainstSimpleSchema(
                "CREATE TABLE PKEY_INTEGER ( PKEY INTEGER NOT NULL, DESCR VARCHAR(128), PRIMARY KEY (PKEY) );" +
                "PARTITION TABLE PKEY_INTEGER ON COLUMN PKEY;" +
                "CREATE   \n" +
                "PROCEDURE     Foo    \n" +
                "  AS   \n" +
                "###\n" +
                "    stmt = new SQLStmt('SELECT PKEY, DESCR FROM PKEY_INTEGER WHERE PKEY = ?')\n" +
                "    transactOn = { int key -> \n" +
                "        voltQueueSQL(stmt,key)\n" +
                "        voltExecuteSQL(true)\n" +
                "    }\n" +
                "###\n" +
                "   LANGUAGE   \n" +
                "GROOVY;\n" +
                "PARTITION PROCEDURE Foo ON TABLE PKEY_INTEGER COLUMN PKEY;"
                );
        proc = db.getProcedures().get("Foo");
        assertNotNull(proc);
    }

    public void testDropProcedure() throws Exception {
        if (Float.parseFloat(System.getProperty("java.specification.version")) < 1.7) return;

        // Make sure we can drop a GROOVY procedure
        Database db = goodDDLAgainstSimpleSchema(
                "CREATE TABLE PKEY_INTEGER ( PKEY INTEGER NOT NULL, DESCR VARCHAR(128), PRIMARY KEY (PKEY) );" +
                "PARTITION TABLE PKEY_INTEGER ON COLUMN PKEY;" +
                "CREATE PROCEDURE Foo AS ###\n" +
                "    stmt = new SQLStmt('SELECT PKEY, DESCR FROM PKEY_INTEGER WHERE PKEY = ?')\n" +
                "    transactOn = { int key -> \n" +
                "        voltQueueSQL(stmt,key)\n" +
                "        voltExecuteSQL(true)\n" +
                "    }\n" +
                "### LANGUAGE GROOVY;\n" +
                "PARTITION PROCEDURE Foo ON TABLE PKEY_INTEGER COLUMN PKEY;\n" +
                "DROP PROCEDURE Foo;"
                );
        Procedure proc = db.getProcedures().get("Foo");
        assertNull(proc);

        // Make sure we can drop a non-annotated stored procedure
        db = goodDDLAgainstSimpleSchema(
                "CREATE TABLE PKEY_INTEGER ( PKEY INTEGER NOT NULL, DESCR VARCHAR(128), PRIMARY KEY (PKEY) );" +
                "PARTITION TABLE PKEY_INTEGER ON COLUMN PKEY;" +
                "creAte PrOcEdUrE FrOm CLasS org.voltdb.compiler.procedures.AddBook; " +
                "create procedure from class org.voltdb.compiler.procedures.NotAnnotatedAddBook; " +
                "DROP PROCEDURE org.voltdb.compiler.procedures.AddBook;"
                );
        proc = db.getProcedures().get("AddBook");
        assertNull(proc);
        proc = db.getProcedures().get("NotAnnotatedAddBook");
        assertNotNull(proc);

        // Make sure we can drop an annotated stored procedure
        db = goodDDLAgainstSimpleSchema(
                "CREATE TABLE PKEY_INTEGER ( PKEY INTEGER NOT NULL, DESCR VARCHAR(128), PRIMARY KEY (PKEY) );" +
                "PARTITION TABLE PKEY_INTEGER ON COLUMN PKEY;" +
                "creAte PrOcEdUrE FrOm CLasS org.voltdb.compiler.procedures.AddBook; " +
                "create procedure from class org.voltdb.compiler.procedures.NotAnnotatedAddBook; " +
                "DROP PROCEDURE NotAnnotatedAddBook;"
                );
        proc = db.getProcedures().get("NotAnnotatedAddBook");
        assertNull(proc);
        proc = db.getProcedures().get("AddBook");
        assertNotNull(proc);

        // Make sure we can drop a single-statement procedure
        db = goodDDLAgainstSimpleSchema(
                "create procedure p1 as select * from books;\n" +
                "drop procedure p1;"
                );
        proc = db.getProcedures().get("p1");
        assertNull(proc);

        ArrayList<Feedback> fbs = checkInvalidProcedureDDL(
                "CREATE TABLE PKEY_INTEGER ( PKEY INTEGER NOT NULL, DESCR VARCHAR(128), PRIMARY KEY (PKEY) );" +
                "PARTITION TABLE PKEY_INTEGER ON COLUMN PKEY;" +
                "creAte PrOcEdUrE FrOm CLasS org.voltdb.compiler.procedures.AddBook; " +
                "DROP PROCEDURE NotAnnotatedAddBook;");
        String expectedError =
                "Dropped Procedure \"NotAnnotatedAddBook\" is not defined";
        assertTrue(isFeedbackPresent(expectedError, fbs));

        // Make sure we can't drop a CRUD procedure (full name)
        fbs = checkInvalidProcedureDDL(
                "CREATE TABLE PKEY_INTEGER ( PKEY INTEGER NOT NULL, DESCR VARCHAR(128), PRIMARY KEY (PKEY) );" +
                "PARTITION TABLE PKEY_INTEGER ON COLUMN PKEY;" +
                "DROP PROCEDURE PKEY_INTEGER.insert;"
                );
        expectedError =
                "Dropped Procedure \"PKEY_INTEGER.insert\" is not defined";
        assertTrue(isFeedbackPresent(expectedError, fbs));

        // Make sure we can't drop a CRUD procedure (partial name)
        fbs = checkInvalidProcedureDDL(
                "CREATE TABLE PKEY_INTEGER ( PKEY INTEGER NOT NULL, DESCR VARCHAR(128), PRIMARY KEY (PKEY) );" +
                "PARTITION TABLE PKEY_INTEGER ON COLUMN PKEY;" +
                "DROP PROCEDURE insert;"
                );
        expectedError =
                "Dropped Procedure \"insert\" is not defined";
        assertTrue(isFeedbackPresent(expectedError, fbs));

        // check if exists
        db = goodDDLAgainstSimpleSchema(
                "create procedure p1 as select * from books;\n" +
                "drop procedure p1 if exists;\n" +
                "drop procedure p1 if exists;\n"
                );
        proc = db.getProcedures().get("p1");
        assertNull(proc);
    }

    private ArrayList<Feedback> checkInvalidProcedureDDL(String ddl) {
        final File schemaFile = VoltProjectBuilder.writeStringToTempFile(ddl);
        final String schemaPath = schemaFile.getPath();

        final String simpleProject =
            "<?xml version=\"1.0\"?>\n" +
            "<project>" +
            "<database name='database'>" +
            "<schemas>" +
            "<schema path='" + schemaPath + "' />" +
            "</schemas>" +
            "<procedures/>" +
            "</database>" +
            "</project>";

        final File projectFile = VoltProjectBuilder.writeStringToTempFile(simpleProject);
        final String projectPath = projectFile.getPath();

        final VoltCompiler compiler = new VoltCompiler();

        final boolean success = compiler.compileWithProjectXML(projectPath, testout_jar);
        assertFalse(success);
        return compiler.m_errors;
    }

    public void testValidAnnotatedProcedureDLL() throws Exception {
        final String simpleSchema =
                "create table books (cash integer default 23 not null, title varchar(3) default 'foo', PRIMARY KEY(cash));" +
                "PARTITION TABLE books ON COLUMN cash;" +
                "creAte PrOcEdUrE FrOm CLasS org.voltdb.compiler.procedures.AddBook;";

        final File schemaFile = VoltProjectBuilder.writeStringToTempFile(simpleSchema);
        final String schemaPath = schemaFile.getPath();

        final String simpleProject =
            "<?xml version=\"1.0\"?>\n" +
            "<project>" +
            "<database name='database'>" +
            "<schemas><schema path='" + schemaPath + "' /></schemas>" +
            "<procedures/>" +
            "</database>" +
            "</project>";

        final File projectFile = VoltProjectBuilder.writeStringToTempFile(simpleProject);
        final String projectPath = projectFile.getPath();

        final VoltCompiler compiler = new VoltCompiler();
        final boolean success = compiler.compileWithProjectXML(projectPath, testout_jar);

        assertTrue(success);

        final String catalogContents = VoltCompilerUtils.readFileFromJarfile(testout_jar, "catalog.txt");

        final Catalog c2 = new Catalog();
        c2.execute(catalogContents);

        final Database db = c2.getClusters().get("cluster").getDatabases().get("database");
        final Procedure addBook = db.getProcedures().get("AddBook");
        assertEquals(true, addBook.getSinglepartition());
    }

    public void testValidNonAnnotatedProcedureDDL() throws Exception {
        final String simpleSchema =
                "create table books (cash integer default 23 not null, title varchar(3) default 'foo', PRIMARY KEY(cash));" +
                "PARTITION TABLE books ON COLUMN cash;" +
                "create procedure from class org.voltdb.compiler.procedures.NotAnnotatedAddBook;" +
                "paRtItiOn prOcEdure NotAnnotatedAddBook On taBLe   books coLUmN cash   ParaMETer  0;";

            final File schemaFile = VoltProjectBuilder.writeStringToTempFile(simpleSchema);
            final String schemaPath = schemaFile.getPath();

            final String simpleProject =
                "<?xml version=\"1.0\"?>\n" +
                "<project>" +
                "<database name='database'>" +
                "<schemas><schema path='" + schemaPath + "' /></schemas>" +
                "<procedures/>" +
                "</database>" +
                "</project>";

            final File projectFile = VoltProjectBuilder.writeStringToTempFile(simpleProject);
            final String projectPath = projectFile.getPath();

            final VoltCompiler compiler = new VoltCompiler();
            final boolean success = compiler.compileWithProjectXML(projectPath, testout_jar);

            assertTrue(success);

            final String catalogContents = VoltCompilerUtils.readFileFromJarfile(testout_jar, "catalog.txt");

            final Catalog c2 = new Catalog();
            c2.execute(catalogContents);

            final Database db = c2.getClusters().get("cluster").getDatabases().get("database");
            final Procedure addBook = db.getProcedures().get("NotAnnotatedAddBook");
            assertEquals(true, addBook.getSinglepartition());
    }

    class TestRole {
        final String name;
        boolean sql = false;
        boolean sqlread = false;
        boolean sysproc = false;
        boolean defaultproc = false;
        boolean defaultprocread = false;
        boolean allproc = false;

        public TestRole(String name) {
            this.name = name;
        }

        public TestRole(String name, boolean sql, boolean sqlread, boolean sysproc,
                        boolean defaultproc, boolean defaultprocread, boolean allproc) {
            this.name = name;
            this.sql = sql;
            this.sqlread = sqlread;
            this.sysproc = sysproc;
            this.defaultproc = defaultproc;
            this.defaultprocread = defaultprocread;
            this.allproc = allproc;
        }
    }

    private void checkRoleXMLAndDDL(String rolesElem, String ddl, String errorRegex, TestRole... roles) throws Exception {
        final File schemaFile = VoltProjectBuilder.writeStringToTempFile(ddl != null ? ddl : "");
        final String schemaPath = schemaFile.getPath();
        String rolesBlock = (rolesElem != null ? String.format("<roles>%s</roles>", rolesElem) : "");

        final String simpleProject =
            "<?xml version=\"1.0\"?>\n" +
            "<project>" +
            "<database name='database'>" +
            "<schemas>" +
            "<schema path='" + schemaPath + "' />" +
            "</schemas>" +
            rolesBlock +
            "<procedures/>" +
            "</database>" +
            "</project>";

        final File projectFile = VoltProjectBuilder.writeStringToTempFile(simpleProject);
        final String projectPath = projectFile.getPath();

        final VoltCompiler compiler = new VoltCompiler();

        final boolean success = compiler.compileWithProjectXML(projectPath, testout_jar);
        String error = (success || compiler.m_errors.size() == 0
                            ? ""
                            : compiler.m_errors.get(compiler.m_errors.size()-1).message);
        if (errorRegex == null) {
            assertTrue(String.format("Expected success\nXML: %s\nDDL: %s\nERR: %s", rolesElem, ddl, error), success);

            Database db = compiler.getCatalog().getClusters().get("cluster").getDatabases().get("database");
            CatalogMap<Group> groups = db.getGroups();
            CatalogMap<Connector> connectors = db.getConnectors();
            if (connectors.get("0") == null ) {
                connectors.add("0");
            }

            assertNotNull(groups);
            assertTrue(roles.length <= groups.size());

            for (TestRole role : roles) {
                Group group = groups.get(role.name);
                assertNotNull(String.format("Missing role \"%s\"", role.name), group);
                assertEquals(String.format("Role \"%s\" sql flag mismatch:", role.name), role.sql, group.getSql());
                assertEquals(String.format("Role \"%s\" sqlread flag mismatch:", role.name), role.sqlread, group.getSqlread());
                assertEquals(String.format("Role \"%s\" admin flag mismatch:", role.name), role.sysproc, group.getAdmin());
                assertEquals(String.format("Role \"%s\" defaultproc flag mismatch:", role.name), role.defaultproc, group.getDefaultproc());
                assertEquals(String.format("Role \"%s\" defaultprocread flag mismatch:", role.name), role.defaultprocread, group.getDefaultprocread());
                assertEquals(String.format("Role \"%s\" allproc flag mismatch:", role.name), role.allproc, group.getAllproc());
            }
        }
        else {
            assertFalse(String.format("Expected error (\"%s\")\nXML: %s\nDDL: %s", errorRegex, rolesElem, ddl), success);
            assertFalse("Expected at least one error message.", error.isEmpty());
            Matcher m = Pattern.compile(errorRegex).matcher(error);
            assertTrue(String.format("%s\nEXPECTED: %s", error, errorRegex), m.matches());
        }
    }

    private void goodRoleDDL(String ddl, TestRole... roles) throws Exception {
        checkRoleXMLAndDDL(null, ddl, null, roles);
    }

    private void badRoleDDL(String ddl, String errorRegex) throws Exception {
        checkRoleXMLAndDDL(null, ddl, errorRegex);
    }

    public void testRoleXML() throws Exception {
        checkRoleXMLAndDDL("<role name='r1'/>", null, null, new TestRole("r1"));
    }

    public void testBadRoleXML() throws Exception {
        checkRoleXMLAndDDL("<rolex name='r1'/>", null, ".*rolex.*[{]role[}].*expected.*");
        checkRoleXMLAndDDL("<role name='r1'/>", "create role r1;", ".*already exists.*");
    }

    public void testRoleDDL() throws Exception {
        goodRoleDDL("create role R1;", new TestRole("r1"));
        goodRoleDDL("create role r1;create role r2;", new TestRole("r1"), new TestRole("R2"));
        goodRoleDDL("create role r1 with adhoc;", new TestRole("r1", true, true, false, true, true, false));
        goodRoleDDL("create role r1 with sql;", new TestRole("r1", true, true, false, true, true, false));
        goodRoleDDL("create role r1 with sqlread;", new TestRole("r1", false, true, false, false, true, false));
        goodRoleDDL("create role r1 with sysproc;", new TestRole("r1", true, true, true, true, true, true));
        goodRoleDDL("create role r1 with defaultproc;", new TestRole("r1", false, false, false, true, true, false));
        goodRoleDDL("create role r1 with adhoc,sysproc,defaultproc;", new TestRole("r1", true, true, true, true, true, true));
        goodRoleDDL("create role r1 with adhoc,sysproc,sysproc;", new TestRole("r1", true, true, true, true, true, true));
        goodRoleDDL("create role r1 with AdHoc,SysProc,DefaultProc;", new TestRole("r1", true, true, true, true, true, true));
        //Defaultprocread.
        goodRoleDDL("create role r1 with defaultprocread;", new TestRole("r1", false, false, false, false, true, false));
        goodRoleDDL("create role r1 with AdHoc,SysProc,DefaultProc,DefaultProcRead;", new TestRole("r1", true, true, true, true, true, true));
        goodRoleDDL("create role r1 with AdHoc,Admin,DefaultProc,DefaultProcRead;", new TestRole("r1", true, true, true, true, true, true));
        goodRoleDDL("create role r1 with allproc;", new TestRole("r1", false, false, false, false, false, true));

        // Check default roles: ADMINISTRATOR, USER
        goodRoleDDL("",
                    new TestRole("ADMINISTRATOR", true, true, true, true, true, true),
                    new TestRole("USER", true, true, false, true, true, true));
    }

    public void testBadRoleDDL() throws Exception {
        badRoleDDL("create role r1", ".*no semicolon.*");
        badRoleDDL("create role r1;create role r1;", ".*already exists.*");
        badRoleDDL("create role r1 with ;", ".*Invalid CREATE ROLE statement.*");
        badRoleDDL("create role r1 with blah;", ".*Invalid permission \"BLAH\".*");
        badRoleDDL("create role r1 with adhoc sysproc;", ".*Invalid CREATE ROLE statement.*");
        badRoleDDL("create role r1 with adhoc, blah;", ".*Invalid permission \"BLAH\".*");

        // cannot override default roles
        badRoleDDL("create role ADMINISTRATOR;", ".*already exists.*");
        badRoleDDL("create role USER;", ".*already exists.*");
    }

    private Database checkDDLAgainstSimpleSchema(String errorRegex, String... ddl) throws Exception {
        final String simpleSchema = "create table books (cash integer default 23 NOT NULL, title varbinary(10) default NULL, PRIMARY KEY(cash)); " +
                                         "partition table books on column cash;";
        return checkDDLAgainstGivenSchema(errorRegex, simpleSchema, ddl);
    }

    private Database checkDDLAgainstGivenSchema(String errorRegex, String givenSchema, String... ddl) throws Exception {
        String schemaDDL =
            givenSchema +
            StringUtils.join(ddl, " ");

        File schemaFile = VoltProjectBuilder.writeStringToTempFile(schemaDDL.toString());
        String schemaPath = schemaFile.getPath();

        String projectXML =
            "<?xml version=\"1.0\"?>\n" +
            "<project>" +
            "<database name='database'>" +
            "<schemas><schema path='" + schemaPath + "' /></schemas>" +
            "</database>" +
            "</project>";

        File projectFile = VoltProjectBuilder.writeStringToTempFile(projectXML);
        String projectPath = projectFile.getPath();

        VoltCompiler compiler = new VoltCompiler();
        boolean success;
        String error;
        try {
            success = compiler.compileWithProjectXML(projectPath, testout_jar);
            error = (success || compiler.m_errors.size() == 0
                ? ""
                : compiler.m_errors.get(compiler.m_errors.size()-1).message);
        } catch (HsqlException hex) {
            success = false;
            error = hex.getMessage();
        } catch (PlanningErrorException plex) {
            success = false;
            error = plex.getMessage();
        }
        if (errorRegex == null) {
            assertTrue(String.format("Expected success\nDDL: %s\n%s",
                                     StringUtils.join(ddl, " "),
                                     error),
                       success);
            Catalog cat = compiler.getCatalog();
            return cat.getClusters().get("cluster").getDatabases().get("database");
        }
        else {
            assertFalse(String.format("Expected error (\"%s\")\nDDL: %s",
                                      errorRegex,
                                      StringUtils.join(ddl, " ")),
                        success);
            assertFalse("Expected at least one error message.", error.isEmpty());
            Matcher m = Pattern.compile(errorRegex).matcher(error);
            assertTrue(String.format("%s\nEXPECTED: %s", error, errorRegex), m.matches());
            return null;
        }
    }

    private Database goodDDLAgainstSimpleSchema(String... ddl) throws Exception {
        return checkDDLAgainstSimpleSchema(null, ddl);
    }

    private void badDDLAgainstSimpleSchema(String errorRegex, String... ddl) throws Exception {
        checkDDLAgainstSimpleSchema(errorRegex, ddl);
    }

    public void testGoodCreateProcedureWithAllow() throws Exception {
        Database db = goodDDLAgainstSimpleSchema(
                "create role r1;",
                "create procedure p1 allow r1 as select * from books;");
        Procedure proc = db.getProcedures().get("p1");
        assertNotNull(proc);
        CatalogMap<GroupRef> groups = proc.getAuthgroups();
        assertEquals(1, groups.size());
        assertNotNull(groups.get("r1"));

        db = goodDDLAgainstSimpleSchema(
                "create role r1;",
                "create role r2;",
                "create procedure p1 allow r1, r2 as select * from books;");
        proc = db.getProcedures().get("p1");
        assertNotNull(proc);
        groups = proc.getAuthgroups();
        assertEquals(2, groups.size());
        assertNotNull(groups.get("r1"));
        assertNotNull(groups.get("r2"));

        db = goodDDLAgainstSimpleSchema(
                "create role r1;",
                "create procedure allow r1 from class org.voltdb.compiler.procedures.AddBook;");
        proc = db.getProcedures().get("AddBook");
        assertNotNull(proc);
        groups = proc.getAuthgroups();
        assertEquals(1, groups.size());
        assertNotNull(groups.get("r1"));

        db = goodDDLAgainstSimpleSchema(
                "create role r1;",
                "create role r2;",
                "create procedure allow r1,r2 from class org.voltdb.compiler.procedures.AddBook;");
        proc = db.getProcedures().get("AddBook");
        assertNotNull(proc);
        groups = proc.getAuthgroups();
        assertEquals(2, groups.size());
        assertNotNull(groups.get("r1"));
        assertNotNull(groups.get("r2"));

        db = goodDDLAgainstSimpleSchema(
                "create role r1;",
                "create procedure allow r1,r1 from class org.voltdb.compiler.procedures.AddBook;");
        proc = db.getProcedures().get("AddBook");
        assertNotNull(proc);
        groups = proc.getAuthgroups();
        assertEquals(1, groups.size());
        assertNotNull(groups.get("r1"));
    }

    public void testBadCreateProcedureWithAllow() throws Exception {
        badDDLAgainstSimpleSchema(".*expected syntax.*",
                "create procedure p1 allow as select * from books;");
        badDDLAgainstSimpleSchema(".*expected syntax.*",
                "create procedure p1 allow a b as select * from books;");
        badDDLAgainstSimpleSchema(".*role rx that does not exist.*",
                "create procedure p1 allow rx as select * from books;");
        badDDLAgainstSimpleSchema(".*role rx that does not exist.*",
                "create role r1;",
                "create procedure p1 allow r1, rx as select * from books;");
    }

    public void testDropRole() throws Exception
    {
        Database db = goodDDLAgainstSimpleSchema(
                "create role r1;",
                "drop role r1;");
        CatalogMap<Group> groups = db.getGroups();
        assertTrue(groups.get("r1") == null);

        db = goodDDLAgainstSimpleSchema(
                "create role r1;",
                "drop role r1 if exists;");
        groups = db.getGroups();
        assertTrue(groups.get("r1") == null);

        db = goodDDLAgainstSimpleSchema(
                "create role r1;",
                "drop role r1 if exists;",
                "drop role r1 IF EXISTS;");
        groups = db.getGroups();
        assertTrue(groups.get("r1") == null);

        badDDLAgainstSimpleSchema(".*does not exist.*",
                "create role r1;",
                "drop role r2;");

        badDDLAgainstSimpleSchema(".*does not exist.*",
                "create role r1;",
                "drop role r1;",
                "drop role r1;");

        badDDLAgainstSimpleSchema(".*may not drop.*",
                "drop role administrator;");

        badDDLAgainstSimpleSchema(".*may not drop.*",
                "drop role user;");
    }

    public void testDDLPartialIndex()
    {
        String ddl =
                "create table t(id integer not null, num integer not null);\n" +
                "create unique index idx_t_idnum on t(id) where id > 4;\n";

        VoltCompiler c = compileForDDLTest(getPathForSchema(ddl), true);
        assertFalse(c.hasErrors());
        assertFalse(c.hasErrorsOrWarnings());

        // partial index with BOOLEAN function, NOT operator and AND expression in where clause.
        ddl =
                "create table t (id integer not null, region1 geography not null, point1 geography_point not null);\n" +
                "create unique index partial_index on t(distance(region1, point1)) where (NOT Contains(region1, point1) AND isValid(region1));\n";
        c = compileForDDLTest(getPathForSchema(ddl), true);
        assertFalse(c.hasErrors());
        assertFalse(c.hasErrorsOrWarnings());

    }

    public void testInvalidPartialIndex()
    {
        String ddl = null;
        ddl =
                "create table t(id integer not null, num integer not null);\n" +
                "create unique index IDX_T_IDNUM on t(id) where max(id) > 4;\n";

        checkDDLErrorMessage(ddl, "Partial index \"IDX_T_IDNUM\" with aggregate expression(s) is not supported.");

        ddl =
                "create table t1(id integer not null, num integer not null);\n" +
                "create table t2(id integer not null, num integer not null);\n" +
                "create unique index IDX_T1_IDNUM on t1(id) where t2.id > 4;\n";

        checkDDLErrorMessage(ddl, "Partial index \"IDX_T1_IDNUM\" with expression(s) involving other tables is not supported.");

        ddl =
                "create table t(id integer not null, num integer not null);\n" +
                "create unique index IDX_T_IDNUM on t(id) where id in (select num from t);\n";
        checkDDLErrorMessage(ddl, "Partial index \"IDX_T_IDNUM\" with subquery expression(s) is not supported.");
}

    private ConnectorTableInfo getConnectorTableInfoFor( Database db, String tableName, String target) {
        Connector connector =  db.getConnectors().get(target);
        if( connector == null) return null;
        return connector.getTableinfo().getIgnoreCase(tableName);
    }

    private ConnectorTableInfo getConnectorTableInfoFor( Database db, String tableName) {
        return getConnectorTableInfoFor(db, tableName, Constants.DEFAULT_EXPORT_CONNECTOR_NAME);
    }

    private String getPartitionColumnInfoFor( Database db, String tableName) {
        Table table = db.getTables().getIgnoreCase(tableName);
        if (table == null) return null;
        if (table.getPartitioncolumn() == null) return null;
        return table.getPartitioncolumn().getName();
    }

    private  MaterializedViewInfo getViewInfoFor( Database db, String tableName, String viewName) {
        Table table = db.getTables().getIgnoreCase(tableName);
        if (table == null) return null;
        if (table.getViews() == null) return null;
        return table.getViews().get(viewName);
    }

    private Table getTableInfoFor( Database db, String tableName) {
        return db.getTables().getIgnoreCase(tableName);
    }

    public void testGoodExportTable() throws Exception {
        Database db;

        db = goodDDLAgainstSimpleSchema(
                "create table e1 (id integer, f1 varchar(16));",
                "export table e1;"
                );
        assertNotNull(getConnectorTableInfoFor(db, "e1"));

        db = goodDDLAgainstSimpleSchema(
                "create table e1 (id integer, f1 varchar(16));",
                "create table e2 (id integer, f1 varchar(16));",
                "export table e1;",
                "eXpOrt TABle E2;"
                );
        assertNotNull(getConnectorTableInfoFor(db, "e1"));
        assertNotNull(getConnectorTableInfoFor(db, "e2"));
    }

    public void testBadExportTable() throws Exception {

        badDDLAgainstSimpleSchema(".+\\sEXPORT statement: table non_existant was not present in the catalog.*",
                "export table non_existant;"
                );

        badDDLAgainstSimpleSchema(".+contains invalid identifier \"1table_name_not_valid\".*",
                "export table 1table_name_not_valid;"
                );

        badDDLAgainstSimpleSchema(".+Invalid EXPORT TABLE statement.*",
                "export table one, two, three;"
                );

        badDDLAgainstSimpleSchema(".+Invalid EXPORT TABLE statement.*",
                "export export table one;"
                );

        badDDLAgainstSimpleSchema(".+Invalid EXPORT TABLE statement.*",
                "export table table one;"
                );

        badDDLAgainstSimpleSchema("Streams cannot be configured with indexes.*",
                "export table books;"
                );

        badDDLAgainstSimpleSchema("Stream configured with materialized view.*",
                "create table view_source( id integer, f1 varchar(16), f2 varchar(12));",
                "create view my_view as select f2, count(*) as f2cnt from view_source group by f2;",
                "export table view_source;"
                );

        badDDLAgainstSimpleSchema("Stream configured with materialized view.*",
                "create stream view_source (id integer, f1 varchar(16), f2 varchar(12));",
                "create view my_view as select f2, count(*) as f2cnt from view_source group by f2;"
                );

        badDDLAgainstSimpleSchema("View configured as export source.*",
                "create table view_source( id integer, f1 varchar(16), f2 varchar(12));",
                "create view my_view as select f2, count(*) as f2cnt from view_source group by f2;",
                "export table my_view;"
                );

        badDDLAgainstSimpleSchema("View configured as export source.*",
                "create stream view_source (id integer, f1 varchar(16), f2 varchar(12));",
                "create view my_view as select f2, count(*) as f2cnt from view_source group by f2;",
                "export table my_view;"
                );
    }

    public void testGoodCreateStream() throws Exception {
        Database db;

        db = goodDDLAgainstSimpleSchema(
                "create stream e1 (id integer, f1 varchar(16));"
                );
        assertNotNull(getConnectorTableInfoFor(db, "e1"));

        db = goodDDLAgainstSimpleSchema(
                "create stream e1 (id integer, f1 varchar(16));",
                "create stream e2 partition on column id (id integer not null, f1 varchar(16));",
                "create stream e3 export to target bar (id integer, f1 varchar(16));",
                "create stream e4 partition on column id export to target bar (id integer not null, f1 varchar(16));",
                "create stream e5 export to target bar partition on column id (id integer not null, f1 varchar(16));"
                );
        assertNotNull(getConnectorTableInfoFor(db, "e1"));
        assertEquals(null, getPartitionColumnInfoFor(db,"e1"));
        assertNotNull(getConnectorTableInfoFor(db, "e2"));
        assertEquals("ID", getPartitionColumnInfoFor(db,"e2"));
        assertNotNull(getConnectorTableInfoFor(db, "e3", "bar"));
        assertEquals(null, getPartitionColumnInfoFor(db,"e3"));
        assertNotNull(getConnectorTableInfoFor(db, "e4", "bar"));
        assertEquals("ID", getPartitionColumnInfoFor(db,"e4"));
        assertNotNull(getConnectorTableInfoFor(db, "e5", "bar"));
        assertEquals("ID", getPartitionColumnInfoFor(db,"e5"));

        db = goodDDLAgainstSimpleSchema(
                "CREATE STREAM User_Stream Partition On Column UserId"
                + " (UserId BIGINT NOT NULL, SessionStart TIMESTAMP);",
                "CREATE VIEW User_Logins (UserId, LoginCount)"
                + "AS SELECT UserId, Count(*) FROM User_Stream GROUP BY UserId;",
                "CREATE VIEW User_LoginLastTime (UserId, LoginCount, LoginLastTime)"
                + "AS SELECT UserId, Count(*), MAX(SessionStart) FROM User_Stream GROUP BY UserId;"
                );
        assertNotNull(getViewInfoFor(db,"User_Stream","User_Logins"));
        assertNotNull(getViewInfoFor(db,"User_Stream","User_LoginLastTime"));
    }

    public void testBadCreateStream() throws Exception {

        badDDLAgainstSimpleSchema(".+unexpected token:.*",
                "create stream 1table_name_not_valid (id integer, f1 varchar(16));"
                );

        badDDLAgainstSimpleSchema("Invalid CREATE STREAM statement:.*",
               "create stream foo export to target bar1,bar2 (i bigint not null);"
                );

        badDDLAgainstSimpleSchema("Invalid CREATE STREAM statement:.*",
                "create stream foo,foo2 export to target bar (i bigint not null);"
                );

        badDDLAgainstSimpleSchema("Invalid CREATE STREAM statement:.*",
                "create stream foo export to target bar ();"
                );

        badDDLAgainstSimpleSchema("Streams cannot be configured with indexes.*",
                "create stream foo export to target bar (id integer, primary key(id));"
                );

        badDDLAgainstSimpleSchema("View configured as export source.*",
                "create stream view_source partition on column id (id integer not null, f1 varchar(16), f2 varchar(12));",
                "create view my_view as select f2, count(*) as f2cnt from view_source group by f2;",
                "export table my_view;"
                );
    }

    public void testGoodDropStream() throws Exception {
        Database db;

        db = goodDDLAgainstSimpleSchema(
                // drop an independent stream
                "CREATE STREAM e1 (D1 INTEGER, D2 INTEGER, D3 INTEGER, VAL1 INTEGER, VAL2 INTEGER, VAL3 INTEGER);\n" +
                "DROP STREAM e1;\n",

                // try drop an non-existent stream
                "DROP STREAM e2 IF EXISTS;\n",

                //  automatically drop reference views for the stream
                "CREATE STREAM User_Stream Partition On Column UserId" +
                " (UserId BIGINT NOT NULL, SessionStart TIMESTAMP);\n" +
                "CREATE VIEW User_Logins (UserId, LoginCount)"  +
                " AS SELECT UserId, Count(*) FROM User_Stream GROUP BY UserId;\n" +
                "CREATE VIEW User_LoginLastTime (UserId, LoginCount, LoginLastTime)" +
                " AS SELECT UserId, Count(*), MAX(SessionStart) FROM User_Stream GROUP BY UserId;\n" +
                "DROP STREAM User_Stream IF EXISTS CASCADE ;\n"
                );

        assertNull(getTableInfoFor(db, "e1"));
        assertNull(getTableInfoFor(db, "e2"));
        assertNull(getTableInfoFor(db, "User_Stream"));
        assertNull(getTableInfoFor(db, "User_Logins"));
        assertNull(getTableInfoFor(db, "User_LoginLastTime"));
    }

    public void testBadDropStream() throws Exception {
        // non-existent stream
        badDDLAgainstSimpleSchema(".+user lacks privilege or object not found: E1.*",
               "DROP STREAM e1;\n"
                );

        // non-stream table
        badDDLAgainstSimpleSchema(".+Invalid DROP STREAM statement: table e2 is not a stream.*",
                "CREATE TABLE e2 (D1 INTEGER, D2 INTEGER, D3 INTEGER, VAL1 INTEGER, VAL2 INTEGER, VAL3 INTEGER);\n" +
                        "DROP STREAM e2;\n"
                );

        // stream with referencing view
        badDDLAgainstSimpleSchema(".+dependent objects exist:.*",
                "CREATE STREAM User_Stream Partition On Column UserId" +
                        " (UserId BIGINT NOT NULL, SessionStart TIMESTAMP);\n" +
                        "CREATE VIEW User_Logins (UserId, LoginCount)"  +
                        " AS SELECT UserId, Count(*) FROM User_Stream GROUP BY UserId;\n" +
                        "CREATE VIEW User_LoginLastTime (UserId, LoginCount, LoginLastTime)" +
                        " AS SELECT UserId, Count(*), MAX(SessionStart) FROM User_Stream GROUP BY UserId;\n" +
                        "DROP STREAM User_Stream;\n"
                );

        // stream with referencing procedure
        badDDLAgainstSimpleSchema(".+user lacks privilege or object not found: USER_STREAM_2.*",
                "CREATE STREAM User_Stream_2 Partition On Column UserId" +
                        " (UserId BIGINT NOT NULL, SessionStart TIMESTAMP);\n" +
                        "CREATE PROCEDURE Enter_User PARTITION ON TABLE User_Stream_2 column UserId" +
                        " AS INSERT INTO User_Stream_2 (UserId, SessionStart) VALUES (?,?);\n" +
                        "DROP STREAM User_Stream_2 CASCADE;\n"
                );
    }

    public void testGoodDRTable() throws Exception {
        Database db;

        db = goodDDLAgainstSimpleSchema(
                "create table e1 (id integer not null, f1 varchar(16));",
                "partition table e1 on column id;",
                "dr table e1;"
                );
        assertTrue(db.getTables().getIgnoreCase("e1").getIsdred());

        String schema = "create table e1 (id integer not null, f1 varchar(16));\n" +
                        "create table e2 (id integer not null, f1 varchar(16));\n" +
                        "partition table e1 on column id;";

        db = goodDDLAgainstSimpleSchema(
                schema,
                "dr table e1;",
                "DR TABLE E2;"
                );
        assertTrue(db.getTables().getIgnoreCase("e1").getIsdred());
        assertTrue(db.getTables().getIgnoreCase("e2").getIsdred());

        // DR statement is order sensitive
        db = goodDDLAgainstSimpleSchema(
                schema,
                "dr table e2;",
                "dr table e2 disable;"
                );
        assertFalse(db.getTables().getIgnoreCase("e2").getIsdred());

        db = goodDDLAgainstSimpleSchema(
                schema,
                "dr table e2 disable;",
                "dr table e2;"
                );
        assertTrue(db.getTables().getIgnoreCase("e2").getIsdred());

        schema = "create table geogs ( id integer NOT NULL, " +
                                    " region1 geography NOT NULL, " +
                                    " point1 geography_point NOT NULL, " +
                                    " point2 geography_point NOT NULL);\n" +
                 "partition table geogs on column id;\n";
        db = goodDDLAgainstSimpleSchema(
                schema,
                "dr table geogs;");
        assertTrue(db.getTables().getIgnoreCase("geogs").getIsdred());

        db = goodDDLAgainstSimpleSchema(
                schema,
                "dr table geogs;",
                "dr table geogs disable;");
        assertFalse(db.getTables().getIgnoreCase("geogs").getIsdred());
    }

    public void testBadDRTable() throws Exception {
        badDDLAgainstSimpleSchema(".+\\sdr, table non_existant was not present in the catalog.*",
                "dr table non_existant;"
                );

        badDDLAgainstSimpleSchema(".+contains invalid identifier \"1table_name_not_valid\".*",
                "dr table 1table_name_not_valid;"
                );

        badDDLAgainstSimpleSchema(".+Invalid DR TABLE statement.*",
                "dr table one, two, three;"
                );

        badDDLAgainstSimpleSchema(".+Invalid DR TABLE statement.*",
                "dr dr table one;"
                );

        badDDLAgainstSimpleSchema(".+Invalid DR TABLE statement.*",
                "dr table table one;"
                );
    }

    public void testCompileFromDDL() throws IOException {
        final String simpleSchema1 =
            "create table table1r_el  (pkey integer, column2_integer integer, PRIMARY KEY(pkey));\n" +
            "create view v_table1r_el (column2_integer, num_rows) as\n" +
            "select column2_integer as column2_integer,\n" +
                "count(*) as num_rows\n" +
            "from table1r_el\n" +
            "group by column2_integer;\n" +
            "create view v_table1r_el2 (column2_integer, num_rows) as\n" +
            "select column2_integer as column2_integer,\n" +
                "count(*) as num_rows\n" +
            "from table1r_el\n" +
            "group by column2_integer\n;\n";

        final File schemaFile = VoltProjectBuilder.writeStringToTempFile(simpleSchema1);
        final String schemaPath = schemaFile.getPath();

        final VoltCompiler compiler = new VoltCompiler();

        boolean success = compileFromDDL(compiler, testout_jar, schemaPath);
        assertTrue(success);

        success = compileFromDDL(compiler, testout_jar, schemaPath + "???");
        assertFalse(success);

        success = compileFromDDL(compiler, testout_jar);
        assertFalse(success);
    }

    public void testDDLStmtProcNameWithDots() throws Exception
    {
        final File ddlFile = VoltProjectBuilder.writeStringToTempFile(StringUtils.join(new String[] {
            "create table books (cash integer default 23 not null, title varchar(10) default 'foo', PRIMARY KEY(cash));",
            "create procedure a.Foo as select * from books;"
        }, "\n"));

        final VoltCompiler compiler = new VoltCompiler();
        assertFalse("Compile with dotted proc name should fail",
                    compiler.compileFromDDL(testout_jar, ddlFile.getPath()));
        assertTrue("Compile with dotted proc name did not have the expected error message",
                   isFeedbackPresent("Invalid procedure name", compiler.m_errors));
    }


    /*
     * Test some ddl with a schema tailored for illegal scalar subqueries.
     */
    private Database checkDDLAgainstScalarSubquerySchema(String errorRegex, String... ddl) throws Exception {
        String scalarSubquerySchema = "create table books (cash integer default 23 NOT NULL, title varchar(10) default NULL, PRIMARY KEY(cash)); " +
                                         "partition table books on column cash;";
        return checkDDLAgainstGivenSchema(errorRegex, scalarSubquerySchema, ddl);
    }

    /**
     * Test to see if scalar subqueries are either allowed where we
     * expect them to be or else cause compilation errors where we
     * don't expect them to be.
     *
     * @throws Exception
     */
    public void testScalarSubqueriesExpectedFailures() throws Exception {
        // Scalar subquery not allowed in partial indices.
        checkDDLAgainstScalarSubquerySchema(null, "create table mumble ( ID integer ); \n");
        checkDDLAgainstScalarSubquerySchema("Partial index \"BIDX\" with subquery expression\\(s\\) is not supported.",
                                    "create index bidx on books ( title ) where exists ( select title from books as child where books.cash = child.cash ) ;\n");
        checkDDLAgainstScalarSubquerySchema("Partial index \"BIDX\" with subquery expression\\(s\\) is not supported.",
                                    "create index bidx on books ( title ) where 7 < ( select cash from books as child where books.title = child.title ) ;\n");
        checkDDLAgainstScalarSubquerySchema("Partial index \"BIDX\" with subquery expression\\(s\\) is not supported.",
                                    "create index bidx on books ( title ) where 'ossians ride' < ( select title from books as child where books.cash = child.cash ) ;\n");
        // Scalar subquery not allowed in indices.
        checkDDLAgainstScalarSubquerySchema("DDL Error: \"unexpected token: SELECT\" in statement starting on lineno: [0-9]*",
                                    "create index bidx on books ( select title from books as child where child.cash = books.cash );");
        checkDDLAgainstScalarSubquerySchema("Index \"BIDX1\" with subquery sources is not supported.",
                                    "create index bidx1 on books ( ( select title from books as child where child.cash = books.cash ) ) ;");
        checkDDLAgainstScalarSubquerySchema("Index \"BIDX2\" with subquery sources is not supported.",
                                    "create index bidx2 on books ( cash + ( select cash from books as child where child.title < books.title ) );");
        // Scalar subquery not allowed in materialize views.
        checkDDLAgainstScalarSubquerySchema("Materialized view \"TVIEW\" with subquery sources is not supported.",
                                    "create view tview as select cash, count(*) from books where 7 < ( select cash from books as child where books.title = child.title ) group by cash;\n");
        checkDDLAgainstScalarSubquerySchema("Materialized view \"TVIEW\" with subquery sources is not supported.",
                                    "create view tview as select cash, count(*) from books where ( select cash from books as child where books.title = child.title ) < 100 group by cash;\n");
    }

    /*
     * When ENG-8727 is addressed, reenable this test.
     */
    public void notest8727SubqueriesInViewDisplayLists() throws Exception {
        checkDDLAgainstScalarSubquerySchema("Materialized view \"TVIEW\" with subquery sources is not supported.",
                                    "create view tview as select ( select cash from books as child where books.title = child.title ) as bucks, count(*) from books group by bucks;\n");
    }

    public void test8291UnhelpfulSubqueryErrorMessage() throws Exception {
        checkDDLAgainstScalarSubquerySchema("DDL Error: \"user lacks privilege or object not found: BOOKS.TITLE\" in statement starting on lineno: 1",
                                    "create view tview as select cash, count(*), max(( select cash from books as child where books.title = child.title )) from books group by cash;\n");
        checkDDLAgainstScalarSubquerySchema("DDL Error: \"user lacks privilege or object not found: BOOKS.CASH\" in statement starting on lineno: 1",
                                    "create view tview as select cash, count(*), max(( select cash from books as child where books.cash = child.cash )) from books group by cash;\n");
    }

    public void test8290UnboundIdentifiersNotCaughtEarlyEnough() throws Exception {
        // The name parent is not defined here.  This is an
        // HSQL bug somehow.
        checkDDLAgainstScalarSubquerySchema("Object not found: PARENT",
                                    "create index bidx1 on books ( ( select title from books as child where child.cash = parent.cash ) ) ;");
        checkDDLAgainstScalarSubquerySchema("Object not found: PARENT",
                                    "create index bidx2 on books ( cash + ( select cash from books as child where child.title < parent.title ) );");
    }

    public void testAggregateExpressionsInIndices() throws Exception {
        String ddl = "create table alpha (id integer not null, seqnum float);";
        // Test for time sensitive queries.
        checkDDLAgainstGivenSchema(".*Index \"FAULTY\" cannot include the function NOW or CURRENT_TIMESTAMP\\.",
                                    ddl,
                                    "create index faulty on alpha(id, NOW);");
        checkDDLAgainstGivenSchema(".*Index \"FAULTY\" cannot include the function NOW or CURRENT_TIMESTAMP\\.",
                                   ddl,
                                   "create index faulty on alpha(id, CURRENT_TIMESTAMP);");
        // Test for aggregate calls.
        checkDDLAgainstGivenSchema(".*Index \"FAULTY\" with aggregate expression\\(s\\) is not supported\\.",
                                   ddl,
                                   "create index faulty on alpha(id, seqnum + avg(seqnum));");
        checkDDLAgainstGivenSchema(".*Index \"FAULTY\" with aggregate expression\\(s\\) is not supported\\.",
                                   ddl,
                                   "create index faulty on alpha(id, seqnum + max(seqnum));");
        checkDDLAgainstGivenSchema(".*Index \"FAULTY\" with aggregate expression\\(s\\) is not supported\\.",
                                   ddl,
                                   "create index faulty on alpha(id, seqnum + min(seqnum));");
        checkDDLAgainstGivenSchema(".*Index \"FAULTY\" with aggregate expression\\(s\\) is not supported\\.",
                                   ddl,
                                   "create index faulty on alpha(id, seqnum + count(seqnum));");
        checkDDLAgainstGivenSchema(".*Index \"FAULTY\" with aggregate expression\\(s\\) is not supported\\.",
                                   ddl,
                                   "create index faulty on alpha(id, seqnum + count(*));");
        checkDDLAgainstGivenSchema(".*Index \"FAULTY\" with aggregate expression\\(s\\) is not supported\\.",
                                   ddl,
                                   "create index faulty on alpha(id, 100 + sum(id));");
        // Test for subqueries.
        checkDDLAgainstGivenSchema(".*Cannot create index \"FAULTY\" because it contains comparison expression '=', " +
                                   "which is not supported.*",
                                   ddl,
                                   "create index faulty on alpha(id = (select id + id from alpha));");
    }

    private int countStringsMatching(List<String> diagnostics, String pattern) {
        int count = 0;
        for (String string : diagnostics) {
            if (string.matches(pattern)) {
                ++count;
            }
        }
        return count;
    }
}<|MERGE_RESOLUTION|>--- conflicted
+++ resolved
@@ -2491,12 +2491,8 @@
                   "SELECT T1a.a, count(*), sum(T1a.b) FROM T1 T1a JOIN T1 T1b ON T1a.a=T1b.a GROUP BY T1a.a;";
         checkDDLErrorMessage(tableDDL+viewDDL, "Table T1 appeared in the table list more than once: " +
                                                "materialized view does not support self-join.");
-<<<<<<< HEAD
-        // 3. Test table join subquery:
-=======
-        // 3. Test table join subquery. The subquery "LIMIT 10" is there to prevent an otimization
+        // 3. Test table join subquery. The subquery "LIMIT 10" is there to prevent an optimization
         // which replaces the subquery with an original table.
->>>>>>> 43cb24ba
         viewDDL = "CREATE VIEW V (aint, cnt, sumint) AS \n" +
                   "SELECT T1.a, count(*), sum(T1.b) FROM T1 JOIN (SELECT * FROM T2 LIMIT 10) T2 ON T1.a=T2.a GROUP BY T1.a;";
         checkDDLErrorMessage(tableDDL+viewDDL, "Materialized view \"V\" with subquery sources is not supported.");
@@ -2549,9 +2545,6 @@
         ddl = "create table t1(id integer not null, num integer, wage integer);\n" +
                 "create table t2(id integer not null, num integer, wage integer);\n" +
                 "create view my_view1 (id, num, total) " +
-<<<<<<< HEAD
-                "as select t1.id, st2.num, count(*) from t1 join (select id ,num from t2) st2 on t1.id = st2.id group by t1.id, st2.num; \n";
-=======
                 "as select t1.id, t2.num, count(*) from t1 join t2 on t1.id = t2.id group by t1.id, t2.num; \n";
         checkDDLErrorMessage(ddl, "Materialized view \"MY_VIEW1\" has 2 sources. Only one source table is allowed.");
 
@@ -2559,7 +2552,6 @@
                 "create table t2(id integer not null, num integer, wage integer);\n" +
                 "create view my_view1 (id, num, total) " +
                 "as select t1.id, st2.num, count(*) from t1 join (select id ,num from t2 limit 2) st2 on t1.id = st2.id group by t1.id, st2.num; \n";
->>>>>>> 43cb24ba
         checkDDLErrorMessage(ddl, "Materialized view \"MY_VIEW1\" with subquery sources is not supported.");
 
         ddl = "create table t(id integer not null, num integer);\n" +
