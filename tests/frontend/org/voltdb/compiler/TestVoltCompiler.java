/* This file is part of VoltDB.
 * Copyright (C) 2008-2016 VoltDB Inc.
 *
 * Permission is hereby granted, free of charge, to any person obtaining
 * a copy of this software and associated documentation files (the
 * "Software"), to deal in the Software without restriction, including
 * without limitation the rights to use, copy, modify, merge, publish,
 * distribute, sublicense, and/or sell copies of the Software, and to
 * permit persons to whom the Software is furnished to do so, subject to
 * the following conditions:
 *
 * The above copyright notice and this permission notice shall be
 * included in all copies or substantial portions of the Software.
 *
 * THE SOFTWARE IS PROVIDED "AS IS", WITHOUT WARRANTY OF ANY KIND,
 * EXPRESS OR IMPLIED, INCLUDING BUT NOT LIMITED TO THE WARRANTIES OF
 * MERCHANTABILITY, FITNESS FOR A PARTICULAR PURPOSE AND NONINFRINGEMENT.
 * IN NO EVENT SHALL THE AUTHORS BE LIABLE FOR ANY CLAIM, DAMAGES OR
 * OTHER LIABILITY, WHETHER IN AN ACTION OF CONTRACT, TORT OR OTHERWISE,
 * ARISING FROM, OUT OF OR IN CONNECTION WITH THE SOFTWARE OR THE USE OR
 * OTHER DEALINGS IN THE SOFTWARE.
 */

package org.voltdb.compiler;

import java.io.File;
import java.io.IOException;
import java.io.UnsupportedEncodingException;
import java.net.URL;
import java.net.URLDecoder;
import java.util.ArrayList;
import java.util.Arrays;
import java.util.HashMap;
import java.util.List;
import java.util.Map;
import java.util.regex.Matcher;
import java.util.regex.Pattern;

import junit.framework.TestCase;

import org.apache.commons.lang3.StringUtils;
import org.apache.commons.lang3.tuple.Pair;
import org.hsqldb_voltpatches.HsqlException;
import org.voltdb.ProcInfoData;
import org.voltdb.VoltDB.Configuration;
import org.voltdb.VoltType;
import org.voltdb.benchmark.tpcc.TPCCProjectBuilder;
import org.voltdb.catalog.Catalog;
import org.voltdb.catalog.CatalogMap;
import org.voltdb.catalog.Column;
import org.voltdb.catalog.Connector;
import org.voltdb.catalog.ConnectorTableInfo;
import org.voltdb.catalog.Database;
import org.voltdb.catalog.Group;
import org.voltdb.catalog.GroupRef;
import org.voltdb.catalog.Index;
import org.voltdb.catalog.MaterializedViewInfo;
import org.voltdb.catalog.Procedure;
import org.voltdb.catalog.SnapshotSchedule;
import org.voltdb.catalog.Table;
import org.voltdb.common.Constants;
import org.voltdb.compiler.VoltCompiler.Feedback;
import org.voltdb.planner.PlanningErrorException;
import org.voltdb.types.GeographyValue;
import org.voltdb.types.IndexType;
import org.voltdb.utils.BuildDirectoryUtils;
import org.voltdb.utils.CatalogUtil;
import org.voltdb.utils.MiscUtils;

<<<<<<< HEAD
=======
import com.google_voltpatches.common.collect.Maps;

>>>>>>> e2cbe9e3
public class TestVoltCompiler extends TestCase {
    private String nothing_jar;
    private String testout_jar;

    @Override
    public void setUp() {
        nothing_jar = BuildDirectoryUtils.getBuildDirectoryPath() + File.pathSeparator + "nothing.jar";
        testout_jar = BuildDirectoryUtils.getBuildDirectoryPath() + File.pathSeparator + "testout.jar";
    }

    @Override
    public void tearDown() {
        File njar = new File(nothing_jar);
        njar.delete();
        File tjar = new File(testout_jar);
        tjar.delete();
    }

    public void testBrokenLineParsing() throws IOException {
        String schema =
            "create table table1r_el  (pkey integer, column2_integer integer, PRIMARY KEY(pkey));\n" +
            "create view v_table1r_el (column2_integer, num_rows) as\n" +
            "select column2_integer as column2_integer,\n" +
                "count(*) as num_rows\n" +
            "from table1r_el\n" +
            "group by column2_integer;\n" +
            "create view v_table1r_el2 (column2_integer, num_rows) as\n" +
            "select column2_integer as column2_integer,\n" +
                "count(*) as num_rows\n" +
            "from table1r_el\n" +
            "group by column2_integer\n;\n" +
            "create procedure Foo as select * from table1r_el;";

        VoltProjectBuilder pb = new VoltProjectBuilder();
        pb.addLiteralSchema(schema);
        assertTrue(pb.compile(Configuration.getPathToCatalogForTest("testout.jar")));
    }

    public void testUTF8XMLFromHSQL() throws IOException {
        String schema =
                "create table blah  (pkey integer not null, strval varchar(200), PRIMARY KEY(pkey));\n";
        VoltProjectBuilder pb = new VoltProjectBuilder();
        pb.addLiteralSchema(schema);
        pb.addStmtProcedure("utf8insert", "insert into blah values(1, 'něco za nic')");
        pb.addPartitionInfo("blah", "pkey");
        assertTrue(pb.compile(Configuration.getPathToCatalogForTest("utf8xml.jar")));
    }

    private String feedbackToString(List<Feedback> fbs) {
        StringBuilder sb = new StringBuilder();
        for (Feedback fb : fbs) {
            sb.append(fb.getStandardFeedbackLine() + "\n");
        }
        return sb.toString();
    }

    private boolean isFeedbackPresent(String expectedError,
            ArrayList<Feedback> fbs) {
        for (Feedback fb : fbs) {
            if (fb.getStandardFeedbackLine().contains(expectedError)) {
                return true;
            }
        }
        return false;
    }

    public void testMismatchedPartitionParams() throws IOException {
        String expectedError;
        ArrayList<Feedback> fbs;

        fbs = checkPartitionParam("CREATE TABLE PKEY_BIGINT ( PKEY BIGINT NOT NULL, PRIMARY KEY (PKEY) );" +
                "PARTITION TABLE PKEY_BIGINT ON COLUMN PKEY;" +
                "CREATE PROCEDURE FROM CLASS org.voltdb.compiler.procedures.PartitionParamBigint;",
                "PKEY_BIGINT");
        expectedError =
                "Type mismatch between partition column and partition parameter for procedure " +
                "org.voltdb.compiler.procedures.PartitionParamBigint may cause overflow or loss of precision.\n" +
                "Partition column is type VoltType.BIGINT and partition parameter is type VoltType.STRING";
        assertTrue(isFeedbackPresent(expectedError, fbs));

        fbs = checkPartitionParam("CREATE TABLE PKEY_BIGINT ( PKEY BIGINT NOT NULL, PRIMARY KEY (PKEY) );" +
                "PARTITION TABLE PKEY_BIGINT ON COLUMN PKEY;" +
                "CREATE PROCEDURE FROM CLASS org.voltdb.compiler.procedures.NotAnnotatedPartitionParamBigint;" +
                "PARTITION PROCEDURE NotAnnotatedPartitionParamBigint ON TABLE PKEY_BIGINT COLUMN PKEY;",
                "PKEY_BIGINT");
        expectedError =
                "Type mismatch between partition column and partition parameter for procedure " +
                "org.voltdb.compiler.procedures.NotAnnotatedPartitionParamBigint may cause overflow or loss of precision.\n" +
                "Partition column is type VoltType.BIGINT and partition parameter is type VoltType.STRING";
        assertTrue(isFeedbackPresent(expectedError, fbs));

        fbs = checkPartitionParam("CREATE TABLE PKEY_INTEGER ( PKEY INTEGER NOT NULL, PRIMARY KEY (PKEY) );" +
                "PARTITION TABLE PKEY_INTEGER ON COLUMN PKEY;" +
                "CREATE PROCEDURE FROM CLASS org.voltdb.compiler.procedures.PartitionParamInteger;",
                "PKEY_INTEGER");
        expectedError =
                "Type mismatch between partition column and partition parameter for procedure " +
                "org.voltdb.compiler.procedures.PartitionParamInteger may cause overflow or loss of precision.\n" +
                "Partition column is type VoltType.INTEGER and partition parameter " +
                "is type VoltType.BIGINT";
        assertTrue(isFeedbackPresent(expectedError, fbs));

        fbs = checkPartitionParam("CREATE TABLE PKEY_INTEGER ( PKEY INTEGER NOT NULL, PRIMARY KEY (PKEY) );" +
                "PARTITION TABLE PKEY_INTEGER ON COLUMN PKEY;" +
                "CREATE PROCEDURE FROM CLASS org.voltdb.compiler.procedures.NotAnnotatedPartitionParamInteger;" +
                "PARTITION PROCEDURE NotAnnotatedPartitionParamInteger ON TABLE PKEY_INTEGER COLUMN PKEY;",
                "PKEY_INTEGER");
        expectedError =
                "Type mismatch between partition column and partition parameter for procedure " +
                "org.voltdb.compiler.procedures.NotAnnotatedPartitionParamInteger may cause overflow or loss of precision.\n" +
                "Partition column is type VoltType.INTEGER and partition parameter " +
                "is type VoltType.BIGINT";
        assertTrue(isFeedbackPresent(expectedError, fbs));

        fbs = checkPartitionParam("CREATE TABLE PKEY_SMALLINT ( PKEY SMALLINT NOT NULL, PRIMARY KEY (PKEY) );" +
                "PARTITION TABLE PKEY_SMALLINT ON COLUMN PKEY;" +
                "CREATE PROCEDURE FROM CLASS org.voltdb.compiler.procedures.PartitionParamSmallint;",
                "PKEY_SMALLINT");
        expectedError =
                "Type mismatch between partition column and partition parameter for procedure " +
                "org.voltdb.compiler.procedures.PartitionParamSmallint may cause overflow or loss of precision.\n" +
                "Partition column is type VoltType.SMALLINT and partition parameter " +
                "is type VoltType.BIGINT";
        assertTrue(isFeedbackPresent(expectedError, fbs));

        fbs = checkPartitionParam("CREATE TABLE PKEY_SMALLINT ( PKEY SMALLINT NOT NULL, PRIMARY KEY (PKEY) );" +
                "PARTITION TABLE PKEY_SMALLINT ON COLUMN PKEY;" +
                "CREATE PROCEDURE FROM CLASS org.voltdb.compiler.procedures.NotAnnotatedPartitionParamSmallint;" +
                "PARTITION PROCEDURE NotAnnotatedPartitionParamSmallint ON TABLE PKEY_SMALLINT COLUMN PKEY;",
                "PKEY_SMALLINT");
        expectedError =
                "Type mismatch between partition column and partition parameter for procedure " +
                "org.voltdb.compiler.procedures.NotAnnotatedPartitionParamSmallint may cause overflow or loss of precision.\n" +
                "Partition column is type VoltType.SMALLINT and partition parameter " +
                "is type VoltType.BIGINT";
        assertTrue(isFeedbackPresent(expectedError, fbs));

        fbs = checkPartitionParam("CREATE TABLE PKEY_TINYINT ( PKEY TINYINT NOT NULL, PRIMARY KEY (PKEY) );" +
                "PARTITION TABLE PKEY_TINYINT ON COLUMN PKEY;" +
                "CREATE PROCEDURE FROM CLASS org.voltdb.compiler.procedures.PartitionParamTinyint;",
                "PKEY_TINYINT");
        expectedError =
                "Type mismatch between partition column and partition parameter for procedure " +
                "org.voltdb.compiler.procedures.PartitionParamTinyint may cause overflow or loss of precision.\n" +
                "Partition column is type VoltType.TINYINT and partition parameter " +
                "is type VoltType.SMALLINT";
        assertTrue(isFeedbackPresent(expectedError, fbs));

        fbs = checkPartitionParam("CREATE TABLE PKEY_TINYINT ( PKEY TINYINT NOT NULL, PRIMARY KEY (PKEY) );" +
                "PARTITION TABLE PKEY_TINYINT ON COLUMN PKEY;" +
                "CREATE PROCEDURE FROM CLASS org.voltdb.compiler.procedures.NotAnnotatedPartitionParamTinyint;" +
                "PARTITION PROCEDURE NotAnnotatedPartitionParamTinyint ON TABLE PKEY_TINYINT COLUMN PKEY;",
                "PKEY_TINYINT");
        expectedError =
                "Type mismatch between partition column and partition parameter for procedure " +
                "org.voltdb.compiler.procedures.NotAnnotatedPartitionParamTinyint may cause overflow or loss of precision.\n" +
                "Partition column is type VoltType.TINYINT and partition parameter " +
                "is type VoltType.SMALLINT";
        assertTrue(isFeedbackPresent(expectedError, fbs));

        fbs = checkPartitionParam("CREATE TABLE PKEY_STRING ( PKEY VARCHAR(32) NOT NULL, PRIMARY KEY (PKEY) );" +
                "PARTITION TABLE PKEY_STRING ON COLUMN PKEY;" +
                "CREATE PROCEDURE FROM CLASS org.voltdb.compiler.procedures.PartitionParamString;",
                "PKEY_STRING");
        expectedError =
                "Type mismatch between partition column and partition parameter for procedure " +
                "org.voltdb.compiler.procedures.PartitionParamString may cause overflow or loss of precision.\n" +
                "Partition column is type VoltType.STRING and partition parameter " +
                "is type VoltType.INTEGER";
        assertTrue(isFeedbackPresent(expectedError, fbs));

        fbs = checkPartitionParam("CREATE TABLE PKEY_STRING ( PKEY VARCHAR(32) NOT NULL, PRIMARY KEY (PKEY) );" +
                "PARTITION TABLE PKEY_STRING ON COLUMN PKEY;" +
                "CREATE PROCEDURE FROM CLASS org.voltdb.compiler.procedures.NotAnnotatedPartitionParamString;" +
                "PARTITION PROCEDURE NotAnnotatedPartitionParamString ON TABLE PKEY_STRING COLUMN PKEY;",
                "PKEY_STRING");
        expectedError =
                "Type mismatch between partition column and partition parameter for procedure " +
                "org.voltdb.compiler.procedures.NotAnnotatedPartitionParamString may cause overflow or loss of precision.\n" +
                "Partition column is type VoltType.STRING and partition parameter " +
                "is type VoltType.INTEGER";
        assertTrue(isFeedbackPresent(expectedError, fbs));
<<<<<<< HEAD

    }

    private ArrayList<Feedback> checkPartitionParam(String ddl, String table) {
        final VoltCompiler compiler = new VoltCompiler();

        final boolean success = compileDDL(ddl, compiler);
        assertFalse(success);
=======
    }

    private ArrayList<Feedback> checkPartitionParam(String ddl, String table) {
        File schemaFile = VoltProjectBuilder.writeStringToTempFile(ddl);
        String schemaPath = schemaFile.getPath();

        String simpleProject =
            "<?xml version=\"1.0\"?>\n" +
            "<project>" +
            "<database name='database'>" +
            "<schemas>" +
            "<schema path='" + schemaPath + "' />" +
            "</schemas>" +
            "<procedures/>" +
            "</database>" +
            "</project>";

        File projectFile = VoltProjectBuilder.writeStringToTempFile(simpleProject);
        String projectPath = projectFile.getPath();
        VoltCompiler compiler = new VoltCompiler();
        assertFalse(compiler.compileWithProjectXML(projectPath, testout_jar));
>>>>>>> e2cbe9e3
        return compiler.m_errors;
    }

    public void testPartitionProcedureWarningMessage() throws IOException {
        String ddl = "CREATE TABLE PKEY_BIGINT ( PKEY BIGINT NOT NULL, NUM INTEGER, PRIMARY KEY (PKEY) );" +
                "PARTITION TABLE PKEY_BIGINT ON COLUMN PKEY;" +
                "create procedure myTestProc as select num from PKEY_BIGINT where pkey = ? order by 1;";

<<<<<<< HEAD
        final VoltCompiler compiler = new VoltCompiler();
        final boolean success = compileDDL(ddl, compiler);
        assertTrue(success);
=======
        File schemaFile = VoltProjectBuilder.writeStringToTempFile(ddl);
        String schemaPath = schemaFile.getPath();

        String simpleProject =
            "<?xml version=\"1.0\"?>\n" +
            "<project>" +
            "<database name='database'>" +
            "<schemas>" +
            "<schema path='" + schemaPath + "' />" +
            "</schemas>" +
            "</database>" +
            "</project>";

        File projectFile = VoltProjectBuilder.writeStringToTempFile(simpleProject);
        String projectPath = projectFile.getPath();
        VoltCompiler compiler = new VoltCompiler();
        assertTrue(compiler.compileWithProjectXML(projectPath, testout_jar));
>>>>>>> e2cbe9e3

        String expectedWarning =
                "This procedure myTestProc would benefit from being partitioned, by adding a " +
                "'PARTITION ON TABLE PKEY_BIGINT COLUMN PKEY PARAMETER 0' clause to the " +
                "CREATE PROCEDURE statement. or using a separate PARTITION PROCEDURE statement";

        boolean findMatched = false;
        for (Feedback fb : compiler.m_warnings) {
            System.out.println(fb.getStandardFeedbackLine());
            if (fb.getStandardFeedbackLine().contains(expectedWarning)) {
                findMatched = true;
                break;
            }
        }
        assertTrue(findMatched);
    }

    public void testSnapshotSettings() throws IOException {
        String schemaPath = "";
        try {
            URL url = TPCCProjectBuilder.class.getResource("tpcc-ddl.sql");
            schemaPath = URLDecoder.decode(url.getPath(), "UTF-8");
        }
        catch (UnsupportedEncodingException e) {
            e.printStackTrace();
            System.exit(-1);
        }

        VoltProjectBuilder builder = new VoltProjectBuilder();

        builder.addProcedures(org.voltdb.compiler.procedures.TPCCTestProc.class);
        builder.setSnapshotSettings("32m", 5, "/tmp", "woobar");
        builder.addSchema(schemaPath);
        try {
            assertTrue(builder.compile("/tmp/snapshot_settings_test.jar"));
            String catalogContents =
                VoltCompilerUtils.readFileFromJarfile("/tmp/snapshot_settings_test.jar", "catalog.txt");
            Catalog cat = new Catalog();
            cat.execute(catalogContents);
            CatalogUtil.compileDeployment(cat, builder.getPathToDeployment(), false);
            SnapshotSchedule schedule =
                cat.getClusters().get("cluster").getDatabases().
                    get("database").getSnapshotschedule().get("default");
            assertEquals(32, schedule.getFrequencyvalue());
            assertEquals("m", schedule.getFrequencyunit());
            assertEquals("woobar", schedule.getPrefix());
        }
        finally {
            File jar = new File("/tmp/snapshot_settings_test.jar");
            jar.delete();
        }
    }

    // TestExportSuite tests most of these options are tested end-to-end; however need to test
    // that a disabled connector is really disabled and that auth data is correct.
    public void testExportSetting() throws IOException {
        VoltProjectBuilder project = new VoltProjectBuilder();
        project.addSchema(getClass().getResource("ExportTester-ddl.sql"));
        project.addExport(false /* disabled */);
        project.setTableAsExportOnly("A");
        project.setTableAsExportOnly("B");
        try {
            assertTrue(project.compile("/tmp/exportsettingstest.jar"));
            String catalogContents =
                VoltCompilerUtils.readFileFromJarfile("/tmp/exportsettingstest.jar", "catalog.txt");
            Catalog cat = new Catalog();
            cat.execute(catalogContents);

            Connector connector = cat.getClusters().get("cluster").getDatabases().
                get("database").getConnectors().get(Constants.DEFAULT_EXPORT_CONNECTOR_NAME);
            assertFalse(connector.getEnabled());
        }
        finally {
            File jar = new File("/tmp/exportsettingstest.jar");
            jar.delete();
        }

    }

    // test that Export configuration is insensitive to the case of the table name
    public void testExportTableCase() throws IOException {
        if (!MiscUtils.isPro()) {
            return;
        }// not supported in community

        VoltProjectBuilder project = new VoltProjectBuilder();
        project.addSchema(TestVoltCompiler.class.getResource("ExportTester-ddl.sql"));
        project.addStmtProcedure("Dummy", "insert into a values (?, ?, ?);",
                                "a.a_id: 0");
        project.addPartitionInfo("A", "A_ID");
        project.addPartitionInfo("B", "B_ID");
        project.addPartitionInfo("e", "e_id");
        project.addPartitionInfo("f", "f_id");
        project.addExport(true /* enabled */);
        project.setTableAsExportOnly("A"); // uppercase DDL, uppercase export
        project.setTableAsExportOnly("b"); // uppercase DDL, lowercase export
        project.setTableAsExportOnly("E"); // lowercase DDL, uppercase export
        project.setTableAsExportOnly("f"); // lowercase DDL, lowercase export
        try {
            assertTrue(project.compile("/tmp/exportsettingstest.jar"));
            String catalogContents =
                VoltCompilerUtils.readFileFromJarfile("/tmp/exportsettingstest.jar", "catalog.txt");
            Catalog cat = new Catalog();
            cat.execute(catalogContents);
            CatalogUtil.compileDeployment(cat, project.getPathToDeployment(), false);
            Connector connector = cat.getClusters().get("cluster").getDatabases().
                get("database").getConnectors().get(Constants.DEFAULT_EXPORT_CONNECTOR_NAME);
            assertTrue(connector.getEnabled());
            // Assert that all tables exist in the connector section of catalog
            assertNotNull(connector.getTableinfo().getIgnoreCase("a"));
            assertNotNull(connector.getTableinfo().getIgnoreCase("b"));
            assertNotNull(connector.getTableinfo().getIgnoreCase("e"));
            assertNotNull(connector.getTableinfo().getIgnoreCase("f"));
        }
        finally {
            File jar = new File("/tmp/exportsettingstest.jar");
            jar.delete();
        }
    }

    // test that the source table for a view is not export only
    public void testViewSourceNotExportOnly() throws IOException {
        VoltProjectBuilder project = new VoltProjectBuilder();
        project.addSchema(TestVoltCompiler.class.getResource("ExportTesterWithView-ddl.sql"));
        project.addStmtProcedure("Dummy", "select * from v_table1r_el_only");
        project.addExport(true /* enabled */);
        project.setTableAsExportOnly("table1r_el_only");
        try {
            assertFalse(project.compile("/tmp/exporttestview.jar"));
        }
        finally {
            File jar = new File("/tmp/exporttestview.jar");
            jar.delete();
        }
    }

    public void testViewSourceExportOnly() throws IOException {
        VoltProjectBuilder project = new VoltProjectBuilder();
        project.addSchema(TestVoltCompiler.class.getResource("ExportTesterWithView-ddl.sql"));
        project.addStmtProcedure("Dummy", "select * from v_table2r_el_only");
        project.addExport(true /* enabled */);
        project.setTableAsExportOnly("table2r_el_only");
        project.addPartitionInfo("table2r_el_only", "column1_bigint");

        try {
            assertTrue(project.compile("/tmp/exporttestview.jar"));
        }
        finally {
            File jar = new File("/tmp/exporttestview.jar");
            jar.delete();
        }
    }

    public void testViewSourceExportOnlyInvalidNoPartitionColumn() throws IOException {
        VoltProjectBuilder project = new VoltProjectBuilder();
        project.addSchema(TestVoltCompiler.class.getResource("ExportTesterWithView-ddl.sql"));
        project.addStmtProcedure("Dummy", "select * from v_table3r_el_only");
        project.addExport(true /* enabled */);
        project.setTableAsExportOnly("table3r_el_only");
        try {
            assertFalse(project.compile("/tmp/exporttestview.jar"));
        }
        finally {
            File jar = new File("/tmp/exporttestview.jar");
            jar.delete();
        }
    }

    public void testViewSourceExportOnlyInvalidPartitionColumnNotInView() throws IOException {
        VoltProjectBuilder project = new VoltProjectBuilder();
        project.addSchema(TestVoltCompiler.class.getResource("ExportTesterWithView-ddl.sql"));
        project.addStmtProcedure("Dummy", "select * from v_table4r_el_only");
        project.addExport(true /* enabled */);
        project.setTableAsExportOnly("table4r_el_only");
        project.addPartitionInfo("table4r_el_only", "column1_bigint");

        try {
            assertFalse(project.compile("/tmp/exporttestview.jar"));
        }
        finally {
            File jar = new File("/tmp/exporttestview.jar");
            jar.delete();
        }
    }

    // test that a view is not export only
    public void testViewNotExportOnly() throws IOException {
        VoltProjectBuilder project = new VoltProjectBuilder();
        project.addSchema(TestVoltCompiler.class.getResource("ExportTesterWithView-ddl.sql"));
        project.addStmtProcedure("Dummy", "select * from table1r_el_only");
        project.addExport(true /* enabled */);
        project.setTableAsExportOnly("v_table1r_el_only");
        try {
            assertFalse(project.compile("/tmp/exporttestview.jar"));
        }
        finally {
            File jar = new File("/tmp/exporttestview.jar");
            jar.delete();
        }
    }

    public void testBadPath() {
<<<<<<< HEAD
        final VoltCompiler compiler = new VoltCompiler();
        final boolean success = compiler.compileFromDDL(nothing_jar, "invalidnonsense");

        assertFalse(success);
    }

    public void testBadClusterConfig() throws IOException {
        // check no hosts
        ClusterConfig cluster_config = new ClusterConfig(0, 1, 0);
        assertFalse(cluster_config.validate());

        // check no sites-per-hosts
        cluster_config = new ClusterConfig(1, 0, 0);
        assertFalse(cluster_config.validate());
    }

    public void testProcWithBoxedParam() throws IOException {
        final String simpleSchema =
            "create table books (cash integer default 23, title varchar(3) default 'foo', PRIMARY KEY(cash));\n" +
            "create procedure from class org.voltdb.compiler.procedures.AddBookBoxed;";

        final VoltCompiler compiler = new VoltCompiler();
        final boolean success = compileDDL(simpleSchema, compiler);
        assertFalse(success);
=======
        VoltCompiler compiler = new VoltCompiler();
        assertFalse(compiler.compileWithProjectXML("invalidnonsense", nothing_jar));
    }

    public void testXSDSchemaOrdering() throws IOException {
        File schemaFile = VoltProjectBuilder.writeStringToTempFile("create table T(ID INTEGER);");
        String schemaPath = schemaFile.getPath();
        String project = "<?xml version=\"1.0\"?>\n" +
            "<project>" +
            "<database>" +
                "<schemas>" +
                "<schema path='" +  schemaPath  + "'/>" +
                "</schemas>" +
                "<procedures>" +
                "<procedure class='proc'><sql>select * from T</sql></procedure>" +
                "</procedures>" +
            "</database>" +
            "</project>";
        File xmlFile = VoltProjectBuilder.writeStringToTempFile(project);
        String projectPath = xmlFile.getPath();
        VoltCompiler compiler = new VoltCompiler();
        assertTrue(compiler.compileWithProjectXML(projectPath, nothing_jar));
    }

    public void testXMLFileWithDeprecatedElements() {
        File schemaFile = VoltProjectBuilder.writeStringToTempFile("create table T(ID INTEGER);");
        String schemaPath = schemaFile.getPath();
        String project = "<?xml version=\"1.0\"?>\n" +
            "<project>" +
            "<database>" +
                "<schemas>" +
                "<schema path='" +  schemaPath  + "'/>" +
                "</schemas>" +
                "<procedures>" +
                "<procedure class='proc'><sql>select * from T</sql></procedure>" +
                "</procedures>" +
            "</database>" +
            "<security enabled='true'/>" +
            "</project>";
        File xmlFile = VoltProjectBuilder.writeStringToTempFile(project);
        String path = xmlFile.getPath();
        VoltCompiler compiler = new VoltCompiler();
        assertFalse(compiler.compileWithProjectXML(path, nothing_jar));
        assertTrue(
                isFeedbackPresent("Found deprecated XML element \"security\"",
                compiler.m_errors)
                );
    }

    public void testXMLFileWithInvalidSchemaReference() {
        String simpleXML =
            "<?xml version=\"1.0\"?>\n" +
            "<project>" +
            "<database name='database'>" +
            "<schemas><schema path='my schema file.sql' /></schemas>" +
            "<procedures><procedure class='procedures/procs.jar' /></procedures>" +
            "</database>" +
            "</project>";

        File xmlFile = VoltProjectBuilder.writeStringToTempFile(simpleXML);
        String projectPath = xmlFile.getPath();
        VoltCompiler compiler = new VoltCompiler();
        assertFalse(compiler.compileWithProjectXML(projectPath, nothing_jar));
    }

    public void testXMLFileWithSchemaError() {
        File schemaFile = VoltProjectBuilder.writeStringToTempFile("create table T(ID INTEGER);");
        String simpleXML =
            "<?xml version=\"1.0\"?>\n" +
            "<project>" +
            "<database name='baddbname'>" +
            "<schemas>" +
            "<schema path='" +  schemaFile.getAbsolutePath()  + "'/>" +
            "</schemas>" +
            // invalid project file: no procedures
            // "<procedures>" +
            // "<procedure class='proc'><sql>select * from T</sql></procedure>" +
            //"</procedures>" +
            "</database>" +
            "</project>";
        File xmlFile = VoltProjectBuilder.writeStringToTempFile(simpleXML);
        String projectPath = xmlFile.getPath();
        VoltCompiler compiler = new VoltCompiler();
        assertFalse(compiler.compileWithProjectXML(projectPath, nothing_jar));
    }

    public void testXMLFileWithWrongDBName() {
        File schemaFile = VoltProjectBuilder.writeStringToTempFile("create table T(ID INTEGER);");
        String simpleXML =
            "<?xml version=\"1.0\"?>\n" +
            "<project>" +
            "<database name='baddbname'>" +
            "<schemas>" +
            "<schema path='" +  schemaFile.getAbsolutePath()  + "'/>" +
            "</schemas>" +
            "<procedures>" +
            "<procedure class='proc'><sql>select * from T</sql></procedure>" +
            "</procedures>" +
            "</database>" +
            "</project>";
        File xmlFile = VoltProjectBuilder.writeStringToTempFile(simpleXML);
        String projectPath = xmlFile.getPath();
        VoltCompiler compiler = new VoltCompiler();
        assertFalse(compiler.compileWithProjectXML(projectPath, nothing_jar));
    }


    public void testXMLFileWithDefaultDBName() {
        File schemaFile = VoltProjectBuilder.writeStringToTempFile("create table T(ID INTEGER);");
        String simpleXML =
            "<?xml version=\"1.0\"?>\n" +
            "<project>" +
            "<database>" +
            "<schemas>" +
            "<schema path='" +  schemaFile.getAbsolutePath()  + "'/>" +
            "</schemas>" +
            "<procedures>" +
            "<procedure class='proc'><sql>select * from T</sql></procedure>" +
            "</procedures>" +
            "</database>" +
            "</project>";
        File xmlFile = VoltProjectBuilder.writeStringToTempFile(simpleXML);
        String path = xmlFile.getPath();
        VoltCompiler compiler = new VoltCompiler();
        assertTrue(compiler.compileWithProjectXML(path, nothing_jar));
        assertTrue(compiler.m_catalog.getClusters().get("cluster").getDatabases().get("database") != null);
    }

    public void testXMLFileWithDDL() throws IOException {
        String schema1 =
            "create table books (cash integer default 23 NOT NULL, title varchar(3) default 'foo', PRIMARY KEY(cash)); " +
            "PARTITION TABLE books ON COLUMN cash;";
        // newline inserted to test catalog friendliness
        String schema2 =
            "create table books2\n (cash integer default 23 NOT NULL, title varchar(3) default 'foo', PRIMARY KEY(cash));";

        File schemaFile1 = VoltProjectBuilder.writeStringToTempFile(schema1);
        String schemaPath1 = schemaFile1.getPath();
        File schemaFile2 = VoltProjectBuilder.writeStringToTempFile(schema2);
        String schemaPath2 = schemaFile2.getPath();

        String simpleProject =
            "<?xml version=\"1.0\"?>\n" +
            "<project>" +
            "<!-- xml comment check -->" +
            "<database name='database'>" +
            "<!-- xml comment check -->" +
            "<schemas>" +
            "<!-- xml comment check -->" +
            "<schema path='" + schemaPath1 + "' />" +
            "<schema path='" + schemaPath2 + "' />" +
            "<!-- xml comment check -->" +
            "</schemas>" +
            "<!-- xml comment check -->" +
            "<procedures>" +
            "<!-- xml comment check -->" +
            "<procedure class='org.voltdb.compiler.procedures.AddBook' />" +
            "<procedure class='Foo'>" +
            "<sql>select * from books;</sql>" +
            "</procedure>" +
            "</procedures>" +
            "<!-- xml comment check -->" +
            "</database>" +
            "<!-- xml comment check -->" +
            "</project>";

        File projectFile = VoltProjectBuilder.writeStringToTempFile(simpleProject);
        String projectPath = projectFile.getPath();

        VoltCompiler compiler = new VoltCompiler();

        assertTrue(compiler.compileWithProjectXML(projectPath, testout_jar));

        Catalog c1 = compiler.getCatalog();

        String catalogContents = VoltCompilerUtils.readFileFromJarfile(testout_jar, "catalog.txt");

        Catalog c2 = new Catalog();
        c2.execute(catalogContents);

        assertTrue(c2.serialize().equals(c1.serialize()));
    }

    public void testProcWithBoxedParam() throws IOException {
        String schema =
            "create table books (cash integer default 23, title varchar(3) default 'foo', PRIMARY KEY(cash));";

        File schemaFile = VoltProjectBuilder.writeStringToTempFile(schema);
        String schemaPath = schemaFile.getPath();

        String simpleProject =
            "<?xml version=\"1.0\"?>\n" +
            "<project>" +
            "<database name='database'>" +
            "<schemas>" +
            "<schema path='" + schemaPath + "' />" +
            "</schemas>" +
            "<procedures>" +
            "<procedure class='org.voltdb.compiler.procedures.AddBookBoxed' />" +
            "</procedures>" +
            "</database>" +
            "</project>";

        File projectFile = VoltProjectBuilder.writeStringToTempFile(simpleProject);
        String projectPath = projectFile.getPath();

        VoltCompiler compiler = new VoltCompiler();
        assertFalse(compiler.compileWithProjectXML(projectPath, testout_jar));
>>>>>>> e2cbe9e3
    }

    public void testDDLWithNoLengthString() throws IOException {
        // DO NOT COPY PASTE THIS INVALID EXAMPLE!
        String schema1 =
            "create table books (cash integer default 23, title varchar default 'foo', PRIMARY KEY(cash));";

<<<<<<< HEAD
        final VoltCompiler compiler = new VoltCompiler();
        final boolean success = compileDDL(simpleSchema1, compiler);
        assertTrue(success);
=======
        File schemaFile = VoltProjectBuilder.writeStringToTempFile(schema1);
        String schemaPath = schemaFile.getPath();

        String simpleProject =
            "<?xml version=\"1.0\"?>\n" +
            "<project>" +
            "<database name='database'>" +
            "<schemas>" +
            "<schema path='" + schemaPath + "' />" +
            "</schemas>" +
            "<procedures>" +
            "<procedure class='org.voltdb.compiler.procedures.AddBook' />" +
            "<procedure class='Foo'>" +
            "<sql>select * from books;</sql>" +
            "</procedure>" +
            "</procedures>" +
            "</database>" +
            "</project>";

        File projectFile = VoltProjectBuilder.writeStringToTempFile(simpleProject);
        String projectPath = projectFile.getPath();

        VoltCompiler compiler = new VoltCompiler();

        assertFalse(compiler.compileWithProjectXML(projectPath, testout_jar));
>>>>>>> e2cbe9e3
    }

    public void testDDLWithLongStringInCharacters() throws IOException {
        int length = VoltType.MAX_VALUE_LENGTH_IN_CHARACTERS + 10;
        String schema1 =
            "create table books (cash integer default 23, " +
            "title varchar("+length+") default 'foo', PRIMARY KEY(cash));";

<<<<<<< HEAD
        final VoltCompiler compiler = new VoltCompiler();
        final boolean success = compileDDL(simpleSchema1, compiler);
        assertTrue(success);
=======
        File schemaFile = VoltProjectBuilder.writeStringToTempFile(schema1);
        String schemaPath = schemaFile.getPath();

        String simpleProject =
            "<?xml version=\"1.0\"?>\n" +
            "<project>" +
            "<database name='database'>" +
            "<schemas>" +
            "<schema path='" + schemaPath + "' />" +
            "</schemas>" +
            "</database>" +
            "</project>";

        File projectFile = VoltProjectBuilder.writeStringToTempFile(simpleProject);
        String projectPath = projectFile.getPath();
        VoltCompiler compiler = new VoltCompiler();
        assertTrue(compiler.compileWithProjectXML(projectPath, testout_jar));
>>>>>>> e2cbe9e3

        // Check warnings
        assertEquals(1, compiler.m_warnings.size());
        String warningMsg = compiler.m_warnings.get(0).getMessage();
        String expectedMsg = "The size of VARCHAR column TITLE in table BOOKS greater than " +
                "262144 will be enforced as byte counts rather than UTF8 character counts. " +
                "To eliminate this warning, specify \"VARCHAR(262154 BYTES)\"";
        assertEquals(expectedMsg, warningMsg);
        Database db = compiler.getCatalog().getClusters().get("cluster").getDatabases().get("database");
        Column var = db.getTables().get("BOOKS").getColumns().get("TITLE");
        assertTrue(var.getInbytes());
    }

    public void testDDLWithTooLongVarbinaryVarchar() throws IOException {
        int length = VoltType.MAX_VALUE_LENGTH + 10;
        String schema1 =
                "create table books (cash integer default 23, " +
                        "title varbinary("+length+") , PRIMARY KEY(cash));";

        String error1 = "VARBINARY column size for column BOOKS.TITLE is > " +
                VoltType.MAX_VALUE_LENGTH+" char maximum.";
        checkDDLErrorMessage(schema1, error1);

        String schema2 =
                "create table books (cash integer default 23, " +
                        "title varchar("+length+") , PRIMARY KEY(cash));";

        String error2 = "VARCHAR column size for column BOOKS.TITLE is > " +
                VoltType.MAX_VALUE_LENGTH+" char maximum.";
        checkDDLErrorMessage(schema2, error2);
    }

    public void testNullablePartitionColumn() throws IOException {
        String schema =
            "create table books (cash integer default 23, title varchar(3) default 'foo', PRIMARY KEY(cash));" +
            "partition table books on column cash;";

<<<<<<< HEAD
        final VoltCompiler compiler = new VoltCompiler();
        final boolean success = compileDDL(simpleSchema, compiler);
=======
        File schemaFile = VoltProjectBuilder.writeStringToTempFile(schema);
        String schemaPath = schemaFile.getPath();

        String simpleProject =
            "<?xml version=\"1.0\"?>\n" +
            "<project>" +
            "<database name='database'>" +
            "<schemas><schema path='" + schemaPath + "' /></schemas>" +
            "<procedures><procedure class='org.voltdb.compiler.procedures.AddBook'/></procedures>" +
            "</database>" +
            "</project>";

        File projectFile = VoltProjectBuilder.writeStringToTempFile(simpleProject);
        String projectPath = projectFile.getPath();

        VoltCompiler compiler = new VoltCompiler();
>>>>>>> e2cbe9e3

        assertFalse(compiler.compileWithProjectXML(projectPath, testout_jar));

        boolean found = false;
        for (VoltCompiler.Feedback fb : compiler.m_errors) {
            if (fb.message.indexOf("Partition column") > 0)
                found = true;
        }
        assertTrue(found);
    }

<<<<<<< HEAD
=======
    public void testXMLFileWithBadDDL() throws IOException {
        String schema =
            "create table books (id integer default 0, strval varchar(33000) default '', PRIMARY KEY(id));";

        File schemaFile = VoltProjectBuilder.writeStringToTempFile(schema);
        String schemaPath = schemaFile.getPath();

        String simpleProject =
            "<?xml version=\"1.0\"?>\n" +
            "<project>" +
            "<database name='database'>" +
            "<schemas><schema path='" + schemaPath + "' /></schemas>" +
            "<procedures><procedure class='org.voltdb.compiler.procedures.AddBook' /></procedures>" +
            "</database>" +
            "</project>";

        File projectFile = VoltProjectBuilder.writeStringToTempFile(simpleProject);
        String projectPath = projectFile.getPath();

        VoltCompiler compiler = new VoltCompiler();

        assertFalse(compiler.compileWithProjectXML(projectPath, testout_jar));
    }

>>>>>>> e2cbe9e3
    // NOTE: TPCCTest proc also tests whitespaces regressions in SQL literals
    public void testWithTPCCDDL() {
        String schemaPath = "";
        try {
            URL url = TPCCProjectBuilder.class.getResource("tpcc-ddl.sql");
            schemaPath = URLDecoder.decode(url.getPath(), "UTF-8");
        } catch (UnsupportedEncodingException e) {
            e.printStackTrace();
            System.exit(-1);
        }

<<<<<<< HEAD
        final VoltCompiler compiler = new VoltCompiler();
        final boolean success = compiler.compileFromDDL(testout_jar, schemaPath);
        assertTrue(success);
    }

=======
        String simpleProject =
            "<?xml version=\"1.0\"?>\n" +
            "<project>" +
            "<database name='database'>" +
            "<schemas><schema path='" + schemaPath + "' /></schemas>" +
            "<procedures><procedure class='org.voltdb.compiler.procedures.TPCCTestProc' /></procedures>" +
            "</database>" +
            "</project>";

        //System.out.println(simpleProject);

        File projectFile = VoltProjectBuilder.writeStringToTempFile(simpleProject);
        String projectPath = projectFile.getPath();

        VoltCompiler compiler = new VoltCompiler();
        assertTrue(compiler.compileWithProjectXML(projectPath, testout_jar));
    }

    public void testSeparateCatalogCompilation() throws IOException {
        String schemaPath = "";
        try {
            URL url = TPCCProjectBuilder.class.getResource("tpcc-ddl.sql");
            schemaPath = URLDecoder.decode(url.getPath(), "UTF-8");
        } catch (UnsupportedEncodingException e) {
            e.printStackTrace();
            System.exit(-1);
        }

        String simpleProject =
            "<?xml version=\"1.0\"?>\n" +
            "<project>" +
            "<database name='database'>" +
            "<schemas><schema path='" + schemaPath + "' /></schemas>" +
            "<procedures><procedure class='org.voltdb.compiler.procedures.TPCCTestProc' /></procedures>" +
            "</database>" +
            "</project>";

        //System.out.println(simpleProject);

        File projectFile = VoltProjectBuilder.writeStringToTempFile(simpleProject);
        String projectPath = projectFile.getPath();

        VoltCompiler compiler1 = new VoltCompiler();
        VoltCompiler compiler2 = new VoltCompiler();
        Catalog catalog = compileCatalogFromProject(compiler1, projectPath);
        String cat1 = catalog.serialize();
        assertTrue(compiler2.compileWithProjectXML(projectPath, testout_jar));
        String cat2 = VoltCompilerUtils.readFileFromJarfile(testout_jar, "catalog.txt");
        assertEquals(cat1, cat2);
    }

    private Catalog compileCatalogFromProject(
            VoltCompiler compiler,
            String projectPath) {
        try {
            return compiler.compileCatalogFromProject(projectPath);
        }
        catch (VoltCompilerException e) {
            e.printStackTrace();
            fail();
            return null;
        }
    }

    private boolean compileFromDDL(
            VoltCompiler compiler,
            String jarPath,
            String... schemaPaths) {
        try {
            return compiler.compileFromDDL(jarPath, schemaPaths);
        }
        catch (VoltCompilerException e) {
            e.printStackTrace();
            fail();
            return false;
        }
    }

>>>>>>> e2cbe9e3
    public void testDDLTableTooManyColumns() throws IOException {
        String schemaPath = "";
        try {
            URL url = TestVoltCompiler.class.getResource("toowidetable-ddl.sql");
            schemaPath = URLDecoder.decode(url.getPath(), "UTF-8");
        }
        catch (UnsupportedEncodingException e) {
            e.printStackTrace();
            System.exit(-1);
        }

<<<<<<< HEAD
        final VoltCompiler compiler = new VoltCompiler();
        final boolean success = compiler.compileFromDDL(testout_jar, schemaPath);
        assertFalse(success);
=======
        String simpleProject =
            "<?xml version=\"1.0\"?>\n" +
            "<project>" +
            "<database name='database'>" +
            "<schemas><schema path='" + schemaPath + "' /></schemas>" +
            "<procedures><procedure class='org.voltdb.compiler.procedures.TPCCTestProc' /></procedures>" +
            "</database>" +
            "</project>";

        //System.out.println(simpleProject);

        File projectFile = VoltProjectBuilder.writeStringToTempFile(simpleProject);
        String projectPath = projectFile.getPath();

        VoltCompiler compiler = new VoltCompiler();

        assertFalse(compiler.compileWithProjectXML(projectPath, testout_jar));
>>>>>>> e2cbe9e3

        for (VoltCompiler.Feedback fb : compiler.m_errors) {
            if (fb.message.startsWith("Table MANY_COLUMNS has")) {
                return;
            }
        }
        fail("Error message pattern not found");
    }

    public void testExtraFilesExist() throws IOException {
        String schemaPath = "";
        try {
            URL url = TPCCProjectBuilder.class.getResource("tpcc-ddl.sql");
            schemaPath = URLDecoder.decode(url.getPath(), "UTF-8");
        }
        catch (UnsupportedEncodingException e) {
            e.printStackTrace();
            System.exit(-1);
        }

<<<<<<< HEAD
        final VoltCompiler compiler = new VoltCompiler();
        final boolean success = compiler.compileFromDDL(testout_jar, schemaPath);
        assertTrue(success);
=======
        String simpleProject =
            "<?xml version=\"1.0\"?>\n" +
            "<project>" +
            "<database name='database'>" +
            "<schemas><schema path='" + schemaPath + "' /></schemas>" +
            "<procedures><procedure class='org.voltdb.compiler.procedures.TPCCTestProc' /></procedures>" +
            "</database>" +
            "</project>";

        //System.out.println(simpleProject);

        File projectFile = VoltProjectBuilder.writeStringToTempFile(simpleProject);
        String projectPath = projectFile.getPath();

        VoltCompiler compiler = new VoltCompiler();

        assertTrue(compiler.compileWithProjectXML(projectPath, testout_jar));
>>>>>>> e2cbe9e3

        String sql = VoltCompilerUtils.readFileFromJarfile(testout_jar, VoltCompiler.AUTOGEN_DDL_FILE_NAME);
        assertNotNull(sql);
    }

<<<<<<< HEAD
=======
    public void testXMLFileWithELEnabled() throws IOException {
        String schema =
            "create table books (cash integer default 23 NOT NULL, title varchar(3) default 'foo');";

        File schemaFile = VoltProjectBuilder.writeStringToTempFile(schema);
        String schemaPath = schemaFile.getPath();

        String simpleProject =
            "<?xml version=\"1.0\"?>\n" +
            "<project>" +
            " <database name='database'>" +
            "  <partitions><partition table='books' column='cash'/></partitions> " +
            "  <schemas><schema path='" + schemaPath + "' /></schemas>" +
            "  <procedures><procedure class='org.voltdb.compiler.procedures.AddBook' /></procedures>" +
            "  <export>" +
            "    <tables><table name='books'/></tables>" +
            "  </export>" +
            " </database>" +
            "</project>";

        File projectFile = VoltProjectBuilder.writeStringToTempFile(simpleProject);
        String projectPath = projectFile.getPath();

        VoltCompiler compiler = new VoltCompiler();

        assertTrue(compiler.compileWithProjectXML(projectPath, testout_jar));

        Catalog c1 = compiler.getCatalog();
        //System.out.println("PRINTING Catalog 1");
        //System.out.println(c1.serialize());

        String catalogContents = VoltCompilerUtils.readFileFromJarfile(testout_jar, "catalog.txt");

        Catalog c2 = new Catalog();
        c2.execute(catalogContents);

        assertTrue(c2.serialize().equals(c1.serialize()));
    }

    public void testOverrideProcInfo() throws IOException {
        String schema =
            "create table books (cash integer default 23 not null, title varchar(3) default 'foo', PRIMARY KEY(cash));" +
            "PARTITION TABLE books ON COLUMN cash;";

        File schemaFile = VoltProjectBuilder.writeStringToTempFile(schema);
        String schemaPath = schemaFile.getPath();

        String simpleProject =
            "<?xml version=\"1.0\"?>\n" +
            "<project>" +
            "<database name='database'>" +
            "<schemas><schema path='" + schemaPath + "' /></schemas>" +
            "<procedures><procedure class='org.voltdb.compiler.procedures.AddBook' /></procedures>" +
            "</database>" +
            "</project>";

        File projectFile = VoltProjectBuilder.writeStringToTempFile(simpleProject);
        String projectPath = projectFile.getPath();

        ProcInfoData info = new ProcInfoData();
        info.singlePartition = true;
        info.partitionInfo = "BOOKS.CASH: 0";
        Map<String, ProcInfoData> overrideMap = new HashMap<String, ProcInfoData>();
        overrideMap.put("AddBook", info);

        VoltCompiler compiler = new VoltCompiler();
        compiler.setProcInfoOverrides(overrideMap);
        assertTrue(compiler.compileWithProjectXML(projectPath, testout_jar));

        String catalogContents = VoltCompilerUtils.readFileFromJarfile(testout_jar, "catalog.txt");

        Catalog c2 = new Catalog();
        c2.execute(catalogContents);

        Database db = c2.getClusters().get("cluster").getDatabases().get("database");
        Procedure addBook = db.getProcedures().get("AddBook");
        assertTrue(addBook.getSinglepartition());
    }

>>>>>>> e2cbe9e3
    public void testOverrideNonAnnotatedProcInfo() throws IOException {
        String schema =
            "create table books" +
            " (cash integer default 23 not null," +
            " title varchar(3) default 'foo'," +
            " PRIMARY KEY(cash));" +
            "PARTITION TABLE books ON COLUMN cash;" +
            "create procedure from class org.voltdb.compiler.procedures.AddBook;" +
            "partition procedure AddBook ON TABLE books COLUMN cash;";
        String projectPath = schemaToProjectPath(schema);

<<<<<<< HEAD
        final ProcInfoData info = new ProcInfoData();
        info.singlePartition = true;
        info.partitionInfo = "BOOKS.CASH: 0";
        final Map<String, ProcInfoData> overrideMap = new HashMap<>();
=======
        ProcInfoData info = new ProcInfoData();
        info.singlePartition = true;
        info.partitionInfo = "BOOKS.CASH: 0";
        Map<String, ProcInfoData> overrideMap = new HashMap<String, ProcInfoData>();
>>>>>>> e2cbe9e3
        overrideMap.put("AddBook", info);

        VoltCompiler compiler = new VoltCompiler();
        compiler.setProcInfoOverrides(overrideMap);
<<<<<<< HEAD
        final boolean success = compileDDL(simpleSchema, compiler);

        assertTrue(success);
=======
        assertTrue(compiler.compileWithProjectXML(projectPath, testout_jar));
>>>>>>> e2cbe9e3

        String catalogContents = VoltCompilerUtils.readFileFromJarfile(testout_jar, "catalog.txt");

        Catalog c2 = new Catalog();
        c2.execute(catalogContents);

        Database db = c2.getClusters().get("cluster").getDatabases().get("database");
        Procedure addBook = db.getProcedures().get("AddBook");
        assertTrue(addBook.getSinglepartition());
    }

<<<<<<< HEAD
    public void testBadDdlStmtProcName() throws IOException {
        final String simpleSchema =
            "create table books (cash integer default 23 not null, title varchar(10) default 'foo', PRIMARY KEY(cash));\n" +
            "partition table books on column cash;\n" +
            "create procedure @Foo as select * from books;";

        final VoltCompiler compiler = new VoltCompiler();
        final boolean success = compileDDL(simpleSchema, compiler);
        assertFalse(success);
    }

    public void testGoodStmtProcName() throws IOException {
        final String simpleSchema =
            "create table books (cash integer default 23 not null, title varchar(3) default 'foo', PRIMARY KEY(cash));\n" +
            "create procedure Foo as select * from books;\n" +
            "PARTITION TABLE books ON COLUMN cash;";

        final VoltCompiler compiler = new VoltCompiler();
        final boolean success = compileDDL(simpleSchema, compiler);
        assertTrue(success);
=======
    public void testBadStmtProcName() throws IOException {
        String schema =
            "create table books (cash integer default 23 not null, title varchar(10) default 'foo', PRIMARY KEY(cash));";

        File schemaFile = VoltProjectBuilder.writeStringToTempFile(schema);
        String schemaPath = schemaFile.getPath();

        String simpleProject =
            "<?xml version=\"1.0\"?>\n" +
            "<project>" +
            "<database name='database'>" +
            "<schemas><schema path='" + schemaPath + "' /></schemas>" +
            "<procedures><procedure class='@Foo'><sql>select * from books;</sql></procedure></procedures>" +
            "<partitions><partition table='BOOKS' column='CASH' /></partitions>" +
            "</database>" +
            "</project>";

        File projectFile = VoltProjectBuilder.writeStringToTempFile(simpleProject);
        String projectPath = projectFile.getPath();

        VoltCompiler compiler = new VoltCompiler();
        assertFalse(compiler.compileWithProjectXML(projectPath, testout_jar));
    }

    public void testBadDdlStmtProcName() throws IOException {
        String schema =
            "create table books (cash integer default 23 not null, title varchar(10) default 'foo', PRIMARY KEY(cash));" +
            "create procedure @Foo as select * from books;";

        File schemaFile = VoltProjectBuilder.writeStringToTempFile(schema);
        String schemaPath = schemaFile.getPath();

        String simpleProject =
            "<?xml version=\"1.0\"?>\n" +
            "<project>" +
            "<database name='database'>" +
            "<schemas><schema path='" + schemaPath + "' /></schemas>" +
            "<procedures/>" +
            "<partitions><partition table='BOOKS' column='CASH' /></partitions>" +
            "</database>" +
            "</project>";

        File projectFile = VoltProjectBuilder.writeStringToTempFile(simpleProject);
        String projectPath = projectFile.getPath();

        VoltCompiler compiler = new VoltCompiler();
        assertFalse(compiler.compileWithProjectXML(projectPath, testout_jar));
    }

    public void testGoodStmtProcName() throws IOException {
        String schema =
            "create table books (cash integer default 23 not null, title varchar(3) default 'foo', PRIMARY KEY(cash));" +
            "PARTITION TABLE books ON COLUMN cash;";

        File schemaFile = VoltProjectBuilder.writeStringToTempFile(schema);
        String schemaPath = schemaFile.getPath();

        String simpleProject =
            "<?xml version=\"1.0\"?>\n" +
            "<project>" +
            "<database name='database'>" +
            "<schemas><schema path='" + schemaPath + "' /></schemas>" +
            "<procedures><procedure class='Foo'><sql>select * from books;</sql></procedure></procedures>" +
            "</database>" +
            "</project>";

        File projectFile = VoltProjectBuilder.writeStringToTempFile(simpleProject);
        String projectPath = projectFile.getPath();
        VoltCompiler compiler = new VoltCompiler();
        assertTrue(compiler.compileWithProjectXML(projectPath, testout_jar));
>>>>>>> e2cbe9e3
    }

    public void testGoodDdlStmtProcName() throws IOException {
        String schema =
            "create table books" +
            " (cash integer default 23 not null," +
            " title varchar(3) default 'foo'," +
            " PRIMARY KEY(cash));" +
            "PARTITION TABLE books ON COLUMN cash;" +
            "CREATE PROCEDURE Foo AS select * from books where cash = ?;" +
            "PARTITION PROCEDURE Foo ON TABLE BOOKS COLUMN CASH PARAMETER 0;";
<<<<<<< HEAD

        final VoltCompiler compiler = new VoltCompiler();

        final boolean success = compileDDL(simpleSchema, compiler);
        assertTrue(success);
=======
        String projectPath = schemaToProjectPath(schema);
        VoltCompiler compiler = new VoltCompiler();
        assertTrue(compiler.compileWithProjectXML(projectPath, testout_jar));
>>>>>>> e2cbe9e3
    }

    public void testCreateProcedureWithPartition() throws IOException {
        class Tester {
            VoltCompiler compiler = new VoltCompiler();
            String baseDDL =
                "create table books (cash integer default 23 not null, "
                                  + "title varchar(3) default 'foo', "
                                  + "primary key(cash));\n"
              + "partition table books on column cash";

            void runtest(String ddl) {
                runtest(ddl, null);
            }

            void runtest(String ddl, String expectedError) {
                String schema = String.format("%s;\n%s;", baseDDL, ddl);
                boolean success = compileDDL(schema, compiler);
                checkCompilerErrorMessages(expectedError, compiler, success);
            }
        }
        Tester tester = new Tester();

        // Class proc
        tester.runtest("create procedure "
                  + "partition on table books column cash "
                  + "from class org.voltdb.compiler.procedures.NotAnnotatedAddBook");

        // Class proc with previously-defined partition properties (expect error)
        tester.runtest("create procedure "
                  + "partition on table books column cash "
                  + "from class org.voltdb.compiler.procedures.AddBook",
                    "has partition properties defined both in class");

        // Class proc with ALLOW before PARTITION clause
        tester.runtest("create role r1;\n"
                  + "create procedure "
                  + "allow r1 "
                  + "partition on table books column cash "
                  + "from class org.voltdb.compiler.procedures.NotAnnotatedAddBook");

        // Class proc with ALLOW after PARTITION clause
        tester.runtest("create role r1;\n"
                  + "create procedure "
                  + "partition on table books column cash "
                  + "allow r1 "
                  + "from class org.voltdb.compiler.procedures.NotAnnotatedAddBook");

        // Statement proc
        tester.runtest("create procedure Foo "
                  + "PARTITION on table books COLUMN cash PARAMETER 0 "
                  + "AS select * from books where cash = ?");

        // Statement proc with ALLOW before PARTITION clause
        tester.runtest("create role r1;\n"
                  + "create procedure Foo "
                  + "allow r1 "
                  + "PARTITION on table books COLUMN cash PARAMETER 0 "
                  + "AS select * from books where cash = ?");

        // Statement proc with ALLOW after PARTITION clause
        tester.runtest("create role r1;\n"
                  + "create procedure Foo "
                  + "PARTITION on table books COLUMN cash PARAMETER 0 "
                  + "allow r1 "
                  + "AS select * from books where cash = ?");

        // Inspired by a problem with fullDDL.sql
        tester.runtest(
                "create role admin;\n" +
                "CREATE TABLE T26 (age BIGINT NOT NULL, gender TINYINT);\n" +
                "PARTITION TABLE T26 ON COLUMN age;\n" +
                "CREATE TABLE T26a (age BIGINT NOT NULL, gender TINYINT);\n" +
                "PARTITION TABLE T26a ON COLUMN age;\n" +
                "CREATE PROCEDURE p4 ALLOW admin PARTITION ON TABLE T26 COLUMN age PARAMETER 0 AS SELECT COUNT(*) FROM T26 WHERE age = ?;\n" +
                "CREATE PROCEDURE PARTITION ON TABLE T26a COLUMN age ALLOW admin FROM CLASS org.voltdb_testprocs.fullddlfeatures.testCreateProcFromClassProc");

        // Inline code proc
        tester.runtest("CREATE TABLE PKEY_INTEGER ( PKEY INTEGER NOT NULL, DESCR VARCHAR(128), PRIMARY KEY (PKEY) );" +
                    "PARTITION TABLE PKEY_INTEGER ON COLUMN PKEY;" +
                    "CREATE PROCEDURE Foo PARTITION ON TABLE PKEY_INTEGER COLUMN PKEY AS ###\n" +
                    "    stmt = new SQLStmt('SELECT PKEY, DESCR FROM PKEY_INTEGER WHERE PKEY = ?')\n" +
                    "    transactOn = { int key -> \n" +
                    "        voltQueueSQL(stmt,key)\n" +
                    "        voltExecuteSQL(true)\n" +
                    "    }\n" +
                    "### LANGUAGE GROOVY");

        // Class proc with two PARTITION clauses (inner regex failure causes specific error)
        tester.runtest("create procedure "
                  + "partition on table books column cash "
                  + "partition on table books column cash "
                  + "from class org.voltdb.compiler.procedures.NotAnnotatedAddBook",
                    "Only one PARTITION clause is allowed for CREATE PROCEDURE");

        // Class proc with two ALLOW clauses (should work)
        tester.runtest("create role r1;\n"
                  + "create role r2;\n"
                  + "create procedure "
                  + "allow r1 "
                  + "allow r2 "
                  + "from class org.voltdb.compiler.procedures.AddBook");
    }

    public void testUseInnerClassAsProc() throws Exception {
        String schema =
            "create procedure from class org.voltdb_testprocs.regressionsuites.fixedsql.TestENG2423$InnerProc;";
        File schemaFile = VoltProjectBuilder.writeStringToTempFile(schema);
        String schemaPath = schemaFile.getPath();
        VoltCompiler compiler = new VoltCompiler();
        assertTrue(compiler.compileFromDDL(testout_jar, schemaPath));
    }

    public void testMaterializedView() throws IOException {
        String schema =
            "create table books (cash integer default 23 NOT NULL, title varchar(10) default 'foo', PRIMARY KEY(cash));\n" +
            "partition table books on column cash;\n" +
            "create table foo (cash integer not null);\n" +
            "create view matt (title, cash, num, foo) as select title, cash, count(*), sum(cash) from books group by title, cash;\n" +
            "create view matt2 (title, cash, num, foo) as select books.title, books.cash, count(*), sum(books.cash) from books join foo on books.cash = foo.cash group by books.title, books.cash;";

<<<<<<< HEAD
        final VoltCompiler compiler = new VoltCompiler();

        final boolean success = compileDDL(simpleSchema, compiler);
        assertTrue(success);
        final Catalog c1 = compiler.getCatalog();
        final String catalogContents = VoltCompilerUtils.readFileFromJarfile(testout_jar, "catalog.txt");
        final Catalog c2 = new Catalog();
=======

        File schemaFile = VoltProjectBuilder.writeStringToTempFile(schema);
        String schemaPath = schemaFile.getPath();

        String simpleProject =
            "<?xml version=\"1.0\"?>\n" +
            "<project>" +
            "<database name='database'>" +
            "<schemas><schema path='" + schemaPath + "' /></schemas>" +
            "<procedures><procedure class='org.voltdb.compiler.procedures.AddBook' /></procedures>" +
            "</database>" +
            "</project>";

        File projectFile = VoltProjectBuilder.writeStringToTempFile(simpleProject);
        String projectPath = projectFile.getPath();
        VoltCompiler compiler = new VoltCompiler();
        assertTrue(compiler.compileWithProjectXML(projectPath, testout_jar));
        Catalog c1 = compiler.getCatalog();
        String catalogContents = VoltCompilerUtils.readFileFromJarfile(testout_jar, "catalog.txt");
        Catalog c2 = new Catalog();
>>>>>>> e2cbe9e3
        c2.execute(catalogContents);
        assertTrue(c2.serialize().equals(c1.serialize()));
    }

<<<<<<< HEAD
=======

    public void testVarbinary() throws IOException {
        String schema =
            "create table books (cash integer default 23 NOT NULL, title varbinary(10) default NULL, PRIMARY KEY(cash));" +
            "partition table books on column cash;";

        File schemaFile = VoltProjectBuilder.writeStringToTempFile(schema);
        String schemaPath = schemaFile.getPath();

        String simpleProject =
            "<?xml version=\"1.0\"?>\n" +
            "<project>" +
            "<database name='database'>" +
            "<schemas><schema path='" + schemaPath + "' /></schemas>" +
            "<procedures>" +
            "<procedure class='get'><sql>select * from books;</sql></procedure>" +
            "<procedure class='i1'><sql>insert into books values(5, 'AA');</sql></procedure>" +
            "<procedure class='i2'><sql>insert into books values(5, ?);</sql></procedure>" +
            "<procedure class='s1'><sql>update books set title = 'bb';</sql></procedure>" +
            "</procedures>" +
            //"<procedures><procedure class='org.voltdb.compiler.procedures.AddBook' /></procedures>" +
            "</database>" +
            "</project>";

        File projectFile = VoltProjectBuilder.writeStringToTempFile(simpleProject);
        String projectPath = projectFile.getPath();
        VoltCompiler compiler = new VoltCompiler();
        assertTrue(compiler.compileWithProjectXML(projectPath, testout_jar));
        Catalog c1 = compiler.getCatalog();
        String catalogContents = VoltCompilerUtils.readFileFromJarfile(testout_jar, "catalog.txt");
        Catalog c2 = new Catalog();
        c2.execute(catalogContents);
        assertTrue(c2.serialize().equals(c1.serialize()));
    }


>>>>>>> e2cbe9e3
    public void testDdlProcVarbinary() throws IOException {
        String schema =
            "create table books" +
            "  (cash integer default 23 NOT NULL," +
            "  title varbinary(10) default NULL," +
            "  PRIMARY KEY(cash));" +
            "partition table books on column cash;" +
            "create procedure get as select * from books;" +
            "create procedure i1 as insert into books values(5, 'AA');" +
            "create procedure i2 as insert into books values(5, ?);" +
            "create procedure s1 as update books set title = 'bb';" +
            "create procedure i3 as insert into books values( ?, ?);" +
            "partition procedure i3 on table books column cash;" +
            "create procedure d1 as" +
            "  delete from books where title = ? and cash = ?;" +
            "partition procedure d1 on table books column cash parameter 1;";
        String projectPath = schemaToProjectPath(schema);
        VoltCompiler compiler = new VoltCompiler();
        assertTrue(compiler.compileWithProjectXML(projectPath, testout_jar));
        Catalog c1 = compiler.getCatalog();
        String catalogContents = VoltCompilerUtils.readFileFromJarfile(testout_jar, "catalog.txt");
        Catalog c2 = new Catalog();
        c2.execute(catalogContents);
        assertTrue(c2.serialize().equals(c1.serialize()));
    }

<<<<<<< HEAD

        final VoltCompiler compiler = new VoltCompiler();
        final boolean success = compileDDL(simpleSchema, compiler);
        assertTrue(success);
        final Catalog c1 = compiler.getCatalog();
        final String catalogContents = VoltCompilerUtils.readFileFromJarfile(testout_jar, "catalog.txt");
        final Catalog c2 = new Catalog();
        c2.execute(catalogContents);
        assertTrue(c2.serialize().equals(c1.serialize()));
=======
    private String schemaToProjectPath(String schema) {
        File schemaFile = VoltProjectBuilder.writeStringToTempFile(schema);
        String schemaPath = schemaFile.getPath();
        String simpleProject =
            "<?xml version=\"1.0\"?>\n" +
            "<project>" +
            "<database name='database'>" +
            "<schemas><schema path='" + schemaPath + "' /></schemas>" +
            "<procedures/>" +
            "</database>" +
            "</project>";

        File projectFile = VoltProjectBuilder.writeStringToTempFile(simpleProject);
        return projectFile.getPath();
>>>>>>> e2cbe9e3
    }

    //
    // There are DDL tests a number of places. TestDDLCompiler seems more about
    // verifying HSQL behaviour. Additionally, there are users of PlannerAideDeCamp
    // that verify plans for various DDL/SQL combinations.
    //
    // I'm going to add some DDL parsing validation tests here, as they seem to have
    // more to do with compiling a catalog.. and there are some related tests already
    // in this file.
    //

<<<<<<< HEAD
    private VoltCompiler compileForDDLTest(String schemaPath, boolean expectSuccess) {
        final VoltCompiler compiler = new VoltCompiler();
        final boolean success = compiler.compileFromDDL(testout_jar, schemaPath);
        assertEquals(expectSuccess, success);
=======
    private VoltCompiler compileSchemaForDDLTest(String schema, boolean expectSuccess) {
        String schemaPath = getPathForSchema(schema);
        String simpleProject =
            "<?xml version=\"1.0\"?>\n" +
            "<project>" +
            "<database name='database'>" +
            "<schemas><schema path='" + schemaPath + "' /></schemas>" +
            "<procedures><procedure class='sample'><sql>select * from t</sql></procedure></procedures>" +
            "</database>" +
            "</project>";

        File projectFile = VoltProjectBuilder.writeStringToTempFile(simpleProject);
        projectFile.deleteOnExit();
        String projectPath = projectFile.getPath();
        VoltCompiler compiler = new VoltCompiler();
        assertEquals(expectSuccess, compiler.compileWithProjectXML(projectPath, testout_jar));
>>>>>>> e2cbe9e3
        return compiler;
    }

    private String getPathForSchema(String schema) {
        File schemaFile = VoltProjectBuilder.writeStringToTempFile(schema);
        schemaFile.deleteOnExit();
        return schemaFile.getPath();
    }

    private CatalogMap<Table> tablesFromVoltCompiler(VoltCompiler c) {
        return c.m_catalog.getClusters().get("cluster")
                .getDatabases().get("database").getTables();
    }

    private Table assertTableT(VoltCompiler c) {
        CatalogMap<Table> tables = tablesFromVoltCompiler(c);
        assertEquals(1, tables.size());
        Table tbl = tables.getIgnoreCase("t");
        assertNotNull(tbl);
        return tbl;
    }

    public void testDDLCompilerLeadingGarbage() throws IOException {
        String schema =
            "-- a valid comment\n" +
            "- an invalid comment\n" +
            "create table t(id integer);";

        VoltCompiler c = compileSchemaForDDLTest(schema, false);
        assertTrue(c.hasErrors());
    }

    public void testDDLCompilerLeadingWhitespace() throws IOException {
        String schema =
            "     \n" +
            "\n" +
            "create table t(id integer);";
        VoltCompiler c = compileSchemaForDDLTest(schema, true);
        assertFalse(c.hasErrors());
        assertTableT(c);
    }

    public void testDDLCompilerLeadingComment() throws IOException {
        String schema =
            "-- this is a leading comment\n" +
            "  -- with some leading whitespace\n" +
            "     create table t(id integer);";
        VoltCompiler c = compileSchemaForDDLTest(schema, true);
        assertFalse(c.hasErrors());
        assertTableT(c);
    }

    public void testDDLCompilerLeadingCommentAndHashMarks() throws IOException {
        String schema =
            "-- ### this is a leading comment\n" +
            "  -- with some ### leading whitespace\n" +
            "     create table t(id integer);";
        VoltCompiler c = compileSchemaForDDLTest(schema, true);
        assertFalse(c.hasErrors());
        assertTableT(c);
    }

    public void testDDLCompilerNoNewlines() throws IOException {
        String schema =
            "create table t(id integer); create table r(id integer);";
        VoltCompiler c = compileSchemaForDDLTest(schema, true);
        assertFalse(c.hasErrors());
        CatalogMap<Table> tables = tablesFromVoltCompiler(c);
        assertEquals(2, tables.size());
    }

    public void testDDLCompilerSplitLines() throws IOException {
        String schema =
            "create\n" +
            "table\n" +
            "t(id\n" +
            "integer);";
        VoltCompiler c = compileSchemaForDDLTest(schema, true);
        assertFalse(c.hasErrors());
        assertTableT(c);
    }

    public void testDDLCompilerTrailingComment1() throws IOException {
        String schema =
            "create table t(id integer) -- this is a trailing comment\n" +
            "-- and a line full of comments\n" +
            ";\n";
        VoltCompiler c = compileSchemaForDDLTest(schema, true);
        assertFalse(c.hasErrors());
        assertTableT(c);
    }

    public void testDDLCompilerTrailingComment2() throws IOException {
        String schema =
            "create table t(id integer) -- this is a trailing comment\n" +
            ";\n";
        VoltCompiler c = compileSchemaForDDLTest(schema, true);
        assertFalse(c.hasErrors());
        assertTableT(c);
    }

    public void testDDLCompilerTrailingCommentAndHashMarks() throws IOException {
        String schema =
            "create table t(id varchar(128) default '###')  " +
            "-- ### this ###### is a trailing comment\n" +
            ";\n";
        VoltCompiler c = compileSchemaForDDLTest(schema, true);
        assertFalse(c.hasErrors());
        assertTableT(c);
    }

    public void testDDLCompilerTrailingComment3() throws IOException {
        String schema =
            "create table t(id integer) -- this is a trailing comment\n" +
            "-- and a line full of comments\n" +
            ";";
        VoltCompiler c = compileSchemaForDDLTest(schema, true);
        assertFalse(c.hasErrors());
        assertTableT(c);
    }

    public void testDDLCompilerTrailingComment4() throws IOException {
        String schema =
            "create table t(id integer) -- this is a trailing comment\n" +
            ";";
        VoltCompiler c = compileSchemaForDDLTest(schema, true);
        assertFalse(c.hasErrors());
        assertTableT(c);
    }

    public void testDDLCompilerTrailingComment5() throws IOException {
        String schema =
            "create table t(id integer) -- this is a trailing comment\n" +
            "-- and a line full of comments\n" +
            "    ;\n";
        VoltCompiler c = compileSchemaForDDLTest(schema, true);
        assertFalse(c.hasErrors());
        assertTableT(c);
    }

    public void testDDLCompilerTrailingComment6() throws IOException {
        String schema =
            "create table t(id integer) -- this is a trailing comment\n" +
            "-- and a line full of comments\n" +
            "    ;\n" +
            "-- ends with a comment\n";
        VoltCompiler c = compileSchemaForDDLTest(schema, true);
        assertFalse(c.hasErrors());
        assertTableT(c);
    }


    public void testDDLCompilerInvalidStatement() throws IOException {
        String schema =
            "create table t for justice -- with a comment\n";
        VoltCompiler c = compileSchemaForDDLTest(schema, false);
        assertTrue(c.hasErrors());
    }

    public void testDDLCompilerCommentThatLooksLikeStatement() throws IOException {
        String schema =
            "create table t(id integer); -- create table r(id integer);";
        VoltCompiler c = compileSchemaForDDLTest(schema, true);
        assertFalse(c.hasErrors());
        assertTableT(c);
    }

    public void testDDLCompilerLeadingSemicolon() throws IOException {
        String schema = "; create table t(id integer);";
        VoltCompiler c = compileSchemaForDDLTest(schema, false);
        assertTrue(c.hasErrors());
    }

    public void testDDLCompilerMultipleStatementsOnMultipleLines() throws IOException {
        String schema =
            "create table t(id integer); create\n" +
            "table r(id integer); -- second table";
        VoltCompiler c = compileSchemaForDDLTest(schema, true);
        assertFalse(c.hasErrors());
        CatalogMap<Table> tables = tablesFromVoltCompiler(c);
        assertEquals(2, tables.size());
    }

    private void checkDDLCompilerDefaultStringLiteral(String literal)
            throws IOException {
        checkDDLCompilerDefaultStringLiteral(literal, literal);
    }

    private void checkDDLCompilerDefaultStringLiteral(
            String literalIn, String literalOut) throws IOException {
        String schema = "create table t(id varchar(6) default '" +
                literalIn + "');";
        VoltCompiler c = compileSchemaForDDLTest(schema, true);
        assertFalse("Schema {" + schema + "} had unexpected errors.", c.hasErrors());
        Table tbl = assertTableT(c);
        String defaultValue = tbl.getColumns().getIgnoreCase("id").getDefaultvalue();
        // Somehow "\n" is getting corrupted in a way that would fail this test.
        // So we weaken the test for that case.
        if (literalOut != null) {
            assertEquals(literalOut, defaultValue);
        }
    }

    public void testDDLCompilerStringLiteral() throws IOException {
        // The trivial case to exercise the test framework.
        checkDDLCompilerDefaultStringLiteral("abc");
    }

    public void testDDLCompilerSemiColonInStringLiteral() throws IOException {
        checkDDLCompilerDefaultStringLiteral("a;bc");
    }

    public void testDDLCompilerDashDashInStringLiteral() throws IOException {
        checkDDLCompilerDefaultStringLiteral("a--bc");
    }

    public void testDDLCompilerNewlineInStringLiteral() throws IOException {
        checkDDLCompilerDefaultStringLiteral("a\nbc", null);
    }

    public void testDDLCompilerEscapedStringLiterals() throws IOException {
        checkDDLCompilerDefaultStringLiteral("a''b''''c", "a'b''c");
    }

    // Test that DDLCompiler's index creation adheres to the rules implicit in
    // the EE's tableindexfactory.  Currently (10/3/2010) these are:
    // All column types can be used in a tree array.  Only int types can
    // be used in hash tables or array indexes

    String[] column_types = {"tinyint", "smallint", "integer", "bigint",
                            "float", "varchar(10)", "timestamp", "decimal"};

    IndexType[] default_index_types = {IndexType.BALANCED_TREE,
                                    IndexType.BALANCED_TREE,
                                    IndexType.BALANCED_TREE,
                                    IndexType.BALANCED_TREE,
                                    IndexType.BALANCED_TREE,
                                    IndexType.BALANCED_TREE,
                                    IndexType.BALANCED_TREE,
                                    IndexType.BALANCED_TREE};

    boolean[] can_be_hash = {true, true, true, true, false, false, true, false};
    boolean[] can_be_tree = {true, true, true, true, true, true, true, true};

    public void testDDLCompilerIndexDefaultTypes() {
        for (int ii = 0; ii < column_types.length; ii++) {
            String schema =
                "create table t(id " + column_types[ii] + " not null, num integer not null);\n" +
                "create index idx_t_id on t(id);\n" +
                "create index idx_t_idnum on t(id,num);";
            VoltCompiler c = compileSchemaForDDLTest(schema, true);
            assertFalse(c.hasErrors());
            Table tbl = assertTableT(c);
            assertEquals(default_index_types[ii].getValue(),
                    tbl.getIndexes().getIgnoreCase("idx_t_id").getType());
            assertEquals(default_index_types[ii].getValue(),
                    tbl.getIndexes().getIgnoreCase("idx_t_idnum").getType());
        }
    }

    public void testDDLCompilerHashIndexAllowed() {
        for (int ii = 0; ii < column_types.length; ii++) {
            String schema =
                "create table t(id " + column_types[ii] + " not null, num integer not null);\n" +
                "create index idx_t_id_hash on t(id);\n" +
                "create index idx_t_idnum_hash on t(id,num);";
            VoltCompiler c = compileSchemaForDDLTest(schema, can_be_hash[ii]);
            if (can_be_hash[ii]) {
                // do appropriate index exists checks
                assertFalse(c.hasErrors());
                Table tbl = assertTableT(c);
                assertEquals(IndexType.HASH_TABLE.getValue(),
                        tbl.getIndexes().getIgnoreCase("idx_t_id_hash").getType());
                assertEquals(IndexType.HASH_TABLE.getValue(),
                        tbl.getIndexes().getIgnoreCase("idx_t_idnum_hash").getType());
            }
            else {
                assertTrue(c.hasErrors());
            }
        }
    }

    public void testUniqueIndexAllowed() {
        String schema =
                "create table t(id integer not null, num integer not null);\n" +
                "create unique index idx_t_unique on t(id,num);\n" +
                "create index idx_t on t(num);";
        VoltCompiler c = compileSchemaForDDLTest(schema, true);
        assertFalse(c.hasErrors());
        Table tbl = assertTableT(c);
        assertTrue(tbl.getIndexes().getIgnoreCase("idx_t_unique").getUnique());
        assertFalse(tbl.getIndexes().getIgnoreCase("idx_t").getUnique());
        // also validate that simple column indexes don't trigger the generalized expression index handling
        String noExpressionFound = "";
        assertEquals(noExpressionFound, tbl.getIndexes().getIgnoreCase("idx_t_unique").getExpressionsjson());
        assertEquals(noExpressionFound, tbl.getIndexes().getIgnoreCase("idx_t").getExpressionsjson());
    }

    public void testFunctionIndexAllowed() {
        String schema =
                "create table t(id integer not null, num integer not null);\n" +
                "create unique index idx_ft_unique on t(abs(id+num));\n" +
                "create index idx_ft on t(abs(num));\n" +
                "create index poweridx on t(power(id, 2));";
        VoltCompiler c = compileSchemaForDDLTest(schema, true);
        assertFalse(c.hasErrors());
        Table tbl = assertTableT(c);
        assertTrue(tbl.getIndexes().getIgnoreCase("idx_ft_unique").getUnique());
        assertFalse(tbl.getIndexes().getIgnoreCase("idx_ft").getUnique());
        // Validate that general expression indexes get properly annotated with an expressionjson attribute
        String noExpressionFound = "";
        assertNotSame(noExpressionFound, tbl.getIndexes().getIgnoreCase("idx_ft_unique").getExpressionsjson());
        assertNotSame(noExpressionFound, tbl.getIndexes().getIgnoreCase("idx_ft").getExpressionsjson());
    }

    public void testDDLCompilerVarcharTreeIndexAllowed() {
        for (int i = 0; i < column_types.length; i++) {
            String schema =
                "create table t(id " + column_types[i] + " not null, num integer not null);\n" +
                "create index idx_t_id_tree on t(id);\n" +
                "create index idx_t_idnum_tree on t(id,num);";
            VoltCompiler c = compileSchemaForDDLTest(schema, can_be_tree[i]);
            assertFalse(c.hasErrors());
            Table tbl = assertTableT(c);
            assertEquals(IndexType.BALANCED_TREE.getValue(),
                        tbl.getIndexes().getIgnoreCase("idx_t_id_tree").getType());
            assertEquals(IndexType.BALANCED_TREE.getValue(),
                        tbl.getIndexes().getIgnoreCase("idx_t_idnum_tree").getType());
        }
    }

    public void testDDLCompilerTwoIdenticalIndexes() {
        String schema;
        VoltCompiler c;
        schema = "create table t(id integer not null, num integer not null);\n" +
            "create index idx_t_idnum1 on t(id,num);\n" +
            "create index idx_t_idnum2 on t(id,num);";
        c = compileSchemaForDDLTest(schema, true);
        assertFalse(c.hasErrors());
        assertTrue(c.hasErrorsOrWarnings());

        // non-unique partial index
        schema = "create table t(id integer not null, num integer not null);\n" +
            "create index idx_t_idnum1 on t(id) where num > 3;\n" +
            "create index idx_t_idnum2 on t(id) where num > 3;";
        c = compileSchemaForDDLTest(schema, true);
        assertFalse(c.hasErrors());
        assertTrue(c.hasErrorsOrWarnings());

        // unique partial index
        schema = "create table t(id integer not null, num integer not null);\n" +
            "create unique index idx_t_idnum1 on t(id) where num > 3;\n" +
            "create unique index idx_t_idnum2 on t(id) where num > 3;";
        c = compileSchemaForDDLTest(schema, true);
        assertFalse(c.hasErrors());
        assertTrue(c.hasErrorsOrWarnings());

        // non-unique expression partial index
        schema = "create table t(id integer not null, num integer not null);\n" +
            "create index idx_t_idnum1 on t(id) where abs(num) > 3;\n" +
            "create index idx_t_idnum2 on t(id) where abs(num) > 3;";
        c = compileSchemaForDDLTest(schema, true);
        assertFalse(c.hasErrors());
        assertTrue(c.hasErrorsOrWarnings());

        // unique expression partial index
        schema = "create table t(id integer not null, num integer not null);\n" +
            "create unique index idx_t_idnum1 on t(id) where abs(num) > 3;\n" +
            "create unique index idx_t_idnum2 on t(id) where abs(num) > 3;";
        c = compileSchemaForDDLTest(schema, true);
        assertFalse(c.hasErrors());
        assertTrue(c.hasErrorsOrWarnings());
    }

    public void testDDLCompilerSameNameIndexesOnTwoTables() {
        String schema =
                "create table t1(id integer not null, num integer not null);\n" +
                "create table t2(id integer not null, num integer not null);\n" +
                "create index idx_t_idnum on t1(id,num);\n" +
                "create index idx_t_idnum on t2(id,num);";

        // if this test ever fails, it's worth figuring out why
        // When written, HSQL wouldn't allow two indexes with the same name,
        //  even across tables.
        compileSchemaForDDLTest(schema, false);
    }

    public void testDDLCompilerTwoCoveringIndexes() {
        String schema =
                "create table t(id integer not null, num integer not null);\n" +
                "create index idx_t_idnum_hash on t(id,num);\n" +
                "create index idx_t_idnum_tree on t(id,num);";

        compileSchemaForDDLTest(schema, true);
    }

    public void testDDLCompilerTwoSwappedOrderIndexes() {
        String schema =
                "create table t(id integer not null, num integer not null);\n" +
                "create index idx_t_idnum_a on t(num,id);\n" +
                "create index idx_t_idnum_b on t(id,num);";

        VoltCompiler c = compileSchemaForDDLTest(schema, true);
        assertFalse(c.hasErrorsOrWarnings());
    }

    public void testDDLCompilerDropTwoOfFiveIndexes() {
        String schema =
                "create table t(id integer not null, num integer not null);\n" +
                "create index idx_t_idnum_a on t(num,id);\n" +
                "create index idx_t_idnum_b on t(id,num);\n" +
                "create index idx_t_idnum_c on t(id,num);\n" +
                "create index idx_t_idnum_d on t(id,num) where id > 0;\n" +
                "create index idx_t_idnum_f on t(id,num) where id > 0;\n";

        VoltCompiler c = compileSchemaForDDLTest(schema, true);
        assertTrue(c.hasErrorsOrWarnings());
        int foundCount = 0;
        for (VoltCompiler.Feedback f : c.m_warnings) {
            if (f.message.contains("Dropping index")) {
                foundCount++;
            }
        }
        assertEquals(2, foundCount);
    }

    public void testDDLCompilerUniqueAndNonUniqueIndexOnSameColumns() {
        String schema =
                "create table t(id integer not null, num integer not null);\n" +
                "create unique index idx_t_idnum_unique on t(id,num);\n" +
                "create index idx_t_idnum on t(id,num);";
        compileSchemaForDDLTest(schema, true);
    }

    public void testDDLCompilerTwoIndexesWithSameName() {
        String schema =
                "create table t(id integer not null, num integer not null);\n" +
                "create index idx_t_idnum on t(id);\n" +
                "create index idx_t_idnum on t(id,num);";
        compileSchemaForDDLTest(schema, false);
    }

    public void testDDLCompilerIndexesOrMatViewContainSQLFunctionNOW() {
        // Test indexes.
        String ddl = "";
        String errorIndexMsg = "Index \"IDX_T_TM\" cannot include the function NOW or CURRENT_TIMESTAMP.";
        ddl = "create table t(id integer not null, tm timestamp);\n" +
              "create index idx_t_tm on t(since_epoch(second, CURRENT_TIMESTAMP) - since_epoch(second, tm));";
        checkDDLErrorMessage(ddl, errorIndexMsg);

        ddl = "create table t(id integer not null, tm timestamp);\n" +
              "create index idx_t_tm on t(since_epoch(second, NOW) - since_epoch(second, tm));";
        checkDDLErrorMessage(ddl, errorIndexMsg);

        ddl = "create table t(id integer not null, tm timestamp);\n" +
              "create index idx_t_tm on t(CURRENT_TIMESTAMP);";
        checkDDLErrorMessage(ddl, errorIndexMsg);

        // Test MatView.
        String errorMatviewMsg = "Materialized view \"MY_VIEW\" cannot include the function NOW or CURRENT_TIMESTAMP.";
        ddl = "create table t(id integer not null, tm timestamp);\n" +
              "create view my_view as select since_epoch(second, CURRENT_TIMESTAMP) - since_epoch(second, tm), " +
              "count(*) from t group by since_epoch(second, CURRENT_TIMESTAMP) - since_epoch(second, tm);";
        checkDDLErrorMessage(ddl, errorMatviewMsg);

        ddl = "create table t(id integer not null, tm timestamp);\n" +
                "create view my_view as select since_epoch(second, NOW) - since_epoch(second, tm), " +
                "count(*) from t group by since_epoch(second, NOW) - since_epoch(second, tm);";
        checkDDLErrorMessage(ddl, errorMatviewMsg);

        ddl = "create table t(id integer not null, tm timestamp);\n" +
                "create view my_view as select tm, count(*), count(CURRENT_TIMESTAMP)  from t group by tm;";
        checkDDLErrorMessage(ddl, errorMatviewMsg);

        ddl = "create table t(id integer not null, tm timestamp);\n" +
                "create view my_view as select tm, count(*), count(NOW)  from t group by tm;";
        checkDDLErrorMessage(ddl, errorMatviewMsg);

        ddl = "create table t(id integer not null, tm timestamp);\n" +
                "create view my_view as select tm, count(*) from t " +
                "where since_epoch(second, CURRENT_TIMESTAMP) - since_epoch(second, tm) > 60 " +
                "group by tm;";
        checkDDLErrorMessage(ddl, errorMatviewMsg);
    }

    public void testDDLCompilerCreateAndDropIndexesOnMatView() {
        String ddl = "";

        ddl = "create table foo(a integer, b float, c float);\n" +
              "create table foo2(a integer, b float, c float);\n" +
              "create view bar (a, b, total) as select a, b, count(*) as total from foo group by a, b;\n" +
              "create view bar2 (a, b, total) as select foo.a, foo.b, count(*) as total from foo join foo2 on foo.a = foo2.a group by foo.a, foo.b;\n" +
              "create index baridx on bar (a);\n" +
              "drop index baridx;\n" +
              "create index baridx on bar2(a);\n" +
              "drop index baridx;\n";
        checkDDLErrorMessage(ddl, null);

        ddl = "create table foo(a integer, b float);\n" +
              "create table foo2(a integer, b float);\n" +
              "create view bar (a, total) as select a, count(*) as total from foo group by a;\n" +
              "create view bar2 (a, total) as select foo.a, count(*) as total from foo join foo2 on foo.a = foo2.a group by foo.a;\n" +
              "create index baridx on bar (a, total);\n" +
              "drop index baridx;\n" +
              "create index baridx on bar2 (a, total);\n" +
              "drop index baridx;\n";
        checkDDLErrorMessage(ddl, null);
    }

    public void testColumnNameIndexHash() {
        List<Pair<String, IndexType>> passing
            = Arrays.asList(
                            // If we don't explicitly name the primary key constraint,
                            // we always get a tree index.  This is independent of the name
                            // of the index column or columns.
                            Pair.of("create table t ( goodhashname varchar(256) not null, primary key ( goodhashname ) );",
                                    IndexType.BALANCED_TREE),
                            Pair.of("create table t ( goodhashname integer not null, primary key ( goodhashname ) );",
                                    IndexType.BALANCED_TREE),
                            Pair.of("create table t ( goodtreename varchar(256) not null, primary key ( goodtreename ) );",
                                    IndexType.BALANCED_TREE),
                            Pair.of("create table t ( goodtreename integer not null, primary key ( goodtreename ) );",
                                    IndexType.BALANCED_TREE),
                            Pair.of("create table t ( goodtreehashname varchar(256) not null, primary key (goodtreehashname));",
                                    IndexType.BALANCED_TREE),
                            Pair.of("create table t ( goodtreehashname integer not null, primary key (goodtreehashname));",
                                    IndexType.BALANCED_TREE),
                            // If we explicitly name the constraint with a tree name
                            // we always get a tree index.  This is true even if the
                            // column type is hashable.
                            Pair.of("create table t ( goodtreehashname varchar(256) not null, constraint good_tree primary key (goodtreehashname));",
                                    IndexType.BALANCED_TREE),
                            Pair.of("create table t ( goodtreehashname integer not null, constraint good_tree primary key (goodtreehashname));",
                                    IndexType.BALANCED_TREE),
                            // If we explicitly name the constraint with a name
                            // which is both a hash name and a tree name, we always get a tree
                            // index.  This is true even if the column type is hashable.
                            Pair.of("create table t ( goodtreehashname varchar(256) not null, constraint good_tree primary key (goodtreehashname));",
                                    IndexType.BALANCED_TREE),
                            Pair.of("create table t ( goodtreehashname integer not null, constraint good_tree primary key (goodtreehashname));",
                                    IndexType.BALANCED_TREE),

                            // The only way to get a hash index is to explicitly name the constraint
                            // with a hash name and to make the column type or types be hashable.
                            Pair.of("create table t ( goodtreehashname integer not null, constraint good_hash primary key (goodtreehashname));",
                                    IndexType.HASH_TABLE),
                            Pair.of("create table t ( goodvanilla integer not null, constraint good_hash_constraint primary key ( goodvanilla ) );",
                                    IndexType.HASH_TABLE),
                            // Test to see if created indices are still hashed
                            // when they are expected, and not hashed when they
                            // are not expected.
                            Pair.of("create table t ( goodvanilla integer not null ); create unique index myhash on t ( goodvanilla );",
                                    IndexType.HASH_TABLE),
                            Pair.of("create table t ( goodhash integer not null primary key );",
                                    IndexType.BALANCED_TREE)
        );
        String[] failing = {
                // If we name the constraint with a hash name,
                // but the column type is not hashable, it is an
                // error.
                "create table t ( badhashname varchar(256) not null, constraint badhashconstraint primary key ( badhashname ) );",
                // The name of the column is not important.
                "create table t ( badzotzname varchar(256) not null, constraint badhashconstraint primary key ( badzotzname ) );",
                // If any of the columns are non-hashable, the index is
                // not hashable.
                "create table t ( fld1 integer, fld2 varchar(256), constraint badhashconstraint primary key ( fld1, fld2 ) );"
        };
        for (Pair<String, IndexType> cmdPair : passing) {
            // See if we can actually create the table.
            VoltCompiler c = compileSchemaForDDLTest(cmdPair.getLeft(), true);
            Table tbl = assertTableT(c);
            assertEquals(1, tbl.getIndexes().size());
            Index idx = tbl.getIndexes().iterator().next();
            String msg = String.format("CMD: %s\nExpected %s, got %s",
                                       cmdPair.getLeft(),
                                       cmdPair.getRight(),
                                       IndexType.get(idx.getType()));
            assertEquals(msg, cmdPair.getRight().getValue(),
                         idx.getType());
        }
        for (String cmd : failing) {
            compileSchemaForDDLTest(cmd, false);
        }
    }

    private static String msgP = "does not include the partitioning column";
    private static String msgPR =
            "ASSUMEUNIQUE is not valid for an index that includes the partitioning column. " +
            "Please use UNIQUE instead";

    public void testColumnUniqueGiveException() {
        String schema;

        // (1) ****** Replicate tables
        // A unique index on the non-primary key for replicated table gets no error.
        schema = "create table t0 (id bigint not null, name varchar(32) not null UNIQUE, age integer,  primary key (id));\n";
        checkValidUniqueAndAssumeUnique(schema, null, null);

        // Similar to above, but use a different way to define unique column.
        schema = "create table t0 (id bigint not null, name varchar(32) not null, age integer,  " +
                "primary key (id), UNIQUE (name) );\n";
        checkValidUniqueAndAssumeUnique(schema, null, null);


        // (2) ****** Partition Table: UNIQUE valid, ASSUMEUNIQUE not valid
        // A unique index on the partitioning key ( no primary key) gets no error.
        schema = "create table t0 (id bigint not null UNIQUE, name varchar(32) not null, age integer);\n" +
                "PARTITION TABLE t0 ON COLUMN id;\n";
        checkValidUniqueAndAssumeUnique(schema, null, msgPR);

        // Similar to above, but use a different way to define unique column.
        schema = "create table t0 (id bigint not null, name varchar(32) not null, age integer,  " +
                "primary key (id), UNIQUE(id) );\n" +
                "PARTITION TABLE t0 ON COLUMN id;\n";
        checkValidUniqueAndAssumeUnique(schema, null, msgPR);

        // A unique index on the partitioning key ( also primary key) gets no error.
        schema = "create table t0 (id bigint not null UNIQUE, name varchar(32) not null, age integer,  primary key (id));\n" +
                "PARTITION TABLE t0 ON COLUMN id;\n";
        checkValidUniqueAndAssumeUnique(schema, null, msgPR);


        // A unique compound index on the partitioning key and another column gets no error.
        schema = "create table t0 (id bigint not null, name varchar(32) not null, age integer,  " +
                "UNIQUE (id, age), primary key (id));\n" +
                "PARTITION TABLE t0 ON COLUMN id;\n";
        checkValidUniqueAndAssumeUnique(schema, null, msgPR);

        // A unique index on the partitioning key and an expression like abs(age) gets no error.
        schema = "create table t0 (id bigint not null, name varchar(32) not null, age integer,  " +
                "primary key (id), UNIQUE (id, abs(age)) );\n" +
                "PARTITION TABLE t0 ON COLUMN id;\n";
        checkValidUniqueAndAssumeUnique(schema, null, msgPR);


        // (3) ****** Partition Table: UNIQUE not valid
        // A unique index on the partitioning key ( non-primary key) gets one error.
        schema = "create table t0 (id bigint not null, name varchar(32) not null UNIQUE, age integer,  primary key (id));\n" +
                "PARTITION TABLE t0 ON COLUMN name;\n";
        checkValidUniqueAndAssumeUnique(schema, msgP, msgPR);

        // A unique index on the partitioning key ( no primary key) gets one error.
        schema = "create table t0 (id bigint not null, name varchar(32) not null UNIQUE, age integer);\n" +
                "PARTITION TABLE t0 ON COLUMN id;\n";
        checkValidUniqueAndAssumeUnique(schema, msgP, null);

        // A unique index on the non-partitioning key gets one error.
        schema = "create table t0 (id bigint not null, name varchar(32) UNIQUE, age integer,  primary key (id));\n" +
                "PARTITION TABLE t0 ON COLUMN id;\n";
        checkValidUniqueAndAssumeUnique(schema, msgP, null);

        // A unique index on an unrelated expression like abs(age) gets a error.
        schema = "create table t0 (id bigint not null, name varchar(32), age integer, UNIQUE (abs(age)), primary key (id));\n" +
                "PARTITION TABLE t0 ON COLUMN id;\n";
        checkValidUniqueAndAssumeUnique(schema, msgP, null);


        // A unique index on an expression of the partitioning key like substr(1, 2, name) gets two errors.
        schema = "create table t0 (id bigint not null, name varchar(32) not null, age integer,  " +
                "primary key (id), UNIQUE (substr(name, 1, 2 )) );\n" +
                "PARTITION TABLE t0 ON COLUMN name;\n";
        // 1) unique index, 2) primary key
        checkValidUniqueAndAssumeUnique(schema, msgP, msgP);

        // A unique index on the non-partitioning key, non-partitioned column gets two errors.
        schema = "create table t0 (id bigint not null, name varchar(32) not null, age integer UNIQUE,  primary key (id));\n" +
                "PARTITION TABLE t0 ON COLUMN name;\n";
        // 1) unique index, 2) primary key
        checkValidUniqueAndAssumeUnique(schema, msgP, msgP);

        // unique/assumeunique constraint added via ALTER TABLE to replicated table
        schema = "create table t0 (id bigint not null, name varchar(32) not null);\n" +
                "ALTER TABLE t0 ADD UNIQUE(name);";
        checkValidUniqueAndAssumeUnique(schema, null, null);

        // unique/assumeunique constraint added via ALTER TABLE to partitioned table
        schema = "create table t0 (id bigint not null, name varchar(32) not null);\n" +
                "PARTITION TABLE t0 ON COLUMN id;\n" +
                "ALTER TABLE t0 ADD UNIQUE(name);";
        checkValidUniqueAndAssumeUnique(schema, msgP, null);

        // ENG-7242, kinda
        // (tests the assumeuniqueness constraint is preserved, obliquely, see
        // TestAdhocAlterTable for more thorough tests)
        schema = "create table t0 (id bigint not null, name varchar(32) not null, val integer);\n" +
                "PARTITION TABLE t0 ON COLUMN id;\n" +
                "ALTER TABLE t0 ADD UNIQUE(name);\n" +
                "ALTER TABLE t0 DROP COLUMN val;\n";
        checkValidUniqueAndAssumeUnique(schema, msgP, null);

        // ENG-7304, that we can pass functions to constrant definitions in alter table
        schema = "create table t0 (id bigint not null, val2 integer not null, val integer);\n" +
                "PARTITION TABLE t0 ON COLUMN id;\n" +
                "ALTER TABLE t0 ADD UNIQUE(abs(val2));\n" +
                "ALTER TABLE t0 DROP COLUMN val;\n";
        checkValidUniqueAndAssumeUnique(schema, msgP, null);
    }

    private boolean compileDDL(String ddl, VoltCompiler compiler) {
        File schemaFile = VoltProjectBuilder.writeStringToTempFile(ddl);
        String schemaPath = schemaFile.getPath();

<<<<<<< HEAD
        return compiler.compileFromDDL(testout_jar, schemaPath);
=======
        String simpleProject =
            "<?xml version=\"1.0\"?>\n" +
            "<project>" +
            "<database name='database'>" +
            "<schemas>" +
            "<schema path='" + schemaPath + "' />" +
            "</schemas>" +
            "<procedures/>" +
            "</database>" +
            "</project>";

        File projectFile = VoltProjectBuilder.writeStringToTempFile(simpleProject);
        String projectPath = projectFile.getPath();

        return compiler.compileWithProjectXML(projectPath, testout_jar);
>>>>>>> e2cbe9e3
    }

    private void checkCompilerErrorMessages(String expectedError, VoltCompiler compiler, boolean success) {
        if (expectedError == null) {
            assertTrue("Expected no compilation errors but got these:\n" + feedbackToString(compiler.m_errors), success);
        }
        else {
            assertFalse("Expected failure but got success", success);
            assertTrue(isFeedbackPresent(expectedError, compiler.m_errors));
        }

    }

    private void checkDDLErrorMessage(String ddl, String errorMsg) {
        VoltCompiler compiler = new VoltCompiler();
        boolean success = compileDDL(ddl, compiler);
        checkCompilerErrorMessages(errorMsg, compiler, success);
    }

    private void checkValidUniqueAndAssumeUnique(String ddl, String errorUnique, String errorAssumeUnique) {
        checkDDLErrorMessage(ddl, errorUnique);
        checkDDLErrorMessage(ddl.replace("UNIQUE", "ASSUMEUNIQUE"), errorAssumeUnique);
    }

    public void testUniqueIndexGiveException() {
        String schema;

        // (1) ****** Replicate tables
        // A unique index on the non-primary key for replicated table gets no error.
        schema = "create table t0 (id bigint not null, name varchar(32) not null, age integer,  primary key (id));\n" +
                "CREATE UNIQUE INDEX user_index0 ON t0 (name) ;";
        checkValidUniqueAndAssumeUnique(schema, null, null);


        // (2) ****** Partition Table: UNIQUE valid, ASSUMEUNIQUE not valid
        // A unique index on the partitioning key ( no primary key) gets no error.
        schema = "create table t0 (id bigint not null, name varchar(32) not null, age integer);\n" +
                "PARTITION TABLE t0 ON COLUMN id;\n" +
                "CREATE UNIQUE INDEX user_index1 ON t0 (id) ;";
        checkValidUniqueAndAssumeUnique(schema, null, msgPR);

        // A unique index on the partitioning key ( also primary key) gets no error.
        schema = "create table t0 (id bigint not null, name varchar(32) not null, age integer,  primary key (id));\n" +
                "PARTITION TABLE t0 ON COLUMN id;\n" +
                "CREATE UNIQUE INDEX user_index2 ON t0 (id) ;";
        checkValidUniqueAndAssumeUnique(schema, null, msgPR);

        // A unique compound index on the partitioning key and another column gets no error.
        schema = "create table t0 (id bigint not null, name varchar(32) not null, age integer,  primary key (id));\n" +
                "PARTITION TABLE t0 ON COLUMN id;\n" +
                "CREATE UNIQUE INDEX user_index3 ON t0 (id, age) ;";
        checkValidUniqueAndAssumeUnique(schema, null, msgPR);

        // A unique index on the partitioning key and an expression like abs(age) gets no error.
        schema = "create table t0 (id bigint not null, name varchar(32) not null, age integer,  primary key (id));\n" +
                "PARTITION TABLE t0 ON COLUMN id;\n" +
                "CREATE UNIQUE INDEX user_index4 ON t0 (id, abs(age)) ;";
        checkValidUniqueAndAssumeUnique(schema, null, msgPR);


        // (3) ****** Partition Table: UNIQUE not valid
        // A unique index on the partitioning key ( no primary key) gets one error.
        schema = "create table t0 (id bigint not null, name varchar(32) not null, age integer);\n" +
                "PARTITION TABLE t0 ON COLUMN id;\n" +
                "CREATE UNIQUE INDEX user_index7 ON t0 (name) ;";
        checkValidUniqueAndAssumeUnique(schema, msgP, null);

        // A unique index on the non-partitioning key gets one error.
        schema = "create table t0 (id bigint not null, name varchar(32), age integer,  primary key (id));\n" +
                "PARTITION TABLE t0 ON COLUMN id;\n" +
                "CREATE UNIQUE INDEX user_index8 ON t0 (name) ;";
        checkValidUniqueAndAssumeUnique(schema, msgP, null);

        // A unique index on an unrelated expression like abs(age) gets a error.
        schema = "create table t0 (id bigint not null, name varchar(32), age integer,  primary key (id));\n" +
                "PARTITION TABLE t0 ON COLUMN id;\n" +
                "CREATE UNIQUE INDEX user_index9 ON t0 (abs(age)) ;";
        checkValidUniqueAndAssumeUnique(schema, msgP, null);

        // A unique index on the partitioning key ( non-primary key) gets one error.
        schema = "create table t0 (id bigint not null, name varchar(32) not null, age integer,  primary key (id));\n" +
                "PARTITION TABLE t0 ON COLUMN name;";
        checkValidUniqueAndAssumeUnique(schema, msgP, msgP);

        // A unique index on an expression of the partitioning key like substr(1, 2, name) gets two errors.
        schema = "create table t0 (id bigint not null, name varchar(32) not null, age integer,  primary key (id));\n" +
                "PARTITION TABLE t0 ON COLUMN name;\n" +
                "CREATE UNIQUE INDEX user_index10 ON t0 (substr(name, 1, 2 )) ;";
        // 1) unique index, 2) primary key
        checkValidUniqueAndAssumeUnique(schema, msgP, msgP);

        // A unique index on the non-partitioning key, non-partitioned column gets two errors.
        schema = "create table t0 (id bigint not null, name varchar(32) not null, age integer,  primary key (id));\n" +
                "PARTITION TABLE t0 ON COLUMN name;\n" +
                "CREATE UNIQUE INDEX user_index12 ON t0 (age) ;";
        // 1) unique index, 2) primary key
        checkValidUniqueAndAssumeUnique(schema, msgP, msgP);
    }

    private void subTestDDLCompilerMatViewJoin() {
        String tableDDL;
        String viewDDL;
        tableDDL = "CREATE TABLE T1 (a INTEGER NOT NULL, b INTEGER NOT NULL);\n" +
                   "CREATE TABLE T2 (a INTEGER NOT NULL, b INTEGER NOT NULL);\n" +
                   "CREATE TABLE T3 (a INTEGER NOT NULL, b INTEGER NOT NULL);\n";
        // 1. Test INNER JOIN:
        // 1.1 Test one join:
        viewDDL = "CREATE VIEW V (aint, cnt, sumint) AS \n" +
                  "SELECT T1.a, count(*), sum(T2.b) FROM T1 LEFT JOIN T2 ON T1.a=T2.a GROUP BY T1.a;";
        checkDDLErrorMessage(tableDDL+viewDDL, "Materialized view only supports INNER JOIN.");
        // 1.2 Test multiple joins:
        viewDDL = "CREATE VIEW V (aint, bint, cnt, sumint) AS \n" +
                  "SELECT T1.a, T2.a, count(*), sum(T3.b) FROM T1 JOIN T2 ON T1.a=T2.a RIGHT JOIN T3 on T2.a=T3.a GROUP BY T1.a, T2.a;";
        checkDDLErrorMessage(tableDDL+viewDDL, "Materialized view only supports INNER JOIN.");
        // 2. Test self-join:
        viewDDL = "CREATE VIEW V (aint, cnt, sumint) AS \n" +
                  "SELECT T1a.a, count(*), sum(T1a.b) FROM T1 T1a JOIN T1 T1b ON T1a.a=T1b.a GROUP BY T1a.a;";
        checkDDLErrorMessage(tableDDL+viewDDL, "Table T1 appeared in the table list more than once: " +
                                               "materialized view does not support self-join.");
        // 3. Test table join subquery. The subquery "LIMIT 10" is there to prevent an optimization
        // which replaces the subquery with an original table.
        viewDDL = "CREATE VIEW V (aint, cnt, sumint) AS \n" +
                  "SELECT T1.a, count(*), sum(T1.b) FROM T1 JOIN (SELECT * FROM T2 LIMIT 10) T2 ON T1.a=T2.a GROUP BY T1.a;";
        checkDDLErrorMessage(tableDDL+viewDDL, "Materialized view \"V\" with subquery sources is not supported.");

        // 4. Test view cannot be defined on other views:
        viewDDL = "CREATE TABLE t(id INTEGER NOT NULL, num INTEGER, wage INTEGER);\n" +
                  "CREATE VIEW my_view1 (num, total, sumwage) " +
                  "AS SELECT num, count(*), sum(wage) FROM t GROUP BY num; \n" +

                  "CREATE VIEW my_view2 (num, total, sumwage) " +
                  "AS SELECT t.num, count(*), sum(t.wage) FROM my_view1 JOIN t ON t.num=my_view1.num GROUP BY t.num; ";
        checkDDLErrorMessage(viewDDL, "A materialized view (MY_VIEW2) can not be defined on another view (MY_VIEW1)");

        // 5. Test view defined on non-plannable join query (partitioned table):
        viewDDL = "PARTITION TABLE T1 ON COLUMN a;\n" +
                  "PARTITION TABLE T2 ON COLUMN a;\n" +
                  "CREATE VIEW v2 (a, cnt, sumb) AS \n" +
                  "SELECT t1.a, count(*), sum(t2.b) FROM t1 JOIN t2 ON true GROUP BY t1.a;";
        checkDDLErrorMessage(tableDDL+viewDDL, "This query is not plannable.  The planner cannot guarantee that all rows would be in a single partition.");

        // 6. Test view defined on joined tables where some source tables are streamed table.
        viewDDL = "EXPORT TABLE T2;\n" +
                  "CREATE VIEW V (aint, cnt, sumint) AS \n" +
                  "SELECT T1.a, count(*), sum(T2.b) FROM T1 JOIN T2 ON T1.a=T2.a GROUP BY T1.a;";
        checkDDLErrorMessage(tableDDL+viewDDL, "A materialized view (V) on joined tables cannot have streamed table (T2) as its source.");
    }

    public void testDDLCompilerMatView() {
        // Test MatView.
        String ddl;
        VoltCompiler compiler = new VoltCompiler();

        // Subquery is replaced with a simple select
        ddl = "create table t(id integer not null, num integer, wage integer);\n" +
                "create view my_view1 (num, total) " +
                "as select num, count(*) from (select num from t) subt group by num; \n";
        assertTrue(compileDDL(ddl, compiler));

        ddl = "create table t(id integer not null, num integer, wage integer);\n" +
                "create view my_view1 (num, total) " +
                "as select num, count(*) from (select num from t limit 5) subt group by num; \n";
        checkDDLErrorMessage(ddl, "Materialized view \"MY_VIEW1\" with subquery sources is not supported.");

        ddl = "create table t(id integer not null, num integer, wage integer);\n" +
                "create view my_view1 (num, total) " +
                "as select num, count(*) from t where id in (select id from t) group by num; \n";
        checkDDLErrorMessage(ddl, "Materialized view \"MY_VIEW1\" with subquery sources is not supported.");

        ddl = "create table t1(id integer not null, num integer, wage integer);\n" +
                "create table t2(id integer not null, num integer, wage integer);\n" +
                "create view my_view1 (id, num, total) " +
                "as select t1.id, st2.num, count(*) from t1 join (select id ,num from t2 limit 2) st2 on t1.id = st2.id group by t1.id, st2.num; \n";
        checkDDLErrorMessage(ddl, "Materialized view \"MY_VIEW1\" with subquery sources is not supported.");

        ddl = "create table t(id integer not null, num integer);\n" +
                "create view my_view as select num, count(*) from t group by num order by num;";
        checkDDLErrorMessage(ddl, "Materialized view \"MY_VIEW\" with ORDER BY clause is not supported.");

        ddl = "create table t(id integer not null, num integer, wage integer);\n" +
                "create view my_view1 (num, total, sumwage) " +
                "as select num, count(*), sum(wage) from t group by num; \n" +

                "create view my_view2 (num, total, sumwage) " +
                "as select num, count(*), sum(sumwage) from my_view1 group by num; ";
        checkDDLErrorMessage(ddl, "A materialized view (MY_VIEW2) can not be defined on another view (MY_VIEW1)");

        ddl = "create table t(id integer not null, num integer);\n" +
                "create view my_view as select num, count(*) from t group by num limit 1;";
        checkDDLErrorMessage(ddl, "Materialized view \"MY_VIEW\" with LIMIT or OFFSET clause is not supported.");

        ddl = "create table t(id integer not null, num integer);\n" +
                "create view my_view as select num, count(*) from t group by num limit 1 offset 10;";
        checkDDLErrorMessage(ddl, "Materialized view \"MY_VIEW\" with LIMIT or OFFSET clause is not supported.");

        ddl = "create table t(id integer not null, num integer);\n" +
                "create view my_view as select num, count(*) from t group by num offset 10;";
        checkDDLErrorMessage(ddl, "Materialized view \"MY_VIEW\" with LIMIT or OFFSET clause is not supported.");

        ddl = "create table t(id integer not null, num integer);\n" +
                "create view my_view as select num, count(*) from t group by num having count(*) > 3;";
        checkDDLErrorMessage(ddl, "Materialized view \"MY_VIEW\" with HAVING clause is not supported.");

        String errorMsg = "In database, the materialized view is automatically " +
                "partitioned based on its source table. Invalid PARTITION statement on view table MY_VIEW.";

        ddl = "create table t(id integer not null, num integer not null);\n" +
                "partition table t on column num;\n" +
                "create view my_view as select num, count(*) from t group by num;\n" +
                "partition table my_view on column num;";
        checkDDLErrorMessage(ddl, errorMsg);

        ddl = "create table t(id integer not null, num integer not null);\n" +
                "partition table t on column num;" +
                "create view my_view as select num, count(*) as ct from t group by num;" +
                "partition table my_view on column ct;";
        checkDDLErrorMessage(ddl, errorMsg);

        ddl = "create table t(id integer not null, num integer not null);\n" +
                "create view my_view as select num, count(*) from t group by num;" +
                "partition table my_view on column num;";
        checkDDLErrorMessage(ddl, errorMsg);

        // approx_count_distinct is not a supported aggregate function for materialized views.
        errorMsg = "Materialized view \"MY_VIEW\" must have non-group by columns aggregated by sum, count, min or max.";
        ddl = "create table t(id integer not null, num integer not null);\n" +
                "create view my_view as select id, count(*), approx_count_distinct(num) from t group by id;";
        checkDDLErrorMessage(ddl, errorMsg);

        // comparison expression not supported in group by clause -- actually gets caught because it's not allowed
        // in the select list either.
        errorMsg = "SELECT clause does not allow a BOOLEAN expression.";
        ddl = "create table t(id integer not null, num integer not null);\n" +
                "create view my_view as select (id = num) as idVsNumber, count(*) from t group by (id = num);" +
                "partition table t on column num;";
        checkDDLErrorMessage(ddl, errorMsg);

        // count(*) is needed in ddl
        errorMsg = "Materialized view \"MY_VIEW\" must have count(*) after the GROUP BY columns (if any) but before the aggregate functions (if any).";
        ddl = "create table t(id integer not null, num integer not null, wage integer);\n" +
                "create view my_view as select id, wage from t group by id, wage;" +
                "partition table t on column num;";
        checkDDLErrorMessage(ddl, errorMsg);

        subTestDDLCompilerMatViewJoin();
    }

    public void testDDLCompilerTableLimit() {
        String ddl;

        // Test CREATE
        // test failed cases
        ddl = "create table t(id integer not null, num integer," +
                "CONSTRAINT tblimit1 LIMIT PARTITION ROWS 6xx);";
        checkDDLErrorMessage(ddl, "unexpected token: XX");

        ddl = "create table t(id integer not null, num integer," +
                "CONSTRAINT tblimit1 LIMIT PARTITION ROWS 66666666666666666666666666666666);";
        checkDDLErrorMessage(ddl, "incompatible data type in operation");

        ddl = "create table t(id integer not null, num integer," +
                "CONSTRAINT tblimit1 LIMIT PARTITION ROWS -10);";
        checkDDLErrorMessage(ddl, "Invalid constraint limit number '-10'");

        ddl = "create table t(id integer not null, num integer," +
                "CONSTRAINT tblimit1 LIMIT PARTITION ROWS 5, CONSTRAINT tblimit2 LIMIT PARTITION ROWS 7);";
        checkDDLErrorMessage(ddl, "Multiple LIMIT PARTITION ROWS constraints on table T are forbidden");

        ddl = "create table t(id integer not null, num integer," +
                "CONSTRAINT tblimit1 LIMIT PARTITION Row 6);";
        checkDDLErrorMessage(ddl, "unexpected token: ROW required: ROWS");

        ddl = "create table t(id integer not null, num integer," +
                "CONSTRAINT tblimit1 LIMIT Rows 6);";
        checkDDLErrorMessage(ddl, "unexpected token: ROWS required: PARTITION");


        // Test success cases
        ddl = "create table t(id integer not null, num integer," +
                "CONSTRAINT tblimit1 LIMIT PARTITION ROWS 6);";
        checkDDLErrorMessage(ddl, null);

        ddl = "create table t(id integer not null, num integer," +
                "LIMIT PARTITION ROWS 6);";
        checkDDLErrorMessage(ddl, null);

        // Test alter
        // Test failed cases
        ddl = "create table t(id integer not null, num integer);" +
              "alter table t add constraint foo LIMIT PARTITION ROWS 6XX;";
        checkDDLErrorMessage(ddl, "unexpected token: XX");

        ddl = "create table t(id integer not null, num integer);" +
              "alter table t add constraint foo LIMIT PARTITION ROWS 66666666666666666666666;";
        checkDDLErrorMessage(ddl, "incompatible data type in operation");

        ddl = "create table t(id integer not null, num integer);" +
              "alter table t add constraint foo LIMIT PARTITION ROWS -10;";
        checkDDLErrorMessage(ddl, "Invalid constraint limit number '-10'");

        ddl = "create table t(id integer not null, num integer);" +
              "alter table t add constraint foo LIMIT PARTITION ROW 6;";
        checkDDLErrorMessage(ddl, "unexpected token: ROW required: ROWS");

        ddl = "create table t(id integer not null, num integer);" +
              "alter table t add constraint foo LIMIT ROWS 6;";
        checkDDLErrorMessage(ddl, "unexpected token: ROWS required: PARTITION");

        ddl = "create table t(id integer not null, num integer);" +
              "alter table t2 add constraint foo LIMIT PARTITION ROWS 6;";
        checkDDLErrorMessage(ddl, "object not found: T2");

        // Test alter successes
        ddl = "create table t(id integer not null, num integer);" +
              "alter table t add constraint foo LIMIT PARTITION ROWS 6;";
        checkDDLErrorMessage(ddl, null);

        ddl = "create table t(id integer not null, num integer);" +
              "alter table t add LIMIT PARTITION ROWS 6;";
        checkDDLErrorMessage(ddl, null);

        // Successive alter statements are okay
        ddl = "create table t(id integer not null, num integer);" +
              "alter table t add LIMIT PARTITION ROWS 6;" +
              "alter table t add LIMIT PARTITION ROWS 7;";
        checkDDLErrorMessage(ddl, null);

        // Alter after constraint set in create is okay
        ddl = "create table t(id integer not null, num integer," +
                "CONSTRAINT tblimit1 LIMIT PARTITION ROWS 6);" +
              "alter table t add LIMIT PARTITION ROWS 7;";
        checkDDLErrorMessage(ddl, null);

        // Test drop
        // Test failed cases
        ddl = "create table t(id integer not null, num integer);" +
              "alter table t drop constraint tblimit2;";
        checkDDLErrorMessage(ddl, "object not found: TBLIMIT2");

        ddl = "create table t(id integer not null, num integer," +
                "CONSTRAINT tblimit1 LIMIT PARTITION ROWS 6);" +
              "alter table t drop constraint tblimit2;";
        checkDDLErrorMessage(ddl, "object not found: TBLIMIT2");

        ddl = "create table t(id integer not null, num integer);" +
              "alter table t add LIMIT PARTITION ROWS 6;" +
              "alter table t drop constraint tblimit2;";
        checkDDLErrorMessage(ddl, "object not found: TBLIMIT2");

        ddl = "create table t(id integer not null, num integer);" +
              "alter table t drop LIMIT PARTITION ROWS;";
        checkDDLErrorMessage(ddl, "object not found");

        ddl = "create table t(id integer not null, num integer);" +
              "alter table t drop LIMIT PARTITIONS ROWS;";
        checkDDLErrorMessage(ddl, "unexpected token: PARTITIONS required: PARTITION");

        ddl = "create table t(id integer not null, num integer);" +
              "alter table t drop LIMIT PARTITION ROW;";
        checkDDLErrorMessage(ddl, "unexpected token: ROW required: ROWS");

        ddl = "create table t(id integer not null, num integer);" +
              "alter table t drop PARTITION ROWS;";
        checkDDLErrorMessage(ddl, "unexpected token: PARTITION");

        // Test successes
        // named drop
        ddl = "create table t(id integer not null, num integer," +
                "CONSTRAINT tblimit1 LIMIT PARTITION ROWS 6);" +
              "alter table t drop constraint tblimit1;";
        checkDDLErrorMessage(ddl, null);

        // magic drop
        ddl = "create table t(id integer not null, num integer);" +
              "alter table t add LIMIT PARTITION ROWS 6;" +
              "alter table t drop LIMIT PARTITION ROWS;";
        checkDDLErrorMessage(ddl, null);

        // magic drop of named constraint
        ddl = "create table t(id integer not null, num integer," +
                "CONSTRAINT tblimit1 LIMIT PARTITION ROWS 6);" +
              "alter table t drop LIMIT PARTITION ROWS;";
        checkDDLErrorMessage(ddl, null);
    }

    void compileLimitDeleteStmtAndCheckCatalog(String ddl, String expectedMessage, String tblName,
            int expectedLimit, String expectedStmt) {
        VoltCompiler compiler = new VoltCompiler();
        boolean success = compileDDL(ddl, compiler);
        checkCompilerErrorMessages(expectedMessage, compiler, success);

        if (success) {
            // We expected  success and got it.  Verify that the catalog looks how we expect
            Catalog cat = compiler.getCatalog();

            Table tbl = cat.getClusters().get("cluster").getDatabases().get("database").getTables().getIgnoreCase(tblName);

            if (expectedLimit != -1) {
                assertEquals(expectedLimit, tbl.getTuplelimit());
            }
            else {
                // no limit is represented as a limit of max int.
                assertEquals(Integer.MAX_VALUE, tbl.getTuplelimit());
            }

            String stmt = CatalogUtil.getLimitPartitionRowsDeleteStmt(tbl);

            if (expectedStmt == null) {
                assertNull("Did not expect to find a LIMIT DELETE statement, but found this one:\n"
                        + (stmt != null ? stmt : ""),
                        stmt);
            }
            else {
                // Make sure we have the delete statement that we expected
                assertNotNull("Expected to find LIMIT DELETE statement, found none",
                        stmt);

                if (stmt.endsWith(";")) {
                    // We seem to add a semicolon somewhere.  I guess that's okay.
                    stmt = stmt.substring(0, stmt.length() - 1);
                }

                // Remove spaces from both strings so we compare whitespace insensitively
                // Capturing the DELETE statement in HSQL does not preserve whitespace.
                expectedStmt = stmt.replace(" ", "");
                stmt = stmt.replace(" ", "");

                assertEquals("Did not find the LIMIT DELETE statement that we expected",
                        expectedStmt, stmt);
            }
        }
    }

    public void testDDLCompilerAlterTableLimitWithDelete() {
        String ddl;

        // See also TestVoltCompilerErrorMsgs for negative tests involving
        // LIMIT PARTITION ROWS <n> EXECUTE (DELETE ...)

        // This exercises adding a limit constraint with a DELETE statement
        ddl = "create table t(id integer not null);\n" +
                "alter table t add limit partition rows 10 execute (delete from t where id > 0);";
        compileLimitDeleteStmtAndCheckCatalog(ddl, null, "t", 10, "delete from t where id > 0");

        // This exercises making a change to the delete statement of an existing constraint
        ddl = "create table t(id integer not null, " +
                "constraint c1 limit partition rows 10 execute (delete from t where id > 0)" +
                ");\n" +
                "alter table t add limit partition rows 15 execute (delete from t where id between 0 and 100);";
        compileLimitDeleteStmtAndCheckCatalog(ddl, null, "t", 15, "delete from t where id between 0 and 100");

        // test dropping a limit contraint with a delete
        ddl = "create table t(id integer not null, " +
                "constraint c1 limit partition rows 10 execute (delete from t where id > 0)" +
                ");\n" +
                "alter table t drop limit partition rows;";
        compileLimitDeleteStmtAndCheckCatalog(ddl, null, "t", -1, null);

        // test dropping constraint by referencing the constraint name
        ddl = "create table t(id integer not null, " +
                "constraint c1 limit partition rows 10 execute (delete from t where id > 0)" +
                ");\n" +
                "alter table t drop constraint c1;";
        compileLimitDeleteStmtAndCheckCatalog(ddl, null, "t", -1, null);

        // test dropping constraint by referencing the constraint name
        // Negative test---got the constraint name wrong
        ddl = "create table t(id integer not null, " +
                "constraint c1 limit partition rows 10 execute (delete from t where id > 0)" +
                ");\n" +
                "alter table t drop constraint c34;";
        compileLimitDeleteStmtAndCheckCatalog(ddl, "object not found", "t", -1, null);

        // Alter the table by removing the LIMIT DELETE statement, but not the row limit
        ddl = "create table t(id integer not null, " +
                "constraint c1 limit partition rows 10 execute (delete from t where id > 0)" +
                ");\n" +
                "alter table t add limit partition rows 10;";
        compileLimitDeleteStmtAndCheckCatalog(ddl, null, "t", 10, null);

        // See also regression testing that ensures EE picks up catalog changes
        // in TestSQLFeaturesNewSuite
    }

    public void testCreateTableWithGeographyPointValue() throws Exception {
        String ddl =
                "create table points (" +
                "  id integer," +
                "  pt geography_point" +
                ");";
        Database db = goodDDLAgainstSimpleSchema(ddl);
        assertNotNull(db);

        Table pointTable = db.getTables().getIgnoreCase("points");
        assertNotNull(pointTable);

        Column pointCol = pointTable.getColumns().getIgnoreCase("pt");
        assertEquals(VoltType.GEOGRAPHY_POINT.getValue(), pointCol.getType());
    }

    public void testGeographyPointValueNegative() throws Exception {

        // POINT cannot be a partition column
        badDDLAgainstSimpleSchema(".*Partition columns must be an integer, varchar or varbinary type.*",
                "create table pts (" +
                "  pt geography_point not null" +
                ");" +
                "partition table pts on column pt;"
                );

        // POINT columns cannot yet be indexed
        badDDLAgainstSimpleSchema(".*POINT values are not currently supported as index keys.*",
                "create table pts (" +
                "  pt geography_point not null" +
                ");  " +
                "create index ptidx on pts(pt);"
                );

        // POINT columns cannot use unique/pk constraints which
        // are implemented as indexes.
        badDDLAgainstSimpleSchema(".*POINT values are not currently supported as index keys.*",
                "create table pts (" +
                "  pt geography_point primary key" +
                ");  "
                );

        badDDLAgainstSimpleSchema(".*POINT values are not currently supported as index keys.*",
                "create table pts (" +
                "  pt geography_point, " +
                "  primary key (pt)" +
                ");  "
                );

        badDDLAgainstSimpleSchema(".*POINT values are not currently supported as index keys.*",
                "create table pts (" +
                "  pt geography_point, " +
                "  constraint uniq_pt unique (pt)" +
                ");  "
                );

        badDDLAgainstSimpleSchema(".*POINT values are not currently supported as index keys.*",
                "create table pts (" +
                "  pt geography_point unique, " +
                ");  "
                );

        // Default values are not yet supported
        badDDLAgainstSimpleSchema(".*incompatible data type in conversion.*",
                "create table pts (" +
                "  pt geography_point default 'point(3.0 9.0)', " +
                ");  "
                );

        badDDLAgainstSimpleSchema(".*unexpected token.*",
                "create table pts (" +
                "  pt geography_point default pointfromtext('point(3.0 9.0)'), " +
                ");  "
                );
    }

    public void testCreateTableWithGeographyType() throws Exception {
        String ddl =
                "create table polygons (" +
                "  id integer," +
                "  poly geography, " +
                "  sized_poly0 geography(1066), " +
                "  sized_poly1 geography(155), " +    // min allowed length
                "  sized_poly2 geography(1048576) " + // max allowed length
                ");";
        Database db = goodDDLAgainstSimpleSchema(ddl);
        assertNotNull(db);

        Table polygonsTable = db.getTables().getIgnoreCase("polygons");
        assertNotNull(polygonsTable);

        Column geographyCol = polygonsTable.getColumns().getIgnoreCase("poly");
        assertEquals(VoltType.GEOGRAPHY.getValue(), geographyCol.getType());
        assertEquals(GeographyValue.DEFAULT_LENGTH, geographyCol.getSize());

        geographyCol = polygonsTable.getColumns().getIgnoreCase("sized_poly0");
        assertEquals(VoltType.GEOGRAPHY.getValue(), geographyCol.getType());
        assertEquals(1066, geographyCol.getSize());

        geographyCol = polygonsTable.getColumns().getIgnoreCase("sized_poly1");
        assertEquals(VoltType.GEOGRAPHY.getValue(), geographyCol.getType());
        assertEquals(155, geographyCol.getSize());

        geographyCol = polygonsTable.getColumns().getIgnoreCase("sized_poly2");
        assertEquals(VoltType.GEOGRAPHY.getValue(), geographyCol.getType());
        assertEquals(1048576, geographyCol.getSize());
    }

    public void testGeographyNegative() throws Exception {

        String ddl = "create table geogs ( geog geography not null );\n" +
                     "partition table geogs on column geog;\n";

        // GEOGRAPHY cannot be a partition column
        badDDLAgainstSimpleSchema(".*Partition columns must be an integer, varchar or varbinary type.*", ddl);

        ddl = "create table geogs ( geog geography(0) not null );";
        badDDLAgainstSimpleSchema(".*precision or scale out of range.*", ddl);

        // Minimum length for a GEOGRAPHY column is 155.
        ddl = "create table geogs ( geog geography(154) not null );";
        badDDLAgainstSimpleSchema(".*GEOGRAPHY column GEOG in table GEOGS " +
                "has length of 154 which is shorter than " +
                "155, the minimum allowed length for the type.*",
                ddl
                );

        ddl = "create table geogs ( geog geography(1048577) not null );";
        badDDLAgainstSimpleSchema(".*is > 1048576 char maximum.*", ddl);

        // GEOGRAPHY columns cannot use unique/pk constraints which
        // are implemented as indexes.
        ddl = "create table geogs ( geog GEOGRAPHY primary key );\n";
        badDDLAgainstSimpleSchema(".*GEOGRAPHY values are not currently supported as unique index keys.*", ddl);

        ddl = "create table geogs ( geog geography, " +
                                  " primary key (geog) );\n";
        badDDLAgainstSimpleSchema(".*GEOGRAPHY values are not currently supported as unique index keys.*", ddl);

        ddl = "create table geogs ( geog geography, " +
                                  " constraint uniq_geog unique (geog) );\n";
        badDDLAgainstSimpleSchema(".*GEOGRAPHY values are not currently supported as unique index keys.*", ddl);

        ddl = "create table geogs (geog GEOGRAPHY unique);";
        badDDLAgainstSimpleSchema(".*GEOGRAPHY values are not currently supported as unique index keys.*", ddl);

        ddl = "create table geogs (geog GEOGRAPHY); create unique index geogsgeog on geogs(geog);";
        badDDLAgainstSimpleSchema(".*GEOGRAPHY values are not currently supported as unique index keys.*", ddl);

        ddl = "create table pgeogs (geog GEOGRAPHY, partkey int ); " +
        "partition table pgeogs on column partkey; " +
        "create assumeunique index pgeogsgeog on pgeogs(geog);";
        badDDLAgainstSimpleSchema(".*GEOGRAPHY values are not currently supported as unique index keys.*", ddl);

        // index on boolean functions is not supported
        ddl = "create table geogs ( id integer primary key, " +
                                  " region1 geography NOT NULL, " +
                                  " point1 geography_point NOT NULL );\n" +
              "create index geoindex_contains ON geogs (contains(region1, point1) );\n";
        badDDLAgainstSimpleSchema(".*Cannot create index \"GEOINDEX_CONTAINS\" because it contains a BOOLEAN valued function 'CONTAINS', " +
                                  "which is not supported.*", ddl);

        ddl = "create table geogs ( id integer primary key, " +
                                  " region1 geography NOT NULL, " +
                                  " point1 geography_point NOT NULL );\n" +
              "create index geoindex_within100000 ON geogs (DWITHIN(region1, point1, 100000) );\n";
        badDDLAgainstSimpleSchema(".*Cannot create index \"GEOINDEX_WITHIN100000\" because it contains a BOOLEAN valued function 'DWITHIN', " +
                                  "which is not supported.*", ddl);

        ddl = "create table geogs ( id integer primary key, " +
                                  " region1 geography NOT NULL, " +
                                  " point1 geography_point NOT NULL);\n " +
              "create index geoindex_nonzero_distance ON geogs ( distance(region1, point1) = 0 );\n";
        badDDLAgainstSimpleSchema(".*Cannot create index \"GEOINDEX_NONZERO_DISTANCE\" because it contains " +
                                  "comparison expression '=', which is not supported.*", ddl);

        // Default values are not yet supported
        ddl = "create table geogs ( geog geography default 'polygon((3.0 9.0, 3.0 0.0, 0.0 9.0, 3.0 9.0)');\n";
        badDDLAgainstSimpleSchema(".*incompatible data type in conversion.*", ddl);

        ddl = "create table geogs ( geog geography default polygonfromtext('polygon((3.0 9.0, 3.0 0.0, 0.0 9.0, 3.0 9.0)') );\n";
        badDDLAgainstSimpleSchema(".*unexpected token.*", ddl);

        // Materialized Views
        ddl = "create table geogs ( id integer primary key, " +
                                  " region1 geography NOT NULL, " +
                                  " point1 geography_point NOT NULL );\n" +
              "create view geo_view as select count(*), sum(id), sum(distance(region1, point1)) from geogs;\n";
        checkDDLAgainstSimpleSchema(null, ddl);

        ddl = "create table geogs ( id integer primary key, " +
                                  " region1 geography NOT NULL, " +
                                  " point1 geography_point NOT NULL );\n" +
              "create view geo_view as select region1, count(*) from geogs group by region1;\n";
        badDDLAgainstSimpleSchema(
                "Materialized view \"GEO_VIEW\" with expression of type GEOGRAPHY in GROUP BY clause not supported.",
                ddl);

        ddl = "create table geogs ( id integer primary key, " +
                                  " region1 geography NOT NULL, " +
                                  " point1 geography_point NOT NULL );\n" +
              "create view geo_view as select point1, count(*) from geogs group by point1;\n";
        badDDLAgainstSimpleSchema(
                "Materialized view \"GEO_VIEW\" with expression of type GEOGRAPHY_POINT in GROUP BY clause not supported.",
                ddl);

        ddl = "create table geogs ( id integer primary key, " +
                                  " region1 geography NOT NULL, " +
                                  " point1 geography_point NOT NULL );\n" +
              "create view geo_view as select isValid(Region1), count(*) from geogs group by isValid(Region1);\n";
        badDDLAgainstSimpleSchema(
                "A SELECT clause does not allow a BOOLEAN expression. consider using CASE WHEN to decode the BOOLEAN expression into a value of some other type.",
                ddl);

        ddl = "create table geogs ( id integer primary key, " +
                                  " region1 geography NOT NULL, " +
                                  " point1 geography_point NOT NULL );\n" +
              "create view geo_view as select Contains(Region1, POINT1), count(*) from geogs group by Contains(Region1, POINT1);\n";
        badDDLAgainstSimpleSchema(
                "A SELECT clause does not allow a BOOLEAN expression. consider using CASE WHEN to decode the BOOLEAN expression into a value of some other type.",
                ddl);

        ddl = "create table geogs ( id integer primary key, " +
                                  " region1 geography NOT NULL, " +
                                  " point1 geography_point NOT NULL );\n" +
              "create view geo_view as select Centroid(Region1), count(*) from geogs group by Centroid(Region1);\n";
        badDDLAgainstSimpleSchema(
                "Materialized view \"GEO_VIEW\" with a GEOGRAPHY_POINT valued function 'CENTROID' in GROUP BY clause not supported.",
                ddl);

        ddl = "create table geogs ( id integer, " +
                " region1 geography NOT NULL, " +
                " point1 geography_point NOT NULL );\n" +
              "create index COMPOUND_GEO_NOT_SUPPORTED on geogs(id, region1);\n";
        badDDLAgainstSimpleSchema(
                "Cannot create index \"COMPOUND_GEO_NOT_SUPPORTED\" " +
                 "because GEOGRAPHY values must be the only component of an index key: \"REGION1\"",
                ddl);
    }

    public void testPartitionOnBadType() {
<<<<<<< HEAD
        final String simpleSchema =
            "create table books (cash float default 0.0 NOT NULL, title varchar(10) default 'foo', PRIMARY KEY(cash));\n" +
            "partition table books on column cash;";

        final VoltCompiler compiler = new VoltCompiler();
        final boolean success = compileDDL(simpleSchema, compiler);
        assertFalse(success);
    }

=======
        String schema =
            "create table books (cash float default 0.0 NOT NULL, title varchar(10) default 'foo', PRIMARY KEY(cash));";

        File schemaFile = VoltProjectBuilder.writeStringToTempFile(schema);
        String schemaPath = schemaFile.getPath();

        String simpleProject =
            "<?xml version=\"1.0\"?>\n" +
            "<project>" +
            "<database>" +
            "<schemas><schema path='" + schemaPath + "' /></schemas>" +
            "<partitions><partition table='books' column='cash'/></partitions> " +
            "<procedures><procedure class='org.voltdb.compiler.procedures.AddBook' /></procedures>" +
            "</database>" +
            "</project>";

        File projectFile = VoltProjectBuilder.writeStringToTempFile(simpleProject);
        String projectPath = projectFile.getPath();
        VoltCompiler compiler = new VoltCompiler();
        assertFalse(compiler.compileWithProjectXML(projectPath, testout_jar));
    }

    public void testOmittedProcedureList() {
        String schema =
                "create table books (cash float default 0.0 NOT NULL, title varchar(10) default 'foo', PRIMARY KEY(cash));";

            File schemaFile = VoltProjectBuilder.writeStringToTempFile(schema);
            String schemaPath = schemaFile.getPath();

            String simpleProject =
                "<?xml version=\"1.0\"?>\n" +
                "<project>" +
                "<database>" +
                "<schemas><schema path='" + schemaPath + "' /></schemas>" +
                "</database>" +
                "</project>";

            File projectFile = VoltProjectBuilder.writeStringToTempFile(simpleProject);
            String projectPath = projectFile.getPath();
            VoltCompiler compiler = new VoltCompiler();
            assertTrue(compiler.compileWithProjectXML(projectPath, testout_jar));
        }

>>>>>>> e2cbe9e3
    public void test3324MPPlan() throws IOException {
        String schema =
                "create table blah  (pkey integer not null, strval varchar(200), PRIMARY KEY(pkey));\n";
        VoltProjectBuilder pb = new VoltProjectBuilder();
        pb.enableDiagnostics();
        pb.addLiteralSchema(schema);
        pb.addPartitionInfo("blah", "pkey");
        pb.addStmtProcedure("undeclaredspquery1", "select strval UNDECLARED1 from blah where pkey = ?");
        pb.addStmtProcedure("undeclaredspquery2", "select strval UNDECLARED2 from blah where pkey = 12");
        pb.addStmtProcedure("declaredspquery1", "select strval SODECLARED1 from blah where pkey = ?", "blah.pkey:0");
        // Currently no way to do this?
        // pb.addStmtProcedure("declaredspquery2", "select strval SODECLARED2 from blah where pkey = 12", "blah.pkey=12");
        assertTrue(pb.compile(Configuration.getPathToCatalogForTest("test3324.jar")));
        List<String> diagnostics = pb.harvestDiagnostics();
        // This asserts that the undeclared SP plans don't mistakenly get SP treatment
        // -- they must each include a RECEIVE plan node.
        assertEquals(2, countStringsMatching(diagnostics, ".*\"UNDECLARED.\".*\"PLAN_NODE_TYPE\":\"RECEIVE\".*"));
        // This asserts that the methods used to prevent undeclared SP plans from getting SP treatment
        // don't over-reach to declared SP plans.
        assertEquals(0, countStringsMatching(diagnostics, ".*\"SODECLARED.\".*\"PLAN_NODE_TYPE\":\"RECEIVE\".*"));
        // System.out.println("test3324MPPlan");
        // System.out.println(diagnostics);
    }

    public void testBadDDLErrorLineNumber() throws IOException {
        String schema =
            "-- a comment\n" +                          // 1
            "create table books (\n" +                  // 2
            " id integer default 0,\n" +                // 3
            " strval varchar(33000) default '',\n" +    // 4
            " PRIMARY KEY(id)\n" +                      // 5
            ");\n" +                                    // 6
            "\n" +                                      // 7
            "-- another comment\n" +                    // 8
            "create view badview (\n" +                 // 9 * error reported here *
            " id,\n" +
            " COUNT(*),\n" +
            " total\n" +
            " as\n" +
            "select id, COUNT(*), SUM(cnt)\n" +
            " from books\n" +
            " group by id;";
        File schemaFile = VoltProjectBuilder.writeStringToTempFile(schema);
        String schemaPath = schemaFile.getPath();

<<<<<<< HEAD
        final VoltCompiler compiler = new VoltCompiler();

        final boolean success = compiler.compileFromDDL(testout_jar, schemaPath);
        assertFalse(success);
=======
        String project =
            "<?xml version=\"1.0\"?>\n" +
            "<project>" +
            "<database name='database'>" +
            "<schemas><schema path='" + schemaPath + "' /></schemas>" +
            "<procedures><procedure class='org.voltdb.compiler.procedures.AddBook' /></procedures>" +
            "</database>" +
            "</project>";

        File projectFile = VoltProjectBuilder.writeStringToTempFile(project);
        String projectPath = projectFile.getPath();
        VoltCompiler compiler = new VoltCompiler();
        assertFalse(compiler.compileWithProjectXML(projectPath, testout_jar));
>>>>>>> e2cbe9e3
        for (Feedback error: compiler.m_errors) {
            assertEquals(9, error.lineNo);
        }
    }


    public void testInvalidCreateProcedureDDL() throws Exception {
        ArrayList<Feedback> fbs;
        String expectedError;

        fbs = checkInvalidProcedureDDL(
                "CREATE TABLE PKEY_INTEGER ( PKEY INTEGER NOT NULL, PRIMARY KEY (PKEY) );" +
                "PARTITION TABLE PKEY_INTEGER ON COLUMN PKEY;" +
                "CREATE PROCEDURE FROM CLASS org.voltdb.compiler.procedures.NonExistentPartitionParamInteger;" +
                "PARTITION PROCEDURE NonExistentPartitionParamInteger ON TABLE PKEY_INTEGER COLUMN PKEY;"
                );
        expectedError = "Cannot load class for procedure: org.voltdb.compiler.procedures.NonExistentPartitionParamInteger";
        assertTrue(isFeedbackPresent(expectedError, fbs));

        fbs = checkInvalidProcedureDDL(
                "CREATE TABLE PKEY_INTEGER ( PKEY INTEGER NOT NULL, PRIMARY KEY (PKEY) );" +
                "PARTITION TABLE PKEY_INTEGER ON COLUMN PKEY;" +
                "PARTITION PROCEDURE NotDefinedPartitionParamInteger ON TABLE PKEY_INTEGER COLUMN PKEY;"
                );
        expectedError = "Partition references an undefined procedure \"NotDefinedPartitionParamInteger\"";
        assertTrue(isFeedbackPresent(expectedError, fbs));

        fbs = checkInvalidProcedureDDL(
                "CREATE TABLE PKEY_INTEGER ( PKEY INTEGER NOT NULL, PRIMARY KEY (PKEY) );" +
                "PARTITION TABLE PKEY_INTEGER ON COLUMN PKEY;" +
                "CREATE PROCEDURE FROM CLASS org.voltdb.compiler.procedures.PartitionParamInteger;" +
                "PARTITION PROCEDURE PartitionParamInteger ON TABLE PKEY_WHAAAT COLUMN PKEY;"
                );
        expectedError = "PartitionParamInteger has partition properties defined both in class " +
                "\"org.voltdb.compiler.procedures.PartitionParamInteger\" " +
                "and in the schema definition file(s)";
        assertTrue(isFeedbackPresent(expectedError, fbs));

        fbs = checkInvalidProcedureDDL(
                "CREATE TABLE PKEY_INTEGER ( PKEY INTEGER NOT NULL, PRIMARY KEY (PKEY) );" +
                "PARTITION TABLE PKEY_INTEGER ON COLUMN PKEY;" +
                "CREATE PROCEDURE FROM CLASS org.voltdb.compiler.procedures.NotAnnotatedPartitionParamInteger;" +
                "PARTITION PROCEDURE NotAnnotatedPartitionParamInteger ON TABLE PKEY_WHAAAT COLUMN PKEY;"
                );
        expectedError = "PartitionInfo for procedure " +
                "org.voltdb.compiler.procedures.NotAnnotatedPartitionParamInteger refers to a column " +
                "in schema which can't be found.";
        assertTrue(isFeedbackPresent(expectedError, fbs));

        fbs = checkInvalidProcedureDDL(
                "CREATE TABLE PKEY_INTEGER ( PKEY INTEGER NOT NULL, PRIMARY KEY (PKEY) );" +
                "PARTITION TABLE PKEY_INTEGER ON COLUMN PKEY;" +
                "CREATE PROCEDURE FROM CLASS org.voltdb.compiler.procedures.NotAnnotatedPartitionParamInteger;" +
                "PARTITION PROCEDURE NotAnnotatedPartitionParamInteger ON TABLE PKEY_INTEGER COLUMN PSURROGATE;"
                );
        expectedError = "PartitionInfo for procedure " +
                "org.voltdb.compiler.procedures.NotAnnotatedPartitionParamInteger refers to a column " +
                "in schema which can't be found.";
        assertTrue(isFeedbackPresent(expectedError, fbs));

        fbs = checkInvalidProcedureDDL(
                "CREATE TABLE PKEY_INTEGER ( PKEY INTEGER NOT NULL, PRIMARY KEY (PKEY) );" +
                "PARTITION TABLE PKEY_INTEGER ON COLUMN PKEY;" +
                "CREATE PROCEDURE FROM CLASS org.voltdb.compiler.procedures.NotAnnotatedPartitionParamInteger;" +
                "PARTITION PROCEDURE NotAnnotatedPartitionParamInteger ON TABLE PKEY_INTEGER COLUMN PKEY PARAMETER 8;"
                );
        expectedError = "PartitionInfo specifies invalid parameter index for procedure: " +
                "org.voltdb.compiler.procedures.NotAnnotatedPartitionParamInteger";
        assertTrue(isFeedbackPresent(expectedError, fbs));

        fbs = checkInvalidProcedureDDL(
                "CREATE TABLE PKEY_INTEGER ( PKEY INTEGER NOT NULL, PRIMARY KEY (PKEY) );" +
                "PARTITION TABLE PKEY_INTEGER ON COLUMN PKEY;" +
                "CREATE PROCEDURE FROM GLASS org.voltdb.compiler.procedures.NotAnnotatedPartitionParamInteger;" +
                "PARTITION PROCEDURE NotAnnotatedPartitionParamInteger ON TABLE PKEY_INTEGER COLUMN PKEY;"
                );
        expectedError = "Invalid CREATE PROCEDURE statement: " +
                "\"CREATE PROCEDURE FROM GLASS org.voltdb.compiler.procedures.NotAnnotatedPartitionParamInteger\"" +
                ", expected syntax: \"CREATE PROCEDURE";
        assertTrue(isFeedbackPresent(expectedError, fbs));

        fbs = checkInvalidProcedureDDL(
                "CREATE TABLE PKEY_INTEGER ( PKEY INTEGER NOT NULL, PRIMARY KEY (PKEY) );" +
                "PARTITION TABLE PKEY_INTEGER ON COLUMN PKEY;" +
                "CREATE PROCEDURE FROM CLASS org.voltdb.compiler.procedures.NotAnnotatedPartitionParamInteger;" +
                "PARTITION PROCEDURE NotAnnotatedPartitionParamInteger FOR TABLE PKEY_INTEGER COLUMN PKEY;"
                );
        expectedError = "Invalid PARTITION statement: \"PARTITION PROCEDURE " +
                "NotAnnotatedPartitionParamInteger FOR TABLE PKEY_INTEGER COLUMN PKEY\", " +
                "expected syntax: PARTITION PROCEDURE <procedure> ON " +
                "TABLE <table> COLUMN <column> [PARAMETER <parameter-index-no>]";
        assertTrue(isFeedbackPresent(expectedError, fbs));

        fbs = checkInvalidProcedureDDL(
                "CREATE TABLE PKEY_INTEGER ( PKEY INTEGER NOT NULL, PRIMARY KEY (PKEY) );" +
                "PARTITION TABLE PKEY_INTEGER ON COLUMN PKEY;" +
                "CREATE PROCEDURE FROM CLASS org.voltdb.compiler.procedures.NotAnnotatedPartitionParamInteger;" +
                "PARTITION PROCEDURE NotAnnotatedPartitionParamInteger ON TABLE PKEY_INTEGER CLUMN PKEY PARMTR 0;"
                );
        expectedError = "Invalid PARTITION statement: \"PARTITION PROCEDURE " +
                "NotAnnotatedPartitionParamInteger ON TABLE PKEY_INTEGER CLUMN PKEY PARMTR 0\", " +
                "expected syntax: PARTITION PROCEDURE <procedure> ON " +
                "TABLE <table> COLUMN <column> [PARAMETER <parameter-index-no>]";
        assertTrue(isFeedbackPresent(expectedError, fbs));

        fbs = checkInvalidProcedureDDL(
                "CREATE TABLE PKEY_INTEGER ( PKEY INTEGER NOT NULL, PRIMARY KEY (PKEY) );" +
                "PARTITION TABLE PKEY_INTEGER ON COLUMN PKEY;" +
                "CREATE PROCEDURE FROM CLASS org.voltdb.compiler.procedures.NotAnnotatedPartitionParamInteger;" +
                "PARTITION PROCEDURE NotAnnotatedPartitionParamInteger ON TABLE PKEY_INTEGER COLUMN PKEY PARAMETER hello;"
                );
        expectedError = "Invalid PARTITION statement: \"PARTITION PROCEDURE " +
                "NotAnnotatedPartitionParamInteger ON TABLE PKEY_INTEGER COLUMN PKEY PARAMETER hello\", " +
                "expected syntax: PARTITION PROCEDURE <procedure> ON " +
                "TABLE <table> COLUMN <column> [PARAMETER <parameter-index-no>]";
        assertTrue(isFeedbackPresent(expectedError, fbs));

        fbs = checkInvalidProcedureDDL(
                "CREATE TABLE PKEY_INTEGER ( PKEY INTEGER NOT NULL, PRIMARY KEY (PKEY) );" +
                "PARTITION TABLE PKEY_INTEGER ON COLUMN PKEY;" +
                "CREATE PROCEDURE FROM CLASS org.voltdb.compiler.procedures.NotAnnotatedPartitionParamInteger;" +
                "PARTITION PROGEDURE NotAnnotatedPartitionParamInteger ON TABLE PKEY_INTEGER COLUMN PKEY PARAMETER hello;"
                );
        expectedError = "Invalid PARTITION statement: " +
                "\"PARTITION PROGEDURE NotAnnotatedPartitionParamInteger ON TABLE PKEY_INTEGER " +
                "COLUMN PKEY PARAMETER hello\", expected syntax: \"PARTITION TABLE <table> " +
                "ON COLUMN <column>\" or \"PARTITION PROCEDURE <procedure> ON " +
                "TABLE <table> COLUMN <column> [PARAMETER <parameter-index-no>]\"";
        assertTrue(isFeedbackPresent(expectedError, fbs));

        fbs = checkInvalidProcedureDDL(
                "CREATE TABLE PKEY_INTEGER ( PKEY INTEGER NOT NULL, PRIMARY KEY (PKEY) );" +
                "PARTITION TABLE PKEY_INTEGER ON COLUMN PKEY;" +
                "CREATE PROCEDURE OUTOF CLASS org.voltdb.compiler.procedures.NotAnnotatedPartitionParamInteger;" +
                "PARTITION PROCEDURE NotAnnotatedPartitionParamInteger ON TABLE PKEY_INTEGER COLUMN PKEY PARAMETER 2;"
                );
        expectedError = "Invalid CREATE PROCEDURE statement: " +
                "\"CREATE PROCEDURE OUTOF CLASS org.voltdb.compiler.procedures.NotAnnotatedPartitionParamInteger\"" +
                ", expected syntax: \"CREATE PROCEDURE";
        assertTrue(isFeedbackPresent(expectedError, fbs));

        fbs = checkInvalidProcedureDDL(
                "CREATE TABLE PKEY_INTEGER ( PKEY INTEGER NOT NULL, PRIMARY KEY (PKEY) );" +
                "PARTITION TABLE PKEY_INTEGER ON COLUMN PKEY;" +
                "MAKE PROCEDURE OUTOF CLASS org.voltdb.compiler.procedures.NotAnnotatedPartitionParamInteger;" +
                "PARTITION PROCEDURE NotAnnotatedPartitionParamInteger ON TABLE PKEY_INTEGER COLUMN PKEY PARAMETER 2;"
                );
        expectedError = "DDL Error: \"unexpected token: MAKE\" in statement starting on lineno: 1";
        assertTrue(isFeedbackPresent(expectedError, fbs));

        fbs = checkInvalidProcedureDDL(
                "CREATE TABLE PKEY_INTEGER ( PKEY INTEGER NOT NULL, PRIMARY KEY (PKEY) );" +
                "PARTITION TABLE 1PKEY_INTEGER ON COLUMN PKEY;" +
                "CREATE PROCEDURE FROM CLASS org.voltdb.compiler.procedures.NotAnnotatedPartitionParamInteger;" +
                "PARTITION PROCEDURE NotAnnotatedPartitionParamInteger ON TABLE PKEY_INTEGER COLUMN;"
                );
        expectedError = "Unknown indentifier in DDL: \"PARTITION TABLE 1PKEY_INTEGER ON COLUMN PKEY\" " +
                "contains invalid identifier \"1PKEY_INTEGER\"";
        assertTrue(isFeedbackPresent(expectedError, fbs));

        fbs = checkInvalidProcedureDDL(
                "CREATE TABLE PKEY_INTEGER ( PKEY INTEGER NOT NULL, PRIMARY KEY (PKEY) );" +
                "PARTITION TABLE PKEY_INTEGER ON COLUMN 2PKEY;" +
                "CREATE PROCEDURE FROM CLASS org.voltdb.compiler.procedures.NotAnnotatedPartitionParamInteger;" +
                "PARTITION PROCEDURE NotAnnotatedPartitionParamInteger ON TABLE PKEY_INTEGER COLUMN PKEY;"
                );
        expectedError = "Unknown indentifier in DDL: \"PARTITION TABLE PKEY_INTEGER ON COLUMN 2PKEY\" " +
                "contains invalid identifier \"2PKEY\"";
        assertTrue(isFeedbackPresent(expectedError, fbs));

        fbs = checkInvalidProcedureDDL(
                "CREATE TABLE PKEY_INTEGER ( PKEY INTEGER NOT NULL, PRIMARY KEY (PKEY) );" +
                "PARTITION TABLE PKEY_INTEGER ON COLUMN PKEY;" +
                "CREATE PROCEDURE FROM CLASS 0rg.voltdb.compiler.procedures.NotAnnotatedPartitionParamInteger;" +
                "PARTITION PROCEDURE NotAnnotatedPartitionParamInteger ON TABLE PKEY_INTEGER COLUMN PKEY;"
                );
        expectedError = "Unknown indentifier in DDL: \""+
                "CREATE PROCEDURE FROM CLASS 0rg.voltdb.compiler.procedures.NotAnnotatedPartitionParamInteger" +
                "\" contains invalid identifier \"0rg.voltdb.compiler.procedures.NotAnnotatedPartitionParamInteger\"";
        assertTrue(isFeedbackPresent(expectedError, fbs));

        fbs = checkInvalidProcedureDDL(
                "CREATE TABLE PKEY_INTEGER ( PKEY INTEGER NOT NULL, PRIMARY KEY (PKEY) );" +
                "PARTITION TABLE PKEY_INTEGER ON COLUMN PKEY;" +
                "CREATE PROCEDURE FROM CLASS org.voltdb.3compiler.procedures.NotAnnotatedPartitionParamInteger;" +
                "PARTITION PROCEDURE NotAnnotatedPartitionParamInteger ON TABLE PKEY_INTEGER COLUMN PKEY;"
                );
        expectedError = "Unknown indentifier in DDL: \""+
                "CREATE PROCEDURE FROM CLASS org.voltdb.3compiler.procedures.NotAnnotatedPartitionParamInteger" +
                "\" contains invalid identifier \"org.voltdb.3compiler.procedures.NotAnnotatedPartitionParamInteger\"";
        assertTrue(isFeedbackPresent(expectedError, fbs));

        fbs = checkInvalidProcedureDDL(
                "CREATE TABLE PKEY_INTEGER ( PKEY INTEGER NOT NULL, PRIMARY KEY (PKEY) );" +
                "PARTITION TABLE PKEY_INTEGER ON COLUMN PKEY;" +
                "CREATE PROCEDURE FROM CLASS org.voltdb.compiler.procedures.4NotAnnotatedPartitionParamInteger;" +
                "PARTITION PROCEDURE NotAnnotatedPartitionParamInteger ON TABLE PKEY_INTEGER COLUMN PKEY;"
                );
        expectedError = "Unknown indentifier in DDL: \""+
                "CREATE PROCEDURE FROM CLASS org.voltdb.compiler.procedures.4NotAnnotatedPartitionParamInteger" +
                "\" contains invalid identifier \"org.voltdb.compiler.procedures.4NotAnnotatedPartitionParamInteger\"";
        assertTrue(isFeedbackPresent(expectedError, fbs));

        fbs = checkInvalidProcedureDDL(
                "CREATE TABLE PKEY_INTEGER ( PKEY INTEGER NOT NULL, PRIMARY KEY (PKEY) );" +
                "PARTITION TABLE PKEY_INTEGER ON COLUMN PKEY;" +
                "CREATE PROCEDURE FROM CLASS org.voltdb.compiler.procedures.NotAnnotatedPartitionParamInteger;" +
                "PARTITION PROCEDURE 5NotAnnotatedPartitionParamInteger ON TABLE PKEY_INTEGER COLUMN PKEY;"
                );
        expectedError = "Unknown indentifier in DDL: \""+
                "PARTITION PROCEDURE 5NotAnnotatedPartitionParamInteger ON TABLE PKEY_INTEGER COLUMN PKEY" +
                "\" contains invalid identifier \"5NotAnnotatedPartitionParamInteger\"";
        assertTrue(isFeedbackPresent(expectedError, fbs));

        fbs = checkInvalidProcedureDDL(
                "CREATE TABLE PKEY_INTEGER ( PKEY INTEGER NOT NULL, PRIMARY KEY (PKEY) );" +
                "PARTITION TABLE PKEY_INTEGER ON COLUMN PKEY;" +
                "CREATE PROCEDURE FROM CLASS org.voltdb.compiler.procedures.NotAnnotatedPartitionParamInteger;" +
                "PARTITION PROCEDURE NotAnnotatedPartitionParamInteger ON TABLE 6PKEY_INTEGER COLUMN PKEY;"
                );
        expectedError = "Unknown indentifier in DDL: \""+
                "PARTITION PROCEDURE NotAnnotatedPartitionParamInteger ON TABLE 6PKEY_INTEGER COLUMN PKEY" +
                "\" contains invalid identifier \"6PKEY_INTEGER\"";
        assertTrue(isFeedbackPresent(expectedError, fbs));

        fbs = checkInvalidProcedureDDL(
                "CREATE TABLE PKEY_INTEGER ( PKEY INTEGER NOT NULL, PRIMARY KEY (PKEY) );" +
                "PARTITION TABLE PKEY_INTEGER ON COLUMN PKEY;" +
                "CREATE PROCEDURE FROM CLASS org.voltdb.compiler.procedures.NotAnnotatedPartitionParamInteger;" +
                "PARTITION PROCEDURE NotAnnotatedPartitionParamInteger ON TABLE PKEY_INTEGER COLUMN 7PKEY;"
                );
        expectedError = "Unknown indentifier in DDL: \""+
                "PARTITION PROCEDURE NotAnnotatedPartitionParamInteger ON TABLE PKEY_INTEGER COLUMN 7PKEY" +
                "\" contains invalid identifier \"7PKEY\"";
        assertTrue(isFeedbackPresent(expectedError, fbs));

        fbs = checkInvalidProcedureDDL(
                "CREATE TABLE PKEY_INTEGER ( PKEY INTEGER NOT NULL, PRIMARY KEY (PKEY) );" +
                "PARTITION TABLE PKEY_INTEGER ON COLUMN PKEY;" +
                "CREATE PROCEDURE FROM CLASS org.voltdb.compiler.procedures.NotAnnotatedPartitionParamInteger;" +
                "PARTITION PROCEDURE NotAnnotatedPartitionParamInteger TABLE PKEY_INTEGER ON TABLE PKEY_INTEGER COLUMN PKEY;"
                );
        expectedError = "Invalid PARTITION statement: \"PARTITION PROCEDURE " +
                "NotAnnotatedPartitionParamInteger TABLE PKEY_INTEGER ON TABLE PKEY_INTEGER COLUMN PKEY\", " +
                "expected syntax: PARTITION PROCEDURE <procedure> ON " +
                "TABLE <table> COLUMN <column> [PARAMETER <parameter-index-no>]";
        assertTrue(isFeedbackPresent(expectedError, fbs));
    }

    public void testInvalidSingleStatementCreateProcedureDDL() throws Exception {
        ArrayList<Feedback> fbs;
        String expectedError;

        fbs = checkInvalidProcedureDDL(
                "CREATE TABLE PKEY_INTEGER ( PKEY INTEGER NOT NULL, DESCR VARCHAR(128), PRIMARY KEY (PKEY) );" +
                "PARTITION TABLE PKEY_INTEGER ON COLUMN PKEY;" +
                "CREATE PROCEDURE Foo AS BANBALOO pkey FROM PKEY_INTEGER;" +
                "PARTITION PROCEDURE Foo ON TABLE PKEY_INTEGER COLUMN PKEY;"
                );
        expectedError = "Failed to plan for statement (sql) \"BANBALOO pkey FROM PKEY_INTEGER;\"";
        assertTrue(isFeedbackPresent(expectedError, fbs));

        fbs = checkInvalidProcedureDDL(
                "CREATE TABLE PKEY_INTEGER ( PKEY INTEGER NOT NULL, DESCR VARCHAR(128), PRIMARY KEY (PKEY) );" +
                "PARTITION TABLE PKEY_INTEGER ON COLUMN PKEY;" +
                "CREATE PROCEDURE Foo AS SELEC pkey FROM PKEY_INTEGER;" +
                "PARTITION PROCEDURE Foo ON TABLE PKEY_INTEGER COLUMN PKEY PARAMETER 0;"
                );
        expectedError = "Failed to plan for statement (sql) \"SELEC pkey FROM PKEY_INTEGER;\"";
        assertTrue(isFeedbackPresent(expectedError, fbs));

        fbs = checkInvalidProcedureDDL(
                "CREATE TABLE PKEY_INTEGER ( PKEY INTEGER NOT NULL, DESCR VARCHAR(128), PRIMARY KEY (PKEY) );" +
                "PARTITION TABLE PKEY_INTEGER ON COLUMN PKEY;" +
                "CREATE PROCEDURE Foo AS DELETE FROM PKEY_INTEGER WHERE PKEY = ?;" +
                "PARTITION PROCEDURE Foo ON TABLE PKEY_INTEGER COLUMN PKEY PARAMETER 2;"
                );
        expectedError = "PartitionInfo specifies invalid parameter index for procedure: Foo";
        assertTrue(isFeedbackPresent(expectedError, fbs));

        fbs = checkInvalidProcedureDDL(
                "CREATE TABLE PKEY_INTEGER ( PKEY INTEGER NOT NULL, DESCR VARCHAR(128), PRIMARY KEY (PKEY) );" +
                "PARTITION TABLE PKEY_INTEGER ON COLUMN PKEY;" +
                "CREATE PROCEDURE Foo AS DELETE FROM PKEY_INTEGER;" +
                "PARTITION PROCEDURE Foo ON TABLE PKEY_INTEGER COLUMN PKEY;"
                );
        expectedError = "PartitionInfo specifies invalid parameter index for procedure: Foo";
        assertTrue(isFeedbackPresent(expectedError, fbs));

        fbs = checkInvalidProcedureDDL(
                "CREATE TABLE PKEY_INTEGER ( PKEY INTEGER NOT NULL, DESCR VARCHAR(128), PRIMARY KEY (PKEY) );" +
                "PARTITION TABLE PKEY_INTEGER ON COLUMN PKEY;" +
                "CREATE PROCEDURE 7Foo AS DELETE FROM PKEY_INTEGER WHERE PKEY = ?;" +
                "PARTITION PROCEDURE 7Foo ON TABLE PKEY_INTEGER COLUMN PKEY;"
                );
        expectedError = "Unknown indentifier in DDL: \""+
                "CREATE PROCEDURE 7Foo AS DELETE FROM PKEY_INTEGER WHERE PKEY = ?" +
                "\" contains invalid identifier \"7Foo\"";
        assertTrue(isFeedbackPresent(expectedError, fbs));
    }

    public void testInvalidGroovyProcedureDDL() throws Exception {
        ArrayList<Feedback> fbs;
        String expectedError;

        if (Float.parseFloat(System.getProperty("java.specification.version")) < 1.7) {
            return;
        }

        fbs = checkInvalidProcedureDDL(
                "CREATE TABLE PKEY_INTEGER ( PKEY INTEGER NOT NULL, DESCR VARCHAR(128), PRIMARY KEY (PKEY) );" +
                "PARTITION TABLE PKEY_INTEGER ON COLUMN PKEY;" +
                "CREATE PROCEDURE Foo AS ###\n" +
                "    stmt = new SQLStmt('SELECT PKEY, DESCR FROM PKEY = ?')\n" +
                "    transactOn = { int key -> \n" +
                "        voltQueueSQL(stmt,key)\n" +
                "        voltExecuteSQL(true)\n" +
                "    }\n" +
                "### LANGUAGE GROOVY;\n" +
                "PARTITION PROCEDURE Foo ON TABLE PKEY_INTEGER COLUMN PKEY;"
                );
        expectedError = "user lacks privilege or object not found: PKEY";
        assertTrue(isFeedbackPresent(expectedError, fbs));

        fbs = checkInvalidProcedureDDL(
                "CREATE TABLE PKEY_INTEGER ( PKEY INTEGER NOT NULL, DESCR VARCHAR(128), PRIMARY KEY (PKEY) );" +
                "PARTITION TABLE PKEY_INTEGER ON COLUMN PKEY;" +
                "CREATE PROCEDURE Foo AS ###\n" +
                "    stmt = new SQLStmt('SELECT PKEY, DESCR FROM PKEY_INTEGER WHERE PKEY = ?')\n" +
                "    transactOn = { int key -> \n" +
                "        voltQueueSQL(stmt,key)\n" +
                "        voltExecuteSQL(true)\n" +
                "    \n" +
                "### LANGUAGE GROOVY;\n" +
                "PARTITION PROCEDURE Foo ON TABLE PKEY_INTEGER COLUMN PKEY;"
                );
        expectedError = "Procedure \"Foo\" code block has syntax errors";
        assertTrue(isFeedbackPresent(expectedError, fbs));

        fbs = checkInvalidProcedureDDL(
                "CREATE TABLE PKEY_INTEGER ( PKEY INTEGER NOT NULL, DESCR VARCHAR(128), PRIMARY KEY (PKEY) );" +
                "PARTITION TABLE PKEY_INTEGER ON COLUMN PKEY;" +
                "CREATE PROCEDURE Foo AS ###\n" +
                "    stmt = new SQLStmt('SELECT PKEY, DESCR FROM PKEY_INTEGER WHERE PKEY = ?')\n" +
                "    runMeInstead = { int key -> \n" +
                "        voltQueueSQL(stmt,key)\n" +
                "        voltExecuteSQL(true)\n" +
                "    }\n" +
                "### LANGUAGE GROOVY;\n" +
                "PARTITION PROCEDURE Foo ON TABLE PKEY_INTEGER COLUMN PKEY;"
                );
        expectedError = "Procedure \"Foo\" code block does not contain the required \"transactOn\" closure";
        assertTrue(isFeedbackPresent(expectedError, fbs));

        fbs = checkInvalidProcedureDDL(
                "CREATE TABLE PKEY_INTEGER ( PKEY INTEGER NOT NULL, DESCR VARCHAR(128), PRIMARY KEY (PKEY) );" +
                "PARTITION TABLE PKEY_INTEGER ON COLUMN PKEY;" +
                "CREATE PROCEDURE Foo AS ###\n" +
                "package voltkv.procedures;\n" +
                "\n" +
                "import org.voltdb.*;\n" +
                "\n" +
                "@ProcInfo(partitionInfo=\"store.key:0\", singlePartition=true)\n" +
                "public class Put extends VoltProcedure {\n" +
                "    // Checks if key exists\n" +
                "    public SQLStmt checkStmt = new SQLStmt(\"SELECT key FROM store WHERE key = ?;\");\n" +
                "    // Updates a key/value pair\n" +
                "    public SQLStmt updateStmt = new SQLStmt(\"UPDATE store SET value = ? WHERE key = ?;\");\n" +
                "    // Inserts a key/value pair\n" +
                "    public SQLStmt insertStmt = new SQLStmt(\"INSERT INTO store (key, value) VALUES (?, ?);\");\n" +
                "\n" +
                "    public VoltTable[] run(String key, byte[] value) {\n" +
                "        // Check whether the pair exists\n" +
                "        voltQueueSQL(checkStmt, key);\n" +
                "        // Insert new or update existing key depending on result\n" +
                "        if (voltExecuteSQL()[0].getRowCount() == 0)\n" +
                "            voltQueueSQL(insertStmt, key, value);\n" +
                "        else\n" +
                "            voltQueueSQL(updateStmt, value, key);\n" +
                "        return voltExecuteSQL(true);\n" +
                "    }\n" +
                "}\n" +
                "### LANGUAGE GROOVY;\n"
                );
        expectedError = "Procedure \"voltkv.procedures.Put\" is not a groovy script";
        assertTrue(isFeedbackPresent(expectedError, fbs));

        fbs = checkInvalidProcedureDDL(
                "CREATE TABLE PKEY_INTEGER ( PKEY INTEGER NOT NULL, DESCR VARCHAR(128), PRIMARY KEY (PKEY) );" +
                "PARTITION TABLE PKEY_INTEGER ON COLUMN PKEY;" +
                "CREATE PROCEDURE Foo AS ###\n" +
                "    stmt = new SQLStmt('SELECT PKEY, DESCR FROM PKEY_INTEGER WHERE PKEY = ?')\n" +
                "    transactOn = 'Is it me that you wanted instead?'\n" +
                "### LANGUAGE GROOVY;\n" +
                "PARTITION PROCEDURE Foo ON TABLE PKEY_INTEGER COLUMN PKEY;"
                );
        expectedError = "Procedure \"Foo\" code block does not contain the required \"transactOn\" closure";
        assertTrue(isFeedbackPresent(expectedError, fbs));

        fbs = checkInvalidProcedureDDL(
                "CREATE TABLE PKEY_INTEGER ( PKEY INTEGER NOT NULL, DESCR VARCHAR(128), PRIMARY KEY (PKEY) );" +
                "PARTITION TABLE PKEY_INTEGER ON COLUMN PKEY;" +
                "CREATE PROCEDURE Foo AS ###\n" +
                "    // ###\n" +
                "    stmt = new SQLStmt('SELECT PKEY, DESCR FROM PKEY_INTEGER WHERE PKEY = ?')\n" +
                "    transactOn = { int key -> \n" +
                "        voltQueueSQL(stmt,key)\n" +
                "        voltExecuteSQL(true)\n" +
                "    }\n" +
                "### LANGUAGE GROOVY;\n" +
                "PARTITION PROCEDURE Foo ON TABLE PKEY_INTEGER COLUMN PKEY;"
                );
        expectedError = "Schema file ended mid-statement (no semicolon found)";
        assertTrue(isFeedbackPresent(expectedError, fbs));

        fbs = checkInvalidProcedureDDL(
                "CREATE TABLE PKEY_INTEGER ( PKEY INTEGER NOT NULL, DESCR VARCHAR(128), PRIMARY KEY (PKEY) );" +
                "PARTITION TABLE PKEY_INTEGER ON COLUMN PKEY;" +
                "CREATE PROCEDURE Foo AS ##\n" +
                "    stmt = new SQLStmt('SELECT PKEY, DESCR FROM PKEY_INTEGER WHERE PKEY = ?')\n" +
                "    transactOn = { int key -> \n" +
                "        voltQueueSQL(stmt,key)\n" +
                "        voltExecuteSQL(true)\n" +
                "    }\n" +
                "### LANGUAGE GROOVY;\n" +
                "PARTITION PROCEDURE Foo ON TABLE PKEY_INTEGER COLUMN PKEY;"
                );
        expectedError = "Schema file ended mid-statement (no semicolon found)";
        assertTrue(isFeedbackPresent(expectedError, fbs));

        fbs = checkInvalidProcedureDDL(
                "CREATE TABLE PKEY_INTEGER ( PKEY INTEGER NOT NULL, DESCR VARCHAR(128), PRIMARY KEY (PKEY) );" +
                "PARTITION TABLE PKEY_INTEGER ON COLUMN PKEY;" +
                "CREATE PROCEDURE Foo AS ###\n" +
                "    stmt = new SQLStmt('SELECT PKEY, DESCR FROM PKEY_INTEGER WHERE PKEY = ?')\n" +
                "    transactOn = { int key -> \n" +
                "        voltQueueSQL(stmt,key)\n" +
                "        voltExecuteSQL(true)\n" +
                "    }\n" +
                "### LANGUAGE KROOVY;\n" +
                "PARTITION PROCEDURE Foo ON TABLE PKEY_INTEGER COLUMN PKEY;"
                );
        expectedError = "Language \"KROOVY\" is not a supported";
        assertTrue(isFeedbackPresent(expectedError, fbs));
    }

    public void testValidGroovyProcedureDDL() throws Exception {
        if (Float.parseFloat(System.getProperty("java.specification.version")) < 1.7) {
            return;
        }

        Database db = goodDDLAgainstSimpleSchema(
                "CREATE TABLE PKEY_INTEGER ( PKEY INTEGER NOT NULL, DESCR VARCHAR(128), PRIMARY KEY (PKEY) );" +
                "PARTITION TABLE PKEY_INTEGER ON COLUMN PKEY;" +
                "CREATE PROCEDURE Foo AS ###\n" +
                "    stmt = new SQLStmt('SELECT PKEY, DESCR FROM PKEY_INTEGER WHERE PKEY = ?')\n" +
                "    transactOn = { int key -> \n" +
                "        voltQueueSQL(stmt,key)\n" +
                "        voltExecuteSQL(true)\n" +
                "    }\n" +
                "### LANGUAGE GROOVY;\n" +
                "PARTITION PROCEDURE Foo ON TABLE PKEY_INTEGER COLUMN PKEY;"
                );
        Procedure proc = db.getProcedures().get("Foo");
        assertNotNull(proc);

        db = goodDDLAgainstSimpleSchema(
                "CREATE TABLE PKEY_INTEGER ( PKEY INTEGER NOT NULL, DESCR VARCHAR(128), PRIMARY KEY (PKEY) );" +
                "PARTITION TABLE PKEY_INTEGER ON COLUMN PKEY;" +
                "CREATE PROCEDURE Foo AS ###\n" +
                "    // #\n" +
                "    // ##\n" +
                "    stmt = new SQLStmt('SELECT PKEY, DESCR FROM PKEY_INTEGER WHERE PKEY = ?')\n" +
                "    transactOn = { int key -> \n" +
                "        def str = '# ## # ##'\n" +
                "        voltQueueSQL(stmt,key)\n" +
                "        voltExecuteSQL(true)\n" +
                "    }\n" +
                "### LANGUAGE GROOVY;\n" +
                "PARTITION PROCEDURE Foo ON TABLE PKEY_INTEGER COLUMN PKEY;"
                );
        proc = db.getProcedures().get("Foo");
        assertNotNull(proc);

        db = goodDDLAgainstSimpleSchema(
                "CREATE TABLE PKEY_INTEGER ( PKEY INTEGER NOT NULL, DESCR VARCHAR(128), PRIMARY KEY (PKEY) );" +
                "PARTITION TABLE PKEY_INTEGER ON COLUMN PKEY;" +
                "CREATE   \n" +
                "PROCEDURE     Foo    \n" +
                "  AS   \n" +
                "###\n" +
                "    stmt = new SQLStmt('SELECT PKEY, DESCR FROM PKEY_INTEGER WHERE PKEY = ?')\n" +
                "    transactOn = { int key -> \n" +
                "        voltQueueSQL(stmt,key)\n" +
                "        voltExecuteSQL(true)\n" +
                "    }\n" +
                "###\n" +
                "   LANGUAGE   \n" +
                "GROOVY;\n" +
                "PARTITION PROCEDURE Foo ON TABLE PKEY_INTEGER COLUMN PKEY;"
                );
        proc = db.getProcedures().get("Foo");
        assertNotNull(proc);
    }

    public void testDropProcedure() throws Exception {
        if (Float.parseFloat(System.getProperty("java.specification.version")) < 1.7) {
            return;
        }

        // Make sure we can drop a GROOVY procedure
        Database db = goodDDLAgainstSimpleSchema(
                "CREATE TABLE PKEY_INTEGER ( PKEY INTEGER NOT NULL, DESCR VARCHAR(128), PRIMARY KEY (PKEY) );" +
                "PARTITION TABLE PKEY_INTEGER ON COLUMN PKEY;" +
                "CREATE PROCEDURE Foo AS ###\n" +
                "    stmt = new SQLStmt('SELECT PKEY, DESCR FROM PKEY_INTEGER WHERE PKEY = ?')\n" +
                "    transactOn = { int key -> \n" +
                "        voltQueueSQL(stmt,key)\n" +
                "        voltExecuteSQL(true)\n" +
                "    }\n" +
                "### LANGUAGE GROOVY;\n" +
                "PARTITION PROCEDURE Foo ON TABLE PKEY_INTEGER COLUMN PKEY;\n" +
                "DROP PROCEDURE Foo;"
                );
        Procedure proc = db.getProcedures().get("Foo");
        assertNull(proc);

        // Make sure we can drop a non-annotated stored procedure
        db = goodDDLAgainstSimpleSchema(
                "CREATE TABLE PKEY_INTEGER ( PKEY INTEGER NOT NULL, DESCR VARCHAR(128), PRIMARY KEY (PKEY) );" +
                "PARTITION TABLE PKEY_INTEGER ON COLUMN PKEY;" +
                "creAte PrOcEdUrE FrOm CLasS org.voltdb.compiler.procedures.AddBook; " +
                "create procedure from class org.voltdb.compiler.procedures.NotAnnotatedAddBook; " +
                "DROP PROCEDURE org.voltdb.compiler.procedures.AddBook;"
                );
        proc = db.getProcedures().get("AddBook");
        assertNull(proc);
        proc = db.getProcedures().get("NotAnnotatedAddBook");
        assertNotNull(proc);

        // Make sure we can drop an annotated stored procedure
        db = goodDDLAgainstSimpleSchema(
                "CREATE TABLE PKEY_INTEGER ( PKEY INTEGER NOT NULL, DESCR VARCHAR(128), PRIMARY KEY (PKEY) );" +
                "PARTITION TABLE PKEY_INTEGER ON COLUMN PKEY;" +
                "creAte PrOcEdUrE FrOm CLasS org.voltdb.compiler.procedures.AddBook; " +
                "create procedure from class org.voltdb.compiler.procedures.NotAnnotatedAddBook; " +
                "DROP PROCEDURE NotAnnotatedAddBook;"
                );
        proc = db.getProcedures().get("NotAnnotatedAddBook");
        assertNull(proc);
        proc = db.getProcedures().get("AddBook");
        assertNotNull(proc);

        // Make sure we can drop a single-statement procedure
        db = goodDDLAgainstSimpleSchema(
                "create procedure p1 as select * from books;\n" +
                "drop procedure p1;"
                );
        proc = db.getProcedures().get("p1");
        assertNull(proc);

        ArrayList<Feedback> fbs = checkInvalidProcedureDDL(
                "CREATE TABLE PKEY_INTEGER ( PKEY INTEGER NOT NULL, DESCR VARCHAR(128), PRIMARY KEY (PKEY) );" +
                "PARTITION TABLE PKEY_INTEGER ON COLUMN PKEY;" +
                "creAte PrOcEdUrE FrOm CLasS org.voltdb.compiler.procedures.AddBook; " +
                "DROP PROCEDURE NotAnnotatedAddBook;");
        String expectedError =
                "Dropped Procedure \"NotAnnotatedAddBook\" is not defined";
        assertTrue(isFeedbackPresent(expectedError, fbs));

        // Make sure we can't drop a CRUD procedure (full name)
        fbs = checkInvalidProcedureDDL(
                "CREATE TABLE PKEY_INTEGER ( PKEY INTEGER NOT NULL, DESCR VARCHAR(128), PRIMARY KEY (PKEY) );" +
                "PARTITION TABLE PKEY_INTEGER ON COLUMN PKEY;" +
                "DROP PROCEDURE PKEY_INTEGER.insert;"
                );
        expectedError =
                "Dropped Procedure \"PKEY_INTEGER.insert\" is not defined";
        assertTrue(isFeedbackPresent(expectedError, fbs));

        // Make sure we can't drop a CRUD procedure (partial name)
        fbs = checkInvalidProcedureDDL(
                "CREATE TABLE PKEY_INTEGER ( PKEY INTEGER NOT NULL, DESCR VARCHAR(128), PRIMARY KEY (PKEY) );" +
                "PARTITION TABLE PKEY_INTEGER ON COLUMN PKEY;" +
                "DROP PROCEDURE insert;"
                );
        expectedError =
                "Dropped Procedure \"insert\" is not defined";
        assertTrue(isFeedbackPresent(expectedError, fbs));

        // check if exists
        db = goodDDLAgainstSimpleSchema(
                "create procedure p1 as select * from books;\n" +
                "drop procedure p1 if exists;\n" +
                "drop procedure p1 if exists;\n"
                );
        proc = db.getProcedures().get("p1");
        assertNull(proc);
    }

    private ArrayList<Feedback> checkInvalidProcedureDDL(String ddl) {
<<<<<<< HEAD
        final VoltCompiler compiler = new VoltCompiler();
        final boolean success = compileDDL(ddl, compiler);
        assertFalse(success);
=======
        File schemaFile = VoltProjectBuilder.writeStringToTempFile(ddl);
        String schemaPath = schemaFile.getPath();

        String simpleProject =
            "<?xml version=\"1.0\"?>\n" +
            "<project>" +
            "<database name='database'>" +
            "<schemas>" +
            "<schema path='" + schemaPath + "' />" +
            "</schemas>" +
            "<procedures/>" +
            "</database>" +
            "</project>";

        File projectFile = VoltProjectBuilder.writeStringToTempFile(simpleProject);
        String projectPath = projectFile.getPath();
        VoltCompiler compiler = new VoltCompiler();
        assertFalse(compiler.compileWithProjectXML(projectPath, testout_jar));
>>>>>>> e2cbe9e3
        return compiler.m_errors;
    }

    public void testValidAnnotatedProcedureDLL() throws Exception {
        String schema =
                "create table books" +
                " (cash integer default 23 not null," +
                " title varchar(3) default 'foo'," +
                " PRIMARY KEY(cash));" +
                "PARTITION TABLE books ON COLUMN cash;" +
                "creAte PrOcEdUrE FrOm CLasS org.voltdb.compiler.procedures.AddBook;";
        String projectPath = schemaToProjectPath(schema);
        VoltCompiler compiler = new VoltCompiler();
        assertTrue(compiler.compileWithProjectXML(projectPath, testout_jar));

<<<<<<< HEAD
        final VoltCompiler compiler = new VoltCompiler();
        final boolean success = compileDDL(simpleSchema, compiler);

        assertTrue(success);

        final String catalogContents = VoltCompilerUtils.readFileFromJarfile(testout_jar, "catalog.txt");
=======
        String catalogContents = VoltCompilerUtils.readFileFromJarfile(testout_jar, "catalog.txt");
>>>>>>> e2cbe9e3

        Catalog c2 = new Catalog();
        c2.execute(catalogContents);

        Database db = c2.getClusters().get("cluster").getDatabases().get("database");
        Procedure addBook = db.getProcedures().get("AddBook");
        assertTrue(addBook.getSinglepartition());
    }

    public void testValidNonAnnotatedProcedureDDL() throws Exception {
        String schema =
                "create table books" +
                " (cash integer default 23 not null," +
                " title varchar(3) default 'foo'," +
                " PRIMARY KEY(cash));" +
                "PARTITION TABLE books ON COLUMN cash;" +
                "create procedure from class org.voltdb.compiler.procedures.NotAnnotatedAddBook;" +
                "paRtItiOn prOcEdure NotAnnotatedAddBook On taBLe   books coLUmN cash   ParaMETer  0;";
        String projectPath = schemaToProjectPath(schema);
        VoltCompiler compiler = new VoltCompiler();
        assertTrue(compiler.compileWithProjectXML(projectPath, testout_jar));

<<<<<<< HEAD
            final VoltCompiler compiler = new VoltCompiler();
            final boolean success = compileDDL(simpleSchema, compiler);

            assertTrue(success);

            final String catalogContents = VoltCompilerUtils.readFileFromJarfile(testout_jar, "catalog.txt");

            final Catalog c2 = new Catalog();
            c2.execute(catalogContents);

            final Database db = c2.getClusters().get("cluster").getDatabases().get("database");
            final Procedure addBook = db.getProcedures().get("NotAnnotatedAddBook");
            assertEquals(true, addBook.getSinglepartition());
=======
        String catalogContents = VoltCompilerUtils.readFileFromJarfile(testout_jar, "catalog.txt");
        Catalog c2 = new Catalog();
        c2.execute(catalogContents);
        Database db = c2.getClusters().get("cluster").getDatabases().get("database");
        Procedure addBook = db.getProcedures().get("NotAnnotatedAddBook");
        assertTrue(addBook.getSinglepartition());
>>>>>>> e2cbe9e3
    }

    class TestRole {
        String name;
        boolean sql = false;
        boolean sqlread = false;
        boolean sysproc = false;
        boolean defaultproc = false;
        boolean defaultprocread = false;
        boolean allproc = false;

        public TestRole(String name) {
            this.name = name;
        }

        public TestRole(String name, boolean sql, boolean sqlread, boolean sysproc,
                        boolean defaultproc, boolean defaultprocread, boolean allproc) {
            this.name = name;
            this.sql = sql;
            this.sqlread = sqlread;
            this.sysproc = sysproc;
            this.defaultproc = defaultproc;
            this.defaultprocread = defaultprocread;
            this.allproc = allproc;
        }
    }

<<<<<<< HEAD
    private void checkRoleDDL(String ddl, String errorRegex, TestRole... roles) throws Exception {
        final VoltCompiler compiler = new VoltCompiler();
        final boolean success = compileDDL(ddl, compiler);
=======
    private void checkRoleXMLAndDDL(String rolesElem, String ddl, String errorRegex, TestRole... roles) throws Exception {
        File schemaFile = VoltProjectBuilder.writeStringToTempFile(ddl != null ? ddl : "");
        String schemaPath = schemaFile.getPath();
        String rolesBlock = (rolesElem != null ? String.format("<roles>%s</roles>", rolesElem) : "");

        String simpleProject =
            "<?xml version=\"1.0\"?>\n" +
            "<project>" +
            "<database name='database'>" +
            "<schemas>" +
            "<schema path='" + schemaPath + "' />" +
            "</schemas>" +
            rolesBlock +
            "<procedures/>" +
            "</database>" +
            "</project>";

        File projectFile = VoltProjectBuilder.writeStringToTempFile(simpleProject);
        String projectPath = projectFile.getPath();

        VoltCompiler compiler = new VoltCompiler();

        boolean success = compiler.compileWithProjectXML(projectPath, testout_jar);
>>>>>>> e2cbe9e3
        String error = (success || compiler.m_errors.size() == 0
                            ? ""
                            : compiler.m_errors.get(compiler.m_errors.size()-1).message);
        if (errorRegex == null) {
            assertTrue(String.format("Expected success\nDDL: %s\nERR: %s", ddl, error), success);

            Database db = compiler.getCatalog().getClusters().get("cluster").getDatabases().get("database");
            CatalogMap<Group> groups = db.getGroups();
            CatalogMap<Connector> connectors = db.getConnectors();
            if (connectors.get("0") == null ) {
                connectors.add("0");
            }

            assertNotNull(groups);
            assertTrue(roles.length <= groups.size());

            for (TestRole role : roles) {
                Group group = groups.get(role.name);
                assertNotNull(String.format("Missing role \"%s\"", role.name), group);
                assertEquals(String.format("Role \"%s\" sql flag mismatch:", role.name), role.sql, group.getSql());
                assertEquals(String.format("Role \"%s\" sqlread flag mismatch:", role.name), role.sqlread, group.getSqlread());
                assertEquals(String.format("Role \"%s\" admin flag mismatch:", role.name), role.sysproc, group.getAdmin());
                assertEquals(String.format("Role \"%s\" defaultproc flag mismatch:", role.name), role.defaultproc, group.getDefaultproc());
                assertEquals(String.format("Role \"%s\" defaultprocread flag mismatch:", role.name), role.defaultprocread, group.getDefaultprocread());
                assertEquals(String.format("Role \"%s\" allproc flag mismatch:", role.name), role.allproc, group.getAllproc());
            }
        }
        else {
            assertFalse(String.format("Expected error (\"%s\")\n\nDDL: %s", errorRegex, ddl), success);
            assertFalse("Expected at least one error message.", error.isEmpty());
            Matcher m = Pattern.compile(errorRegex).matcher(error);
            assertTrue(String.format("%s\nEXPECTED: %s", error, errorRegex), m.matches());
        }
    }

    private void goodRoleDDL(String ddl, TestRole... roles) throws Exception {
        checkRoleDDL(ddl, null, roles);
    }

    private void badRoleDDL(String ddl, String errorRegex) throws Exception {
        checkRoleDDL(ddl, errorRegex);
    }

    public void testRoleDDL() throws Exception {
        goodRoleDDL("create role R1;", new TestRole("r1"));
        goodRoleDDL("create role r1;create role r2;", new TestRole("r1"), new TestRole("R2"));
        goodRoleDDL("create role r1 with adhoc;", new TestRole("r1", true, true, false, true, true, false));
        goodRoleDDL("create role r1 with sql;", new TestRole("r1", true, true, false, true, true, false));
        goodRoleDDL("create role r1 with sqlread;", new TestRole("r1", false, true, false, false, true, false));
        goodRoleDDL("create role r1 with sysproc;", new TestRole("r1", true, true, true, true, true, true));
        goodRoleDDL("create role r1 with defaultproc;", new TestRole("r1", false, false, false, true, true, false));
        goodRoleDDL("create role r1 with adhoc,sysproc,defaultproc;", new TestRole("r1", true, true, true, true, true, true));
        goodRoleDDL("create role r1 with adhoc,sysproc,sysproc;", new TestRole("r1", true, true, true, true, true, true));
        goodRoleDDL("create role r1 with AdHoc,SysProc,DefaultProc;", new TestRole("r1", true, true, true, true, true, true));
        //Defaultprocread.
        goodRoleDDL("create role r1 with defaultprocread;", new TestRole("r1", false, false, false, false, true, false));
        goodRoleDDL("create role r1 with AdHoc,SysProc,DefaultProc,DefaultProcRead;", new TestRole("r1", true, true, true, true, true, true));
        goodRoleDDL("create role r1 with AdHoc,Admin,DefaultProc,DefaultProcRead;", new TestRole("r1", true, true, true, true, true, true));
        goodRoleDDL("create role r1 with allproc;", new TestRole("r1", false, false, false, false, false, true));

        // Check default roles: ADMINISTRATOR, USER
        goodRoleDDL("",
                    new TestRole("ADMINISTRATOR", true, true, true, true, true, true),
                    new TestRole("USER", true, true, false, true, true, true));
    }

    public void testBadRoleDDL() throws Exception {
        badRoleDDL("create role r1", ".*no semicolon.*");
        badRoleDDL("create role r1;create role r1;", ".*already exists.*");
        badRoleDDL("create role r1 with ;", ".*Invalid CREATE ROLE statement.*");
        badRoleDDL("create role r1 with blah;", ".*Invalid permission \"BLAH\".*");
        badRoleDDL("create role r1 with adhoc sysproc;", ".*Invalid CREATE ROLE statement.*");
        badRoleDDL("create role r1 with adhoc, blah;", ".*Invalid permission \"BLAH\".*");

        // cannot override default roles
        badRoleDDL("create role ADMINISTRATOR;", ".*already exists.*");
        badRoleDDL("create role USER;", ".*already exists.*");
    }

    private Database checkDDLAgainstSimpleSchema(String errorRegex, String... ddl) throws Exception {
        String schema = "create table books (cash integer default 23 NOT NULL, title varbinary(10) default NULL, PRIMARY KEY(cash)); " +
                                         "partition table books on column cash;";
        return checkDDLAgainstGivenSchema(errorRegex, schema, ddl);
    }

    private Database checkDDLAgainstGivenSchema(String errorRegex, String givenSchema, String... ddl) throws Exception {
        String schemaDDL =
            givenSchema +
            StringUtils.join(ddl, " ");

        VoltCompiler compiler = new VoltCompiler();
        boolean success;
        String error;
        try {
            success = compileDDL(schemaDDL, compiler);
            error = (success || compiler.m_errors.size() == 0
                ? ""
                : compiler.m_errors.get(compiler.m_errors.size()-1).message);
        }
        catch (HsqlException hex) {
            success = false;
            error = hex.getMessage();
        }
        catch (PlanningErrorException plex) {
            success = false;
            error = plex.getMessage();
        }
        if (errorRegex == null) {
            assertTrue(String.format("Expected success\nDDL: %s\n%s",
                                     StringUtils.join(ddl, " "),
                                     error),
                       success);
            Catalog cat = compiler.getCatalog();
            return cat.getClusters().get("cluster").getDatabases().get("database");
        }
        else {
            assertFalse(String.format("Expected error (\"%s\")\nDDL: %s",
                                      errorRegex,
                                      StringUtils.join(ddl, " ")),
                        success);
            assertFalse("Expected at least one error message.", error.isEmpty());
            Matcher m = Pattern.compile(errorRegex).matcher(error);
            assertTrue(String.format("%s\nEXPECTED: %s", error, errorRegex), m.matches());
            return null;
        }
    }

    private Database goodDDLAgainstSimpleSchema(String... ddl) throws Exception {
        return checkDDLAgainstSimpleSchema(null, ddl);
    }

    private void badDDLAgainstSimpleSchema(String errorRegex, String... ddl) throws Exception {
        checkDDLAgainstSimpleSchema(errorRegex, ddl);
    }

    public void testGoodCreateProcedureWithAllow() throws Exception {
        Database db = goodDDLAgainstSimpleSchema(
                "create role r1;",
                "create procedure p1 allow r1 as select * from books;");
        Procedure proc = db.getProcedures().get("p1");
        assertNotNull(proc);
        CatalogMap<GroupRef> groups = proc.getAuthgroups();
        assertEquals(1, groups.size());
        assertNotNull(groups.get("r1"));

        db = goodDDLAgainstSimpleSchema(
                "create role r1;",
                "create role r2;",
                "create procedure p1 allow r1, r2 as select * from books;");
        proc = db.getProcedures().get("p1");
        assertNotNull(proc);
        groups = proc.getAuthgroups();
        assertEquals(2, groups.size());
        assertNotNull(groups.get("r1"));
        assertNotNull(groups.get("r2"));

        db = goodDDLAgainstSimpleSchema(
                "create role r1;",
                "create procedure allow r1 from class org.voltdb.compiler.procedures.AddBook;");
        proc = db.getProcedures().get("AddBook");
        assertNotNull(proc);
        groups = proc.getAuthgroups();
        assertEquals(1, groups.size());
        assertNotNull(groups.get("r1"));

        db = goodDDLAgainstSimpleSchema(
                "create role r1;",
                "create role r2;",
                "create procedure allow r1,r2 from class org.voltdb.compiler.procedures.AddBook;");
        proc = db.getProcedures().get("AddBook");
        assertNotNull(proc);
        groups = proc.getAuthgroups();
        assertEquals(2, groups.size());
        assertNotNull(groups.get("r1"));
        assertNotNull(groups.get("r2"));

        db = goodDDLAgainstSimpleSchema(
                "create role r1;",
                "create procedure allow r1,r1 from class org.voltdb.compiler.procedures.AddBook;");
        proc = db.getProcedures().get("AddBook");
        assertNotNull(proc);
        groups = proc.getAuthgroups();
        assertEquals(1, groups.size());
        assertNotNull(groups.get("r1"));
    }

    public void testBadCreateProcedureWithAllow() throws Exception {
        badDDLAgainstSimpleSchema(".*expected syntax.*",
                "create procedure p1 allow as select * from books;");
        badDDLAgainstSimpleSchema(".*expected syntax.*",
                "create procedure p1 allow a b as select * from books;");
        badDDLAgainstSimpleSchema(".*role rx that does not exist.*",
                "create procedure p1 allow rx as select * from books;");
        badDDLAgainstSimpleSchema(".*role rx that does not exist.*",
                "create role r1;",
                "create procedure p1 allow r1, rx as select * from books;");
    }

    public void testDropRole() throws Exception {
        Database db = goodDDLAgainstSimpleSchema(
                "create role r1;",
                "drop role r1;");
        CatalogMap<Group> groups = db.getGroups();
        assertTrue(groups.get("r1") == null);

        db = goodDDLAgainstSimpleSchema(
                "create role r1;",
                "drop role r1 if exists;");
        groups = db.getGroups();
        assertTrue(groups.get("r1") == null);

        db = goodDDLAgainstSimpleSchema(
                "create role r1;",
                "drop role r1 if exists;",
                "drop role r1 IF EXISTS;");
        groups = db.getGroups();
        assertTrue(groups.get("r1") == null);

        badDDLAgainstSimpleSchema(".*does not exist.*",
                "create role r1;",
                "drop role r2;");

        badDDLAgainstSimpleSchema(".*does not exist.*",
                "create role r1;",
                "drop role r1;",
                "drop role r1;");

        badDDLAgainstSimpleSchema(".*may not drop.*",
                "drop role administrator;");

        badDDLAgainstSimpleSchema(".*may not drop.*",
                "drop role user;");
    }

    public void testDDLPartialIndex() {
        String schema;
        schema =
                "create table t(id integer not null, num integer not null);\n" +
                "create unique index idx_t_idnum on t(id) where id > 4;\n";

        VoltCompiler c = compileSchemaForDDLTest(schema, true);
        assertFalse(c.hasErrors());
        assertFalse(c.hasErrorsOrWarnings());

        // partial index with BOOLEAN function, NOT operator,
        // and AND expression in where clause.
        schema =
                "create table t (id integer not null, region1 geography not null, point1 geography_point not null);\n" +
                "create unique index partial_index on t(distance(region1, point1)) where (NOT Contains(region1, point1) AND isValid(region1));\n";
        c = compileSchemaForDDLTest(schema, true);
        assertFalse(c.hasErrors());
        assertFalse(c.hasErrorsOrWarnings());

    }

    public void testInvalidPartialIndex() {
        String schema = null;
        schema =
                "create table t(id integer not null, num integer not null);\n" +
                "create unique index IDX_T_IDNUM on t(id) where max(id) > 4;\n";
        checkDDLErrorMessage(schema, "Partial index \"IDX_T_IDNUM\" with aggregate expression(s) is not supported.");

        schema =
                "create table t1(id integer not null, num integer not null);\n" +
                "create table t2(id integer not null, num integer not null);\n" +
                "create unique index IDX_T1_IDNUM on t1(id) where t2.id > 4;\n";
        checkDDLErrorMessage(schema, "Partial index \"IDX_T1_IDNUM\" with expression(s) involving other tables is not supported.");

        schema =
                "create table t(id integer not null, num integer not null);\n" +
                "create unique index IDX_T_IDNUM on t(id) where id in (select num from t);\n";
        checkDDLErrorMessage(schema, "Partial index \"IDX_T_IDNUM\" with subquery expression(s) is not supported.");
    }

    private ConnectorTableInfo getConnectorTableInfoFor(Database db,
            String tableName, String target) {
        Connector connector =  db.getConnectors().get(target);
        if (connector == null) {
            return null;
        }
        return connector.getTableinfo().getIgnoreCase(tableName);
    }

    private ConnectorTableInfo getConnectorTableInfoFor(Database db,
            String tableName) {
        return getConnectorTableInfoFor(db, tableName, Constants.DEFAULT_EXPORT_CONNECTOR_NAME);
    }

    private String getPartitionColumnInfoFor(Database db, String tableName) {
        Table table = db.getTables().getIgnoreCase(tableName);
        if (table == null) {
            return null;
        }
        if (table.getPartitioncolumn() == null) {
            return null;
        }
        return table.getPartitioncolumn().getName();
    }

    private  MaterializedViewInfo getViewInfoFor(Database db, String tableName, String viewName) {
        Table table = db.getTables().getIgnoreCase(tableName);
        if (table == null) {
            return null;
        }
        if (table.getViews() == null) {
            return null;
        }
        return table.getViews().get(viewName);
    }

    private Table getTableInfoFor(Database db, String tableName) {
        return db.getTables().getIgnoreCase(tableName);
    }

    public void testGoodExportTable() throws Exception {
        Database db;

        db = goodDDLAgainstSimpleSchema(
                "create table e1 (id integer, f1 varchar(16));",
                "export table e1;"
                );
        assertNotNull(getConnectorTableInfoFor(db, "e1"));

        db = goodDDLAgainstSimpleSchema(
                "create table e1 (id integer, f1 varchar(16));",
                "create table e2 (id integer, f1 varchar(16));",
                "export table e1;",
                "eXpOrt TABle E2;"
                );
        assertNotNull(getConnectorTableInfoFor(db, "e1"));
        assertNotNull(getConnectorTableInfoFor(db, "e2"));
    }

    public void testBadExportTable() throws Exception {

        badDDLAgainstSimpleSchema(".+\\sEXPORT statement: table non_existant was not present in the catalog.*",
                "export table non_existant;"
                );

        badDDLAgainstSimpleSchema(".+contains invalid identifier \"1table_name_not_valid\".*",
                "export table 1table_name_not_valid;"
                );

        badDDLAgainstSimpleSchema(".+Invalid EXPORT TABLE statement.*",
                "export table one, two, three;"
                );

        badDDLAgainstSimpleSchema(".+Invalid EXPORT TABLE statement.*",
                "export export table one;"
                );

        badDDLAgainstSimpleSchema(".+Invalid EXPORT TABLE statement.*",
                "export table table one;"
                );

        badDDLAgainstSimpleSchema("Streams cannot be configured with indexes.*",
                "export table books;"
                );

        badDDLAgainstSimpleSchema("Stream configured with materialized view.*",
                "create table view_source( id integer, f1 varchar(16), f2 varchar(12));",
                "create view my_view as select f2, count(*) as f2cnt from view_source group by f2;",
                "export table view_source;"
                );

        badDDLAgainstSimpleSchema("Stream configured with materialized view.*",
                "create stream view_source (id integer, f1 varchar(16), f2 varchar(12));",
                "create view my_view as select f2, count(*) as f2cnt from view_source group by f2;"
                );

        badDDLAgainstSimpleSchema("View configured as export source.*",
                "create table view_source( id integer, f1 varchar(16), f2 varchar(12));",
                "create view my_view as select f2, count(*) as f2cnt from view_source group by f2;",
                "export table my_view;"
                );

        badDDLAgainstSimpleSchema("View configured as export source.*",
                "create stream view_source (id integer, f1 varchar(16), f2 varchar(12));",
                "create view my_view as select f2, count(*) as f2cnt from view_source group by f2;",
                "export table my_view;"
                );
    }

    public void testGoodCreateStream() throws Exception {
        Database db;

        db = goodDDLAgainstSimpleSchema(
                "create stream e1 (id integer, f1 varchar(16));"
                );
        assertNotNull(getConnectorTableInfoFor(db, "e1"));

        db = goodDDLAgainstSimpleSchema(
                "create stream e1 (id integer, f1 varchar(16));",
                "create stream e2 partition on column id (id integer not null, f1 varchar(16));",
                "create stream e3 export to target bar (id integer, f1 varchar(16));",
                "create stream e4 partition on column id export to target bar (id integer not null, f1 varchar(16));",
                "create stream e5 export to target bar partition on column id (id integer not null, f1 varchar(16));"
                );
        assertNotNull(getConnectorTableInfoFor(db, "e1"));
        assertEquals(null, getPartitionColumnInfoFor(db,"e1"));
        assertNotNull(getConnectorTableInfoFor(db, "e2"));
        assertEquals("ID", getPartitionColumnInfoFor(db,"e2"));
        assertNotNull(getConnectorTableInfoFor(db, "e3", "bar"));
        assertEquals(null, getPartitionColumnInfoFor(db,"e3"));
        assertNotNull(getConnectorTableInfoFor(db, "e4", "bar"));
        assertEquals("ID", getPartitionColumnInfoFor(db,"e4"));
        assertNotNull(getConnectorTableInfoFor(db, "e5", "bar"));
        assertEquals("ID", getPartitionColumnInfoFor(db,"e5"));

        db = goodDDLAgainstSimpleSchema(
                "CREATE STREAM User_Stream Partition On Column UserId" +
                " (UserId BIGINT NOT NULL, SessionStart TIMESTAMP);",
                "CREATE VIEW User_Logins (UserId, LoginCount)" +
                "AS SELECT UserId, Count(*) FROM User_Stream GROUP BY UserId;",
                "CREATE VIEW User_LoginLastTime (UserId, LoginCount, LoginLastTime)" +
                "AS SELECT UserId, Count(*), MAX(SessionStart) FROM User_Stream GROUP BY UserId;"
                );
        assertNotNull(getViewInfoFor(db,"User_Stream","User_Logins"));
        assertNotNull(getViewInfoFor(db,"User_Stream","User_LoginLastTime"));
    }

    public void testBadCreateStream() throws Exception {

        badDDLAgainstSimpleSchema(".+unexpected token:.*",
                "create stream 1table_name_not_valid (id integer, f1 varchar(16));"
                );

        badDDLAgainstSimpleSchema("Invalid CREATE STREAM statement:.*",
               "create stream foo export to target bar1,bar2 (i bigint not null);"
                );

        badDDLAgainstSimpleSchema("Invalid CREATE STREAM statement:.*",
                "create stream foo,foo2 export to target bar (i bigint not null);"
                );

        badDDLAgainstSimpleSchema("Invalid CREATE STREAM statement:.*",
                "create stream foo export to target bar ();"
                );

        badDDLAgainstSimpleSchema("Streams cannot be configured with indexes.*",
                "create stream foo export to target bar (id integer, primary key(id));"
                );

        badDDLAgainstSimpleSchema("View configured as export source.*",
                "create stream view_source partition on column id (id integer not null, f1 varchar(16), f2 varchar(12));",
                "create view my_view as select f2, count(*) as f2cnt from view_source group by f2;",
                "export table my_view;"
                );
    }

    public void testGoodDropStream() throws Exception {
        Database db;

        db = goodDDLAgainstSimpleSchema(
                // drop an independent stream
                "CREATE STREAM e1 (D1 INTEGER, D2 INTEGER, D3 INTEGER, VAL1 INTEGER, VAL2 INTEGER, VAL3 INTEGER);\n" +
                "DROP STREAM e1;\n",

                // try drop an non-existent stream
                "DROP STREAM e2 IF EXISTS;\n",

                //  automatically drop reference views for the stream
                "CREATE STREAM User_Stream Partition On Column UserId" +
                " (UserId BIGINT NOT NULL, SessionStart TIMESTAMP);\n" +
                "CREATE VIEW User_Logins (UserId, LoginCount)"  +
                " AS SELECT UserId, Count(*) FROM User_Stream GROUP BY UserId;\n" +
                "CREATE VIEW User_LoginLastTime (UserId, LoginCount, LoginLastTime)" +
                " AS SELECT UserId, Count(*), MAX(SessionStart) FROM User_Stream GROUP BY UserId;\n" +
                "DROP STREAM User_Stream IF EXISTS CASCADE ;\n"
                );

        assertNull(getTableInfoFor(db, "e1"));
        assertNull(getTableInfoFor(db, "e2"));
        assertNull(getTableInfoFor(db, "User_Stream"));
        assertNull(getTableInfoFor(db, "User_Logins"));
        assertNull(getTableInfoFor(db, "User_LoginLastTime"));
    }

    public void testBadDropStream() throws Exception {
        // non-existent stream
        badDDLAgainstSimpleSchema(".+user lacks privilege or object not found: E1.*",
               "DROP STREAM e1;\n"
                );

        // non-stream table
        badDDLAgainstSimpleSchema(".+Invalid DROP STREAM statement: table e2 is not a stream.*",
                "CREATE TABLE e2 (D1 INTEGER, D2 INTEGER, D3 INTEGER, VAL1 INTEGER, VAL2 INTEGER, VAL3 INTEGER);\n" +
                        "DROP STREAM e2;\n"
                );

        // stream with referencing view
        badDDLAgainstSimpleSchema(".+dependent objects exist:.*",
                "CREATE STREAM User_Stream Partition On Column UserId" +
                        " (UserId BIGINT NOT NULL, SessionStart TIMESTAMP);\n" +
                        "CREATE VIEW User_Logins (UserId, LoginCount)"  +
                        " AS SELECT UserId, Count(*) FROM User_Stream GROUP BY UserId;\n" +
                        "CREATE VIEW User_LoginLastTime (UserId, LoginCount, LoginLastTime)" +
                        " AS SELECT UserId, Count(*), MAX(SessionStart) FROM User_Stream GROUP BY UserId;\n" +
                        "DROP STREAM User_Stream;\n"
                );

        // stream with referencing procedure
        badDDLAgainstSimpleSchema(".+user lacks privilege or object not found: USER_STREAM_2.*",
                "CREATE STREAM User_Stream_2 Partition On Column UserId" +
                        " (UserId BIGINT NOT NULL, SessionStart TIMESTAMP);\n" +
                        "CREATE PROCEDURE Enter_User PARTITION ON TABLE User_Stream_2 column UserId" +
                        " AS INSERT INTO User_Stream_2 (UserId, SessionStart) VALUES (?,?);\n" +
                        "DROP STREAM User_Stream_2 CASCADE;\n"
                );
    }

    public void testGoodDRTable() throws Exception {
        Database db;

        db = goodDDLAgainstSimpleSchema(
                "create table e1 (id integer not null, f1 varchar(16));",
                "partition table e1 on column id;",
                "dr table e1;"
                );
        assertTrue(db.getTables().getIgnoreCase("e1").getIsdred());

        String schema = "create table e1 (id integer not null, f1 varchar(16));\n" +
                        "create table e2 (id integer not null, f1 varchar(16));\n" +
                        "partition table e1 on column id;";

        db = goodDDLAgainstSimpleSchema(
                schema,
                "dr table e1;",
                "DR TABLE E2;"
                );
        assertTrue(db.getTables().getIgnoreCase("e1").getIsdred());
        assertTrue(db.getTables().getIgnoreCase("e2").getIsdred());

        // DR statement is order sensitive
        db = goodDDLAgainstSimpleSchema(
                schema,
                "dr table e2;",
                "dr table e2 disable;"
                );
        assertFalse(db.getTables().getIgnoreCase("e2").getIsdred());

        db = goodDDLAgainstSimpleSchema(
                schema,
                "dr table e2 disable;",
                "dr table e2;"
                );
        assertTrue(db.getTables().getIgnoreCase("e2").getIsdred());

        schema = "create table geogs ( id integer NOT NULL, " +
                                    " region1 geography NOT NULL, " +
                                    " point1 geography_point NOT NULL, " +
                                    " point2 geography_point NOT NULL);\n" +
                 "partition table geogs on column id;\n";
        db = goodDDLAgainstSimpleSchema(
                schema,
                "dr table geogs;");
        assertTrue(db.getTables().getIgnoreCase("geogs").getIsdred());

        db = goodDDLAgainstSimpleSchema(
                schema,
                "dr table geogs;",
                "dr table geogs disable;");
        assertFalse(db.getTables().getIgnoreCase("geogs").getIsdred());
    }

    public void testBadDRTable() throws Exception {
        badDDLAgainstSimpleSchema(".+\\sdr, table non_existant was not present in the catalog.*",
                "dr table non_existant;"
                );

        badDDLAgainstSimpleSchema(".+contains invalid identifier \"1table_name_not_valid\".*",
                "dr table 1table_name_not_valid;"
                );

        badDDLAgainstSimpleSchema(".+Invalid DR TABLE statement.*",
                "dr table one, two, three;"
                );

        badDDLAgainstSimpleSchema(".+Invalid DR TABLE statement.*",
                "dr dr table one;"
                );

        badDDLAgainstSimpleSchema(".+Invalid DR TABLE statement.*",
                "dr table table one;"
                );
    }

    public void testCompileFromDDL() throws IOException {
<<<<<<< HEAD
        final String simpleSchema1 =
            "create table table1r_el  (pkey integer, column2_integer integer, PRIMARY KEY(pkey));\n" +
            "create view v_table1r_el (column2_integer, num_rows) as\n" +
            "select column2_integer as column2_integer,\n" +
                "count(*) as num_rows\n" +
            "from table1r_el\n" +
            "group by column2_integer;\n" +
            "create view v_table1r_el2 (column2_integer, num_rows) as\n" +
            "select column2_integer as column2_integer,\n" +
                "count(*) as num_rows\n" +
            "from table1r_el\n" +
            "group by column2_integer\n;\n";

        final File schemaFile = VoltProjectBuilder.writeStringToTempFile(simpleSchema1);
        final String schemaPath = schemaFile.getPath();

        final VoltCompiler compiler = new VoltCompiler();
        boolean success = compiler.compileFromDDL(testout_jar, schemaPath);
        assertTrue(success);

        success = compiler.compileFromDDL(testout_jar, schemaPath + "???");
        assertFalse(success);

        success = compiler.compileFromDDL(testout_jar);
        assertFalse(success);
=======
        String schema1 =
                "create table table1r_el " +
                " (pkey integer, column2_integer integer, PRIMARY KEY(pkey));\n" +
                "create view v_table1r_el (column2_integer, num_rows) as\n" +
                "  select column2_integer as column2_integer,\n" +
                "  count(*) as num_rows\n" +
                "  from table1r_el\n" +
                "  group by column2_integer;\n" +
                "create view v_table1r_el2 (column2_integer, num_rows) as\n" +
                "  select column2_integer as column2_integer,\n" +
                "  count(*) as num_rows\n" +
                "  from table1r_el\n" +
                "  group by column2_integer\n;\n";
        File schemaFile = VoltProjectBuilder.writeStringToTempFile(schema1);
        String schemaPath = schemaFile.getPath();
        VoltCompiler compiler = new VoltCompiler();

        assertTrue(compileFromDDL(compiler, testout_jar, schemaPath));
        assertFalse(compileFromDDL(compiler, testout_jar, schemaPath + "???"));
        assertFalse(compileFromDDL(compiler, testout_jar));
>>>>>>> e2cbe9e3
    }

    public void testDDLStmtProcNameWithDots() throws Exception {
        File ddlFile = VoltProjectBuilder.writeStringToTempFile(StringUtils.join(new String[] {
            "create table books (cash integer default 23 not null, title varchar(10) default 'foo', PRIMARY KEY(cash));",
            "create procedure a.Foo as select * from books;"
        }, "\n"));

        VoltCompiler compiler = new VoltCompiler();
        assertFalse("Compile with dotted proc name should fail",
                    compiler.compileFromDDL(testout_jar, ddlFile.getPath()));
        assertTrue("Compile with dotted proc name did not have the expected error message",
                   isFeedbackPresent("Invalid procedure name", compiler.m_errors));
    }


    /*
     * Test some ddl with a schema tailored for illegal scalar subqueries.
     */
    private Database checkDDLAgainstScalarSubquerySchema(String errorRegex, String... ddl) throws Exception {
        String scalarSubquerySchema = "create table books (cash integer default 23 NOT NULL, title varchar(10) default NULL, PRIMARY KEY(cash)); " +
                                         "partition table books on column cash;";
        return checkDDLAgainstGivenSchema(errorRegex, scalarSubquerySchema, ddl);
    }

    /**
     * Test to see if scalar subqueries are either allowed where we
     * expect them to be or else cause compilation errors where we
     * don't expect them to be.
     *
     * @throws Exception
     */
    public void testScalarSubqueriesExpectedFailures() throws Exception {
        // Scalar subquery not allowed in partial indices.
        checkDDLAgainstScalarSubquerySchema(null, "create table mumble ( ID integer ); \n");
        checkDDLAgainstScalarSubquerySchema("Partial index \"BIDX\" with subquery expression\\(s\\) is not supported.",
                                    "create index bidx on books ( title ) where exists ( select title from books as child where books.cash = child.cash ) ;\n");
        checkDDLAgainstScalarSubquerySchema("Partial index \"BIDX\" with subquery expression\\(s\\) is not supported.",
                                    "create index bidx on books ( title ) where 7 < ( select cash from books as child where books.title = child.title ) ;\n");
        checkDDLAgainstScalarSubquerySchema("Partial index \"BIDX\" with subquery expression\\(s\\) is not supported.",
                                    "create index bidx on books ( title ) where 'ossians ride' < ( select title from books as child where books.cash = child.cash ) ;\n");
        // Scalar subquery not allowed in indices.
        checkDDLAgainstScalarSubquerySchema("DDL Error: \"unexpected token: SELECT\" in statement starting on lineno: [0-9]*",
                                    "create index bidx on books ( select title from books as child where child.cash = books.cash );");
        checkDDLAgainstScalarSubquerySchema("Index \"BIDX1\" with subquery sources is not supported.",
                                    "create index bidx1 on books ( ( select title from books as child where child.cash = books.cash ) ) ;");
        checkDDLAgainstScalarSubquerySchema("Index \"BIDX2\" with subquery sources is not supported.",
                                    "create index bidx2 on books ( cash + ( select cash from books as child where child.title < books.title ) );");
        // Scalar subquery not allowed in materialize views.
        checkDDLAgainstScalarSubquerySchema("Materialized view \"TVIEW\" with subquery sources is not supported.",
                                    "create view tview as select cash, count(*) from books where 7 < ( select cash from books as child where books.title = child.title ) group by cash;\n");
        checkDDLAgainstScalarSubquerySchema("Materialized view \"TVIEW\" with subquery sources is not supported.",
                                    "create view tview as select cash, count(*) from books where ( select cash from books as child where books.title = child.title ) < 100 group by cash;\n");
    }

    /*
     * When ENG-8727 is addressed, reenable this test.
     */
    public void notest8727SubqueriesInViewDisplayLists() throws Exception {
        checkDDLAgainstScalarSubquerySchema("Materialized view \"TVIEW\" with subquery sources is not supported.",
                                    "create view tview as select ( select cash from books as child where books.title = child.title ) as bucks, count(*) from books group by bucks;\n");
    }

    public void test8291UnhelpfulSubqueryErrorMessage() throws Exception {
        checkDDLAgainstScalarSubquerySchema("DDL Error: \"user lacks privilege or object not found: BOOKS.TITLE\" in statement starting on lineno: 1",
                                    "create view tview as select cash, count(*), max(( select cash from books as child where books.title = child.title )) from books group by cash;\n");
        checkDDLAgainstScalarSubquerySchema("DDL Error: \"user lacks privilege or object not found: BOOKS.CASH\" in statement starting on lineno: 1",
                                    "create view tview as select cash, count(*), max(( select cash from books as child where books.cash = child.cash )) from books group by cash;\n");
    }

    public void test8290UnboundIdentifiersNotCaughtEarlyEnough() throws Exception {
        // The name parent is not defined here.  This is an
        // HSQL bug somehow.
        checkDDLAgainstScalarSubquerySchema("Object not found: PARENT",
                                    "create index bidx1 on books ( ( select title from books as child where child.cash = parent.cash ) ) ;");
        checkDDLAgainstScalarSubquerySchema("Object not found: PARENT",
                                    "create index bidx2 on books ( cash + ( select cash from books as child where child.title < parent.title ) );");
    }

    public void testAggregateExpressionsInIndices() throws Exception {
        String ddl = "create table alpha (id integer not null, seqnum float);";
        // Test for time sensitive queries.
        checkDDLAgainstGivenSchema(".*Index \"FAULTY\" cannot include the function NOW or CURRENT_TIMESTAMP\\.",
                                    ddl,
                                    "create index faulty on alpha(id, NOW);");
        checkDDLAgainstGivenSchema(".*Index \"FAULTY\" cannot include the function NOW or CURRENT_TIMESTAMP\\.",
                                   ddl,
                                   "create index faulty on alpha(id, CURRENT_TIMESTAMP);");
        // Test for aggregate calls.
        checkDDLAgainstGivenSchema(".*Index \"FAULTY\" with aggregate expression\\(s\\) is not supported\\.",
                                   ddl,
                                   "create index faulty on alpha(id, seqnum + avg(seqnum));");
        checkDDLAgainstGivenSchema(".*Index \"FAULTY\" with aggregate expression\\(s\\) is not supported\\.",
                                   ddl,
                                   "create index faulty on alpha(id, seqnum + max(seqnum));");
        checkDDLAgainstGivenSchema(".*Index \"FAULTY\" with aggregate expression\\(s\\) is not supported\\.",
                                   ddl,
                                   "create index faulty on alpha(id, seqnum + min(seqnum));");
        checkDDLAgainstGivenSchema(".*Index \"FAULTY\" with aggregate expression\\(s\\) is not supported\\.",
                                   ddl,
                                   "create index faulty on alpha(id, seqnum + count(seqnum));");
        checkDDLAgainstGivenSchema(".*Index \"FAULTY\" with aggregate expression\\(s\\) is not supported\\.",
                                   ddl,
                                   "create index faulty on alpha(id, seqnum + count(*));");
        checkDDLAgainstGivenSchema(".*Index \"FAULTY\" with aggregate expression\\(s\\) is not supported\\.",
                                   ddl,
                                   "create index faulty on alpha(id, 100 + sum(id));");
        // Test for subqueries.
        checkDDLAgainstGivenSchema(".*Cannot create index \"FAULTY\" because it contains comparison expression '=', " +
                                   "which is not supported.*",
                                   ddl,
                                   "create index faulty on alpha(id = (select id + id from alpha));");
    }

    private int countStringsMatching(List<String> diagnostics, String pattern) {
        int count = 0;
        for (String string : diagnostics) {
            if (string.matches(pattern)) {
                ++count;
            }
        }
        return count;
    }
}<|MERGE_RESOLUTION|>--- conflicted
+++ resolved
@@ -67,11 +67,6 @@
 import org.voltdb.utils.CatalogUtil;
 import org.voltdb.utils.MiscUtils;
 
-<<<<<<< HEAD
-=======
-import com.google_voltpatches.common.collect.Maps;
-
->>>>>>> e2cbe9e3
 public class TestVoltCompiler extends TestCase {
     private String nothing_jar;
     private String testout_jar;
@@ -142,15 +137,11 @@
         String expectedError;
         ArrayList<Feedback> fbs;
 
-        fbs = checkPartitionParam("CREATE TABLE PKEY_BIGINT ( PKEY BIGINT NOT NULL, PRIMARY KEY (PKEY) );" +
-                "PARTITION TABLE PKEY_BIGINT ON COLUMN PKEY;" +
-                "CREATE PROCEDURE FROM CLASS org.voltdb.compiler.procedures.PartitionParamBigint;",
-                "PKEY_BIGINT");
-        expectedError =
-                "Type mismatch between partition column and partition parameter for procedure " +
-                "org.voltdb.compiler.procedures.PartitionParamBigint may cause overflow or loss of precision.\n" +
-                "Partition column is type VoltType.BIGINT and partition parameter is type VoltType.STRING";
-        assertTrue(isFeedbackPresent(expectedError, fbs));
+        /**
+         * FIXME:
+         * It is hard to figure out the differences between test cases.
+         * Better with using common variable to check out the diffs.
+         */
 
         fbs = checkPartitionParam("CREATE TABLE PKEY_BIGINT ( PKEY BIGINT NOT NULL, PRIMARY KEY (PKEY) );" +
                 "PARTITION TABLE PKEY_BIGINT ON COLUMN PKEY;" +
@@ -254,38 +245,12 @@
                 "Partition column is type VoltType.STRING and partition parameter " +
                 "is type VoltType.INTEGER";
         assertTrue(isFeedbackPresent(expectedError, fbs));
-<<<<<<< HEAD
-
     }
 
     private ArrayList<Feedback> checkPartitionParam(String ddl, String table) {
-        final VoltCompiler compiler = new VoltCompiler();
-
+        VoltCompiler compiler = new VoltCompiler();
         final boolean success = compileDDL(ddl, compiler);
         assertFalse(success);
-=======
-    }
-
-    private ArrayList<Feedback> checkPartitionParam(String ddl, String table) {
-        File schemaFile = VoltProjectBuilder.writeStringToTempFile(ddl);
-        String schemaPath = schemaFile.getPath();
-
-        String simpleProject =
-            "<?xml version=\"1.0\"?>\n" +
-            "<project>" +
-            "<database name='database'>" +
-            "<schemas>" +
-            "<schema path='" + schemaPath + "' />" +
-            "</schemas>" +
-            "<procedures/>" +
-            "</database>" +
-            "</project>";
-
-        File projectFile = VoltProjectBuilder.writeStringToTempFile(simpleProject);
-        String projectPath = projectFile.getPath();
-        VoltCompiler compiler = new VoltCompiler();
-        assertFalse(compiler.compileWithProjectXML(projectPath, testout_jar));
->>>>>>> e2cbe9e3
         return compiler.m_errors;
     }
 
@@ -294,29 +259,9 @@
                 "PARTITION TABLE PKEY_BIGINT ON COLUMN PKEY;" +
                 "create procedure myTestProc as select num from PKEY_BIGINT where pkey = ? order by 1;";
 
-<<<<<<< HEAD
-        final VoltCompiler compiler = new VoltCompiler();
+        VoltCompiler compiler = new VoltCompiler();
         final boolean success = compileDDL(ddl, compiler);
         assertTrue(success);
-=======
-        File schemaFile = VoltProjectBuilder.writeStringToTempFile(ddl);
-        String schemaPath = schemaFile.getPath();
-
-        String simpleProject =
-            "<?xml version=\"1.0\"?>\n" +
-            "<project>" +
-            "<database name='database'>" +
-            "<schemas>" +
-            "<schema path='" + schemaPath + "' />" +
-            "</schemas>" +
-            "</database>" +
-            "</project>";
-
-        File projectFile = VoltProjectBuilder.writeStringToTempFile(simpleProject);
-        String projectPath = projectFile.getPath();
-        VoltCompiler compiler = new VoltCompiler();
-        assertTrue(compiler.compileWithProjectXML(projectPath, testout_jar));
->>>>>>> e2cbe9e3
 
         String expectedWarning =
                 "This procedure myTestProc would benefit from being partitioned, by adding a " +
@@ -519,279 +464,31 @@
     }
 
     public void testBadPath() {
-<<<<<<< HEAD
-        final VoltCompiler compiler = new VoltCompiler();
+        VoltCompiler compiler = new VoltCompiler();
         final boolean success = compiler.compileFromDDL(nothing_jar, "invalidnonsense");
-
         assertFalse(success);
     }
 
-    public void testBadClusterConfig() throws IOException {
-        // check no hosts
-        ClusterConfig cluster_config = new ClusterConfig(0, 1, 0);
-        assertFalse(cluster_config.validate());
-
-        // check no sites-per-hosts
-        cluster_config = new ClusterConfig(1, 0, 0);
-        assertFalse(cluster_config.validate());
-    }
-
     public void testProcWithBoxedParam() throws IOException {
-        final String simpleSchema =
-            "create table books (cash integer default 23, title varchar(3) default 'foo', PRIMARY KEY(cash));\n" +
-            "create procedure from class org.voltdb.compiler.procedures.AddBookBoxed;";
-
-        final VoltCompiler compiler = new VoltCompiler();
-        final boolean success = compileDDL(simpleSchema, compiler);
+        String schema =
+            "create table books (cash integer default 23, title varchar(3) default 'foo', PRIMARY KEY(cash));\n"
+                    + "create procedure from class org.voltdb.compiler.procedures.AddBookBoxed;";
+
+        VoltCompiler compiler = new VoltCompiler();
+        final boolean success = compileDDL(schema, compiler);
         assertFalse(success);
-=======
-        VoltCompiler compiler = new VoltCompiler();
-        assertFalse(compiler.compileWithProjectXML("invalidnonsense", nothing_jar));
-    }
-
-    public void testXSDSchemaOrdering() throws IOException {
-        File schemaFile = VoltProjectBuilder.writeStringToTempFile("create table T(ID INTEGER);");
-        String schemaPath = schemaFile.getPath();
-        String project = "<?xml version=\"1.0\"?>\n" +
-            "<project>" +
-            "<database>" +
-                "<schemas>" +
-                "<schema path='" +  schemaPath  + "'/>" +
-                "</schemas>" +
-                "<procedures>" +
-                "<procedure class='proc'><sql>select * from T</sql></procedure>" +
-                "</procedures>" +
-            "</database>" +
-            "</project>";
-        File xmlFile = VoltProjectBuilder.writeStringToTempFile(project);
-        String projectPath = xmlFile.getPath();
-        VoltCompiler compiler = new VoltCompiler();
-        assertTrue(compiler.compileWithProjectXML(projectPath, nothing_jar));
-    }
-
-    public void testXMLFileWithDeprecatedElements() {
-        File schemaFile = VoltProjectBuilder.writeStringToTempFile("create table T(ID INTEGER);");
-        String schemaPath = schemaFile.getPath();
-        String project = "<?xml version=\"1.0\"?>\n" +
-            "<project>" +
-            "<database>" +
-                "<schemas>" +
-                "<schema path='" +  schemaPath  + "'/>" +
-                "</schemas>" +
-                "<procedures>" +
-                "<procedure class='proc'><sql>select * from T</sql></procedure>" +
-                "</procedures>" +
-            "</database>" +
-            "<security enabled='true'/>" +
-            "</project>";
-        File xmlFile = VoltProjectBuilder.writeStringToTempFile(project);
-        String path = xmlFile.getPath();
-        VoltCompiler compiler = new VoltCompiler();
-        assertFalse(compiler.compileWithProjectXML(path, nothing_jar));
-        assertTrue(
-                isFeedbackPresent("Found deprecated XML element \"security\"",
-                compiler.m_errors)
-                );
-    }
-
-    public void testXMLFileWithInvalidSchemaReference() {
-        String simpleXML =
-            "<?xml version=\"1.0\"?>\n" +
-            "<project>" +
-            "<database name='database'>" +
-            "<schemas><schema path='my schema file.sql' /></schemas>" +
-            "<procedures><procedure class='procedures/procs.jar' /></procedures>" +
-            "</database>" +
-            "</project>";
-
-        File xmlFile = VoltProjectBuilder.writeStringToTempFile(simpleXML);
-        String projectPath = xmlFile.getPath();
-        VoltCompiler compiler = new VoltCompiler();
-        assertFalse(compiler.compileWithProjectXML(projectPath, nothing_jar));
-    }
-
-    public void testXMLFileWithSchemaError() {
-        File schemaFile = VoltProjectBuilder.writeStringToTempFile("create table T(ID INTEGER);");
-        String simpleXML =
-            "<?xml version=\"1.0\"?>\n" +
-            "<project>" +
-            "<database name='baddbname'>" +
-            "<schemas>" +
-            "<schema path='" +  schemaFile.getAbsolutePath()  + "'/>" +
-            "</schemas>" +
-            // invalid project file: no procedures
-            // "<procedures>" +
-            // "<procedure class='proc'><sql>select * from T</sql></procedure>" +
-            //"</procedures>" +
-            "</database>" +
-            "</project>";
-        File xmlFile = VoltProjectBuilder.writeStringToTempFile(simpleXML);
-        String projectPath = xmlFile.getPath();
-        VoltCompiler compiler = new VoltCompiler();
-        assertFalse(compiler.compileWithProjectXML(projectPath, nothing_jar));
-    }
-
-    public void testXMLFileWithWrongDBName() {
-        File schemaFile = VoltProjectBuilder.writeStringToTempFile("create table T(ID INTEGER);");
-        String simpleXML =
-            "<?xml version=\"1.0\"?>\n" +
-            "<project>" +
-            "<database name='baddbname'>" +
-            "<schemas>" +
-            "<schema path='" +  schemaFile.getAbsolutePath()  + "'/>" +
-            "</schemas>" +
-            "<procedures>" +
-            "<procedure class='proc'><sql>select * from T</sql></procedure>" +
-            "</procedures>" +
-            "</database>" +
-            "</project>";
-        File xmlFile = VoltProjectBuilder.writeStringToTempFile(simpleXML);
-        String projectPath = xmlFile.getPath();
-        VoltCompiler compiler = new VoltCompiler();
-        assertFalse(compiler.compileWithProjectXML(projectPath, nothing_jar));
-    }
-
-
-    public void testXMLFileWithDefaultDBName() {
-        File schemaFile = VoltProjectBuilder.writeStringToTempFile("create table T(ID INTEGER);");
-        String simpleXML =
-            "<?xml version=\"1.0\"?>\n" +
-            "<project>" +
-            "<database>" +
-            "<schemas>" +
-            "<schema path='" +  schemaFile.getAbsolutePath()  + "'/>" +
-            "</schemas>" +
-            "<procedures>" +
-            "<procedure class='proc'><sql>select * from T</sql></procedure>" +
-            "</procedures>" +
-            "</database>" +
-            "</project>";
-        File xmlFile = VoltProjectBuilder.writeStringToTempFile(simpleXML);
-        String path = xmlFile.getPath();
-        VoltCompiler compiler = new VoltCompiler();
-        assertTrue(compiler.compileWithProjectXML(path, nothing_jar));
-        assertTrue(compiler.m_catalog.getClusters().get("cluster").getDatabases().get("database") != null);
-    }
-
-    public void testXMLFileWithDDL() throws IOException {
-        String schema1 =
-            "create table books (cash integer default 23 NOT NULL, title varchar(3) default 'foo', PRIMARY KEY(cash)); " +
-            "PARTITION TABLE books ON COLUMN cash;";
-        // newline inserted to test catalog friendliness
-        String schema2 =
-            "create table books2\n (cash integer default 23 NOT NULL, title varchar(3) default 'foo', PRIMARY KEY(cash));";
-
-        File schemaFile1 = VoltProjectBuilder.writeStringToTempFile(schema1);
-        String schemaPath1 = schemaFile1.getPath();
-        File schemaFile2 = VoltProjectBuilder.writeStringToTempFile(schema2);
-        String schemaPath2 = schemaFile2.getPath();
-
-        String simpleProject =
-            "<?xml version=\"1.0\"?>\n" +
-            "<project>" +
-            "<!-- xml comment check -->" +
-            "<database name='database'>" +
-            "<!-- xml comment check -->" +
-            "<schemas>" +
-            "<!-- xml comment check -->" +
-            "<schema path='" + schemaPath1 + "' />" +
-            "<schema path='" + schemaPath2 + "' />" +
-            "<!-- xml comment check -->" +
-            "</schemas>" +
-            "<!-- xml comment check -->" +
-            "<procedures>" +
-            "<!-- xml comment check -->" +
-            "<procedure class='org.voltdb.compiler.procedures.AddBook' />" +
-            "<procedure class='Foo'>" +
-            "<sql>select * from books;</sql>" +
-            "</procedure>" +
-            "</procedures>" +
-            "<!-- xml comment check -->" +
-            "</database>" +
-            "<!-- xml comment check -->" +
-            "</project>";
-
-        File projectFile = VoltProjectBuilder.writeStringToTempFile(simpleProject);
-        String projectPath = projectFile.getPath();
-
-        VoltCompiler compiler = new VoltCompiler();
-
-        assertTrue(compiler.compileWithProjectXML(projectPath, testout_jar));
-
-        Catalog c1 = compiler.getCatalog();
-
-        String catalogContents = VoltCompilerUtils.readFileFromJarfile(testout_jar, "catalog.txt");
-
-        Catalog c2 = new Catalog();
-        c2.execute(catalogContents);
-
-        assertTrue(c2.serialize().equals(c1.serialize()));
-    }
-
-    public void testProcWithBoxedParam() throws IOException {
-        String schema =
-            "create table books (cash integer default 23, title varchar(3) default 'foo', PRIMARY KEY(cash));";
-
-        File schemaFile = VoltProjectBuilder.writeStringToTempFile(schema);
-        String schemaPath = schemaFile.getPath();
-
-        String simpleProject =
-            "<?xml version=\"1.0\"?>\n" +
-            "<project>" +
-            "<database name='database'>" +
-            "<schemas>" +
-            "<schema path='" + schemaPath + "' />" +
-            "</schemas>" +
-            "<procedures>" +
-            "<procedure class='org.voltdb.compiler.procedures.AddBookBoxed' />" +
-            "</procedures>" +
-            "</database>" +
-            "</project>";
-
-        File projectFile = VoltProjectBuilder.writeStringToTempFile(simpleProject);
-        String projectPath = projectFile.getPath();
-
-        VoltCompiler compiler = new VoltCompiler();
-        assertFalse(compiler.compileWithProjectXML(projectPath, testout_jar));
->>>>>>> e2cbe9e3
     }
 
     public void testDDLWithNoLengthString() throws IOException {
+
         // DO NOT COPY PASTE THIS INVALID EXAMPLE!
         String schema1 =
             "create table books (cash integer default 23, title varchar default 'foo', PRIMARY KEY(cash));";
 
-<<<<<<< HEAD
-        final VoltCompiler compiler = new VoltCompiler();
-        final boolean success = compileDDL(simpleSchema1, compiler);
+        VoltCompiler compiler = new VoltCompiler();
+
+        final boolean success = compileDDL(schema1, compiler);
         assertTrue(success);
-=======
-        File schemaFile = VoltProjectBuilder.writeStringToTempFile(schema1);
-        String schemaPath = schemaFile.getPath();
-
-        String simpleProject =
-            "<?xml version=\"1.0\"?>\n" +
-            "<project>" +
-            "<database name='database'>" +
-            "<schemas>" +
-            "<schema path='" + schemaPath + "' />" +
-            "</schemas>" +
-            "<procedures>" +
-            "<procedure class='org.voltdb.compiler.procedures.AddBook' />" +
-            "<procedure class='Foo'>" +
-            "<sql>select * from books;</sql>" +
-            "</procedure>" +
-            "</procedures>" +
-            "</database>" +
-            "</project>";
-
-        File projectFile = VoltProjectBuilder.writeStringToTempFile(simpleProject);
-        String projectPath = projectFile.getPath();
-
-        VoltCompiler compiler = new VoltCompiler();
-
-        assertFalse(compiler.compileWithProjectXML(projectPath, testout_jar));
->>>>>>> e2cbe9e3
     }
 
     public void testDDLWithLongStringInCharacters() throws IOException {
@@ -800,29 +497,9 @@
             "create table books (cash integer default 23, " +
             "title varchar("+length+") default 'foo', PRIMARY KEY(cash));";
 
-<<<<<<< HEAD
-        final VoltCompiler compiler = new VoltCompiler();
-        final boolean success = compileDDL(simpleSchema1, compiler);
+        VoltCompiler compiler = new VoltCompiler();
+        final boolean success = compileDDL(schema1, compiler);
         assertTrue(success);
-=======
-        File schemaFile = VoltProjectBuilder.writeStringToTempFile(schema1);
-        String schemaPath = schemaFile.getPath();
-
-        String simpleProject =
-            "<?xml version=\"1.0\"?>\n" +
-            "<project>" +
-            "<database name='database'>" +
-            "<schemas>" +
-            "<schema path='" + schemaPath + "' />" +
-            "</schemas>" +
-            "</database>" +
-            "</project>";
-
-        File projectFile = VoltProjectBuilder.writeStringToTempFile(simpleProject);
-        String projectPath = projectFile.getPath();
-        VoltCompiler compiler = new VoltCompiler();
-        assertTrue(compiler.compileWithProjectXML(projectPath, testout_jar));
->>>>>>> e2cbe9e3
 
         // Check warnings
         assertEquals(1, compiler.m_warnings.size());
@@ -860,29 +537,9 @@
             "create table books (cash integer default 23, title varchar(3) default 'foo', PRIMARY KEY(cash));" +
             "partition table books on column cash;";
 
-<<<<<<< HEAD
-        final VoltCompiler compiler = new VoltCompiler();
-        final boolean success = compileDDL(simpleSchema, compiler);
-=======
-        File schemaFile = VoltProjectBuilder.writeStringToTempFile(schema);
-        String schemaPath = schemaFile.getPath();
-
-        String simpleProject =
-            "<?xml version=\"1.0\"?>\n" +
-            "<project>" +
-            "<database name='database'>" +
-            "<schemas><schema path='" + schemaPath + "' /></schemas>" +
-            "<procedures><procedure class='org.voltdb.compiler.procedures.AddBook'/></procedures>" +
-            "</database>" +
-            "</project>";
-
-        File projectFile = VoltProjectBuilder.writeStringToTempFile(simpleProject);
-        String projectPath = projectFile.getPath();
-
         VoltCompiler compiler = new VoltCompiler();
->>>>>>> e2cbe9e3
-
-        assertFalse(compiler.compileWithProjectXML(projectPath, testout_jar));
+        final boolean success = compileDDL(schema, compiler);
+        assertFalse(success);
 
         boolean found = false;
         for (VoltCompiler.Feedback fb : compiler.m_errors) {
@@ -892,33 +549,6 @@
         assertTrue(found);
     }
 
-<<<<<<< HEAD
-=======
-    public void testXMLFileWithBadDDL() throws IOException {
-        String schema =
-            "create table books (id integer default 0, strval varchar(33000) default '', PRIMARY KEY(id));";
-
-        File schemaFile = VoltProjectBuilder.writeStringToTempFile(schema);
-        String schemaPath = schemaFile.getPath();
-
-        String simpleProject =
-            "<?xml version=\"1.0\"?>\n" +
-            "<project>" +
-            "<database name='database'>" +
-            "<schemas><schema path='" + schemaPath + "' /></schemas>" +
-            "<procedures><procedure class='org.voltdb.compiler.procedures.AddBook' /></procedures>" +
-            "</database>" +
-            "</project>";
-
-        File projectFile = VoltProjectBuilder.writeStringToTempFile(simpleProject);
-        String projectPath = projectFile.getPath();
-
-        VoltCompiler compiler = new VoltCompiler();
-
-        assertFalse(compiler.compileWithProjectXML(projectPath, testout_jar));
-    }
-
->>>>>>> e2cbe9e3
     // NOTE: TPCCTest proc also tests whitespaces regressions in SQL literals
     public void testWithTPCCDDL() {
         String schemaPath = "";
@@ -930,92 +560,11 @@
             System.exit(-1);
         }
 
-<<<<<<< HEAD
-        final VoltCompiler compiler = new VoltCompiler();
+        VoltCompiler compiler = new VoltCompiler();
         final boolean success = compiler.compileFromDDL(testout_jar, schemaPath);
         assertTrue(success);
     }
 
-=======
-        String simpleProject =
-            "<?xml version=\"1.0\"?>\n" +
-            "<project>" +
-            "<database name='database'>" +
-            "<schemas><schema path='" + schemaPath + "' /></schemas>" +
-            "<procedures><procedure class='org.voltdb.compiler.procedures.TPCCTestProc' /></procedures>" +
-            "</database>" +
-            "</project>";
-
-        //System.out.println(simpleProject);
-
-        File projectFile = VoltProjectBuilder.writeStringToTempFile(simpleProject);
-        String projectPath = projectFile.getPath();
-
-        VoltCompiler compiler = new VoltCompiler();
-        assertTrue(compiler.compileWithProjectXML(projectPath, testout_jar));
-    }
-
-    public void testSeparateCatalogCompilation() throws IOException {
-        String schemaPath = "";
-        try {
-            URL url = TPCCProjectBuilder.class.getResource("tpcc-ddl.sql");
-            schemaPath = URLDecoder.decode(url.getPath(), "UTF-8");
-        } catch (UnsupportedEncodingException e) {
-            e.printStackTrace();
-            System.exit(-1);
-        }
-
-        String simpleProject =
-            "<?xml version=\"1.0\"?>\n" +
-            "<project>" +
-            "<database name='database'>" +
-            "<schemas><schema path='" + schemaPath + "' /></schemas>" +
-            "<procedures><procedure class='org.voltdb.compiler.procedures.TPCCTestProc' /></procedures>" +
-            "</database>" +
-            "</project>";
-
-        //System.out.println(simpleProject);
-
-        File projectFile = VoltProjectBuilder.writeStringToTempFile(simpleProject);
-        String projectPath = projectFile.getPath();
-
-        VoltCompiler compiler1 = new VoltCompiler();
-        VoltCompiler compiler2 = new VoltCompiler();
-        Catalog catalog = compileCatalogFromProject(compiler1, projectPath);
-        String cat1 = catalog.serialize();
-        assertTrue(compiler2.compileWithProjectXML(projectPath, testout_jar));
-        String cat2 = VoltCompilerUtils.readFileFromJarfile(testout_jar, "catalog.txt");
-        assertEquals(cat1, cat2);
-    }
-
-    private Catalog compileCatalogFromProject(
-            VoltCompiler compiler,
-            String projectPath) {
-        try {
-            return compiler.compileCatalogFromProject(projectPath);
-        }
-        catch (VoltCompilerException e) {
-            e.printStackTrace();
-            fail();
-            return null;
-        }
-    }
-
-    private boolean compileFromDDL(
-            VoltCompiler compiler,
-            String jarPath,
-            String... schemaPaths) {
-        try {
-            return compiler.compileFromDDL(jarPath, schemaPaths);
-        }
-        catch (VoltCompilerException e) {
-            e.printStackTrace();
-            fail();
-            return false;
-        }
-    }
-
->>>>>>> e2cbe9e3
     public void testDDLTableTooManyColumns() throws IOException {
         String schemaPath = "";
         try {
@@ -1027,29 +576,9 @@
             System.exit(-1);
         }
 
-<<<<<<< HEAD
-        final VoltCompiler compiler = new VoltCompiler();
+        VoltCompiler compiler = new VoltCompiler();
         final boolean success = compiler.compileFromDDL(testout_jar, schemaPath);
         assertFalse(success);
-=======
-        String simpleProject =
-            "<?xml version=\"1.0\"?>\n" +
-            "<project>" +
-            "<database name='database'>" +
-            "<schemas><schema path='" + schemaPath + "' /></schemas>" +
-            "<procedures><procedure class='org.voltdb.compiler.procedures.TPCCTestProc' /></procedures>" +
-            "</database>" +
-            "</project>";
-
-        //System.out.println(simpleProject);
-
-        File projectFile = VoltProjectBuilder.writeStringToTempFile(simpleProject);
-        String projectPath = projectFile.getPath();
-
-        VoltCompiler compiler = new VoltCompiler();
-
-        assertFalse(compiler.compileWithProjectXML(projectPath, testout_jar));
->>>>>>> e2cbe9e3
 
         for (VoltCompiler.Feedback fb : compiler.m_errors) {
             if (fb.message.startsWith("Table MANY_COLUMNS has")) {
@@ -1070,116 +599,14 @@
             System.exit(-1);
         }
 
-<<<<<<< HEAD
-        final VoltCompiler compiler = new VoltCompiler();
+        VoltCompiler compiler = new VoltCompiler();
         final boolean success = compiler.compileFromDDL(testout_jar, schemaPath);
         assertTrue(success);
-=======
-        String simpleProject =
-            "<?xml version=\"1.0\"?>\n" +
-            "<project>" +
-            "<database name='database'>" +
-            "<schemas><schema path='" + schemaPath + "' /></schemas>" +
-            "<procedures><procedure class='org.voltdb.compiler.procedures.TPCCTestProc' /></procedures>" +
-            "</database>" +
-            "</project>";
-
-        //System.out.println(simpleProject);
-
-        File projectFile = VoltProjectBuilder.writeStringToTempFile(simpleProject);
-        String projectPath = projectFile.getPath();
-
-        VoltCompiler compiler = new VoltCompiler();
-
-        assertTrue(compiler.compileWithProjectXML(projectPath, testout_jar));
->>>>>>> e2cbe9e3
 
         String sql = VoltCompilerUtils.readFileFromJarfile(testout_jar, VoltCompiler.AUTOGEN_DDL_FILE_NAME);
         assertNotNull(sql);
     }
 
-<<<<<<< HEAD
-=======
-    public void testXMLFileWithELEnabled() throws IOException {
-        String schema =
-            "create table books (cash integer default 23 NOT NULL, title varchar(3) default 'foo');";
-
-        File schemaFile = VoltProjectBuilder.writeStringToTempFile(schema);
-        String schemaPath = schemaFile.getPath();
-
-        String simpleProject =
-            "<?xml version=\"1.0\"?>\n" +
-            "<project>" +
-            " <database name='database'>" +
-            "  <partitions><partition table='books' column='cash'/></partitions> " +
-            "  <schemas><schema path='" + schemaPath + "' /></schemas>" +
-            "  <procedures><procedure class='org.voltdb.compiler.procedures.AddBook' /></procedures>" +
-            "  <export>" +
-            "    <tables><table name='books'/></tables>" +
-            "  </export>" +
-            " </database>" +
-            "</project>";
-
-        File projectFile = VoltProjectBuilder.writeStringToTempFile(simpleProject);
-        String projectPath = projectFile.getPath();
-
-        VoltCompiler compiler = new VoltCompiler();
-
-        assertTrue(compiler.compileWithProjectXML(projectPath, testout_jar));
-
-        Catalog c1 = compiler.getCatalog();
-        //System.out.println("PRINTING Catalog 1");
-        //System.out.println(c1.serialize());
-
-        String catalogContents = VoltCompilerUtils.readFileFromJarfile(testout_jar, "catalog.txt");
-
-        Catalog c2 = new Catalog();
-        c2.execute(catalogContents);
-
-        assertTrue(c2.serialize().equals(c1.serialize()));
-    }
-
-    public void testOverrideProcInfo() throws IOException {
-        String schema =
-            "create table books (cash integer default 23 not null, title varchar(3) default 'foo', PRIMARY KEY(cash));" +
-            "PARTITION TABLE books ON COLUMN cash;";
-
-        File schemaFile = VoltProjectBuilder.writeStringToTempFile(schema);
-        String schemaPath = schemaFile.getPath();
-
-        String simpleProject =
-            "<?xml version=\"1.0\"?>\n" +
-            "<project>" +
-            "<database name='database'>" +
-            "<schemas><schema path='" + schemaPath + "' /></schemas>" +
-            "<procedures><procedure class='org.voltdb.compiler.procedures.AddBook' /></procedures>" +
-            "</database>" +
-            "</project>";
-
-        File projectFile = VoltProjectBuilder.writeStringToTempFile(simpleProject);
-        String projectPath = projectFile.getPath();
-
-        ProcInfoData info = new ProcInfoData();
-        info.singlePartition = true;
-        info.partitionInfo = "BOOKS.CASH: 0";
-        Map<String, ProcInfoData> overrideMap = new HashMap<String, ProcInfoData>();
-        overrideMap.put("AddBook", info);
-
-        VoltCompiler compiler = new VoltCompiler();
-        compiler.setProcInfoOverrides(overrideMap);
-        assertTrue(compiler.compileWithProjectXML(projectPath, testout_jar));
-
-        String catalogContents = VoltCompilerUtils.readFileFromJarfile(testout_jar, "catalog.txt");
-
-        Catalog c2 = new Catalog();
-        c2.execute(catalogContents);
-
-        Database db = c2.getClusters().get("cluster").getDatabases().get("database");
-        Procedure addBook = db.getProcedures().get("AddBook");
-        assertTrue(addBook.getSinglepartition());
-    }
-
->>>>>>> e2cbe9e3
     public void testOverrideNonAnnotatedProcInfo() throws IOException {
         String schema =
             "create table books" +
@@ -1189,30 +616,17 @@
             "PARTITION TABLE books ON COLUMN cash;" +
             "create procedure from class org.voltdb.compiler.procedures.AddBook;" +
             "partition procedure AddBook ON TABLE books COLUMN cash;";
-        String projectPath = schemaToProjectPath(schema);
-
-<<<<<<< HEAD
-        final ProcInfoData info = new ProcInfoData();
-        info.singlePartition = true;
-        info.partitionInfo = "BOOKS.CASH: 0";
-        final Map<String, ProcInfoData> overrideMap = new HashMap<>();
-=======
+
         ProcInfoData info = new ProcInfoData();
         info.singlePartition = true;
         info.partitionInfo = "BOOKS.CASH: 0";
         Map<String, ProcInfoData> overrideMap = new HashMap<String, ProcInfoData>();
->>>>>>> e2cbe9e3
         overrideMap.put("AddBook", info);
 
         VoltCompiler compiler = new VoltCompiler();
         compiler.setProcInfoOverrides(overrideMap);
-<<<<<<< HEAD
-        final boolean success = compileDDL(simpleSchema, compiler);
-
+        final boolean success = compileDDL(schema, compiler);
         assertTrue(success);
-=======
-        assertTrue(compiler.compileWithProjectXML(projectPath, testout_jar));
->>>>>>> e2cbe9e3
 
         String catalogContents = VoltCompilerUtils.readFileFromJarfile(testout_jar, "catalog.txt");
 
@@ -1224,99 +638,26 @@
         assertTrue(addBook.getSinglepartition());
     }
 
-<<<<<<< HEAD
     public void testBadDdlStmtProcName() throws IOException {
-        final String simpleSchema =
-            "create table books (cash integer default 23 not null, title varchar(10) default 'foo', PRIMARY KEY(cash));\n" +
+        String schema =
+            "create table books (cash integer default 23 not null, title varchar(10) default 'foo', PRIMARY KEY(cash));" +
             "partition table books on column cash;\n" +
             "create procedure @Foo as select * from books;";
 
-        final VoltCompiler compiler = new VoltCompiler();
-        final boolean success = compileDDL(simpleSchema, compiler);
+        VoltCompiler compiler = new VoltCompiler();
+        final boolean success = compileDDL(schema, compiler);
         assertFalse(success);
     }
 
     public void testGoodStmtProcName() throws IOException {
-        final String simpleSchema =
-            "create table books (cash integer default 23 not null, title varchar(3) default 'foo', PRIMARY KEY(cash));\n" +
+        String schema =
+            "create table books (cash integer default 23 not null, title varchar(3) default 'foo', PRIMARY KEY(cash));" +
             "create procedure Foo as select * from books;\n" +
             "PARTITION TABLE books ON COLUMN cash;";
 
-        final VoltCompiler compiler = new VoltCompiler();
-        final boolean success = compileDDL(simpleSchema, compiler);
+        VoltCompiler compiler = new VoltCompiler();
+        final boolean success = compileDDL(schema, compiler);
         assertTrue(success);
-=======
-    public void testBadStmtProcName() throws IOException {
-        String schema =
-            "create table books (cash integer default 23 not null, title varchar(10) default 'foo', PRIMARY KEY(cash));";
-
-        File schemaFile = VoltProjectBuilder.writeStringToTempFile(schema);
-        String schemaPath = schemaFile.getPath();
-
-        String simpleProject =
-            "<?xml version=\"1.0\"?>\n" +
-            "<project>" +
-            "<database name='database'>" +
-            "<schemas><schema path='" + schemaPath + "' /></schemas>" +
-            "<procedures><procedure class='@Foo'><sql>select * from books;</sql></procedure></procedures>" +
-            "<partitions><partition table='BOOKS' column='CASH' /></partitions>" +
-            "</database>" +
-            "</project>";
-
-        File projectFile = VoltProjectBuilder.writeStringToTempFile(simpleProject);
-        String projectPath = projectFile.getPath();
-
-        VoltCompiler compiler = new VoltCompiler();
-        assertFalse(compiler.compileWithProjectXML(projectPath, testout_jar));
-    }
-
-    public void testBadDdlStmtProcName() throws IOException {
-        String schema =
-            "create table books (cash integer default 23 not null, title varchar(10) default 'foo', PRIMARY KEY(cash));" +
-            "create procedure @Foo as select * from books;";
-
-        File schemaFile = VoltProjectBuilder.writeStringToTempFile(schema);
-        String schemaPath = schemaFile.getPath();
-
-        String simpleProject =
-            "<?xml version=\"1.0\"?>\n" +
-            "<project>" +
-            "<database name='database'>" +
-            "<schemas><schema path='" + schemaPath + "' /></schemas>" +
-            "<procedures/>" +
-            "<partitions><partition table='BOOKS' column='CASH' /></partitions>" +
-            "</database>" +
-            "</project>";
-
-        File projectFile = VoltProjectBuilder.writeStringToTempFile(simpleProject);
-        String projectPath = projectFile.getPath();
-
-        VoltCompiler compiler = new VoltCompiler();
-        assertFalse(compiler.compileWithProjectXML(projectPath, testout_jar));
-    }
-
-    public void testGoodStmtProcName() throws IOException {
-        String schema =
-            "create table books (cash integer default 23 not null, title varchar(3) default 'foo', PRIMARY KEY(cash));" +
-            "PARTITION TABLE books ON COLUMN cash;";
-
-        File schemaFile = VoltProjectBuilder.writeStringToTempFile(schema);
-        String schemaPath = schemaFile.getPath();
-
-        String simpleProject =
-            "<?xml version=\"1.0\"?>\n" +
-            "<project>" +
-            "<database name='database'>" +
-            "<schemas><schema path='" + schemaPath + "' /></schemas>" +
-            "<procedures><procedure class='Foo'><sql>select * from books;</sql></procedure></procedures>" +
-            "</database>" +
-            "</project>";
-
-        File projectFile = VoltProjectBuilder.writeStringToTempFile(simpleProject);
-        String projectPath = projectFile.getPath();
-        VoltCompiler compiler = new VoltCompiler();
-        assertTrue(compiler.compileWithProjectXML(projectPath, testout_jar));
->>>>>>> e2cbe9e3
     }
 
     public void testGoodDdlStmtProcName() throws IOException {
@@ -1328,17 +669,10 @@
             "PARTITION TABLE books ON COLUMN cash;" +
             "CREATE PROCEDURE Foo AS select * from books where cash = ?;" +
             "PARTITION PROCEDURE Foo ON TABLE BOOKS COLUMN CASH PARAMETER 0;";
-<<<<<<< HEAD
-
-        final VoltCompiler compiler = new VoltCompiler();
-
-        final boolean success = compileDDL(simpleSchema, compiler);
+
+        VoltCompiler compiler = new VoltCompiler();
+        final boolean success = compileDDL(schema, compiler);
         assertTrue(success);
-=======
-        String projectPath = schemaToProjectPath(schema);
-        VoltCompiler compiler = new VoltCompiler();
-        assertTrue(compiler.compileWithProjectXML(projectPath, testout_jar));
->>>>>>> e2cbe9e3
     }
 
     public void testCreateProcedureWithPartition() throws IOException {
@@ -1460,70 +794,9 @@
             "create view matt (title, cash, num, foo) as select title, cash, count(*), sum(cash) from books group by title, cash;\n" +
             "create view matt2 (title, cash, num, foo) as select books.title, books.cash, count(*), sum(books.cash) from books join foo on books.cash = foo.cash group by books.title, books.cash;";
 
-<<<<<<< HEAD
-        final VoltCompiler compiler = new VoltCompiler();
-
-        final boolean success = compileDDL(simpleSchema, compiler);
+        VoltCompiler compiler = new VoltCompiler();
+        final boolean success = compileDDL(schema, compiler);
         assertTrue(success);
-        final Catalog c1 = compiler.getCatalog();
-        final String catalogContents = VoltCompilerUtils.readFileFromJarfile(testout_jar, "catalog.txt");
-        final Catalog c2 = new Catalog();
-=======
-
-        File schemaFile = VoltProjectBuilder.writeStringToTempFile(schema);
-        String schemaPath = schemaFile.getPath();
-
-        String simpleProject =
-            "<?xml version=\"1.0\"?>\n" +
-            "<project>" +
-            "<database name='database'>" +
-            "<schemas><schema path='" + schemaPath + "' /></schemas>" +
-            "<procedures><procedure class='org.voltdb.compiler.procedures.AddBook' /></procedures>" +
-            "</database>" +
-            "</project>";
-
-        File projectFile = VoltProjectBuilder.writeStringToTempFile(simpleProject);
-        String projectPath = projectFile.getPath();
-        VoltCompiler compiler = new VoltCompiler();
-        assertTrue(compiler.compileWithProjectXML(projectPath, testout_jar));
-        Catalog c1 = compiler.getCatalog();
-        String catalogContents = VoltCompilerUtils.readFileFromJarfile(testout_jar, "catalog.txt");
-        Catalog c2 = new Catalog();
->>>>>>> e2cbe9e3
-        c2.execute(catalogContents);
-        assertTrue(c2.serialize().equals(c1.serialize()));
-    }
-
-<<<<<<< HEAD
-=======
-
-    public void testVarbinary() throws IOException {
-        String schema =
-            "create table books (cash integer default 23 NOT NULL, title varbinary(10) default NULL, PRIMARY KEY(cash));" +
-            "partition table books on column cash;";
-
-        File schemaFile = VoltProjectBuilder.writeStringToTempFile(schema);
-        String schemaPath = schemaFile.getPath();
-
-        String simpleProject =
-            "<?xml version=\"1.0\"?>\n" +
-            "<project>" +
-            "<database name='database'>" +
-            "<schemas><schema path='" + schemaPath + "' /></schemas>" +
-            "<procedures>" +
-            "<procedure class='get'><sql>select * from books;</sql></procedure>" +
-            "<procedure class='i1'><sql>insert into books values(5, 'AA');</sql></procedure>" +
-            "<procedure class='i2'><sql>insert into books values(5, ?);</sql></procedure>" +
-            "<procedure class='s1'><sql>update books set title = 'bb';</sql></procedure>" +
-            "</procedures>" +
-            //"<procedures><procedure class='org.voltdb.compiler.procedures.AddBook' /></procedures>" +
-            "</database>" +
-            "</project>";
-
-        File projectFile = VoltProjectBuilder.writeStringToTempFile(simpleProject);
-        String projectPath = projectFile.getPath();
-        VoltCompiler compiler = new VoltCompiler();
-        assertTrue(compiler.compileWithProjectXML(projectPath, testout_jar));
         Catalog c1 = compiler.getCatalog();
         String catalogContents = VoltCompilerUtils.readFileFromJarfile(testout_jar, "catalog.txt");
         Catalog c2 = new Catalog();
@@ -1531,8 +804,6 @@
         assertTrue(c2.serialize().equals(c1.serialize()));
     }
 
-
->>>>>>> e2cbe9e3
     public void testDdlProcVarbinary() throws IOException {
         String schema =
             "create table books" +
@@ -1549,42 +820,15 @@
             "create procedure d1 as" +
             "  delete from books where title = ? and cash = ?;" +
             "partition procedure d1 on table books column cash parameter 1;";
-        String projectPath = schemaToProjectPath(schema);
+
         VoltCompiler compiler = new VoltCompiler();
-        assertTrue(compiler.compileWithProjectXML(projectPath, testout_jar));
+        final boolean success = compileDDL(schema, compiler);
+        assertTrue(success);
         Catalog c1 = compiler.getCatalog();
         String catalogContents = VoltCompilerUtils.readFileFromJarfile(testout_jar, "catalog.txt");
         Catalog c2 = new Catalog();
         c2.execute(catalogContents);
         assertTrue(c2.serialize().equals(c1.serialize()));
-    }
-
-<<<<<<< HEAD
-
-        final VoltCompiler compiler = new VoltCompiler();
-        final boolean success = compileDDL(simpleSchema, compiler);
-        assertTrue(success);
-        final Catalog c1 = compiler.getCatalog();
-        final String catalogContents = VoltCompilerUtils.readFileFromJarfile(testout_jar, "catalog.txt");
-        final Catalog c2 = new Catalog();
-        c2.execute(catalogContents);
-        assertTrue(c2.serialize().equals(c1.serialize()));
-=======
-    private String schemaToProjectPath(String schema) {
-        File schemaFile = VoltProjectBuilder.writeStringToTempFile(schema);
-        String schemaPath = schemaFile.getPath();
-        String simpleProject =
-            "<?xml version=\"1.0\"?>\n" +
-            "<project>" +
-            "<database name='database'>" +
-            "<schemas><schema path='" + schemaPath + "' /></schemas>" +
-            "<procedures/>" +
-            "</database>" +
-            "</project>";
-
-        File projectFile = VoltProjectBuilder.writeStringToTempFile(simpleProject);
-        return projectFile.getPath();
->>>>>>> e2cbe9e3
     }
 
     //
@@ -1597,29 +841,12 @@
     // in this file.
     //
 
-<<<<<<< HEAD
-    private VoltCompiler compileForDDLTest(String schemaPath, boolean expectSuccess) {
-        final VoltCompiler compiler = new VoltCompiler();
+    private VoltCompiler compileSchemaForDDLTest(String schema, boolean expectSuccess) {
+        String schemaPath = getPathForSchema(schema);
+
+        VoltCompiler compiler = new VoltCompiler();
         final boolean success = compiler.compileFromDDL(testout_jar, schemaPath);
         assertEquals(expectSuccess, success);
-=======
-    private VoltCompiler compileSchemaForDDLTest(String schema, boolean expectSuccess) {
-        String schemaPath = getPathForSchema(schema);
-        String simpleProject =
-            "<?xml version=\"1.0\"?>\n" +
-            "<project>" +
-            "<database name='database'>" +
-            "<schemas><schema path='" + schemaPath + "' /></schemas>" +
-            "<procedures><procedure class='sample'><sql>select * from t</sql></procedure></procedures>" +
-            "</database>" +
-            "</project>";
-
-        File projectFile = VoltProjectBuilder.writeStringToTempFile(simpleProject);
-        projectFile.deleteOnExit();
-        String projectPath = projectFile.getPath();
-        VoltCompiler compiler = new VoltCompiler();
-        assertEquals(expectSuccess, compiler.compileWithProjectXML(projectPath, testout_jar));
->>>>>>> e2cbe9e3
         return compiler;
     }
 
@@ -2322,25 +1549,7 @@
         File schemaFile = VoltProjectBuilder.writeStringToTempFile(ddl);
         String schemaPath = schemaFile.getPath();
 
-<<<<<<< HEAD
         return compiler.compileFromDDL(testout_jar, schemaPath);
-=======
-        String simpleProject =
-            "<?xml version=\"1.0\"?>\n" +
-            "<project>" +
-            "<database name='database'>" +
-            "<schemas>" +
-            "<schema path='" + schemaPath + "' />" +
-            "</schemas>" +
-            "<procedures/>" +
-            "</database>" +
-            "</project>";
-
-        File projectFile = VoltProjectBuilder.writeStringToTempFile(simpleProject);
-        String projectPath = projectFile.getPath();
-
-        return compiler.compileWithProjectXML(projectPath, testout_jar);
->>>>>>> e2cbe9e3
     }
 
     private void checkCompilerErrorMessages(String expectedError, VoltCompiler compiler, boolean success) {
@@ -3066,61 +2275,15 @@
     }
 
     public void testPartitionOnBadType() {
-<<<<<<< HEAD
-        final String simpleSchema =
-            "create table books (cash float default 0.0 NOT NULL, title varchar(10) default 'foo', PRIMARY KEY(cash));\n" +
-            "partition table books on column cash;";
-
-        final VoltCompiler compiler = new VoltCompiler();
-        final boolean success = compileDDL(simpleSchema, compiler);
+        String schema =
+            "create table books (cash float default 0.0 NOT NULL, title varchar(10) default 'foo', PRIMARY KEY(cash));\n"
+                + "partition table books on column cash;";
+
+        VoltCompiler compiler = new VoltCompiler();
+        final boolean success = compileDDL(schema, compiler);
         assertFalse(success);
     }
 
-=======
-        String schema =
-            "create table books (cash float default 0.0 NOT NULL, title varchar(10) default 'foo', PRIMARY KEY(cash));";
-
-        File schemaFile = VoltProjectBuilder.writeStringToTempFile(schema);
-        String schemaPath = schemaFile.getPath();
-
-        String simpleProject =
-            "<?xml version=\"1.0\"?>\n" +
-            "<project>" +
-            "<database>" +
-            "<schemas><schema path='" + schemaPath + "' /></schemas>" +
-            "<partitions><partition table='books' column='cash'/></partitions> " +
-            "<procedures><procedure class='org.voltdb.compiler.procedures.AddBook' /></procedures>" +
-            "</database>" +
-            "</project>";
-
-        File projectFile = VoltProjectBuilder.writeStringToTempFile(simpleProject);
-        String projectPath = projectFile.getPath();
-        VoltCompiler compiler = new VoltCompiler();
-        assertFalse(compiler.compileWithProjectXML(projectPath, testout_jar));
-    }
-
-    public void testOmittedProcedureList() {
-        String schema =
-                "create table books (cash float default 0.0 NOT NULL, title varchar(10) default 'foo', PRIMARY KEY(cash));";
-
-            File schemaFile = VoltProjectBuilder.writeStringToTempFile(schema);
-            String schemaPath = schemaFile.getPath();
-
-            String simpleProject =
-                "<?xml version=\"1.0\"?>\n" +
-                "<project>" +
-                "<database>" +
-                "<schemas><schema path='" + schemaPath + "' /></schemas>" +
-                "</database>" +
-                "</project>";
-
-            File projectFile = VoltProjectBuilder.writeStringToTempFile(simpleProject);
-            String projectPath = projectFile.getPath();
-            VoltCompiler compiler = new VoltCompiler();
-            assertTrue(compiler.compileWithProjectXML(projectPath, testout_jar));
-        }
-
->>>>>>> e2cbe9e3
     public void test3324MPPlan() throws IOException {
         String schema =
                 "create table blah  (pkey integer not null, strval varchar(200), PRIMARY KEY(pkey));\n";
@@ -3163,34 +2326,14 @@
             "select id, COUNT(*), SUM(cnt)\n" +
             " from books\n" +
             " group by id;";
-        File schemaFile = VoltProjectBuilder.writeStringToTempFile(schema);
-        String schemaPath = schemaFile.getPath();
-
-<<<<<<< HEAD
-        final VoltCompiler compiler = new VoltCompiler();
-
-        final boolean success = compiler.compileFromDDL(testout_jar, schemaPath);
+
+        VoltCompiler compiler = new VoltCompiler();
+        final boolean success = compileDDL(schema, compiler);
         assertFalse(success);
-=======
-        String project =
-            "<?xml version=\"1.0\"?>\n" +
-            "<project>" +
-            "<database name='database'>" +
-            "<schemas><schema path='" + schemaPath + "' /></schemas>" +
-            "<procedures><procedure class='org.voltdb.compiler.procedures.AddBook' /></procedures>" +
-            "</database>" +
-            "</project>";
-
-        File projectFile = VoltProjectBuilder.writeStringToTempFile(project);
-        String projectPath = projectFile.getPath();
-        VoltCompiler compiler = new VoltCompiler();
-        assertFalse(compiler.compileWithProjectXML(projectPath, testout_jar));
->>>>>>> e2cbe9e3
         for (Feedback error: compiler.m_errors) {
             assertEquals(9, error.lineNo);
         }
     }
-
 
     public void testInvalidCreateProcedureDDL() throws Exception {
         ArrayList<Feedback> fbs;
@@ -3787,30 +2930,9 @@
     }
 
     private ArrayList<Feedback> checkInvalidProcedureDDL(String ddl) {
-<<<<<<< HEAD
-        final VoltCompiler compiler = new VoltCompiler();
+        VoltCompiler compiler = new VoltCompiler();
         final boolean success = compileDDL(ddl, compiler);
         assertFalse(success);
-=======
-        File schemaFile = VoltProjectBuilder.writeStringToTempFile(ddl);
-        String schemaPath = schemaFile.getPath();
-
-        String simpleProject =
-            "<?xml version=\"1.0\"?>\n" +
-            "<project>" +
-            "<database name='database'>" +
-            "<schemas>" +
-            "<schema path='" + schemaPath + "' />" +
-            "</schemas>" +
-            "<procedures/>" +
-            "</database>" +
-            "</project>";
-
-        File projectFile = VoltProjectBuilder.writeStringToTempFile(simpleProject);
-        String projectPath = projectFile.getPath();
-        VoltCompiler compiler = new VoltCompiler();
-        assertFalse(compiler.compileWithProjectXML(projectPath, testout_jar));
->>>>>>> e2cbe9e3
         return compiler.m_errors;
     }
 
@@ -3822,20 +2944,12 @@
                 " PRIMARY KEY(cash));" +
                 "PARTITION TABLE books ON COLUMN cash;" +
                 "creAte PrOcEdUrE FrOm CLasS org.voltdb.compiler.procedures.AddBook;";
-        String projectPath = schemaToProjectPath(schema);
+
         VoltCompiler compiler = new VoltCompiler();
-        assertTrue(compiler.compileWithProjectXML(projectPath, testout_jar));
-
-<<<<<<< HEAD
-        final VoltCompiler compiler = new VoltCompiler();
-        final boolean success = compileDDL(simpleSchema, compiler);
-
+        final boolean success = compileDDL(schema, compiler);
         assertTrue(success);
 
-        final String catalogContents = VoltCompilerUtils.readFileFromJarfile(testout_jar, "catalog.txt");
-=======
         String catalogContents = VoltCompilerUtils.readFileFromJarfile(testout_jar, "catalog.txt");
->>>>>>> e2cbe9e3
 
         Catalog c2 = new Catalog();
         c2.execute(catalogContents);
@@ -3854,32 +2968,17 @@
                 "PARTITION TABLE books ON COLUMN cash;" +
                 "create procedure from class org.voltdb.compiler.procedures.NotAnnotatedAddBook;" +
                 "paRtItiOn prOcEdure NotAnnotatedAddBook On taBLe   books coLUmN cash   ParaMETer  0;";
-        String projectPath = schemaToProjectPath(schema);
+
         VoltCompiler compiler = new VoltCompiler();
-        assertTrue(compiler.compileWithProjectXML(projectPath, testout_jar));
-
-<<<<<<< HEAD
-            final VoltCompiler compiler = new VoltCompiler();
-            final boolean success = compileDDL(simpleSchema, compiler);
-
-            assertTrue(success);
-
-            final String catalogContents = VoltCompilerUtils.readFileFromJarfile(testout_jar, "catalog.txt");
-
-            final Catalog c2 = new Catalog();
-            c2.execute(catalogContents);
-
-            final Database db = c2.getClusters().get("cluster").getDatabases().get("database");
-            final Procedure addBook = db.getProcedures().get("NotAnnotatedAddBook");
-            assertEquals(true, addBook.getSinglepartition());
-=======
+        final boolean success = compileDDL(schema, compiler);
+        assertTrue(success);
+
         String catalogContents = VoltCompilerUtils.readFileFromJarfile(testout_jar, "catalog.txt");
         Catalog c2 = new Catalog();
         c2.execute(catalogContents);
         Database db = c2.getClusters().get("cluster").getDatabases().get("database");
         Procedure addBook = db.getProcedures().get("NotAnnotatedAddBook");
         assertTrue(addBook.getSinglepartition());
->>>>>>> e2cbe9e3
     }
 
     class TestRole {
@@ -3907,35 +3006,10 @@
         }
     }
 
-<<<<<<< HEAD
     private void checkRoleDDL(String ddl, String errorRegex, TestRole... roles) throws Exception {
-        final VoltCompiler compiler = new VoltCompiler();
+        VoltCompiler compiler = new VoltCompiler();
         final boolean success = compileDDL(ddl, compiler);
-=======
-    private void checkRoleXMLAndDDL(String rolesElem, String ddl, String errorRegex, TestRole... roles) throws Exception {
-        File schemaFile = VoltProjectBuilder.writeStringToTempFile(ddl != null ? ddl : "");
-        String schemaPath = schemaFile.getPath();
-        String rolesBlock = (rolesElem != null ? String.format("<roles>%s</roles>", rolesElem) : "");
-
-        String simpleProject =
-            "<?xml version=\"1.0\"?>\n" +
-            "<project>" +
-            "<database name='database'>" +
-            "<schemas>" +
-            "<schema path='" + schemaPath + "' />" +
-            "</schemas>" +
-            rolesBlock +
-            "<procedures/>" +
-            "</database>" +
-            "</project>";
-
-        File projectFile = VoltProjectBuilder.writeStringToTempFile(simpleProject);
-        String projectPath = projectFile.getPath();
-
-        VoltCompiler compiler = new VoltCompiler();
-
-        boolean success = compiler.compileWithProjectXML(projectPath, testout_jar);
->>>>>>> e2cbe9e3
+
         String error = (success || compiler.m_errors.size() == 0
                             ? ""
                             : compiler.m_errors.get(compiler.m_errors.size()-1).message);
@@ -4524,33 +3598,6 @@
     }
 
     public void testCompileFromDDL() throws IOException {
-<<<<<<< HEAD
-        final String simpleSchema1 =
-            "create table table1r_el  (pkey integer, column2_integer integer, PRIMARY KEY(pkey));\n" +
-            "create view v_table1r_el (column2_integer, num_rows) as\n" +
-            "select column2_integer as column2_integer,\n" +
-                "count(*) as num_rows\n" +
-            "from table1r_el\n" +
-            "group by column2_integer;\n" +
-            "create view v_table1r_el2 (column2_integer, num_rows) as\n" +
-            "select column2_integer as column2_integer,\n" +
-                "count(*) as num_rows\n" +
-            "from table1r_el\n" +
-            "group by column2_integer\n;\n";
-
-        final File schemaFile = VoltProjectBuilder.writeStringToTempFile(simpleSchema1);
-        final String schemaPath = schemaFile.getPath();
-
-        final VoltCompiler compiler = new VoltCompiler();
-        boolean success = compiler.compileFromDDL(testout_jar, schemaPath);
-        assertTrue(success);
-
-        success = compiler.compileFromDDL(testout_jar, schemaPath + "???");
-        assertFalse(success);
-
-        success = compiler.compileFromDDL(testout_jar);
-        assertFalse(success);
-=======
         String schema1 =
                 "create table table1r_el " +
                 " (pkey integer, column2_integer integer, PRIMARY KEY(pkey));\n" +
@@ -4568,10 +3615,14 @@
         String schemaPath = schemaFile.getPath();
         VoltCompiler compiler = new VoltCompiler();
 
-        assertTrue(compileFromDDL(compiler, testout_jar, schemaPath));
-        assertFalse(compileFromDDL(compiler, testout_jar, schemaPath + "???"));
-        assertFalse(compileFromDDL(compiler, testout_jar));
->>>>>>> e2cbe9e3
+        boolean success = compiler.compileFromDDL(testout_jar, schemaPath);
+        assertTrue(success);
+
+        success = compiler.compileFromDDL(testout_jar, schemaPath + "???");
+        assertFalse(success);
+
+        success = compiler.compileFromDDL(testout_jar);
+        assertFalse(success);
     }
 
     public void testDDLStmtProcNameWithDots() throws Exception {
