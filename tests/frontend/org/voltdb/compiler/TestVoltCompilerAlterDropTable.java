/* This file is part of VoltDB.
 * Copyright (C) 2008-2015 VoltDB Inc.
 *
 * Permission is hereby granted, free of charge, to any person obtaining
 * a copy of this software and associated documentation files (the
 * "Software"), to deal in the Software without restriction, including
 * without limitation the rights to use, copy, modify, merge, publish,
 * distribute, sublicense, and/or sell copies of the Software, and to
 * permit persons to whom the Software is furnished to do so, subject to
 * the following conditions:
 *
 * The above copyright notice and this permission notice shall be
 * included in all copies or substantial portions of the Software.
 *
 * THE SOFTWARE IS PROVIDED "AS IS", WITHOUT WARRANTY OF ANY KIND,
 * EXPRESS OR IMPLIED, INCLUDING BUT NOT LIMITED TO THE WARRANTIES OF
 * MERCHANTABILITY, FITNESS FOR A PARTICULAR PURPOSE AND NONINFRINGEMENT.
 * IN NO EVENT SHALL THE AUTHORS BE LIABLE FOR ANY CLAIM, DAMAGES OR
 * OTHER LIABILITY, WHETHER IN AN ACTION OF CONTRACT, TORT OR OTHERWISE,
 * ARISING FROM, OUT OF OR IN CONNECTION WITH THE SOFTWARE OR THE USE OR
 * OTHER DEALINGS IN THE SOFTWARE.
 */

package org.voltdb.compiler;

import java.io.BufferedReader;
import java.io.File;
import java.io.FileReader;
import java.io.IOException;
import java.net.URL;
import java.net.URLDecoder;

import junit.framework.TestCase;

import org.voltdb.VoltType;
import org.voltdb.catalog.Column;
import org.voltdb.catalog.Database;
import org.voltdb.catalog.Index;
import org.voltdb.catalog.Table;
import org.voltdb.utils.BuildDirectoryUtils;

public class TestVoltCompilerAlterDropTable extends TestCase {

    String testout_jar;

    String myproc = "CREATE PROCEDURE MyTableProcedure AS SELECT column2_integer FROM mytable;\n";

    @Override
    public void setUp() {
        testout_jar = BuildDirectoryUtils.getBuildDirectoryPath() + File.pathSeparator + "testout.jar";
    }

    @Override
    public void tearDown() {
        File tjar = new File(testout_jar);
        tjar.delete();
    }

    //Utility to get projectPath for ddl
    private String getSimpleProjectPathForDDL(String ddl) {
        final File schemaFile = VoltProjectBuilder.writeStringToTempFile(ddl);
        final String schemaPath = schemaFile.getPath();

        final String simpleProject =
                "<?xml version=\"1.0\"?>\n" +
                "<project>" +
                "<database name='database'>" +
                "<schemas>" +
                "<schema path='" + schemaPath + "' />" +
                "</schemas>" +
                "<procedures/>" +
                "</database>" +
                "</project>";

        final File projectFile = VoltProjectBuilder.writeStringToTempFile(simpleProject);
        final String projectPath = projectFile.getPath();
        return projectPath;
    }

    private VoltCompiler compileAlteredSchema(String ddl) {
        final String projectPath = getSimpleProjectPathForDDL(ddl);
        final VoltCompiler compiler = new VoltCompiler();
        final boolean success = compiler.compileWithProjectXML(projectPath, testout_jar);
        assertTrue(success);
        return compiler;
    }

    private VoltCompiler failToCompileAlteredSchema(String ddl,
            String pattern) {
        final String projectPath = getSimpleProjectPathForDDL(ddl);
        final VoltCompiler compiler = new VoltCompiler();
        boolean status = compiler.compileWithProjectXML(projectPath, testout_jar);
        assertFalse(status);
        int foundPlanError = 0;
        for (VoltCompiler.Feedback fbLine : compiler.m_errors) {
            String fbMsg = fbLine.message.toLowerCase();
            if (fbMsg.contains(pattern.toLowerCase())) {
                foundPlanError++;
            }
        }
        assertEquals(1, foundPlanError);
        return compiler;
    }

    //Check given col type if catalog was compiled.
    private void verifyTableColumnType(VoltCompiler compiler, String tableName, String colName, VoltType type) {
        Database db = compiler.m_catalog.getClusters().get("cluster").getDatabases().get("database");
        Table table = db.getTables().get(tableName);
        Column col = table.getColumns().get(colName);
        assertNotNull(col);
        assertEquals(0, type.compareTo(VoltType.get((byte) col.getType())));
    }

    //Check given partitioning col
    private void verifyTablePartitioningColumn(VoltCompiler compiler, String tableName, String colName) {
        Database db = compiler.m_catalog.getClusters().get("cluster").getDatabases().get("database");
        Table table = db.getTables().get(tableName);
        Column col = table.getColumns().get(colName);
        assertNotNull(col);
        assertFalse(table.getIsreplicated());
        Column partitionCol = table.getPartitioncolumn();
        assertNotNull(partitionCol);
        assertEquals(colName.toLowerCase(), partitionCol.getName().toLowerCase());
    }

    //Check for no vestiges of partitioning.
    private void verifyTableNotPartitioned(VoltCompiler compiler, String tableName) {
        Database db = compiler.m_catalog.getClusters().get("cluster").getDatabases().get("database");
        Table table = db.getTables().get(tableName);
        assertTrue(table.getIsreplicated());
        Column partitionCol = table.getPartitioncolumn();
        assertNull(partitionCol);
    }

    //Check given col nullability if catalog was compiled.
    private void verifyTableColumnNullable(VoltCompiler compiler, String tableName, String colName, boolean shouldBeNullable) {
        Database db = compiler.m_catalog.getClusters().get("cluster").getDatabases().get("database");
        Table table = db.getTables().get(tableName);
        Column col = table.getColumns().get(colName);
        assertNotNull(col);
        assertEquals(shouldBeNullable, col.getNullable());
    }

    //Check given col size
    private void verifyTableColumnSize(VoltCompiler compiler, String tableName, String colName, int sz) {
        Database db = compiler.m_catalog.getClusters().get("cluster").getDatabases().get("database");
        Table table = db.getTables().get(tableName);
        Column col = table.getColumns().get(colName);
        assertNotNull(col);
        assertEquals(sz, col.getSize());
    }

    //Check given col does exists
    private void verifyTableColumnExists(VoltCompiler compiler, String tableName, String colName) {
        Database db = compiler.m_catalog.getClusters().get("cluster").getDatabases().get("database");
        Table table = db.getTables().get(tableName);
        Column col = table.getColumns().get(colName);
        assertNotNull(col);
    }

    //Check given col does not exists
    private void verifyTableColumnGone(VoltCompiler compiler, String tableName, String colName) {
        Database db = compiler.m_catalog.getClusters().get("cluster").getDatabases().get("database");
        Table table = db.getTables().get(tableName);
        Column col = table.getColumns().get(colName);
        assertNull(col);
    }

    //Check given index exists
    private void verifyIndexExists(VoltCompiler compiler, String tableName, String idxName) {
        Database db = compiler.m_catalog.getClusters().get("cluster").getDatabases().get("database");
        Table table = db.getTables().get(tableName);
        Index idx = table.getIndexes().get(idxName);
        assertNotNull(idx);
    }

    //Check given index exists
    private void verifyIndexGone(VoltCompiler compiler, String tableName, String idxName) {
        Database db = compiler.m_catalog.getClusters().get("cluster").getDatabases().get("database");
        Table table = db.getTables().get(tableName);
        if (table == null) {
            //Index must be gone.
            return;
        }
        Index idx = table.getIndexes().get(idxName);
        assertNull(idx);
    }

    //Check given table is gone
    private void verifyTableGone(VoltCompiler compiler, String tableName) {
        Database db = compiler.m_catalog.getClusters().get("cluster").getDatabases().get("database");
        Table table = db.getTables().get(tableName);
        assertNull(table);
    }

    //Check given table exists
    private void verifyTableExists(VoltCompiler compiler, String tableName) {
        Database db = compiler.m_catalog.getClusters().get("cluster").getDatabases().get("database");
        Table table = db.getTables().get(tableName);
        assertNotNull(table);
    }

    public void testAlterTable() throws IOException {
        final String simpleSchema1 =
                "create table mytable (pkey integer, column2_integer integer);\n" +
                "alter table mytable add column newcol varchar(50);\n";

        final VoltCompiler compiler = compileAlteredSchema(simpleSchema1);
        verifyTableColumnType(compiler, "mytable", "newcol", VoltType.STRING);
        verifyTableColumnSize(compiler, "mytable", "newcol", 50);
    }

    public void testAlterTableWithProcedure() throws IOException {
        final String simpleSchema1 =
                "create table mytable (pkey integer, column2_integer integer);\n" +
                "alter table mytable add column newcol varchar(50);\n" +
                myproc;

        final VoltCompiler compiler = compileAlteredSchema(simpleSchema1);
        verifyTableColumnType(compiler, "mytable", "newcol", VoltType.STRING);
        verifyTableColumnSize(compiler, "mytable", "newcol", 50);
    }

    public void testAlterTableWithProcedureUsingWrongColumn() throws IOException {
        final String simpleSchema1 =
                "create table mytable (pkey integer, column2_integer integer);\n" +
                "alter table mytable drop column column2_integer;\n" +
                myproc;
        failToCompileAlteredSchema(simpleSchema1, "object not found: COLUMN2_INTEGER");
    }

    public void testAlterTableWithProcedureUsingDroppableColumn() throws IOException {
        final String simpleSchema1 =
                "create table mytable (pkey integer, column2_integer integer);\n" +
                "alter table mytable drop column pkey;\n" +
                myproc;
        final VoltCompiler compiler = compileAlteredSchema(simpleSchema1);
        verifyTableColumnGone(compiler, "mytable", "pkey");
    }

    public void testAlterTableOnView() throws IOException {
<<<<<<< HEAD
        final String simpleSchema1
                = "create table mytable  (pkey integer, column2_integer integer);\n"
                + "CREATE VIEW v_mytable\n"
                + "(\n"
                + "  pkey\n"
                + ", num_cont\n"
                + ")\n"
                + "AS\n"
                + "   SELECT pkey\n"
                + "        , COUNT(*)\n"
                + "     FROM mytable\n"
                + " GROUP BY pkey\n"
                + ";"
                + "alter table v_mytable drop column column2_integer;\n";

        final String projectPath = getSimpleProjectPathForDDL(simpleSchema1);
        final VoltCompiler compiler = new VoltCompiler();
        final boolean success = compiler.compileWithProjectXML(projectPath, testout_jar);
        assertFalse(success);
        //object not found: V_MYTABLE
        int foundDropError = 0;
        for (VoltCompiler.Feedback f : compiler.m_errors) {
            if (f.message.contains("object not found: V_MYTABLE")) {
                foundDropError++;
            }
        }
        assertEquals(1, foundDropError);
=======
        final String baselineSchema =
                "create table mytable (pkey integer, column2_integer integer);\n" +
                "CREATE VIEW v_mytable (pkey, num_cont, col2_sum)" +
                "   AS SELECT pkey, COUNT(*), SUM(column2_integer)" +
                "      FROM mytable" +
                "      GROUP BY pkey" +
                ";\n";
        // Not allowing "alter table ... drop column" on view.
        // For now, every view column is considered a "needed" column.
        failToCompileAlteredSchema(baselineSchema +
                "alter table v_mytable drop column col2_sum;\n",
                "object not found: v_mytable");

        // Not allowing "alter table ... add column" on view.
        failToCompileAlteredSchema(baselineSchema +
                "alter table v_mytable add column dummy bigint;\n",
                "object not found: v_mytable");

        // Not allowing "alter table ... alter column" on view.
        failToCompileAlteredSchema(baselineSchema +
                "alter table v_mytable alter column col2_sum float;\n",
                "object not found: v_mytable");

        // Not allowing "alter table ... drop"
        // for non-existent column on view.
        failToCompileAlteredSchema(baselineSchema +
                "alter table v_mytable drop column column2_integer;\n",
                "object not found: v_mytable");

>>>>>>> e8e687ce
    }

    public void testAlterTableDropUnrelatedColumnWithView() throws IOException {
        final String simpleSchema1 =
                "create table mytable (pkey integer, column2_integer integer);\n" +
                "CREATE VIEW v_mytable(pkey, num_cont)" +
                "   AS SELECT pkey, COUNT(*)" +
                "      FROM mytable" +
                "      GROUP BY pkey" +
                ";\n" +
                "alter table mytable drop column column2_integer;\n";

        final VoltCompiler compiler = compileAlteredSchema(simpleSchema1);
        verifyTableColumnGone(compiler, "mytable", "column2_integer");
    }

    public void testAlterTableDropColumnWithView() throws IOException {
        final String simpleSchema1 =
                "create table mytable (pkey integer, column2_integer integer);\n" +
                "CREATE VIEW v_mytable (pkey, num_cont)" +
                "   AS SELECT pkey, COUNT(*)" +
                "      FROM mytable" +
                "      GROUP BY pkey" +
                ";\n" +
                "alter table mytable drop column pkey;\n";

        failToCompileAlteredSchema(simpleSchema1,
                "column is referenced in: PUBLIC.V_MYTABLE");
    }

    public void testAlterTableDropColumnWithViewCascade() throws IOException {
        final String simpleSchema1 =
                "create table mytable (pkey integer, column2_integer integer);\n" +
                "CREATE VIEW v_mytable(pkey, num_cont)" +
                "   AS SELECT pkey, COUNT(*)" +
                "      FROM mytable" +
                "      GROUP BY pkey" +
                ";\n" +
                "alter table mytable drop column pkey cascade;\n";

        final VoltCompiler compiler = compileAlteredSchema(simpleSchema1);
        verifyTableColumnGone(compiler, "mytable", "pkey");
    }

    public void testAlterTableAlterColumnWithCountView() throws IOException {
        final String simpleSchema1 =
                "create table mytable (pkey integer, column2_integer integer);\n" +
                "CREATE VIEW v_mytable(pkey, num_cont, countpkey)" +
                "   AS SELECT pkey, COUNT(*), COUNT(pkey)" +
                "      FROM mytable" +
                "      GROUP BY pkey" +
                ";\n" +
                "alter table mytable alter column pkey VARCHAR(20);\n";
        failToCompileAlteredSchema(simpleSchema1, "dependent objects exist");
    }

    public void testAlterTableAlterColumnWithSumViewToNonSummableType() throws IOException {
        final String simpleSchema1 =
                "create table mytable (pkey integer, column2_integer integer);\n" +
                "CREATE VIEW v_mytable(pkey, num_cont, sumpkey)" +
                "   AS SELECT pkey, COUNT(*), SUM(pkey)" +
                "      FROM mytable" +
                "      GROUP BY pkey" +
                ";\n" +
                "alter table mytable alter column pkey VARCHAR(20);\n";
        failToCompileAlteredSchema(simpleSchema1, "dependent objects exist");
    }

    /* hsql232 not yet working -- compile succeeds regardless of dependent view.
     * This reasonably may require a VoltDB extension since only VoltDB materializes views,
     * but did it have and lose one from the original VoltDB extensions?
    public void testAlterTableAlterColumnPossibleWithSumView() throws IOException {
        final String simpleSchema1 =
                "create table mytable (pkey integer, column2_integer integer);\n" +
                "CREATE VIEW v_mytable(pkey, num_cont, sumpkey)" +
                "   AS SELECT pkey, COUNT(*), SUM(pkey)" +
                "      FROM mytable" +
                "      GROUP BY pkey" +
                ";\n" +
                "alter table mytable alter column pkey smallint;\n";
        failToCompileAlteredSchema(simpleSchema1, "dependent objects exist");
    }
    // hsql232 not yet working */

    //Index
    public void testAlterTableDropColumnWithIndex() throws IOException {
        final String simpleSchema1 =
                "create table mytable (pkey integer, column2_integer integer);\n" +
                "create unique index pkey_idx on mytable(pkey);\n" +
                "alter table mytable drop column column2_integer;\n";
        final VoltCompiler compiler = compileAlteredSchema(simpleSchema1);
        verifyTableColumnGone(compiler, "mytable", "column2_integer");
        verifyIndexExists(compiler, "mytable", "pkey_idx");
    }

    public void testAlterTableDropColumnWithIndexRecreateColumn() throws IOException {
        final String simpleSchema1 =
                "create table mytable (pkey integer, column2_integer integer);\n" +
                "create unique index pkey_idx on mytable(pkey);\n" +
                "alter table mytable drop column pkey;\n" +
                "alter table mytable add column pkey integer;\n";
        final VoltCompiler compiler = compileAlteredSchema(simpleSchema1);
        verifyTableColumnExists(compiler, "mytable", "pkey");
        verifyIndexGone(compiler, "mytable", "pkey_idx");
    }

    public void testAlterTableDropRelatedColumnWithIndex() throws IOException {
        final String simpleSchema1 =
                "create table mytable (pkey integer, column2_integer integer);\n" +
                // This index should go:
                "create unique index pkey_idx on mytable(pkey, column2_integer);\n" +
                // This index should remain
                "create unique index pkey_idxx on mytable(column2_integer);\n" +
                "alter table mytable drop column pkey;\n";
        final VoltCompiler compiler = compileAlteredSchema(simpleSchema1);
        verifyTableColumnGone(compiler, "mytable", "pkey");
        verifyIndexExists(compiler, "mytable", "pkey_idxx");
        verifyIndexGone(compiler, "mytable", "pkey_idx");
    }

    public void testAlterTableZeroVarcharLength() throws IOException {
        final String simpleSchema1 =
                "create table mytable (pkey integer, column2_integer integer);\n" +
                "alter table mytable add column newcol varchar(0);\n";
        failToCompileAlteredSchema(simpleSchema1,
                "precision or scale out of range");
    }

    public void testAlterTableAddNonNullConstraintViaRedef() throws IOException {
        final String simpleSchema1 =
                "create table mytable (pkey varchar(50), column2_integer integer);\n" +
                "alter table mytable alter column pkey varchar(50) NOT NULL;\n";
        VoltCompiler compiler = compileAlteredSchema(simpleSchema1);
        // Check that constraint is now valid.
        /* // hsql232 not yet working -- even the basics
         * alter appears to succeed but has no effect?
        verifyTableColumnNullable(compiler, "mytable", "pkey", false);

        // Since we can add the constraint,
        // verify that it can be used for a partition key.
        compiler = compileAlteredSchema(simpleSchema1 +
                "PARTITION TABLE mytable ON COLUMN pkey;\n");
        // Check that constraint is valid.
        verifyTableColumnNullable(compiler, "mytable", "pkey", false);
        verifyTablePartitioningColumn(compiler, "mytable", "pkey");

        // Order of altering/partitioning should not matter?
        // That is, the partitioning should only depend on the FINAL state
        // of the column.
        compiler = compileAlteredSchema(
                "create table mytable (pkey varchar(50), column2_integer integer);\n" +
                "PARTITION TABLE mytable ON COLUMN pkey;\n" + // normally invalid
                // alter table to be retroactively valid for partitioning?
                "alter table mytable alter column pkey varchar(50) NOT NULL;\n");
        verifyTableColumnNullable(compiler, "mytable", "pkey", false);
        verifyTablePartitioningColumn(compiler, "mytable", "pkey");
        // hsql232 not yet working -- even the basics */
    }

    public void testAlterTableAddNonNullConstraint() throws IOException {
        final String simpleSchema1 =
                "create table mytable (pkey varchar(50), column2_integer integer);\n" +
                "alter table mytable alter column pkey set NOT NULL;\n";
        VoltCompiler compiler = compileAlteredSchema(simpleSchema1);
        // Check that constraint is now valid.
        verifyTableColumnNullable(compiler, "mytable", "pkey", false);

        // Since we can add the constraint,
        // verify that it can be used for a partition key.
        compiler = compileAlteredSchema(simpleSchema1 +
                "PARTITION TABLE mytable ON COLUMN pkey;\n");
        // Check that constraint is valid.
        verifyTableColumnNullable(compiler, "mytable", "pkey", false);
        verifyTablePartitioningColumn(compiler, "mytable", "pkey");

        // Order of altering/partitioning should not matter?
        // That is, the partitioning should only depend on the FINAL state
        // of the column.
        compiler = compileAlteredSchema(
                "create table mytable (pkey varchar(50), column2_integer integer);\n" +
                "PARTITION TABLE mytable ON COLUMN pkey;\n" + // normally invalid
                // alter table to be retroactively valid for partitioning?
                "alter table mytable alter column pkey set NOT NULL;\n");
        verifyTableColumnNullable(compiler, "mytable", "pkey", false);
        verifyTablePartitioningColumn(compiler, "mytable", "pkey");
    }

    public void testAlterTableRemoveNonNullConstraintViaRedef() throws IOException {
        final String simpleSchema1 =
                "create table mytable (pkey varchar(50) NOT NULL, column2_integer integer);\n" +
                "alter table mytable alter column pkey varchar(50);\n";
        final VoltCompiler compiler = compileAlteredSchema(simpleSchema1);
        // Check that constraint is still valid.
        /* // hsql232 not yet working -- even the basics
         * alter appears to succeed but has no effect?
        verifyTableColumnNullable(compiler, "mytable", "pkey", true);

        // Since we can normally drop the constraint,
        // verify the guard that keeps this operation from
        // corrupting a partition key (partition keys require NOT NULL).
        failToCompileAlteredSchema(simpleSchema1 +
                "PARTITION TABLE mytable ON COLUMN pkey;\n",
                "partition columns must be constrained \"NOT NULL\"");

        // Order of altering/partitioning should not matter.
        // That is, the partitioning should only depend on the FINAL state
        // of the column.
        failToCompileAlteredSchema(
                "create table mytable (pkey varchar(50) NOT NULL, column2_integer integer);\n" +
                "PARTITION TABLE mytable ON COLUMN pkey;\n" +
                "alter table mytable alter column pkey varchar(50);\n",
                "partition columns must be constrained \"NOT NULL\"");
        // hsql232 not yet working -- even the basics */
    }

    public void testAlterTableOverflowVarchar() throws IOException {
        final String simpleSchema1 =
                "create table mytable (pkey integer, column2_integer integer);\n" +
                "alter table mytable add column newcol varchar(" +
                String.valueOf(VoltType.MAX_VALUE_LENGTH + 1) + ");\n";
        failToCompileAlteredSchema(simpleSchema1, "> 1048576 char maximum.");
    }

    public void testAlterTableOverflowVarcharExisting() throws IOException {
        final String simpleSchema1 =
                "create table mytable (pkey integer, column2 varchar(50));\n" +
                "alter table mytable alter column column2 varchar(" +
                String.valueOf(VoltType.MAX_VALUE_LENGTH + 1) + ");\n";
        failToCompileAlteredSchema(simpleSchema1, "> 1048576 char maximum.");
    }

    public void testTooManyColumnTable() throws IOException {
        StringBuilder builder = new StringBuilder(
                "CREATE TABLE JUST_ENOUGH_WIDE_COLUMNS ( \n");
        for (int j = 1; j < 1024; ++j) {
            builder.append("   COL" + j + " INTEGER DEFAULT 0 NOT NULL, \n");
        }
        // Close out the table definition with the last of 1024 columns.
        builder.append("   COL1024 INTEGER DEFAULT 0 NOT NULL);\n");
        builder.append("alter table JUST_ENOUGH_WIDE_COLUMNS add column COL1025 INTEGER DEFAULT '0' NOT NULL;");
        String ddl = builder.toString();
        failToCompileAlteredSchema(ddl, "(max is 1024)");
    }

    public void testTooManyColumnThenDropBelowLimit() throws IOException {
        String schemaPath = "";
        URL url = TestVoltCompilerAlterDropTable.class.getResource("toowidetable-ddl.sql");
        schemaPath = URLDecoder.decode(url.getPath(), "UTF-8");
        FileReader fr = new FileReader(new File(schemaPath));
        BufferedReader br = new BufferedReader(fr);
        StringBuilder ddl1 = new StringBuilder("");
        String line;
        while ((line = br.readLine()) != null) {
            ddl1.append(line).append("\n");
        }
        br.close();
        ddl1.append("alter table MANY_COLUMNS drop column COL01022;");

        final String projectPath = getSimpleProjectPathForDDL(ddl1.toString());
        final VoltCompiler compiler = new VoltCompiler();
        final boolean success = compiler.compileWithProjectXML(projectPath, testout_jar);
        assertTrue(success);
        verifyTableColumnGone(compiler, "MANY_COLUMNS", "COL01022");
    }

    public void testAlterTableRowLimit() throws IOException {
        //Just enough big row one byte over and we will fail to compile.
        String simpleSchema1 = "create table mytable (val1 varchar(1048572), val2 varchar(1048572));\n";
        String projectPath = getSimpleProjectPathForDDL(simpleSchema1);
        VoltCompiler compiler = new VoltCompiler();
        boolean success = compiler.compileWithProjectXML(projectPath, testout_jar);
        assertTrue(success);

        //Still over after alter
        simpleSchema1 = "create table mytable (val1 varchar(1048576), val2 varchar(1048576));\n" +
                "alter table mytable alter column val1 varchar(1048572);\n";
        projectPath = getSimpleProjectPathForDDL(simpleSchema1);
        compiler = new VoltCompiler();
        success = compiler.compileWithProjectXML(projectPath, testout_jar);
        assertFalse(success);

        //Going under after alter
        simpleSchema1 = "create table mytable (val1 varchar(1048576), val2 varchar(1048576));\n" +
                "alter table mytable alter column val1 varchar(1048572);\n" +
                "alter table mytable alter column val2 varchar(1048572);\n";
        projectPath = getSimpleProjectPathForDDL(simpleSchema1);
        compiler = new VoltCompiler();
        success = compiler.compileWithProjectXML(projectPath, testout_jar);
        assertTrue(success);

        //Going over: after alter going under and back over
        simpleSchema1 = "create table mytable (val1 varchar(1048576), val2 varchar(1048576));\n" +
                "alter table mytable alter column val1 varchar(1048572);\n" +
                "alter table mytable alter column val2 varchar(1048572);\n" +
                "alter table mytable alter column val1 varchar(1048576);\n";
        projectPath = getSimpleProjectPathForDDL(simpleSchema1);
        compiler = new VoltCompiler();
        success = compiler.compileWithProjectXML(projectPath, testout_jar);
        assertFalse(success);
    }

    //We will be successful in compiling but a WARN should appear.
    public void testAlterTableAddForeignKey() throws IOException {
        final String simpleSchema1 =
                "create table mytable (pkey integer, column2_integer integer);\n" +
                "create table ftable (pkey integer, column2_integer integer UNIQUE);\n" +
                "ALTER TABLE mytable ADD FOREIGN KEY (column2_integer) REFERENCES ftable(column2_integer);\n";

        final VoltCompiler compiler = compileAlteredSchema(simpleSchema1);
        verifyTableColumnType(compiler, "mytable", "pkey", VoltType.INTEGER);
        verifyTableColumnType(compiler, "ftable", "pkey", VoltType.INTEGER);

        // verify that warnings exist for foreign key
        int foundFKWarnings = 0;
        for (VoltCompiler.Feedback f : compiler.m_warnings) {
            if (f.message.toLowerCase().contains("foreign")) {
                foundFKWarnings++;
            }
        }
        assertEquals(1, foundFKWarnings);
    }

    public void testAlterUnknownTable() throws IOException {
<<<<<<< HEAD
        final String simpleSchema1
                = "create table mytable  (pkey integer, column2_integer integer);\n"
                + "alter table mytablenonexistent add column newcol varchar(50);\n";

        final String projectPath = getSimpleProjectPathForDDL(simpleSchema1);
        final VoltCompiler compiler = new VoltCompiler();
        final boolean success = compiler.compileWithProjectXML(projectPath, testout_jar);
        assertFalse(success);
        //type not found or user lacks privilege:
        int foundMissingError = 0;
        for (VoltCompiler.Feedback f : compiler.m_errors) {
            if (f.message.contains("object not found:")) {
                foundMissingError++;
            }
        }
        assertEquals(1, foundMissingError);
    }

    public void testCreateDropAlterTable() throws IOException {
        final String simpleSchema1
                = "create table mytable  (pkey integer, column2_integer integer);\n"
                + "drop table mytable;\n"
                + "alter table mytable add column newcol varchar(50);\n";

        final String projectPath = getSimpleProjectPathForDDL(simpleSchema1);
        final VoltCompiler compiler = new VoltCompiler();
        final boolean success = compiler.compileWithProjectXML(projectPath, testout_jar);
        assertFalse(success);
        //type not found or user lacks privilege:
        int foundMissingError = 0;
        for (VoltCompiler.Feedback f : compiler.m_errors) {
            if (f.message.contains("object not found:")) {
                foundMissingError++;
            }
        }
        assertEquals(1, foundMissingError);
=======
        final String simpleSchema1 =
                "create table mytable (pkey integer, column2_integer integer);\n" +
                "alter table mytablenonexistent add column newcol varchar(50);\n";
        failToCompileAlteredSchema(simpleSchema1,
                "object not found: mytablenonexistent");
    }

    public void testCreateDropAlterTable() throws IOException {
        final String simpleSchema1 =
                "create table mytable (pkey integer, column2_integer integer);\n" +
                "drop table mytable;\n" +
                "alter table mytable add column newcol varchar(50);\n";
        failToCompileAlteredSchema(simpleSchema1, "object not found: mytable");
>>>>>>> e8e687ce
    }

    public void testCreateDropCreateAlterTable() throws IOException {
        final String simpleSchema1 =
                "create table mytable (pkey integer, column2_integer integer);\n" +
                "drop table mytable;\n" +
                "create table mytable (pkey integer, column2_integer integer);\n" +
                "alter table mytable add column newcol varchar(50);\n";
        final VoltCompiler compiler = compileAlteredSchema(simpleSchema1);
        verifyTableColumnType(compiler, "mytable", "pkey", VoltType.INTEGER);
    }

    public void testAlterTableBadDowngradeOfPartitionColumn() throws IOException {
        final String simpleSchema1 =
                "create table mytable (pkey integer NOT NULL, column2_integer integer);\n" +
                "PARTITION TABLE mytable ON COLUMN pkey;\n" +
                "alter table mytable alter column pkey NULL;\n";

        failToCompileAlteredSchema(simpleSchema1,
                "type not found or user lacks privilege:");
    }

    public void testAlterTableDropOfPartitionColumn() throws IOException {
        final String simpleSchema1 =
                "create table mytable (pkey integer NOT NULL, column2_integer integer);\n" +
                "PARTITION TABLE mytable ON COLUMN pkey;\n" +
                "alter table mytable drop column pkey;\n";

        final VoltCompiler compiler = compileAlteredSchema(simpleSchema1);
        verifyTableColumnGone(compiler, "mytable", "pkey");
        verifyTableNotPartitioned(compiler, "mytable");
    }

    public void testAlterTableSizeChangeAndConstraintChangeOfPartitionColumn() throws IOException {
        final String simpleSchema1 =
                "create table mytable (pkey varchar(20) NOT NULL, column2_integer integer);\n" +
                "PARTITION TABLE mytable ON COLUMN pkey;\n" +
                "alter table mytable alter column pkey varchar(50);\n";

        failToCompileAlteredSchema(simpleSchema1,
                "Partition columns must be constrained \"NOT NULL\"");
    }

    public void testAlterTableSizeChangeAndKeepConstraintOfPartitionColumn() throws IOException {
        final String simpleSchema1 =
                "create table mytable (pkey varchar(20) NOT NULL, column2_integer integer);\n" +
                "PARTITION TABLE mytable ON COLUMN pkey;\n" +
                "alter table mytable alter column pkey varchar(50) NOT NULL;\n";

        final VoltCompiler compiler = compileAlteredSchema(simpleSchema1);
        // Check that constraint is still valid.
        verifyTableColumnNullable(compiler, "mytable", "pkey", false);
    }

    public void testAlterTableSizeChangeAndImplicitlyKeepConstraintOfPartitionColumn() throws IOException {
        final String simpleSchema1 =
                "create table mytable (pkey varchar(20) NOT NULL, column2_integer integer);\n" +
                "PARTITION TABLE mytable ON COLUMN pkey;\n" +
                "alter table mytable alter column pkey set data type varchar(50);\n";

        final VoltCompiler compiler = compileAlteredSchema(simpleSchema1);
        // Check that constraint is still valid.
        verifyTableColumnNullable(compiler, "mytable", "pkey", false);
    }

    public void testAlterTableAddPartitionColumn() throws IOException {
        final String simpleSchema1 =
                "create table mytable (pkey varchar(20) NOT NULL, column2_integer integer);\n" +
                "alter table mytable add column pkey2 varchar(500);\n" +
                "PARTITION TABLE mytable ON COLUMN pkey2;\n";

        failToCompileAlteredSchema(simpleSchema1,
                "Partition columns must be constrained");
    }

    //This is create procedure on valid column add after alter...should be successful.
    public void testAlterTableAddNonNULLPartitionColumn() throws IOException {
        final String simpleSchema1 =
                "create table mytable (pkey varchar(20) NOT NULL, column2_integer integer);\n" +
                "alter table mytable add column pkey2 varchar(500) NOT NULL;\n" +
                "PARTITION TABLE mytable ON COLUMN pkey2;\n";

        final VoltCompiler compiler = compileAlteredSchema(simpleSchema1);
        verifyTableColumnSize(compiler, "mytable", "pkey2", 500);
        // Check that constraint is valid.
        verifyTableColumnNullable(compiler, "mytable", "pkey2", false);
    }

    public void testAlterTableRedundantlySetColNonNULLThenPartitionOnIt() throws IOException {
        final String simpleSchema1 =
                "create table mytable (pkey varchar(20) NOT NULL, column2_integer integer);\n" +
                "alter table mytable alter column pkey set NOT NULL;\n" +
                "PARTITION TABLE mytable ON COLUMN pkey;\n";

        final VoltCompiler compiler = compileAlteredSchema(simpleSchema1);
        // Check that constraint is valid.
        verifyTableColumnNullable(compiler, "mytable", "pkey", false);
    }

    public void testAlterTableFailToAddDuplicateColumnName() throws IOException {
        final String simpleSchema1 =
                "create table mytable (pkey varchar(20) NOT NULL, column2_integer integer);\n" +
                "alter table mytable add column pkey varchar(20);\n";
        failToCompileAlteredSchema(simpleSchema1,
                "name already exists ");
    }

    //DROP TABLE TESTS from here
    public void testDropTable() throws IOException {
        final String simpleSchema1 =
                "create table mytable (pkey integer, column2_integer integer);\n" +
                "drop table mytable;\n";
        final VoltCompiler compiler = compileAlteredSchema(simpleSchema1);
        verifyTableGone(compiler, "mytable");
    }

    public void testDropTableThatDoesNotExist() throws IOException {
        final String simpleSchema1 =
                "create table mytable (pkey integer, column2_integer integer);\n" +
                "drop table mytablenonexistant;\n";
        failToCompileAlteredSchema(simpleSchema1,
                "object not found: mytablenonexistant");
        // The same operation succeeds with "if exists" qualifier.
        compileAlteredSchema(
                "create table mytable (pkey integer, column2_integer integer);\n" +
                "drop table mytablenonexistant if exists;\n");
    }

    public void testDropTableWithIndex() throws IOException {
        final String simpleSchema1 =
                "create table mytable (pkey integer, column2_integer integer);\n" +
                "create unique index pkey_idx on mytable(pkey);\n" +
                "drop table mytable;\n";
        final VoltCompiler compiler = compileAlteredSchema(simpleSchema1);
        verifyTableGone(compiler, "mytable");
        verifyIndexGone(compiler, "mytable", "pkey_idx");
    }

    public void testDropTableWithIndexAndReCreateTable() throws IOException {
        final String simpleSchema1 =
                "create table mytable (pkey integer, column2_integer integer);\n" +
                "create unique index pkey_idx on mytable(pkey);\n" +
                "drop table mytable;\n" +
                "create table mytable (pkey integer, column2_integer integer);\n";
        final VoltCompiler compiler = compileAlteredSchema(simpleSchema1);
        verifyTableExists(compiler, "mytable");
        verifyIndexGone(compiler, "mytable", "pkey_idx");
    }

    //Should fail as table should not exist
    public void testDropTableWithProcedure() throws IOException {
        final String simpleSchema1 =
                "create table mytable (pkey integer, column2_integer integer);\n" +
                "drop table mytable;\n" +
                myproc;
        // dropping the table would strand the proc -- this is not allowed.
        failToCompileAlteredSchema(simpleSchema1, "object not found: mytable");
    }
}<|MERGE_RESOLUTION|>--- conflicted
+++ resolved
@@ -239,35 +239,6 @@
     }
 
     public void testAlterTableOnView() throws IOException {
-<<<<<<< HEAD
-        final String simpleSchema1
-                = "create table mytable  (pkey integer, column2_integer integer);\n"
-                + "CREATE VIEW v_mytable\n"
-                + "(\n"
-                + "  pkey\n"
-                + ", num_cont\n"
-                + ")\n"
-                + "AS\n"
-                + "   SELECT pkey\n"
-                + "        , COUNT(*)\n"
-                + "     FROM mytable\n"
-                + " GROUP BY pkey\n"
-                + ";"
-                + "alter table v_mytable drop column column2_integer;\n";
-
-        final String projectPath = getSimpleProjectPathForDDL(simpleSchema1);
-        final VoltCompiler compiler = new VoltCompiler();
-        final boolean success = compiler.compileWithProjectXML(projectPath, testout_jar);
-        assertFalse(success);
-        //object not found: V_MYTABLE
-        int foundDropError = 0;
-        for (VoltCompiler.Feedback f : compiler.m_errors) {
-            if (f.message.contains("object not found: V_MYTABLE")) {
-                foundDropError++;
-            }
-        }
-        assertEquals(1, foundDropError);
-=======
         final String baselineSchema =
                 "create table mytable (pkey integer, column2_integer integer);\n" +
                 "CREATE VIEW v_mytable (pkey, num_cont, col2_sum)" +
@@ -297,7 +268,6 @@
                 "alter table v_mytable drop column column2_integer;\n",
                 "object not found: v_mytable");
 
->>>>>>> e8e687ce
     }
 
     public void testAlterTableDropUnrelatedColumnWithView() throws IOException {
@@ -621,44 +591,6 @@
     }
 
     public void testAlterUnknownTable() throws IOException {
-<<<<<<< HEAD
-        final String simpleSchema1
-                = "create table mytable  (pkey integer, column2_integer integer);\n"
-                + "alter table mytablenonexistent add column newcol varchar(50);\n";
-
-        final String projectPath = getSimpleProjectPathForDDL(simpleSchema1);
-        final VoltCompiler compiler = new VoltCompiler();
-        final boolean success = compiler.compileWithProjectXML(projectPath, testout_jar);
-        assertFalse(success);
-        //type not found or user lacks privilege:
-        int foundMissingError = 0;
-        for (VoltCompiler.Feedback f : compiler.m_errors) {
-            if (f.message.contains("object not found:")) {
-                foundMissingError++;
-            }
-        }
-        assertEquals(1, foundMissingError);
-    }
-
-    public void testCreateDropAlterTable() throws IOException {
-        final String simpleSchema1
-                = "create table mytable  (pkey integer, column2_integer integer);\n"
-                + "drop table mytable;\n"
-                + "alter table mytable add column newcol varchar(50);\n";
-
-        final String projectPath = getSimpleProjectPathForDDL(simpleSchema1);
-        final VoltCompiler compiler = new VoltCompiler();
-        final boolean success = compiler.compileWithProjectXML(projectPath, testout_jar);
-        assertFalse(success);
-        //type not found or user lacks privilege:
-        int foundMissingError = 0;
-        for (VoltCompiler.Feedback f : compiler.m_errors) {
-            if (f.message.contains("object not found:")) {
-                foundMissingError++;
-            }
-        }
-        assertEquals(1, foundMissingError);
-=======
         final String simpleSchema1 =
                 "create table mytable (pkey integer, column2_integer integer);\n" +
                 "alter table mytablenonexistent add column newcol varchar(50);\n";
@@ -672,7 +604,6 @@
                 "drop table mytable;\n" +
                 "alter table mytable add column newcol varchar(50);\n";
         failToCompileAlteredSchema(simpleSchema1, "object not found: mytable");
->>>>>>> e8e687ce
     }
 
     public void testCreateDropCreateAlterTable() throws IOException {
