--- conflicted
+++ resolved
@@ -2231,11 +2231,7 @@
                     "localhost:8095/deployment/download/invalid",
                     "localhost:8095/deployment/export",
                     "localhost:8095/deployment/export/invalid",
-<<<<<<< HEAD
-                    "localhost:8095/deployment/export/type/invalid",
-=======
                     "localhost:8095/deployment/export/types/invalid",
->>>>>>> 242e1d51
                     "localhost:8095/profile/invalid",
                     "localhost:8095/api",
                     "localhost:8095/api/1.0/invalid",
