--- conflicted
+++ resolved
@@ -38,12 +38,7 @@
 import org.voltdb.client.ClientResponse;
 import org.voltdb.client.ProcCallException;
 import org.voltdb.compiler.CatalogBuilder;
-<<<<<<< HEAD
-import org.voltdb.compiler.VoltProjectBuilder;
-import org.voltdb.utils.MiscUtils;
-=======
 import org.voltdb.compiler.DeploymentBuilder;
->>>>>>> f708143e
 
 public class TestBlobType extends TestCase {
     public void testVarbinary() throws Exception {
@@ -201,32 +196,18 @@
         final short W_ID = 3;
         final byte D_ID = 7;
         final int C_ID = 42;
-<<<<<<< HEAD
-
-        VoltProjectBuilder project = new VoltProjectBuilder();
-        CatalogBuilder cb = project.catBuilder().addSchema(TPCCProjectBuilder.ddlURL)
-        .addStmtProcedure("InsertCustomer", "INSERT INTO CUSTOMER VALUES (?, ?, ?, ?, ?, ?, ?, ?, ?, ?, ?, ?, ?, ?, ?, ?, ?, ?, ?, ?, ?);", "CUSTOMER.C_W_ID: 2")
-=======
         CatalogBuilder cb = new CatalogBuilder()
         .addSchema(TPCCProjectBuilder.ddlURL)
         .addStmtProcedure("InsertCustomer", "INSERT INTO CUSTOMER VALUES (?, ?, ?, ?, ?, ?, ?, ?, ?, ?, ?, ?, ?, ?, ?, ?, ?, ?, ?, ?, ?);", "CUSTOMER.C_W_ID", 2)
->>>>>>> f708143e
         .addStmtProcedure("Fake1", "SELECT C_ID, C_FIRST, C_MIDDLE, C_LAST, C_STREET_1, C_STREET_2, C_CITY, C_STATE, C_ZIP, C_PHONE, C_SINCE, C_CREDIT, C_CREDIT_LIM, C_DISCOUNT, C_BALANCE, C_YTD_PAYMENT, C_PAYMENT_CNT, C_DATA FROM CUSTOMER WHERE C_LAST = ? AND C_D_ID = ? AND C_W_ID = ? ORDER BY C_FIRST;")
         .addProcedures(FakeCustomerLookup.class)
         ;
         for (String pair[] : TPCCProjectBuilder.partitioning) {
             cb.addPartitionInfo(pair[0], pair[1]);
         }
-<<<<<<< HEAD
-
-        assertTrue(project.compile(Configuration.getPathToCatalogForTest("binarytest2.jar"), 1, 1, 0));
-        MiscUtils.copyFile(project.getPathToDeployment(), Configuration.getPathToCatalogForTest("binarytest2.xml"));
-
-=======
         Configuration config = Configuration.compile(getClass().getSimpleName(), cb,
                 new DeploymentBuilder());
         assertNotNull("Configuration failed to compile", config);
->>>>>>> f708143e
         ServerThread localServer = null;
         Client client = null;
 
