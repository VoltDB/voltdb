/* This file is part of VoltDB.
 * Copyright (C) 2008-2019 VoltDB Inc.
 *
 * Permission is hereby granted, free of charge, to any person obtaining
 * a copy of this software and associated documentation files (the
 * "Software"), to deal in the Software without restriction, including
 * without limitation the rights to use, copy, modify, merge, publish,
 * distribute, sublicense, and/or sell copies of the Software, and to
 * permit persons to whom the Software is furnished to do so, subject to
 * the following conditions:
 *
 * The above copyright notice and this permission notice shall be
 * included in all copies or substantial portions of the Software.
 *
 * THE SOFTWARE IS PROVIDED "AS IS", WITHOUT WARRANTY OF ANY KIND,
 * EXPRESS OR IMPLIED, INCLUDING BUT NOT LIMITED TO THE WARRANTIES OF
 * MERCHANTABILITY, FITNESS FOR A PARTICULAR PURPOSE AND NONINFRINGEMENT.
 * IN NO EVENT SHALL THE AUTHORS BE LIABLE FOR ANY CLAIM, DAMAGES OR
 * OTHER LIABILITY, WHETHER IN AN ACTION OF CONTRACT, TORT OR OTHERWISE,
 * ARISING FROM, OUT OF OR IN CONNECTION WITH THE SOFTWARE OR THE USE OR
 * OTHER DEALINGS IN THE SOFTWARE.
 */

package org.voltdb.export;

import static org.junit.Assert.assertFalse;
import static org.junit.Assert.assertTrue;
import static org.junit.Assert.fail;
import static org.mockito.Mockito.mock;
import static org.mockito.Mockito.when;

import org.apache.zookeeper_voltpatches.CreateMode;
import org.apache.zookeeper_voltpatches.ZooKeeper;
import org.junit.After;
import org.junit.Before;
import org.junit.Test;
import org.voltcore.logging.VoltLogger;
import org.voltcore.utils.CoreUtils;
import org.voltcore.zk.ZKTestBase;
import org.voltcore.zk.ZKUtil;

import com.google_voltpatches.common.util.concurrent.ListeningExecutorService;

/**
 * @author rdykiel
 *
 * Test {@code ExportCoordinator} using a mocked {@code ExportDataSource}.
 *
 * NOTE: the JUnit test cases violate the contract that requires only invoking
 * the public methods of an ExportCoordinator through an ExportDataSource runnable.
 * Therefore the test cases rely on a special synchronization mechanism ensuring that
 * the exchange of tracker information has been completed before starting invoking the
 * public methods. Also these tests don't exercise membership changes that would result
 * in additional tracker exchanges.
 */
public class TestExportCoordinator extends ZKTestBase {

    VoltLogger log = new VoltLogger("HOST");
    private final int NUM_AGREEMENT_SITES = 4;
    private final String stateMachineManagerRoot = "/test/db/export_coordination";
    private final String TEST_TABLE = "TEST_TABLE";
    private final int TEST_PARTITION = 7;

    @Before
    public void setUp() throws Exception {
        setUpZK(NUM_AGREEMENT_SITES);
        ZooKeeper zk = m_messengers.get(0).getZK();
        ZKUtil.addIfMissing(zk, "/test", CreateMode.PERSISTENT, null);
        ZKUtil.addIfMissing(zk, "/test/db", CreateMode.PERSISTENT, null);
        ZKUtil.addIfMissing(zk, stateMachineManagerRoot, CreateMode.PERSISTENT, null);
    }

    // Mock a data source: note, the tracker must have been set for the test case
    // prior to calling this method.
    private ExportDataSource mockDataSource(
            int siteId,
            ExportSequenceNumberTracker tracker) {

        ListeningExecutorService es = CoreUtils.getListeningExecutorService("ExportDataSource for table " +
                TEST_TABLE + " partition " + TEST_PARTITION, 1);

        ExportDataSource mocked = mock(ExportDataSource.class);
        when(mocked.toString()).thenReturn("Mocked EDS " + siteId);
        when(mocked.getExecutorService()).thenReturn(es);
        when(mocked.getTracker()).thenReturn(tracker.duplicate());
        when(mocked.getLastReleaseSeqNo()).thenReturn(0L);
        when(mocked.getPartitionId()).thenReturn(TEST_PARTITION);
        when(mocked.getTableName()).thenReturn(TEST_TABLE);
        return mocked;
    }

    @After
    public void tearDown() throws Exception {
        tearDownZK();
    }

    @Test
    public void testSingleNodeNoGaps() {

        try {
            ExportSequenceNumberTracker tracker0 = new ExportSequenceNumberTracker();
            tracker0.append(1L, 100L);
            ExportDataSource eds0 = mockDataSource(0, tracker0);

            // Note: use the special constructor for JUnit
            ExportCoordinator ec0 = new ExportCoordinator(
                    m_messengers.get(0).getZK(),
                    stateMachineManagerRoot,
                    0,
                    eds0,
                    true);

            ec0.initialize();
            ec0.becomeLeader();
            while(!ec0.isTestReady()) {
                Thread.yield();
            }

            // Check leadership
            assertTrue(ec0.isPartitionLeader());

            // Check the leader is export master forever even
            // past the initial tracker info
            assertTrue(ec0.isExportMaster(1L));
            assertTrue(ec0.isExportMaster(10L));
            assertTrue(ec0.isExportMaster(100L));
            assertTrue(ec0.isExportMaster(101L));
            assertTrue(ec0.isExportMaster(1000L));

            ec0.shutdown();
            eds0.getExecutorService().shutdown();
        }
        catch (InterruptedException e) {
            fail();
        }
    }

    @Test
    public void testSingleNodeWithGap() {

        try {
            ExportSequenceNumberTracker tracker0 = new ExportSequenceNumberTracker();
            tracker0.append(1L, 100L);
            tracker0.append(200L, 300L);
            ExportDataSource eds0 = mockDataSource(0, tracker0);

            // Note: use the special constructor for JUnit
            ExportCoordinator ec0 = new ExportCoordinator(
                    m_messengers.get(0).getZK(),
                    stateMachineManagerRoot,
                    0,
                    eds0,
                    true);

            ec0.initialize();
            ec0.becomeLeader();
            while(!ec0.isTestReady()) {
                Thread.yield();
            }

            // Check leadership
            assertTrue(ec0.isPartitionLeader());

            // Check the leader is always export master since we have no replica
            // (EDS trying to poll would become BLOCKED)
            assertTrue(ec0.isExportMaster(1L));
            assertTrue(ec0.isExportMaster(10L));
            assertTrue(ec0.isExportMaster(100L));
            assertTrue(ec0.isExportMaster(101L));
            assertTrue(ec0.isExportMaster(200L));
            assertTrue(ec0.isExportMaster(300L));
            assertTrue(ec0.isExportMaster(301L));
            assertTrue(ec0.isExportMaster(1000L));

            ec0.shutdown();
            eds0.getExecutorService().shutdown();
        }
        catch (InterruptedException e) {
            fail();
        }
    }

    @Test
    public void test2NodesWithGap() {

        try {
            ExportSequenceNumberTracker tracker0 = new ExportSequenceNumberTracker();
            tracker0.append(1L, 100L);
            tracker0.append(200L, 300L);
            ExportDataSource eds0 = mockDataSource(0, tracker0);

            ExportSequenceNumberTracker tracker1 = new ExportSequenceNumberTracker();
            tracker1.append(1L, 300L);
            ExportDataSource eds1 = mockDataSource(0, tracker1);

            // Note: use the special constructors for JUnit
            ExportCoordinator ec0 = new ExportCoordinator(
                    m_messengers.get(0).getZK(),
                    stateMachineManagerRoot,
                    0,
                    eds0,
                    true);

            ExportCoordinator ec1 = new ExportCoordinator(
                    m_messengers.get(1).getZK(),
                    stateMachineManagerRoot,
                    1,
                    eds1,
                    true);

            ec0.initialize();
            ec1.initialize();

            ec0.becomeLeader();
            while(!ec0.isTestReady() || !ec1.isTestReady()) {
                Thread.yield();
            }

            // Check leadership
            assertTrue(ec0.isPartitionLeader());

            // Check the leader is export master up to the gap
            // and verify replica becomes master, then leader
            // gets mastership past the gap
            // NOTE: this test does not verify the ack path
            assertTrue(ec0.isExportMaster(1L));
            assertFalse(ec1.isExportMaster(1L));

            assertTrue(ec0.isExportMaster(10L));
            assertFalse(ec1.isExportMaster(10L));

            assertTrue(ec0.isExportMaster(100L));
            assertFalse(ec1.isExportMaster(100L));

            assertFalse(ec0.isExportMaster(101L));
            assertTrue(ec1.isExportMaster(101L));

            assertTrue(ec0.isExportMaster(200L));
            assertFalse(ec1.isExportMaster(200L));

            assertTrue(ec0.isExportMaster(201L));
            assertFalse(ec1.isExportMaster(201L));

            assertTrue(ec0.isExportMaster(300L));
            assertFalse(ec1.isExportMaster(300L));

            assertTrue(ec0.isExportMaster(301L));
            assertFalse(ec1.isExportMaster(301L));

            assertTrue(ec0.isExportMaster(1000L));
            assertFalse(ec1.isExportMaster(1000L));

            ec0.shutdown();
            ec1.shutdown();

            eds0.getExecutorService().shutdown();
            eds1.getExecutorService().shutdown();
        }
        catch (InterruptedException e) {
            fail();
        }
    }

    // THis is an image of an actual test failure
    @Test
    public void test2NodesWithGap1() {

        try {
            ExportSequenceNumberTracker tracker0 = new ExportSequenceNumberTracker();
            tracker0.append(973L, 973L);
            ExportDataSource eds0 = mockDataSource(0, tracker0);

            ExportSequenceNumberTracker tracker1 = new ExportSequenceNumberTracker();
            tracker1.append(973L, 991L);
            ExportDataSource eds1 = mockDataSource(0, tracker1);

            // Note: use the special constructors for JUnit
            ExportCoordinator ec0 = new ExportCoordinator(
                    m_messengers.get(0).getZK(),
                    stateMachineManagerRoot,
                    0,
                    eds0,
                    true);

            ExportCoordinator ec1 = new ExportCoordinator(
                    m_messengers.get(1).getZK(),
                    stateMachineManagerRoot,
                    1,
                    eds1,
                    true);

<<<<<<< HEAD
            ec0.setInitialSequenceNumber(991L);
=======
            // the initial sequence number would be restored from snapshot, so the initial gap can be detected
            ec0.setInitialSequenceNumber(991L);

>>>>>>> bc7d8075
            ec0.initialize();
            ec1.initialize();

            ec0.becomeLeader();
            while(!ec0.isTestReady() || !ec1.isTestReady()) {
                Thread.yield();
            }

            // Check leadership
            assertTrue(ec0.isPartitionLeader());

            assertTrue(ec0.isMaster());
            assertFalse(ec1.isMaster());

            assertFalse(ec0.isExportMaster(974L));
            assertTrue(ec1.isExportMaster(974L));

            assertFalse(ec0.isMaster());
            assertTrue(ec1.isMaster());

            // Simulate ack at 991
            assertTrue(ec0.isSafePoint(991L));
            assertTrue(ec1.isSafePoint(991L));

            // Leader is back to master
            assertTrue(ec0.isMaster());
            assertFalse(ec1.isMaster());

            assertTrue(ec0.isExportMaster(992L));
            assertFalse(ec1.isExportMaster(992L));

            ec0.shutdown();
            ec1.shutdown();

            eds0.getExecutorService().shutdown();
            eds1.getExecutorService().shutdown();
        }
        catch (InterruptedException e) {
            fail();
        }
    }

    @Test
    public void test2NodesWithGapSafePoints() {

        try {
            ExportSequenceNumberTracker tracker0 = new ExportSequenceNumberTracker();
            tracker0.append(1L, 100L);
            tracker0.append(200L, 300L);
            ExportDataSource eds0 = mockDataSource(0, tracker0);

            ExportSequenceNumberTracker tracker1 = new ExportSequenceNumberTracker();
            tracker1.append(1L, 300L);
            ExportDataSource eds1 = mockDataSource(0, tracker1);

            // Note: use the special constructors for JUnit
            ExportCoordinator ec0 = new ExportCoordinator(
                    m_messengers.get(0).getZK(),
                    stateMachineManagerRoot,
                    0,
                    eds0,
                    true);

            ExportCoordinator ec1 = new ExportCoordinator(
                    m_messengers.get(1).getZK(),
                    stateMachineManagerRoot,
                    1,
                    eds1,
                    true);

            ec0.initialize();
            ec1.initialize();

            ec0.becomeLeader();
            while(!ec0.isTestReady() || !ec1.isTestReady()) {
                Thread.yield();
            }

            // Check leadership
            assertTrue(ec0.isPartitionLeader());

            // Check the leader is export master up to the gap
            // and verify replica becomes master, then leader
            // gets mastership past the gap. Simulate the ack paths
            assertTrue(ec0.isExportMaster(1L));
            assertFalse(ec1.isExportMaster(1L));

            // Simulate safe point management via acks and verify mastership
            assertFalse(ec0.isSafePoint(10L));
            assertFalse(ec1.isSafePoint(10L));

            assertTrue(ec0.isMaster());
            assertFalse(ec1.isMaster());

            assertTrue(ec0.isSafePoint(100L));
            assertTrue(ec1.isSafePoint(100L));

            assertTrue(ec0.isMaster());
            assertFalse(ec1.isMaster());

            // Ec1 covers the gap until safe point 200L
            assertFalse(ec0.isExportMaster(101L));
            assertTrue(ec1.isExportMaster(101L));

            assertFalse(ec0.isMaster());
            assertTrue(ec1.isMaster());

            assertFalse(ec0.isSafePoint(150L));
            assertFalse(ec1.isSafePoint(150L));

            assertFalse(ec0.isMaster());
            assertTrue(ec1.isMaster());

            // Ec0 (leader) regains mastership
            assertTrue(ec0.isSafePoint(199L));
            assertTrue(ec1.isSafePoint(199L));

            assertTrue(ec0.isExportMaster(200L));
            assertFalse(ec1.isExportMaster(200L));

            assertTrue(ec0.isMaster());
            assertFalse(ec1.isMaster());

            assertTrue(ec0.isExportMaster(300L));
            assertFalse(ec1.isExportMaster(300L));

            assertFalse(ec0.isSafePoint(300L));
            assertFalse(ec1.isSafePoint(300L));

            assertTrue(ec0.isExportMaster(1000L));
            assertFalse(ec1.isExportMaster(1000L));

            assertFalse(ec0.isSafePoint(1000L));
            assertFalse(ec1.isSafePoint(1000L));

            ec0.shutdown();
            ec1.shutdown();

            eds0.getExecutorService().shutdown();
            eds1.getExecutorService().shutdown();
        }
        catch (InterruptedException e) {
            fail();
        }
    }



    @Test
    public void test2NodesWithLeaderInitialGap() {

        try {
            ExportSequenceNumberTracker tracker0 = new ExportSequenceNumberTracker();
            tracker0.append(200L, 300L);
            ExportDataSource eds0 = mockDataSource(0, tracker0);

            ExportSequenceNumberTracker tracker1 = new ExportSequenceNumberTracker();
            tracker1.append(1L, 300L);
            ExportDataSource eds1 = mockDataSource(0, tracker1);

            // Note: use the special constructors for JUnit
            ExportCoordinator ec0 = new ExportCoordinator(
                    m_messengers.get(0).getZK(),
                    stateMachineManagerRoot,
                    0,
                    eds0,
                    true);

            ExportCoordinator ec1 = new ExportCoordinator(
                    m_messengers.get(1).getZK(),
                    stateMachineManagerRoot,
                    1,
                    eds1,
                    true);

            ec0.initialize();
            ec1.initialize();

            ec0.becomeLeader();
            while(!ec0.isTestReady() || !ec1.isTestReady()) {
                Thread.yield();
            }

            // Check leadership
            assertTrue(ec0.isPartitionLeader());

            // Check the leader is export master only after
            // the initial gap
            assertFalse(ec0.isExportMaster(1L));
            assertTrue(ec1.isExportMaster(1L));

            assertFalse(ec0.isExportMaster(10L));
            assertTrue(ec1.isExportMaster(10L));

            assertTrue(ec0.isExportMaster(200L));
            assertFalse(ec1.isExportMaster(200L));

            assertTrue(ec0.isExportMaster(201L));
            assertFalse(ec1.isExportMaster(201L));

            assertTrue(ec0.isExportMaster(300L));
            assertFalse(ec1.isExportMaster(300L));

            assertTrue(ec0.isExportMaster(301L));
            assertFalse(ec1.isExportMaster(301L));

            assertTrue(ec0.isExportMaster(1000L));
            assertFalse(ec1.isExportMaster(1000L));

            ec0.shutdown();
            ec1.shutdown();

            eds0.getExecutorService().shutdown();
            eds1.getExecutorService().shutdown();
        }
        catch (InterruptedException e) {
            fail();
        }
    }

    @Test
    public void test3NodesWithGapLowestHostIdWins() {

        try {
            ExportSequenceNumberTracker tracker0 = new ExportSequenceNumberTracker();
            tracker0.append(1L, 100L);
            tracker0.append(200L, 300L);
            ExportDataSource eds0 = mockDataSource(0, tracker0);

            ExportSequenceNumberTracker tracker1 = new ExportSequenceNumberTracker();
            tracker1.truncateAfter(0L);
            tracker1.append(1L, 300L);
            ExportDataSource eds1 = mockDataSource(0, tracker1);

            ExportSequenceNumberTracker tracker2 = new ExportSequenceNumberTracker();
            tracker2.append(1L, 300L);
            ExportDataSource eds2 = mockDataSource(0, tracker2);

            // Note: use the special constructors for JUnit
            ExportCoordinator ec0 = new ExportCoordinator(
                    m_messengers.get(0).getZK(),
                    stateMachineManagerRoot,
                    0,
                    eds0,
                    true);

            ExportCoordinator ec1 = new ExportCoordinator(
                    m_messengers.get(1).getZK(),
                    stateMachineManagerRoot,
                    1,
                    eds1,
                    true);

            ExportCoordinator ec2 = new ExportCoordinator(
                    m_messengers.get(2).getZK(),
                    stateMachineManagerRoot,
                    2,
                    eds2,
                    true);

            ec0.initialize();
            ec1.initialize();
            ec2.initialize();

            ec0.becomeLeader();
            while(!ec0.isTestReady() || !ec1.isTestReady() || !ec2.isTestReady()) {
                Thread.yield();
            }

            // Check leadership
            assertTrue(ec0.isPartitionLeader());

            // Check the leader is export master up to the gap
            // and verify replicas aren't masters until the lowest
            // site becomes becomes master
            assertTrue(ec0.isExportMaster(1L));
            assertFalse(ec1.isExportMaster(1L));
            assertFalse(ec2.isExportMaster(1L));

            assertTrue(ec0.isExportMaster(10L));
            assertFalse(ec1.isExportMaster(10L));
            assertFalse(ec2.isExportMaster(10L));

            assertTrue(ec0.isExportMaster(100L));
            assertFalse(ec1.isExportMaster(100L));
            assertFalse(ec2.isExportMaster(100L));

            // Leader hits gap, lowest site must win
            assertFalse(ec0.isExportMaster(101L));
            assertTrue(ec1.isExportMaster(101L));
            assertFalse(ec2.isExportMaster(101L));

            assertFalse(ec0.isExportMaster(199L));
            assertTrue(ec1.isExportMaster(199L));
            assertFalse(ec2.isExportMaster(199L));

            // Leader regains mastership
            assertTrue(ec0.isExportMaster(200L));
            assertFalse(ec1.isExportMaster(200L));
            assertFalse(ec2.isExportMaster(200L));

            assertTrue(ec0.isExportMaster(201L));
            assertFalse(ec1.isExportMaster(201L));
            assertFalse(ec2.isExportMaster(101L));

            assertTrue(ec0.isExportMaster(300L));
            assertFalse(ec1.isExportMaster(300L));
            assertFalse(ec2.isExportMaster(300L));

            assertTrue(ec0.isExportMaster(301L));
            assertFalse(ec1.isExportMaster(301L));
            assertFalse(ec2.isExportMaster(301L));

            assertTrue(ec0.isExportMaster(1000L));
            assertFalse(ec1.isExportMaster(1000L));
            assertFalse(ec2.isExportMaster(1000L));

            ec0.shutdown();
            ec1.shutdown();
            ec2.shutdown();

            eds0.getExecutorService().shutdown();
            eds1.getExecutorService().shutdown();
            eds2.getExecutorService().shutdown();
        }
        catch (InterruptedException e) {
            fail();
        }
    }

    // Test handing over mastership 0 -> 1 -> 2 -> 0
    @Test
    public void test3Nodes_0_1_2_0() {

        try {
            ExportSequenceNumberTracker tracker0 = new ExportSequenceNumberTracker();
            tracker0.append(1L, 100L);
            tracker0.append(200L, 400L);
            ExportDataSource eds0 = mockDataSource(0, tracker0);

            ExportSequenceNumberTracker tracker1 = new ExportSequenceNumberTracker();
            tracker1.append(1L, 130L);
            tracker1.append(250L, 400L);
            ExportDataSource eds1 = mockDataSource(0, tracker1);

            ExportSequenceNumberTracker tracker2 = new ExportSequenceNumberTracker();
            tracker2.append(1L, 70L);
            tracker2.append(100L, 400L);
            ExportDataSource eds2 = mockDataSource(0, tracker2);

            // Note: use the special constructors for JUnit
            ExportCoordinator ec0 = new ExportCoordinator(
                    m_messengers.get(0).getZK(),
                    stateMachineManagerRoot,
                    0,
                    eds0,
                    true);

            ExportCoordinator ec1 = new ExportCoordinator(
                    m_messengers.get(1).getZK(),
                    stateMachineManagerRoot,
                    1,
                    eds1,
                    true);

            ExportCoordinator ec2 = new ExportCoordinator(
                    m_messengers.get(2).getZK(),
                    stateMachineManagerRoot,
                    2,
                    eds2,
                    true);

            ec0.initialize();
            ec1.initialize();
            ec2.initialize();

            ec0.becomeLeader();
            while(!ec0.isTestReady() || !ec1.isTestReady() || !ec2.isTestReady()) {
                Thread.yield();
            }

            // Check leadership
            assertTrue(ec0.isPartitionLeader());

            // Check the leader is export master up to the gap,
            // Check that host 1 starts filling the gap until its own gap
            assertTrue(ec0.isExportMaster(1L));
            assertFalse(ec1.isExportMaster(1L));
            assertFalse(ec2.isExportMaster(1L));

            assertTrue(ec0.isSafePoint(100L));
            assertTrue(ec1.isSafePoint(100L));
            assertTrue(ec2.isSafePoint(100L));

            assertFalse(ec0.isExportMaster(101L));
            assertTrue(ec1.isExportMaster(101L));
            assertFalse(ec2.isExportMaster(101L));

            assertFalse(ec0.isMaster());
            assertTrue(ec1.isMaster());
            assertFalse(ec2.isMaster());

            assertFalse(ec0.isExportMaster(110L));
            assertTrue(ec1.isExportMaster(110L));
            assertFalse(ec2.isExportMaster(110L));

            assertFalse(ec0.isMaster());
            assertTrue(ec1.isMaster());
            assertFalse(ec2.isMaster());

            assertTrue(ec0.isSafePoint(130L));
            assertTrue(ec1.isSafePoint(130L));
            assertTrue(ec2.isSafePoint(130L));

            // Host 1 hits his gap, host 2 fills until leader safe point
            assertFalse(ec0.isExportMaster(131L));
            assertFalse(ec1.isExportMaster(131L));
            assertTrue(ec2.isExportMaster(131L));

            assertFalse(ec0.isMaster());
            assertFalse(ec1.isMaster());
            assertTrue(ec2.isMaster());

            assertFalse(ec0.isExportMaster(150L));
            assertFalse(ec1.isExportMaster(150L));
            assertTrue(ec2.isExportMaster(150L));

            assertFalse(ec0.isMaster());
            assertFalse(ec1.isMaster());
            assertTrue(ec2.isMaster());

            assertTrue(ec0.isSafePoint(199L));
            assertTrue(ec1.isSafePoint(199L));
            assertTrue(ec2.isSafePoint(199L));

            // Leader regains mastership until forever
            assertTrue(ec0.isExportMaster(200L));
            assertFalse(ec1.isExportMaster(200L));
            assertFalse(ec2.isExportMaster(200L));

            assertTrue(ec0.isMaster());
            assertFalse(ec1.isMaster());
            assertFalse(ec2.isMaster());

            assertTrue(ec0.isExportMaster(2000L));
            assertFalse(ec1.isExportMaster(2000L));
            assertFalse(ec2.isExportMaster(2000L));

            assertTrue(ec0.isMaster());
            assertFalse(ec1.isMaster());
            assertFalse(ec2.isMaster());


            ec0.shutdown();
            ec1.shutdown();
            ec2.shutdown();

            eds0.getExecutorService().shutdown();
            eds1.getExecutorService().shutdown();
            eds2.getExecutorService().shutdown();
        }
        catch (InterruptedException e) {
            fail();
        }
    }

    // Test handing over mastership 0 -> 1 -> 2 -> 1 -> 0
    @Test
    public void test3Nodes_0_1_2_1_0() {

        try {
            ExportSequenceNumberTracker tracker0 = new ExportSequenceNumberTracker();
            tracker0.append(1L, 100L);
            tracker0.append(200L, 400L);
            ExportDataSource eds0 = mockDataSource(0, tracker0);

            ExportSequenceNumberTracker tracker1 = new ExportSequenceNumberTracker();
            tracker1.append(1L, 130L);
            tracker1.append(170L, 400L);
            ExportDataSource eds1 = mockDataSource(0, tracker1);

            ExportSequenceNumberTracker tracker2 = new ExportSequenceNumberTracker();
            tracker2.append(1L, 70L);
            tracker2.append(90L, 180L);
            tracker2.append(300L, 400L);
            ExportDataSource eds2 = mockDataSource(0, tracker2);

            // Note: use the special constructors for JUnit
            ExportCoordinator ec0 = new ExportCoordinator(
                    m_messengers.get(0).getZK(),
                    stateMachineManagerRoot,
                    0,
                    eds0,
                    true);

            ExportCoordinator ec1 = new ExportCoordinator(
                    m_messengers.get(1).getZK(),
                    stateMachineManagerRoot,
                    1,
                    eds1,
                    true);

            ExportCoordinator ec2 = new ExportCoordinator(
                    m_messengers.get(2).getZK(),
                    stateMachineManagerRoot,
                    2,
                    eds2,
                    true);

            ec0.initialize();
            ec1.initialize();
            ec2.initialize();

            ec0.becomeLeader();
            while(!ec0.isTestReady() || !ec1.isTestReady() || !ec2.isTestReady()) {
                Thread.yield();
            }

            // Check leadership
            assertTrue(ec0.isPartitionLeader());

            // Check the leader is export master up to the gap,
            // Check that host 1 starts filling the gap until its own gap
            assertTrue(ec0.isExportMaster(1L));
            assertFalse(ec1.isExportMaster(1L));
            assertFalse(ec2.isExportMaster(1L));

            assertTrue(ec0.isSafePoint(100L));
            assertTrue(ec1.isSafePoint(100L));
            assertTrue(ec2.isSafePoint(100L));

            assertFalse(ec0.isExportMaster(101L));
            assertTrue(ec1.isExportMaster(101L));
            assertFalse(ec2.isExportMaster(101L));

            assertFalse(ec0.isMaster());
            assertTrue(ec1.isMaster());
            assertFalse(ec2.isMaster());

            assertFalse(ec0.isExportMaster(110L));
            assertTrue(ec1.isExportMaster(110L));
            assertFalse(ec2.isExportMaster(110L));

            assertFalse(ec0.isMaster());
            assertTrue(ec1.isMaster());
            assertFalse(ec2.isMaster());

            assertTrue(ec0.isSafePoint(130L));
            assertTrue(ec1.isSafePoint(130L));
            assertTrue(ec2.isSafePoint(130L));

            // Host 1 hits his gap, host 2 fills until its own safe point
            assertFalse(ec0.isExportMaster(131L));
            assertFalse(ec1.isExportMaster(131L));
            assertTrue(ec2.isExportMaster(131L));

            assertFalse(ec0.isMaster());
            assertFalse(ec1.isMaster());
            assertTrue(ec2.isMaster());

            assertFalse(ec0.isExportMaster(150L));
            assertFalse(ec1.isExportMaster(150L));
            assertTrue(ec2.isExportMaster(150L));

            assertFalse(ec0.isMaster());
            assertFalse(ec1.isMaster());
            assertTrue(ec2.isMaster());

            assertTrue(ec0.isSafePoint(180L));
            assertTrue(ec1.isSafePoint(180L));
            assertTrue(ec2.isSafePoint(180L));

            // Host 1 resumes mastership until leader safe point
            assertFalse(ec0.isExportMaster(181L));
            assertTrue(ec1.isExportMaster(181L));
            assertFalse(ec2.isExportMaster(181L));

            assertFalse(ec0.isMaster());
            assertTrue(ec1.isMaster());
            assertFalse(ec2.isMaster());

            assertFalse(ec0.isExportMaster(190L));
            assertTrue(ec1.isExportMaster(190L));
            assertFalse(ec2.isExportMaster(190L));

            assertFalse(ec0.isMaster());
            assertTrue(ec1.isMaster());
            assertFalse(ec2.isMaster());

            assertTrue(ec0.isSafePoint(199L));
            assertTrue(ec1.isSafePoint(199L));
            assertTrue(ec2.isSafePoint(199L));

            // Leader regains mastership until forever
            assertTrue(ec0.isExportMaster(200L));
            assertFalse(ec1.isExportMaster(200L));
            assertFalse(ec2.isExportMaster(200L));

            assertTrue(ec0.isMaster());
            assertFalse(ec1.isMaster());
            assertFalse(ec2.isMaster());

            assertTrue(ec0.isExportMaster(2000L));
            assertFalse(ec1.isExportMaster(2000L));
            assertFalse(ec2.isExportMaster(2000L));

            assertTrue(ec0.isMaster());
            assertFalse(ec1.isMaster());
            assertFalse(ec2.isMaster());


            ec0.shutdown();
            ec1.shutdown();
            ec2.shutdown();

            eds0.getExecutorService().shutdown();
            eds1.getExecutorService().shutdown();
            eds2.getExecutorService().shutdown();
        }
        catch (InterruptedException e) {
            fail();
        }
    }
}<|MERGE_RESOLUTION|>--- conflicted
+++ resolved
@@ -289,13 +289,9 @@
                     eds1,
                     true);
 
-<<<<<<< HEAD
-            ec0.setInitialSequenceNumber(991L);
-=======
             // the initial sequence number would be restored from snapshot, so the initial gap can be detected
             ec0.setInitialSequenceNumber(991L);
 
->>>>>>> bc7d8075
             ec0.initialize();
             ec1.initialize();
 
