
load classes procs.jar;

file -inlinebatch EOB

create table taxis (
    id              bigint not null primary key,
    lat             float not null,
    lng             float not null,
    cellid          bigint not null
);

create index taxis_cellid_idx on taxis(cellid);
partition table taxis on column id;

create table cities (
    id              bigint not null primary key,
    name            varchar not null,
    location        point not null,
    cellid          bigint not null
);

create index cities_cellid_idx on cities(cellid);

create table state (
    id              bigint not null primary key,
    name            varchar not null,
    USPS            varchar not null
);

create table county (
    id              bigint not null primary key,
    name            varchar not null,
    -- This would be a foreign key in the state table.
    state           bigint not null
);

-- Some states and some counties have multiple
-- components.  We keep their boundaries all here.
--
create table region (
    id              bigint not null primary key,
    -- This would be a foreign key in the state
    -- or county table.
    containerid     bigint not null,
    -- This would be the id in the container.
    -- For single connected regions this would be
    -- just 0.  For multiply connected regions
    -- this could be larger.
    componentnum    bigint not null,
    -- This is 0 for counties, 1 for states.
    kind            integer not null,
    boundary        varbinary(120000) not null
);

create table cellid_region_map (
    cellid          bigint not null,
    regionid        bigint not null
);
create index ccm_cellid_idx on cellid_region_map(cellid);
create index ccm_regionid_idx on cellid_region_map(regionid);

<<<<<<< HEAD
-- Upsert a new taxi in the taxi table.
-- We want to be able to update its location.
-- This has to be a shared procedure and not built
-- in because w need to calculate the cell id.
-- create procedure from class iwdemo.UpsertTaxi;
=======
>>>>>>> 3802eaa4
-- Insert a new city in the city table.
-- Cities are constant, so this is an Insert and
-- not an Upsert.  This has to be a shared
-- procedure because we want to make a cellid. 
create procedure from class iwdemo.InsertCity;
create procedure
  partition on table taxis column id parameter 0
  from class iwdemo.TaxisPerCity;

create procedure selectTaxiLocations as
  select lat, lng from taxis order by id;

-- Insert a new region in the region table
-- Regions are constant.  We want to make a
-- tesselation, so this has to be a region.
create procedure from class iwdemo.InsertRegion;
-- Find all the regions containing a particular taxi.
-- create procedure from class iwdemo.FindTaxi;
-- Find all the counties in a given state.
-- create procedure from class iwdemo.FindCountiesInState;
-- Find the nearest points.
-- create procedure from class iwdemo.FindNearestPoints;

EOB<|MERGE_RESOLUTION|>--- conflicted
+++ resolved
@@ -60,18 +60,8 @@
 create index ccm_cellid_idx on cellid_region_map(cellid);
 create index ccm_regionid_idx on cellid_region_map(regionid);
 
-<<<<<<< HEAD
--- Upsert a new taxi in the taxi table.
--- We want to be able to update its location.
--- This has to be a shared procedure and not built
--- in because w need to calculate the cell id.
--- create procedure from class iwdemo.UpsertTaxi;
-=======
->>>>>>> 3802eaa4
 -- Insert a new city in the city table.
--- Cities are constant, so this is an Insert and
--- not an Upsert.  This has to be a shared
--- procedure because we want to make a cellid. 
+-- Cities are constant.
 create procedure from class iwdemo.InsertCity;
 create procedure
   partition on table taxis column id parameter 0
