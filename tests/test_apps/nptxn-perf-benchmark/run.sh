#!/usr/bin/env bash

# This file is part of VoltDB.
# Copyright (C) 2008-2017 VoltDB Inc.
#
# Permission is hereby granted, free of charge, to any person obtaining
# a copy of this software and associated documentation files (the
# "Software"), to deal in the Software without restriction, including
# without limitation the rights to use, copy, modify, merge, publish,
# distribute, sublicense, and/or sell copies of the Software, and to
# permit persons to whom the Software is furnished to do so, subject to
# the following conditions:
#
# The above copyright notice and this permission notice shall be
# included in all copies or substantial portions of the Software.
#
# THE SOFTWARE IS PROVIDED "AS IS", WITHOUT WARRANTY OF ANY KIND,
# EXPRESS OR IMPLIED, INCLUDING BUT NOT LIMITED TO THE WARRANTIES OF
# MERCHANTABILITY, FITNESS FOR A PARTICULAR PURPOSE AND NONINFRINGEMENT.
# IN NO EVENT SHALL THE AUTHORS BE LIABLE FOR ANY CLAIM, DAMAGES OR
# OTHER LIABILITY, WHETHER IN AN ACTION OF CONTRACT, TORT OR OTHERWISE,
# ARISING FROM, OUT OF OR IN CONNECTION WITH THE SOFTWARE OR THE USE OR
# OTHER DEALINGS IN THE SOFTWARE.

#
# Ported and modified from https://github.com/VoltDB/voltdb/pull/3822
#

# find voltdb binaries
if [ -e ../../bin/voltdb ]; then
    # assume this is the examples folder for a kit
    VOLTDB_BIN="$(dirname $(dirname $(pwd)))/bin"
elif [ -n "$(which voltdb 2> /dev/null)" ]; then
    # assume we're using voltdb from the path
    VOLTDB_BIN=$(dirname "$(which voltdb)")
else
    echo "Unable to find VoltDB installation."
    echo "Please add VoltDB's bin directory to your path."
    exit -1
fi

# call script to set up paths, including
# java classpaths and binary paths
source $VOLTDB_BIN/voltenv

# leader host for startup purposes only
# (once running, all nodes are the same -- no leaders)
STARTUPLEADERHOST="localhost"
# list of cluster nodes separated by commas in host:[port] format
SERVERS="localhost"

PROCS_JAR_NAME="np-procs.jar"
BENCHMARK_JAR_NAME="np-benchmark.jar"

# remove binaries, logs, runtime artifacts, etc...
function clean() {
    rm -f client/np/*.class procs/np/*.class
    rm -f *.jar stats
}

#################################
# cleanup and generate the jars #
#################################
function jars() {
    clean
    makeJars
}

###############################################
# start the server and initialize the schemas #
###############################################
function start() {
    server
}

# Compile the classes, generate the bundled jar file(s)
function makeJars() {
    javac -cp "$APPCLASSPATH" ./procs/np/*.java
    jar cf $PROCS_JAR_NAME -C procs np

    javac -cp "$CLIENTCLASSPATH" ./client/np/*.java
    jar cf $BENCHMARK_JAR_NAME -C client np

    rm -f client/np/*.class procs/np/*.class
}

# Start the server, and load the initial schema from *.sql
function server() {
    clean
    makeJars
    voltdb init --force
    voltdb start -H "$STARTUPLEADERHOST"
}

###################
# Load the schema #
###################
function init() {
    sqlcmd < schema.sql
}

##################################
# Start the benchmarking program #
##################################
function client() {
    init
    java -classpath $BENCHMARK_JAR_NAME:$CLIENTCLASSPATH np.NPBenchmark \
         --servers="$SERVERS" \
         --sprate=0.1 \
         --cardcount=500000 \
         --mprate=0.005 \
         --skew=0.0 \
         --duration=30 \
<<<<<<< HEAD
         --clients=1
=======
         --clientscount=1
>>>>>>> 90cc9ceb
}

###################
# Print help info #
###################
function help() {
    echo "Usage: run.sh [cmd]"
    echo "[cmd] option: "
    echo "             [NO_OPTION]: same as running \"run.sh server\""
    echo "             server: generate the need jars, initialize and start the voltdb instance"
    echo "             client: start running the benchmark"
    echo "             clean: clean the temporary files"
}

if [ $# -eq 0 ]; then server; exit; fi
cmdargs=()
if [ $# -gt 1 ]; then
    help
fi

echo "${0}: Performing ${1} ${cmdargs}..."
${1} ${cmdargs}
<|MERGE_RESOLUTION|>--- conflicted
+++ resolved
@@ -111,11 +111,7 @@
          --mprate=0.005 \
          --skew=0.0 \
          --duration=30 \
-<<<<<<< HEAD
-         --clients=1
-=======
          --clientscount=1
->>>>>>> 90cc9ceb
 }
 
 ###################
