/* This file is part of VoltDB.
 * Copyright (C) 2008-2015 VoltDB Inc.
 *
 * Permission is hereby granted, free of charge, to any person obtaining
 * a copy of this software and associated documentation files (the
 * "Software"), to deal in the Software without restriction, including
 * without limitation the rights to use, copy, modify, merge, publish,
 * distribute, sublicense, and/or sell copies of the Software, and to
 * permit persons to whom the Software is furnished to do so, subject to
 * the following conditions:
 *
 * The above copyright notice and this permission notice shall be
 * included in all copies or substantial portions of the Software.
 *
 * THE SOFTWARE IS PROVIDED "AS IS", WITHOUT WARRANTY OF ANY KIND,
 * EXPRESS OR IMPLIED, INCLUDING BUT NOT LIMITED TO THE WARRANTIES OF
 * MERCHANTABILITY, FITNESS FOR A PARTICULAR PURPOSE AND NONINFRINGEMENT.
 * IN NO EVENT SHALL THE AUTHORS BE LIABLE FOR ANY CLAIM, DAMAGES OR
 * OTHER LIABILITY, WHETHER IN AN ACTION OF CONTRACT, TORT OR OTHERWISE,
 * ARISING FROM, OUT OF OR IN CONNECTION WITH THE SOFTWARE OR THE USE OR
 * OTHER DEALINGS IN THE SOFTWARE.
 */

package txnIdSelfCheck.procedures;

import org.voltdb.SQLStmt;
import org.voltdb.VoltProcedure;
import org.voltdb.VoltTable;
import org.voltdb.VoltTableRow;
import org.voltdb.utils.MiscUtils;

public class UpdateBaseProc extends VoltProcedure {

    public final SQLStmt d_getCount = new SQLStmt(
            "SELECT count(*) FROM dimension where cid = ?;");

    // join partitioned tbl to replicated tbl. This enables detection of some replica faults.
    public final SQLStmt p_getCIDData = new SQLStmt(
            "SELECT * FROM partitioned p INNER JOIN dimension d ON p.cid=d.cid WHERE p.cid = ? ORDER BY cid, rid desc;");

    public final SQLStmt p_cleanUp = new SQLStmt(
            "DELETE FROM partitioned WHERE cid = ? and cnt < ?;");

    public final SQLStmt p_getAdhocData = new SQLStmt(
            "SELECT * FROM adhocp ORDER BY ts DESC, id LIMIT 1");

    public final SQLStmt p_insert = new SQLStmt(
            "INSERT INTO partitioned VALUES (?, ?, ?, ?, ?, ?, ?, ?, ?, ?);");

    public final SQLStmt p_export = new SQLStmt(
            "INSERT INTO partitioned_export VALUES (?, ?, ?, ?, ?, ?, ?, ?, ?, ?);");

    // PLEASE SEE ReplicatedUpdateBaseProc for the replicated procs
    // that can't be listed here (or SP procs wouldn't compile)

    public long run() {
        return 0; // never called in base procedure
    }

    protected VoltTable[] doWork(SQLStmt getCIDData, SQLStmt cleanUp, SQLStmt insert, SQLStmt export, SQLStmt getAdHocData,
                                 byte cid, long rid, byte[] value, byte shouldRollback)
    {
        voltQueueSQL(getCIDData, cid);
        voltQueueSQL(getAdHocData);
        voltQueueSQL(d_getCount, cid);
        VoltTable[] results = voltExecuteSQL();
        VoltTable data = results[0];
        VoltTable adhoc = results[1];
        VoltTable dim = results[2];

        final long txnid = getUniqueId();
        final long ts = getTransactionTime().getTime();
        long prevtxnid = 0;
        long prevrid = 0;
        long cnt = 0;

        // read data modified by AdHocMayhemThread for later insertion
        final long adhocInc = adhoc.getRowCount() > 0 ? adhoc.fetchRow(0).getLong("inc") : 0;
        final long adhocJmp = adhoc.getRowCount() > 0 ? adhoc.fetchRow(0).getLong("jmp") : 0;

        // compute the cheesy checksum of all of the table's contents based on
        // this cid to subsequently store in the new row
        final long cidallhash = MiscUtils.cheesyBufferCheckSum(data.getBuffer());

        // get the most recent row's data
        int rowCount = data.getRowCount();
        if (rowCount != 0) {
            VoltTableRow row = data.fetchRow(0);
            cnt = row.getLong("cnt") + 1;
            prevtxnid = row.getLong("txnid");
            prevrid = row.getLong("rid");
        }

        validateCIDData(data, getClass().getName());

        // check the rids monotonically increase
        if (prevrid >= rid) {
            throw new VoltAbortException(getClass().getName() +
                    " previous rid " + prevrid +
                    " >= than current rid " + rid +
                    " for cid " + cid);
        }

<<<<<<< HEAD
        voltQueueSQL(insert, txnid, prevtxnid, ts, cid, cidallhash, rid, cnt, adhocInc, adhocJmp, new byte[0]);
        voltQueueSQL(export, txnid, prevtxnid, ts, cid, cidallhash, rid, cnt, adhocInc, adhocJmp, new byte[0]);
        voltQueueSQL(cleanUp, cid, cnt - 10); 
=======
        voltQueueSQL(insert, txnid, prevtxnid, ts, cid, cidallhash, rid, cnt, adhocInc, adhocJmp, value);
        voltQueueSQL(export, txnid, prevtxnid, ts, cid, cidallhash, rid, cnt, adhocInc, adhocJmp, value);
        voltQueueSQL(cleanUp, cid, cnt - 10);
>>>>>>> 86be270e
        voltQueueSQL(getCIDData, cid);
        assert dim.getRowCount() == 1;
        VoltTable[] retval = voltExecuteSQL();
        // Verify that our update happened.  The client is reporting data errors on this validation
        // not seen by the server, hopefully this will bisect where they're occuring.
        data = retval[3];
        validateCIDData(data, getClass().getName());

<<<<<<< HEAD
        if (data.getRowCount() > 0) {
	    VoltTableRow row = data.fetchRow(0);
            if (row.getVarbinary("value").length == 0)
                throw new VoltAbortException("Value column contained no data in UpdateBaseProc");
	}
=======
        VoltTableRow row = data.fetchRow(0);
        if (row.getVarbinary("value").length == 0)
            throw new VoltAbortException("Value column contained no data in UpdateBaseProc");

>>>>>>> 86be270e
        if (shouldRollback != 0) {
            throw new VoltAbortException("EXPECTED ROLLBACK");
        }
	return retval;
    }
    
    private String getArrayString(int[] ary) {
        String ret = "[";
        if (ary.length > 0) 
            ret += "cid0:"+ary[0];
        for (int i=1;i<ary.length;i++) {
            ret += ",cid"+i+":"+ary[i];
        }
        ret += "]";
        return ret;
    }

    @SuppressWarnings("deprecation")
    protected VoltTable[] doWorkInProcAdHoc(byte cid, long rid, byte[] value, byte shouldRollback) {
        voltQueueSQLExperimental("SELECT * FROM replicated r INNER JOIN dimension d ON r.cid=d.cid WHERE r.cid = ? ORDER BY cid, rid desc;", cid);
        voltQueueSQLExperimental("SELECT * FROM adhocr ORDER BY ts DESC, id LIMIT 1");
        VoltTable[] results = voltExecuteSQL();
        VoltTable data = results[0];
        VoltTable adhoc = results[1];

        final long txnid = getUniqueId();
        final long ts = getTransactionTime().getTime();
        long prevtxnid = 0;
        long prevrid = 0;
        long cnt = 0;

        // read data modified by AdHocMayhemThread for later insertion
        final long adhocInc = adhoc.getRowCount() > 0 ? adhoc.fetchRow(0).getLong("inc") : 0;
        final long adhocJmp = adhoc.getRowCount() > 0 ? adhoc.fetchRow(0).getLong("jmp") : 0;

        // compute the cheesy checksum of all of the table's contents based on
        // this cid to subsequently store in the new row
        final long cidallhash = MiscUtils.cheesyBufferCheckSum(data.getBuffer());

        // get the most recent row's data
        int rowCount = data.getRowCount();
        if (rowCount != 0) {
            VoltTableRow row = data.fetchRow(0);
            cnt = row.getLong("cnt") + 1;
            prevtxnid = row.getLong("txnid");
            prevrid = row.getLong("rid");
        }

        validateCIDData(data, getClass().getName());

        // check the rids monotonically increase
        if (prevrid >= rid) {
            throw new VoltAbortException(getClass().getName() +
                    " previous rid " + prevrid +
                    " >= than current rid " + rid +
                    " for cid " + cid);
        }

        voltQueueSQLExperimental("INSERT INTO replicated VALUES (?, ?, ?, ?, ?, ?, ?, ?, ?, ?);", txnid, prevtxnid, ts, cid, cidallhash, rid, cnt, adhocInc, adhocJmp, value);
        voltQueueSQLExperimental("INSERT INTO replicated_export VALUES (?, ?, ?, ?, ?, ?, ?, ?, ?, ?);", txnid, prevtxnid, ts, cid, cidallhash, rid, cnt, adhocInc, adhocJmp, value);
        voltQueueSQLExperimental("DELETE FROM replicated WHERE cid = ? and cnt < ?;", cid, cnt - 10);
        voltQueueSQLExperimental("SELECT * FROM replicated r INNER JOIN dimension d ON r.cid=d.cid WHERE r.cid = ? ORDER BY cid, rid desc;", cid);
        VoltTable[] retval = voltExecuteSQL();
        
        // Verify that our update happened.  The client is reporting data errors on this validation
        // not seen by the server, hopefully this will bisect where they're occurring.
        data = retval[3];
        validateCIDData(data, getClass().getName());

        VoltTableRow row = data.fetchRow(0);
        if (row.getVarbinary("value").length == 0)
            throw new VoltAbortException("Value column contained no data in UpdateBaseProc");

        if (shouldRollback != 0) {
            throw new VoltAbortException("EXPECTED ROLLBACK");
        }

        return retval;
    }

    public static void validateCIDData(VoltTable data, String callerId) {
        // empty tables are lamely valid
        if (data.getRowCount() == 0) return;

        byte cid = (byte) data.fetchRow(0).getLong("cid");

        data.resetRowPosition();
        long prevCnt = 0;
        while (data.advanceRow()) {
            // check that the inner join of partitioned and replicated tables
            // produce the expected result
            byte desc = (byte) data.getLong("desc");
            if (desc != cid) {
                throw new VoltAbortException(callerId +
                        " desc value " + desc +
                        " not equal to cid value " + cid);
            }
            
            // make sure all cnt values are consecutive
            long cntValue = data.getLong("cnt");
            if ((prevCnt > 0) && ((prevCnt - 1) != cntValue)) {
                throw new VoltAbortException(callerId +
                        " cnt values are not consecutive" +
                        " for cid " + cid + ". Got " + cntValue +
                        ", prev was: " + prevCnt);
            }
            prevCnt = cntValue;
        }
    }
}<|MERGE_RESOLUTION|>--- conflicted
+++ resolved
@@ -101,15 +101,9 @@
                     " for cid " + cid);
         }
 
-<<<<<<< HEAD
-        voltQueueSQL(insert, txnid, prevtxnid, ts, cid, cidallhash, rid, cnt, adhocInc, adhocJmp, new byte[0]);
-        voltQueueSQL(export, txnid, prevtxnid, ts, cid, cidallhash, rid, cnt, adhocInc, adhocJmp, new byte[0]);
-        voltQueueSQL(cleanUp, cid, cnt - 10); 
-=======
         voltQueueSQL(insert, txnid, prevtxnid, ts, cid, cidallhash, rid, cnt, adhocInc, adhocJmp, value);
         voltQueueSQL(export, txnid, prevtxnid, ts, cid, cidallhash, rid, cnt, adhocInc, adhocJmp, value);
         voltQueueSQL(cleanUp, cid, cnt - 10);
->>>>>>> 86be270e
         voltQueueSQL(getCIDData, cid);
         assert dim.getRowCount() == 1;
         VoltTable[] retval = voltExecuteSQL();
@@ -118,18 +112,11 @@
         data = retval[3];
         validateCIDData(data, getClass().getName());
 
-<<<<<<< HEAD
         if (data.getRowCount() > 0) {
 	    VoltTableRow row = data.fetchRow(0);
             if (row.getVarbinary("value").length == 0)
                 throw new VoltAbortException("Value column contained no data in UpdateBaseProc");
 	}
-=======
-        VoltTableRow row = data.fetchRow(0);
-        if (row.getVarbinary("value").length == 0)
-            throw new VoltAbortException("Value column contained no data in UpdateBaseProc");
-
->>>>>>> 86be270e
         if (shouldRollback != 0) {
             throw new VoltAbortException("EXPECTED ROLLBACK");
         }
