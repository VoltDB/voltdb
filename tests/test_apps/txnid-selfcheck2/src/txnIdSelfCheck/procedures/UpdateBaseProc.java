/* This file is part of VoltDB.
 * Copyright (C) 2008-2015 VoltDB Inc.
 *
 * Permission is hereby granted, free of charge, to any person obtaining
 * a copy of this software and associated documentation files (the
 * "Software"), to deal in the Software without restriction, including
 * without limitation the rights to use, copy, modify, merge, publish,
 * distribute, sublicense, and/or sell copies of the Software, and to
 * permit persons to whom the Software is furnished to do so, subject to
 * the following conditions:
 *
 * The above copyright notice and this permission notice shall be
 * included in all copies or substantial portions of the Software.
 *
 * THE SOFTWARE IS PROVIDED "AS IS", WITHOUT WARRANTY OF ANY KIND,
 * EXPRESS OR IMPLIED, INCLUDING BUT NOT LIMITED TO THE WARRANTIES OF
 * MERCHANTABILITY, FITNESS FOR A PARTICULAR PURPOSE AND NONINFRINGEMENT.
 * IN NO EVENT SHALL THE AUTHORS BE LIABLE FOR ANY CLAIM, DAMAGES OR
 * OTHER LIABILITY, WHETHER IN AN ACTION OF CONTRACT, TORT OR OTHERWISE,
 * ARISING FROM, OUT OF OR IN CONNECTION WITH THE SOFTWARE OR THE USE OR
 * OTHER DEALINGS IN THE SOFTWARE.
 */

package txnIdSelfCheck.procedures;

import org.voltdb.SQLStmt;
import org.voltdb.VoltProcedure;
import org.voltdb.VoltTable;
import org.voltdb.VoltTableRow;
import org.voltdb.utils.MiscUtils;

public class UpdateBaseProc extends VoltProcedure {
    public static int[] p_lastCount = new int[128];
    public static int testint = 0;

    public final SQLStmt d_getCount = new SQLStmt(
            "SELECT count(*) FROM dimension where cid = ?;");

    // join partitioned tbl to replicated tbl. This enables detection of some replica faults.
    public final SQLStmt p_getCIDData = new SQLStmt(
            "SELECT * FROM partitioned p INNER JOIN dimension d ON p.cid=d.cid WHERE p.cid = ? ORDER BY cid, rid desc;");

    public final SQLStmt p_cleanUp = new SQLStmt(
            "DELETE FROM partitioned WHERE cid = ? and cnt < ?;");

    public final SQLStmt p_getAdhocData = new SQLStmt(
            "SELECT * FROM adhocp ORDER BY ts DESC, id LIMIT 1");

    public final SQLStmt p_insert = new SQLStmt(
            "INSERT INTO partitioned VALUES (?, ?, ?, ?, ?, ?, ?, ?, ?, ?);");

    public final SQLStmt p_export = new SQLStmt(
            "INSERT INTO partitioned_export VALUES (?, ?, ?, ?, ?, ?, ?, ?, ?, ?);");

    // PLEASE SEE ReplicatedUpdateBaseProc for the replicated procs
    // that can't be listed here (or SP procs wouldn't compile)

    public long run() {
        return 0; // never called in base procedure
    }
    
    public static int[] getFinalCount() { // unnecessary
        return p_lastCount;
    }

    protected VoltTable[] doWork(SQLStmt getCIDData, SQLStmt cleanUp, SQLStmt insert, SQLStmt export, SQLStmt getAdHocData,
                                 byte cid, long rid, byte[] value, byte shouldRollback)
    {
        voltQueueSQL(getCIDData, cid);
        voltQueueSQL(getAdHocData);
        voltQueueSQL(d_getCount, cid);
        VoltTable[] results = voltExecuteSQL();
        VoltTable data = results[0];
        VoltTable adhoc = results[1];
        VoltTable dim = results[2];

        final long txnid = getUniqueId();
        final long ts = getTransactionTime().getTime();
        long prevtxnid = 0;
        long prevrid = 0;
        long cnt = 0;

        // read data modified by AdHocMayhemThread for later insertion
        final long adhocInc = adhoc.getRowCount() > 0 ? adhoc.fetchRow(0).getLong("inc") : 0;
        final long adhocJmp = adhoc.getRowCount() > 0 ? adhoc.fetchRow(0).getLong("jmp") : 0;

        // compute the cheesy checksum of all of the table's contents based on
        // this cid to subsequently store in the new row
        final long cidallhash = MiscUtils.cheesyBufferCheckSum(data.getBuffer());

        // get the most recent row's data
        int rowCount = data.getRowCount();
        if (rowCount != 0) {
            VoltTableRow row = data.fetchRow(0);
            cnt = row.getLong("cnt") + 1;
            prevtxnid = row.getLong("txnid");
            prevrid = row.getLong("rid");
        }

        validateCIDData(data, getClass().getName());

        // check the rids monotonically increase
        if (prevrid >= rid) {
            throw new VoltAbortException(getClass().getName() +
                    " previous rid " + prevrid +
                    " >= than current rid " + rid +
                    " for cid " + cid);
        }

<<<<<<< HEAD
        voltQueueSQL(insert, txnid, prevtxnid, ts, cid, cidallhash, rid, cnt, adhocInc, adhocJmp, value);
        voltQueueSQL(export, txnid, prevtxnid, ts, cid, cidallhash, rid, cnt, adhocInc, adhocJmp, value);
        voltQueueSQL(cleanUp, cid, cnt - 10);
=======
        voltQueueSQL(insert, txnid, prevtxnid, ts, cid, cidallhash, rid, cnt, adhocInc, adhocJmp, new byte[0]);
        voltQueueSQL(export, txnid, prevtxnid, ts, cid, cidallhash, rid, cnt, adhocInc, adhocJmp, new byte[0]);
        voltQueueSQL(cleanUp, cid, cnt - 10); 
>>>>>>> 00fc789c
        voltQueueSQL(getCIDData, cid);
        assert dim.getRowCount() == 1;
        VoltTable[] retval = voltExecuteSQL();
        // Verify that our update happened.  The client is reporting data errors on this validation
        // not seen by the server, hopefully this will bisect where they're occuring.
        data = retval[3];
        validateCIDData(data, getClass().getName());
        
        VoltTableRow row = data.fetchRow(0);
        assert(row.getVarbinary("value").length != 0);

        if (shouldRollback != 0) {
            throw new VoltAbortException("EXPECTED ROLLBACK");
        }
        
        //if (cid==0)
        //    System.out.println("Last count reported to test client: "+cnt+" for cid: "+cid);
        return retval;
    }
    
    private String getArrayString(int[] ary) {
        String ret = "[";
        if (ary.length > 0) 
            ret += "cid0:"+ary[0];
        for (int i=1;i<ary.length;i++) {
            ret += ",cid"+i+":"+ary[i];
        }
        ret += "]";
        return ret;
    }

    @SuppressWarnings("deprecation")
    protected VoltTable[] doWorkInProcAdHoc(byte cid, long rid, byte[] value, byte shouldRollback) {
        voltQueueSQLExperimental("SELECT * FROM replicated r INNER JOIN dimension d ON r.cid=d.cid WHERE r.cid = ? ORDER BY cid, rid desc;", cid);
        voltQueueSQLExperimental("SELECT * FROM adhocr ORDER BY ts DESC, id LIMIT 1");
        VoltTable[] results = voltExecuteSQL();
        VoltTable data = results[0];
        VoltTable adhoc = results[1];

        final long txnid = getUniqueId();
        final long ts = getTransactionTime().getTime();
        long prevtxnid = 0;
        long prevrid = 0;
        long cnt = 0;

        // read data modified by AdHocMayhemThread for later insertion
        final long adhocInc = adhoc.getRowCount() > 0 ? adhoc.fetchRow(0).getLong("inc") : 0;
        final long adhocJmp = adhoc.getRowCount() > 0 ? adhoc.fetchRow(0).getLong("jmp") : 0;

        // compute the cheesy checksum of all of the table's contents based on
        // this cid to subsequently store in the new row
        final long cidallhash = MiscUtils.cheesyBufferCheckSum(data.getBuffer());

        // get the most recent row's data
        int rowCount = data.getRowCount();
        if (rowCount != 0) {
            VoltTableRow row = data.fetchRow(0);
            cnt = row.getLong("cnt") + 1;
            prevtxnid = row.getLong("txnid");
            prevrid = row.getLong("rid");
        }

        validateCIDData(data, getClass().getName());

        // check the rids monotonically increase
        if (prevrid >= rid) {
            throw new VoltAbortException(getClass().getName() +
                    " previous rid " + prevrid +
                    " >= than current rid " + rid +
                    " for cid " + cid);
        }

        voltQueueSQLExperimental("INSERT INTO replicated VALUES (?, ?, ?, ?, ?, ?, ?, ?, ?, ?);", txnid, prevtxnid, ts, cid, cidallhash, rid, cnt, adhocInc, adhocJmp, value);
        voltQueueSQLExperimental("INSERT INTO replicated_export VALUES (?, ?, ?, ?, ?, ?, ?, ?, ?, ?);", txnid, prevtxnid, ts, cid, cidallhash, rid, cnt, adhocInc, adhocJmp, value);
        voltQueueSQLExperimental("DELETE FROM replicated WHERE cid = ? and cnt < ?;", cid, cnt - 10);
        voltQueueSQLExperimental("SELECT * FROM replicated r INNER JOIN dimension d ON r.cid=d.cid WHERE r.cid = ? ORDER BY cid, rid desc;", cid);
        VoltTable[] retval = voltExecuteSQL();
        
        // Verify that our update happened.  The client is reporting data errors on this validation
        // not seen by the server, hopefully this will bisect where they're occurring.
        data = retval[3];
        validateCIDData(data, getClass().getName());
        
        VoltTableRow row = data.fetchRow(0);
        assert(row.getVarbinary("value").length != 0);

        if (shouldRollback != 0) {
            throw new VoltAbortException("EXPECTED ROLLBACK");
        }

        return retval;
    }

    public static void validateCIDData(VoltTable data, String callerId) {
        // empty tables are lamely valid
        if (data.getRowCount() == 0) return;

        byte cid = (byte) data.fetchRow(0).getLong("cid");

        data.resetRowPosition();
        long prevCnt = 0;
        while (data.advanceRow()) {
            // check that the inner join of partitioned and replicated tables
            // produce the expected result
            byte desc = (byte) data.getLong("desc");
            if (desc != cid) {
                throw new VoltAbortException(callerId +
                        " desc value " + desc +
                        " not equal to cid value " + cid);
            }
            
            // make sure all cnt values are consecutive
            long cntValue = data.getLong("cnt");
            if ((prevCnt > 0) && ((prevCnt - 1) != cntValue)) {
                throw new VoltAbortException(callerId +
                        " cnt values are not consecutive" +
                        " for cid " + cid + ". Got " + cntValue +
                        ", prev was: " + prevCnt);
            }
            prevCnt = cntValue;
        }
    }
}<|MERGE_RESOLUTION|>--- conflicted
+++ resolved
@@ -30,8 +30,6 @@
 import org.voltdb.utils.MiscUtils;
 
 public class UpdateBaseProc extends VoltProcedure {
-    public static int[] p_lastCount = new int[128];
-    public static int testint = 0;
 
     public final SQLStmt d_getCount = new SQLStmt(
             "SELECT count(*) FROM dimension where cid = ?;");
@@ -57,10 +55,6 @@
 
     public long run() {
         return 0; // never called in base procedure
-    }
-    
-    public static int[] getFinalCount() { // unnecessary
-        return p_lastCount;
     }
 
     protected VoltTable[] doWork(SQLStmt getCIDData, SQLStmt cleanUp, SQLStmt insert, SQLStmt export, SQLStmt getAdHocData,
@@ -107,15 +101,9 @@
                     " for cid " + cid);
         }
 
-<<<<<<< HEAD
         voltQueueSQL(insert, txnid, prevtxnid, ts, cid, cidallhash, rid, cnt, adhocInc, adhocJmp, value);
         voltQueueSQL(export, txnid, prevtxnid, ts, cid, cidallhash, rid, cnt, adhocInc, adhocJmp, value);
         voltQueueSQL(cleanUp, cid, cnt - 10);
-=======
-        voltQueueSQL(insert, txnid, prevtxnid, ts, cid, cidallhash, rid, cnt, adhocInc, adhocJmp, new byte[0]);
-        voltQueueSQL(export, txnid, prevtxnid, ts, cid, cidallhash, rid, cnt, adhocInc, adhocJmp, new byte[0]);
-        voltQueueSQL(cleanUp, cid, cnt - 10); 
->>>>>>> 00fc789c
         voltQueueSQL(getCIDData, cid);
         assert dim.getRowCount() == 1;
         VoltTable[] retval = voltExecuteSQL();
@@ -123,28 +111,12 @@
         // not seen by the server, hopefully this will bisect where they're occuring.
         data = retval[3];
         validateCIDData(data, getClass().getName());
-        
-        VoltTableRow row = data.fetchRow(0);
-        assert(row.getVarbinary("value").length != 0);
 
         if (shouldRollback != 0) {
             throw new VoltAbortException("EXPECTED ROLLBACK");
         }
-        
-        //if (cid==0)
-        //    System.out.println("Last count reported to test client: "+cnt+" for cid: "+cid);
+
         return retval;
-    }
-    
-    private String getArrayString(int[] ary) {
-        String ret = "[";
-        if (ary.length > 0) 
-            ret += "cid0:"+ary[0];
-        for (int i=1;i<ary.length;i++) {
-            ret += ",cid"+i+":"+ary[i];
-        }
-        ret += "]";
-        return ret;
     }
 
     @SuppressWarnings("deprecation")
@@ -193,14 +165,10 @@
         voltQueueSQLExperimental("DELETE FROM replicated WHERE cid = ? and cnt < ?;", cid, cnt - 10);
         voltQueueSQLExperimental("SELECT * FROM replicated r INNER JOIN dimension d ON r.cid=d.cid WHERE r.cid = ? ORDER BY cid, rid desc;", cid);
         VoltTable[] retval = voltExecuteSQL();
-        
         // Verify that our update happened.  The client is reporting data errors on this validation
         // not seen by the server, hopefully this will bisect where they're occurring.
         data = retval[3];
         validateCIDData(data, getClass().getName());
-        
-        VoltTableRow row = data.fetchRow(0);
-        assert(row.getVarbinary("value").length != 0);
 
         if (shouldRollback != 0) {
             throw new VoltAbortException("EXPECTED ROLLBACK");
@@ -226,7 +194,6 @@
                         " desc value " + desc +
                         " not equal to cid value " + cid);
             }
-            
             // make sure all cnt values are consecutive
             long cntValue = data.getLong("cnt");
             if ((prevCnt > 0) && ((prevCnt - 1) != cntValue)) {
