/* This file is part of VoltDB.
 * Copyright (C) 2008-2015 VoltDB Inc.
 *
 * Permission is hereby granted, free of charge, to any person obtaining
 * a copy of this software and associated documentation files (the
 * "Software"), to deal in the Software without restriction, including
 * without limitation the rights to use, copy, modify, merge, publish,
 * distribute, sublicense, and/or sell copies of the Software, and to
 * permit persons to whom the Software is furnished to do so, subject to
 * the following conditions:
 *
 * The above copyright notice and this permission notice shall be
 * included in all copies or substantial portions of the Software.
 *
 * THE SOFTWARE IS PROVIDED "AS IS", WITHOUT WARRANTY OF ANY KIND,
 * EXPRESS OR IMPLIED, INCLUDING BUT NOT LIMITED TO THE WARRANTIES OF
 * MERCHANTABILITY, FITNESS FOR A PARTICULAR PURPOSE AND NONINFRINGEMENT.
 * IN NO EVENT SHALL THE AUTHORS BE LIABLE FOR ANY CLAIM, DAMAGES OR
 * OTHER LIABILITY, WHETHER IN AN ACTION OF CONTRACT, TORT OR OTHERWISE,
 * ARISING FROM, OUT OF OR IN CONNECTION WITH THE SOFTWARE OR THE USE OR
 * OTHER DEALINGS IN THE SOFTWARE.
 */
/*
 * PUT NICE COMMENT HERE
 */

package socketimporter;

import java.io.IOException;
import java.io.OutputStream;
import java.net.Socket;
import java.util.HashMap;
import java.util.Map;
import java.util.Queue;
import java.util.Timer;
import java.util.TimerTask;
import java.util.concurrent.CountDownLatch;
import java.util.concurrent.LinkedBlockingQueue;
<<<<<<< HEAD
=======
import java.util.concurrent.ThreadLocalRandom;
>>>>>>> 67558a78
import java.util.concurrent.atomic.AtomicLong;

import org.voltcore.utils.Pair;
import org.voltdb.CLIConfig;
import org.voltdb.client.Client;
import org.voltdb.client.ClientFactory;

import com.google_voltpatches.common.net.HostAndPort;


public class AsyncBenchmark {

    // handy, rather than typing this out several times
    static final String HORIZONTAL_RULE =
            "----------" + "----------" + "----------" + "----------" +
            "----------" + "----------" + "----------" + "----------" + "\n";

    // potential return codes (synced with Vote procedure)
    static final long VOTE_SUCCESSFUL = 0;
    static final long ERR_INVALID_CONTESTANT = 1;
    static final long ERR_VOTER_OVER_VOTE_LIMIT = 2;

    // queue structure to hold data as it's written, so we can check it all get's into the database
    static Queue<Pair<Long,Long>> queue = new LinkedBlockingQueue<Pair<Long,Long>>();
    static boolean importerDone = false;

    // validated command line configuration
    final Config config;
    // Timer for periodic stats printing
    Timer timer;
    // Benchmark start time
    long benchmarkStartTS;

    static final Map<HostAndPort, OutputStream> haplist = new HashMap<HostAndPort, OutputStream>();
    static Client client;
    // Some thread safe counters for reporting
    AtomicLong linesRead = new AtomicLong(0);
    AtomicLong rowsAdded = new AtomicLong(0);
    static final AtomicLong rowsChecked = new AtomicLong(0);
    static final AtomicLong rowsMismatch = new AtomicLong(0);
    static final AtomicLong finalInsertCount = new AtomicLong(0);
    static final AtomicLong writers = new AtomicLong(0);

    /**
     * Uses included {@link CLIConfig} class to
     * declaratively state command line options with defaults
     * and validation.
     */
    static class Config extends CLIConfig {
        @Option(desc = "Interval for performance feedback, in seconds.")
        long displayinterval = 2;

        @Option(desc = "Benchmark duration, in seconds.")
        int duration = 30;

        @Option(desc = "Warmup duration in seconds.")
        int warmup = 10;

        @Option(desc = "Comma separated list of the form server[:port] to connect to for streaming data")
        String servers = "volt3e,volt3f,volt3g";

        @Option(desc = "Comma separated list of the form server[:port] to connect to for database queries")
        String dbservers = "volt3e,volt3f,volt3g";

        @Option(desc = "Report latency for async benchmark run.")
        boolean latencyreport = false;

        @Option(desc = "Filename to write raw summary statistics to.")
        String statsfile = "";

        @Override
        public void validate() {
            if (duration <= 0) exitWithMessageAndUsage("duration must be > 0");
            if (warmup < 0) exitWithMessageAndUsage("warmup must be >= 0");
            if (displayinterval <= 0) exitWithMessageAndUsage("displayinterval must be > 0");
        }
    }

    /**
     * Constructor for benchmark instance.
     * Configures VoltDB client and prints configuration.
     *
     * @param config Parsed & validated CLI options.
     */
    public AsyncBenchmark(Config config) {
        this.config = config;

        System.out.print(HORIZONTAL_RULE);
        System.out.println(" Command Line Configuration");
        System.out.println(HORIZONTAL_RULE);
        System.out.println(config.getConfigDumpString());
        if(config.latencyreport) {
            System.out.println("NOTICE: Option latencyreport is ON for async run, please set a reasonable ratelimit.\n");
        }
    }

    /**
     * Connect to a single server with retry. Limited exponential backoff.
     * No timeout. This will run until the process is killed if it's not
     * able to connect.
     *
     * @param server hostname:port or just hostname (hostname can be ip).
     */
    static OutputStream connectToOneServerWithRetry(String server, int port) {
        int sleep = 1000;
        while (true) {
            try {
                Socket pushSocket = new Socket(server, port);
                OutputStream out = pushSocket.getOutputStream();
                System.out.printf("Connected to VoltDB node at: %s.\n", server);
                return out;
            }
            catch (Exception e) {
                System.err.printf("Connection failed - retrying in %d second(s).\n", sleep / 1000);
                try { Thread.sleep(sleep); } catch (Exception interruted) {}
                if (sleep < 8000) sleep += sleep;
            }
        }
    }

    /**
     * Connect to a set of servers in parallel. Each will retry until
     * connection. This call will block until all have connected.
     *
     * @param servers A comma separated list of servers using the hostname:port
     * syntax (where :port is optional).
     * @throws InterruptedException if anything bad happens with the threads.
     */
    static void connect(String servers) throws InterruptedException {
        System.out.println("Connecting to Socket Streaming Interface...");

        String[] serverArray = servers.split(",");
        final CountDownLatch connections = new CountDownLatch(serverArray.length);

        // use a new thread to connect to each server
        for (final String server : serverArray) {
            new Thread(new Runnable() {
                @Override
                public void run() {
                    int port = 7001;
                    HostAndPort hap = HostAndPort.fromString(server);
                    if (hap.hasPort()) {
                        port = hap.getPort();
                    }
                    OutputStream writer = connectToOneServerWithRetry(hap.getHostText(), port);
                    haplist.put(hap, writer);
                    connections.countDown();
                }
            }).start();
        }
        // block until all have connected
        connections.await();
    }

    /**
     * Connect to one or more VoltDB servers.
     *
     * @param servers A comma separated list of servers using the hostname:port
     * syntax (where :port is optional). Assumes 21212 if not specified otherwise.
     * @throws InterruptedException if anything bad happens with the threads.
     */
    static void dbconnect(String dbservers) throws InterruptedException, Exception {
    	System.out.println("Connecting to VoltDB Interface...");

        String[] serverArray = dbservers.split(",");
        client = ClientFactory.createClient();
        for (String server : serverArray) {
        	System.out.println("..." + server);
        	client.createConnection(server);
        }
    }

    /**
     * Create a Timer task to display performance data on the Vote procedure
     * It calls printStatistics() every displayInterval seconds
     */
    public void schedulePeriodicStats() {
        timer = new Timer();
        TimerTask statsPrinting = new TimerTask() {
            @Override
            public void run() { printStatistics(); }
        };
        timer.scheduleAtFixedRate(statsPrinting,
                                  config.displayinterval * 1000,
                                  config.displayinterval * 1000);
    }

    /**
     * Prints a one line update on performance that can be printed
     * periodically during a benchmark.
     */
    public synchronized void printStatistics() {
    }

    /**
     * Prints the results of the voting simulation and statistics
     * about performance.
     *
     * @throws Exception if anything unexpected happens.
     */
    public synchronized void printResults() throws Exception {
    }

    /**
     * Core benchmark code.
     * Connect. Initialize. Run the loop. Cleanup. Print Results.
     *
     * @throws Exception if anything unexpected happens.
     */
    public void runBenchmark(HostAndPort hap) throws Exception {
        System.out.print(HORIZONTAL_RULE);
        System.out.println(" Setup & Initialization");
        System.out.println(HORIZONTAL_RULE);

        System.out.print(HORIZONTAL_RULE);
        System.out.println(" Starting Benchmark");
        System.out.println(HORIZONTAL_RULE);
        AtomicLong icnt = new AtomicLong(0);
        try {
            // Run the benchmark loop for the requested warmup time
            // The throughput may be throttled depending on client configuration
            System.out.println("Warming up...");
            final long warmupEndTime = System.currentTimeMillis() + (1000l * config.warmup);
            while (warmupEndTime > System.currentTimeMillis()) {
            	long t = System.currentTimeMillis();
<<<<<<< HEAD
            	long cnt = icnt.getAndIncrement();
            	Pair<Long,Long> p = new Pair<Long,Long>(cnt, t);
                queue.offer(p);
                String s = String.valueOf(cnt) + "," + t + "\n";

=======
            	long rnd = ThreadLocalRandom.current().nextLong();
            	Pair<Long,Long> p = new Pair<Long,Long>(rnd, t);
                queue.offer(p);
                //String s = String.valueOf(icnt) + "," + t + "\n";
                String s = rnd + "," + t + "\n";
>>>>>>> 67558a78
                writeFully(s, hap, warmupEndTime);
                //icnt++;
            }

            // print periodic statistics to the console
            benchmarkStartTS = System.currentTimeMillis();
            schedulePeriodicStats();


            // Run the benchmark loop for the requested duration
            // The throughput may be throttled depending on client configuration
            // Save the key/value pairs so they can be verified through the database
            System.out.println("\nRunning benchmark...");
            final long benchmarkEndTime = System.currentTimeMillis() + (1000l * config.duration);
            while (benchmarkEndTime > System.currentTimeMillis()) {
            	long t = System.currentTimeMillis();
<<<<<<< HEAD
            	long cnt = icnt.getAndIncrement();
            	Pair<Long,Long> p = new Pair<Long,Long>(cnt, t);
                queue.offer(p);
                String s = cnt + "," + t + "\n";
                writeFully(s, hap, benchmarkEndTime);
                //icnt++;
=======
            	long rnd = ThreadLocalRandom.current().nextLong();
            	Pair<Long,Long> p = new Pair<Long,Long>(rnd, t);
                queue.offer(p);
                //String s = String.valueOf(icnt) + "," + t + "\n";
                String s = rnd + "," + t + "\n";
                writeFully(s, hap, warmupEndTime);
                icnt++;
>>>>>>> 67558a78
            }
            haplist.get(hap).flush();
        } finally {
            // cancel periodic stats printing
            timer.cancel();
            finalInsertCount.addAndGet(icnt.get());
            // print the summary results
            printResults();
        }
    }

    private void writeFully(String data, HostAndPort hap, long endTime) {
        while (System.currentTimeMillis() < endTime) {
            try {
                OutputStream writer = haplist.get(hap);
                writer.write(data.getBytes());
                return;
            } catch (IOException ex) {
                OutputStream writer = connectToOneServerWithRetry(hap.getHostText(), hap.getPort());
                haplist.put(hap, writer);
            }
        }
    }

    public static class BenchmarkRunner extends Thread {
        private final AsyncBenchmark benchmark;
        private final CountDownLatch cdl;
        private final HostAndPort hap;
        public BenchmarkRunner(AsyncBenchmark bm, CountDownLatch c, HostAndPort iidx) {
            benchmark = bm;
            cdl = c;
            hap = iidx;
        }

        @Override
        public void run() {
            try {
                benchmark.runBenchmark(hap);
                writers.incrementAndGet();
            } catch (Exception ex) {
                ex.printStackTrace();
            } finally {
                cdl.countDown();
            }
        }
    }

    /**
     * Main routine creates a benchmark instance and kicks off the run method.
     *
     * @param args Command line arguments.
     * @throws Exception if anything goes wrong.
     * @see {@link VoterConfig}
     */
    public static void main(String[] args) throws Exception {
    	final long WAIT_FOR_A_WHILE = 100 * 1000; // 5 minutes in milliseconds
        // create a configuration from the arguments
        Config config = new Config();
        config.parse(AsyncBenchmark.class.getName(), args);

        // connect to one or more servers, loop until success
        connect(config.servers);
        dbconnect(config.dbservers);

        CountDownLatch cdl = new CountDownLatch(haplist.size());
        for (HostAndPort hap : haplist.keySet()) {
            AsyncBenchmark benchmark = new AsyncBenchmark(config);
            BenchmarkRunner runner = new BenchmarkRunner(benchmark, cdl, hap);
            runner.start();
        }

        // TODO: start checking the table that's being populated by the socket injester(s)

        System.out.println("Starting CheckData methods. Queue size: " + queue.size());
        CheckData checkDB = new CheckData(queue, client);
        while (queue.size() == 0) {
        	try {
        		Thread.sleep(1000);                 //1000 milliseconds is one second.
        	} catch(InterruptedException ex) {
        		Thread.currentThread().interrupt();
        	}
        }
        System.out.println("Starting CheckData methods. Queue size: " + queue.size());
        checkDB.processQueue();
        cdl.await();

        System.out.println("...starting timed check looping... " + queue.size());
        // final long queueEndTime = System.currentTimeMillis() + ((config.duration > WAIT_FOR_A_WHILE) ? WAIT_FOR_A_WHILE : config.duration);
        final long queueEndTime = System.currentTimeMillis() + WAIT_FOR_A_WHILE;
        System.out.println("Continue checking for " + (queueEndTime-System.currentTimeMillis()) + " seconds.");

        while (queueEndTime > System.currentTimeMillis()) {
        	if ((queueEndTime - System.currentTimeMillis())/1000 % 15 == 0) {
         		System.out.println("...still looping... Queue length: " + queue.size());
        	}
        	checkDB.processQueue();
        }
        client.drain();

        System.out.println("Queued tuples remaining: " + queue.size());
        System.out.println("Total rows added by Socket Injester: " + finalInsertCount.get());
        System.out.println("Rows checked against database: " + rowsChecked.get());
        System.out.println("Mismatch rows (value added <> value in DB): " + rowsMismatch.get());
    }
}
<|MERGE_RESOLUTION|>--- conflicted
+++ resolved
@@ -29,6 +29,7 @@
 import java.io.IOException;
 import java.io.OutputStream;
 import java.net.Socket;
+import java.security.SecureRandom;
 import java.util.HashMap;
 import java.util.Map;
 import java.util.Queue;
@@ -36,10 +37,6 @@
 import java.util.TimerTask;
 import java.util.concurrent.CountDownLatch;
 import java.util.concurrent.LinkedBlockingQueue;
-<<<<<<< HEAD
-=======
-import java.util.concurrent.ThreadLocalRandom;
->>>>>>> 67558a78
 import java.util.concurrent.atomic.AtomicLong;
 
 import org.voltcore.utils.Pair;
@@ -93,16 +90,16 @@
         long displayinterval = 2;
 
         @Option(desc = "Benchmark duration, in seconds.")
-        int duration = 30;
+        int duration = 10;
 
         @Option(desc = "Warmup duration in seconds.")
-        int warmup = 10;
+        int warmup = 2;
 
         @Option(desc = "Comma separated list of the form server[:port] to connect to for streaming data")
-        String servers = "volt3e,volt3f,volt3g";
+        String servers = "localhost";
 
         @Option(desc = "Comma separated list of the form server[:port] to connect to for database queries")
-        String dbservers = "volt3e,volt3f,volt3g";
+        String dbservers = "localhost";
 
         @Option(desc = "Report latency for async benchmark run.")
         boolean latencyreport = false;
@@ -258,6 +255,9 @@
         System.out.println(" Starting Benchmark");
         System.out.println(HORIZONTAL_RULE);
         AtomicLong icnt = new AtomicLong(0);
+        SecureRandom rnd = new SecureRandom();
+	    rnd.setSeed(Thread.currentThread().getId());
+	    //System.out.println(rnd.nextInt());
         try {
             // Run the benchmark loop for the requested warmup time
             // The throughput may be throttled depending on client configuration
@@ -265,21 +265,14 @@
             final long warmupEndTime = System.currentTimeMillis() + (1000l * config.warmup);
             while (warmupEndTime > System.currentTimeMillis()) {
             	long t = System.currentTimeMillis();
-<<<<<<< HEAD
-            	long cnt = icnt.getAndIncrement();
-            	Pair<Long,Long> p = new Pair<Long,Long>(cnt, t);
+
+            	long key = rnd.nextLong();
+            	Pair<Long,Long> p = new Pair<Long,Long>(key, t);
                 queue.offer(p);
-                String s = String.valueOf(cnt) + "," + t + "\n";
-
-=======
-            	long rnd = ThreadLocalRandom.current().nextLong();
-            	Pair<Long,Long> p = new Pair<Long,Long>(rnd, t);
-                queue.offer(p);
-                //String s = String.valueOf(icnt) + "," + t + "\n";
-                String s = rnd + "," + t + "\n";
->>>>>>> 67558a78
+                String s = key + "," + t + "\n";
+
                 writeFully(s, hap, warmupEndTime);
-                //icnt++;
+                icnt.getAndIncrement();
             }
 
             // print periodic statistics to the console
@@ -294,22 +287,12 @@
             final long benchmarkEndTime = System.currentTimeMillis() + (1000l * config.duration);
             while (benchmarkEndTime > System.currentTimeMillis()) {
             	long t = System.currentTimeMillis();
-<<<<<<< HEAD
-            	long cnt = icnt.getAndIncrement();
-            	Pair<Long,Long> p = new Pair<Long,Long>(cnt, t);
+            	long key = rnd.nextLong();
+            	Pair<Long,Long> p = new Pair<Long,Long>(key, t);
                 queue.offer(p);
-                String s = cnt + "," + t + "\n";
+                String s = key + "," + t + "\n";
                 writeFully(s, hap, benchmarkEndTime);
-                //icnt++;
-=======
-            	long rnd = ThreadLocalRandom.current().nextLong();
-            	Pair<Long,Long> p = new Pair<Long,Long>(rnd, t);
-                queue.offer(p);
-                //String s = String.valueOf(icnt) + "," + t + "\n";
-                String s = rnd + "," + t + "\n";
-                writeFully(s, hap, warmupEndTime);
-                icnt++;
->>>>>>> 67558a78
+                icnt.getAndIncrement();
             }
             haplist.get(hap).flush();
         } finally {
@@ -399,7 +382,7 @@
         System.out.println("...starting timed check looping... " + queue.size());
         // final long queueEndTime = System.currentTimeMillis() + ((config.duration > WAIT_FOR_A_WHILE) ? WAIT_FOR_A_WHILE : config.duration);
         final long queueEndTime = System.currentTimeMillis() + WAIT_FOR_A_WHILE;
-        System.out.println("Continue checking for " + (queueEndTime-System.currentTimeMillis()) + " seconds.");
+        System.out.println("Continue checking for " + (queueEndTime-System.currentTimeMillis())/1000 + " seconds.");
 
         while (queueEndTime > System.currentTimeMillis()) {
         	if ((queueEndTime - System.currentTimeMillis())/1000 % 15 == 0) {
