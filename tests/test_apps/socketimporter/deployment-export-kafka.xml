<?xml version="1.0"?>
<deployment>
    <cluster hostcount="1" kfactor="0" />
    <httpd enabled="true">
        <jsonapi enabled="true" />
    </httpd>

    <admin-mode port="21211" adminstartup="true"/>

    <import>
        <configuration module="kafkastream.jar" type="custom" enabled="true">
            <property name="brokers">kafka2:9092</property>
<<<<<<< HEAD
            <property name="topics">T3_KAFKAEXPORTTABLE1</property>
            <property name="procedure">KAFKAIMPORTTABLE1.insert</property>
=======
            <property name="topics">T8_KAFKAEXPORTTABLE1</property>
            <property name="procedure">InsertImport</property>
>>>>>>> 886fc7f9
        </configuration>
    </import>

    <export enabled="true" target="kafka">
        <configuration>
            <property name="metadata.broker.list">kafka2:9092</property>
            <property name="producer.type">async</property>
            <property name="request.required.acks">1</property>
            <property name="skipinternals">true</property>
<<<<<<< HEAD
            <property name="topic.prefix">T3_</property>
=======
            <property name="topic.prefix">T8_</property>
>>>>>>> 886fc7f9
        </configuration>
    </export>
</deployment><|MERGE_RESOLUTION|>--- conflicted
+++ resolved
@@ -10,13 +10,8 @@
     <import>
         <configuration module="kafkastream.jar" type="custom" enabled="true">
             <property name="brokers">kafka2:9092</property>
-<<<<<<< HEAD
-            <property name="topics">T3_KAFKAEXPORTTABLE1</property>
-            <property name="procedure">KAFKAIMPORTTABLE1.insert</property>
-=======
             <property name="topics">T8_KAFKAEXPORTTABLE1</property>
             <property name="procedure">InsertImport</property>
->>>>>>> 886fc7f9
         </configuration>
     </import>
 
@@ -26,11 +21,7 @@
             <property name="producer.type">async</property>
             <property name="request.required.acks">1</property>
             <property name="skipinternals">true</property>
-<<<<<<< HEAD
-            <property name="topic.prefix">T3_</property>
-=======
             <property name="topic.prefix">T8_</property>
->>>>>>> 886fc7f9
         </configuration>
     </export>
 </deployment>