/* This file is part of VoltDB.
 * Copyright (C) 2008-2019 VoltDB Inc.
 *
 * Permission is hereby granted, free of charge, to any person obtaining
 * a copy of this software and associated documentation files (the
 * "Software"), to deal in the Software without restriction, including
 * without limitation the rights to use, copy, modify, merge, publish,
 * distribute, sublicense, and/or sell copies of the Software, and to
 * permit persons to whom the Software is furnished to do so, subject to
 * the following conditions:
 *
 * The above copyright notice and this permission notice shall be
 * included in all copies or substantial portions of the Software.
 *
 * THE SOFTWARE IS PROVIDED "AS IS", WITHOUT WARRANTY OF ANY KIND,
 * EXPRESS OR IMPLIED, INCLUDING BUT NOT LIMITED TO THE WARRANTIES OF
 * MERCHANTABILITY, FITNESS FOR A PARTICULAR PURPOSE AND NONINFRINGEMENT.
 * IN NO EVENT SHALL THE AUTHORS BE LIABLE FOR ANY CLAIM, DAMAGES OR
 * OTHER LIABILITY, WHETHER IN AN ACTION OF CONTRACT, TORT OR OTHERWISE,
 * ARISING FROM, OUT OF OR IN CONNECTION WITH THE SOFTWARE OR THE USE OR
 * OTHER DEALINGS IN THE SOFTWARE.
 */
/*
 * This samples uses the native asynchronous request processing protocol
 * to post requests to the VoltDB server, thus leveraging to the maximum
 * VoltDB's ability to run requests in parallel on multiple database
 * partitions, and multiple servers.
 *
 * While asynchronous processing is (marginally) more convoluted to work
 * with and not adapted to all workloads, it is the preferred interaction
 * model to VoltDB as it guarantees blazing performance.
 *
 * Because there is a risk of 'firehosing' a database cluster (if the
 * cluster is too slow (slow or too few CPUs), this sample performs
 * self-tuning to target a specific latency (10ms by default).
 * This tuning process, as demonstrated here, is important and should be
 * part of your pre-launch evalution so you can adequately provision your
 * VoltDB cluster with the number of servers required for your needs.
 */

package genqa;

import java.io.File;
import java.io.FileOutputStream;
import java.io.IOException;
import java.io.OutputStreamWriter;
import java.time.Instant;
import java.util.Map;
import java.util.Random;
import java.util.Timer;
import java.util.TimerTask;
import java.util.TreeMap;
import java.util.concurrent.CountDownLatch;
import java.util.concurrent.ExecutorService;
import java.util.concurrent.Executors;
import java.util.concurrent.ThreadFactory;
import java.util.concurrent.atomic.AtomicBoolean;
import java.util.concurrent.atomic.AtomicLong;
import java.util.concurrent.atomic.AtomicLongArray;
import java.util.concurrent.atomic.AtomicReference;

import org.voltcore.logging.VoltLogger;
import org.voltdb.VoltDB;
import org.voltdb.VoltTable;
import org.voltdb.client.Client;
import org.voltdb.client.ClientConfig;
import org.voltdb.client.ClientFactory;
import org.voltdb.client.ClientResponse;
import org.voltdb.ClientResponseImpl;
import org.voltdb.client.ClientStats;
import org.voltdb.client.ClientStatsContext;
import org.voltdb.client.ClientStatusListenerExt;
import org.voltdb.client.NullCallback;
import org.voltdb.client.ProcedureCallback;
import org.voltdb.client.exampleutils.AppHelper;
import org.voltdb.iv2.TxnEgo;

public class AsyncExportClient
{
    static VoltLogger log = new VoltLogger("ExportClient");
// Transactions between catalog swaps.
    public static long CATALOG_SWAP_INTERVAL = 500000;
    // Number of txn ids per client log file.
    public static long CLIENT_TXNID_FILE_SIZE = 250000;

    static class TxnIdWriter
    {
        String m_nonce;
        String m_txnLogPath;
        AtomicLong m_count = new AtomicLong(0);

        private Map<Integer,File> m_curFiles = new TreeMap<>();
        private Map<Integer,File> m_baseDirs = new TreeMap<>();
        private Map<Integer,OutputStreamWriter> m_osws = new TreeMap<>();

        public TxnIdWriter(String nonce, String txnLogPath)
        {
            m_nonce = nonce;
            m_txnLogPath = txnLogPath;

            File logPath = new File(m_txnLogPath);
            if (!logPath.exists()) {
                if (!logPath.mkdir()) {
                    log.warn("Problem creating log directory " + logPath);
                }
            }
        }

        public void createNewFile(int partId) throws IOException {
            File dh = m_baseDirs.get(partId);
            if (dh == null) {
                dh = new File(m_txnLogPath, Integer.toString(partId));
                if (!dh.mkdir()) {
                    log.warn("Problem creating log directory " + dh);
                }
                m_baseDirs.put(partId, dh);
            }
            long count = m_count.get();
            count = count - count % CLIENT_TXNID_FILE_SIZE;
            File logFH = new File(dh, "active-" + count + "-" + m_nonce + "-txns");
            OutputStreamWriter osw = new OutputStreamWriter(new FileOutputStream(logFH));

            m_curFiles.put(partId,logFH);
            m_osws.put(partId,osw);
        }

        public void write(int partId, String rec) throws IOException {

            if ((m_count.get() % CLIENT_TXNID_FILE_SIZE) == 0) {
                close(false);
            }
            OutputStreamWriter osw = m_osws.get(partId);
            if (osw == null) {
                createNewFile(partId);
                osw = m_osws.get(partId);
            }
            osw.write(rec);
            m_count.incrementAndGet();
        }

        public void close(boolean isLast) throws IOException
        {
            for (Map.Entry<Integer,OutputStreamWriter> e: m_osws.entrySet()) {

                int partId = e.getKey();
                OutputStreamWriter osw = e.getValue();

                if (osw != null) {
                    osw.close();
                    File logFH = m_curFiles.get(partId);
                    File renamed = new File(
                            m_baseDirs.get(partId),
                            logFH.getName().substring("active-".length()) + (isLast ? "-last" : "")
                            );
                    logFH.renameTo(renamed);

                    e.setValue(null);
                }
                m_curFiles.put(partId, null);
            }

        }
    }

    static class AsyncCallback implements ProcedureCallback
    {
        private final TxnIdWriter m_writer;
        private final long m_rowid;
        public AsyncCallback(TxnIdWriter writer, long rowid)
        {
            super();
            m_rowid = rowid;
            m_writer = writer;
        }
        @Override
        public void clientCallback(ClientResponse clientResponse) {
            // Track the result of the request (Success, Failure)
            long now = System.currentTimeMillis();
            if (clientResponse.getStatus() == ClientResponse.SUCCESS)
            {
                TrackingResults.incrementAndGet(0);
                TransactionCounts.incrementAndGet(INSERT);
                long txid = clientResponse.getResults()[0].asScalarLong();
                final String trace = String.format("%d:%d:%d\n", m_rowid, txid, now);
                // log.info("Success " + trace);
                try
                {
                    m_writer.write(TxnEgo.getPartitionId(txid),trace);
                }
                catch (IOException e)
                {
                    e.printStackTrace();
                }
            }
            else
            {
                TrackingResults.incrementAndGet(1);
                final String trace = String.format("%d:-1:%d:%s\n", m_rowid, now,((ClientResponseImpl)clientResponse).toJSONString());
                // log.info("Fail " + trace);
                try
                {
                    m_writer.write(-1,trace);
                }
                catch (IOException e)
                {
                    log.error("Exception: " + e);
                    e.printStackTrace();
                }
            }
        }
    }

    static class TableExportCallback implements ProcedureCallback
    {
        private final TxnIdWriter m_writer;
        private final long m_type;
        public TableExportCallback(TxnIdWriter writer, long type)
        {
            super();
            m_type = type;
            m_writer = writer;
        }
        @Override
        public void clientCallback(ClientResponse clientResponse) {
            // Track the result of the request (Success, Failure)
            long now = System.currentTimeMillis();
            int transType = clientResponse.getAppStatus(); // get INSERT, DELETE, or UPDATE)
            if (clientResponse.getStatus() == ClientResponse.SUCCESS)
            {

                TrackingResults.incrementAndGet(0);
                TransactionCounts.incrementAndGet(transType);
            }
            else
            {
                TrackingResults.incrementAndGet(1);
                final String trace = String.format("%d:%s\n", now,((ClientResponseImpl)clientResponse).toJSONString());
                log.info("TableExport failed: " + trace);
            }
        }
    }

    // Connection configuration
    private final static class ConnectionConfig {

        final long displayInterval;
        final long duration;
        final String servers;
        final int port;
        final int poolSize;
        final int rateLimit;
        final boolean autoTune;
        final int latencyTarget;
        final String [] parsedServers;
        final String procedure;
        final boolean exportGroups;
        final int exportTimeout;
        final boolean usemigrate;
        final boolean usetableexport;
        final boolean usemigrateonly;

        ConnectionConfig( AppHelper apph) {
            displayInterval = apph.longValue("displayinterval");
            duration        = apph.longValue("duration");
            servers         = apph.stringValue("servers");
            port            = apph.intValue("port");
            poolSize        = apph.intValue("poolsize");
            rateLimit       = apph.intValue("ratelimit");
            autoTune        = apph.booleanValue("autotune");
            latencyTarget   = apph.intValue("latencytarget");
            procedure       = apph.stringValue("procedure");
            parsedServers   = servers.split(",");
            exportGroups    = apph.booleanValue("exportgroups");
            exportTimeout   = apph.intValue("timeout");
            usemigrate      = apph.booleanValue("usemigrate");
            usetableexport  = apph.booleanValue("usetableexport");
            usemigrateonly  = apph.booleanValue("usemigrateonly");

        }
    }

    // Initialize some common constants and variables
    private static final AtomicLongArray TrackingResults = new AtomicLongArray(2);

    // If testing Table/Export, count inserts, deletes, update fore & aft

    private static int INSERT = 1;
    private static int DELETE = 2;
    private static int UPDATE_OLD = 3;
    private static int UPDATE_NEW = 4;
    private static final AtomicLongArray TransactionCounts = new AtomicLongArray(4);

    private static File[] catalogs = {new File("genqa.jar"), new File("genqa2.jar")};
    private static File deployment = new File("deployment.xml");

    // Connection reference
    private static final AtomicReference<Client> clientRef = new AtomicReference<Client>();

    // Shutdown flag
    private static final AtomicBoolean shutdown = new AtomicBoolean(false);

    // Connection Configuration
    private static ConnectionConfig config;

    // Test startup time
    private static long benchmarkStartTS;

    // Statistics manager objects from the client
    private static ClientStatsContext periodicStatsContext;
    private static ClientStatsContext fullStatsContext;

    static {
        VoltDB.setDefaultTimezone();
    }

    // Application entry point
    public static void main(String[] args)
    {
        VoltLogger log = new VoltLogger("ExportClient.main");
        try
        {

// ---------------------------------------------------------------------------------------------------------------------------------------------------

            // Use the AppHelper utility class to retrieve command line application parameters

            // Define parameters and pull from command line
            AppHelper apph = new AppHelper(AsyncBenchmark.class.getCanonicalName())
                .add("displayinterval", "display_interval_in_seconds", "Interval for performance feedback, in seconds.", 10)
                .add("duration", "run_duration_in_seconds", "Benchmark duration, in seconds.", 120)
                .add("servers", "comma_separated_server_list", "List of VoltDB servers to connect to.", "localhost")
                .add("port", "port_number", "Client port to connect to on cluster nodes.", 21212)
                .add("poolsize", "pool_size", "Size of the record pool to operate on - larger sizes will cause a higher insert/update-delete rate.", 100000)
                .add("procedure", "procedure_name", "Procedure to call.", "JiggleExportSinglePartition")
                .add("ratelimit", "rate_limit", "Rate limit to start from (number of transactions per second).", 100000)
                .add("autotune", "auto_tune", "Flag indicating whether the benchmark should self-tune the transaction rate for a target execution latency (true|false).", "true")
                .add("latencytarget", "latency_target", "Execution latency to target to tune transaction rate (in milliseconds).", 10)
                .add("catalogswap", "catalog_swap", "Swap catalogs from the client", "false")
                .add("exportgroups", "export_groups", "Multiple export connections", "false")
                .add("timeout","export_timeout","max seconds to wait for export to complete",300)
                .add("usemigrate","usemigrate","use DDL that includes TTL MIGRATE action","false")
                .add("usetableexport","usetableexport","use DDL that includes CREATE TABLE with EXPORT ON ... action","false")
                .add("usemigrateonly","usemigrateonly","use DDL that includes MIGRATE without TTL","false")
                .setArguments(args)
            ;

            config = new ConnectionConfig(apph);

            // Retrieve parameters
            final boolean catalogSwap  = apph.booleanValue("catalogswap");
            final String csv           = apph.stringValue("statsfile");

            TxnIdWriter writer = new TxnIdWriter("dude", "clientlog");

            // Validate parameters
            apph.validate("duration", (config.duration > 0))
                .validate("poolsize", (config.poolSize > 0))
                .validate("ratelimit", (config.rateLimit > 0))
                .validate("latencytarget", (config.latencyTarget > 0))
            ;

            // Display actual parameters, for reference
            apph.printActualUsage();

// ---------------------------------------------------------------------------------------------------------------------------------------------------

            // Get a client connection - we retry for a while in case the server hasn't started yet
            createClient();
            connect();


// ---------------------------------------------------------------------------------------------------------------------------------------------------

            // Create a Timer task to display performance data on the procedure
            Timer timer = new Timer(true);
            timer.scheduleAtFixedRate(new TimerTask()
            {
                @Override
                public void run()
                {
                    printStatistics(periodicStatsContext,true);
                }
            }
            , config.displayInterval*1000l
            , config.displayInterval*1000l
            );

// ---------------------------------------------------------------------------------------------------------------------------------------------------

            benchmarkStartTS = System.currentTimeMillis();
            AtomicLong rowId = new AtomicLong(0);

            // Run the benchmark loop for the requested duration
            final long endTime = benchmarkStartTS + (1000l * config.duration);
            int swap_count = 0;
            Random r = new Random();
            boolean first_cat = false;
            while (endTime > System.currentTimeMillis())
            {
                long currentRowId = rowId.incrementAndGet();

                // Table with Export
                if (config.usetableexport) {
                    // call TableExport twice, once will insert, the second will randomly update or delete
                    for (int i = 0; i < 2; i++) {
                        try {
                            clientRef.get().callProcedure(
                                    new TableExportCallback(writer, r.nextInt(3)+1),
                                    "TableExport",
                                    currentRowId,
                                    0);
                        }
                        catch (Exception e) {
                            log.fatal("Exception: " + e);
                            e.printStackTrace();
                            System.exit(-1);
                        }
                    }
                }
                else {
                // Post the request, asynchronously
                    try {
                        clientRef.get().callProcedure(
                                                      new AsyncCallback(writer, currentRowId),
                                                      config.procedure,
                                                      currentRowId,
                                                      0);
                    }
                    catch (Exception e) {
                        log.fatal("Exception: " + e);
                        e.printStackTrace();
                        System.exit(-1);
                    }
                }

                // Migrate without TTL -- queue up a MIGRATE FROM randomly, roughly half the time
                if (config.usemigrateonly && r.nextBoolean()) {
                    try {
                        int i = r.nextInt(10);
                        log.info("Calling MigrateExport for rows older than " + i + " seconds before now.");
                        clientRef.get().callProcedure(
                                new NullCallback(),
                                "MigrateExport", i);
                    }
                    catch (Exception e) {
                        log.fatal("Exception: " + e);
                        e.printStackTrace();
                        System.exit(-1);
                    }
                }

                swap_count++;
                if (((swap_count % CATALOG_SWAP_INTERVAL) == 0) && catalogSwap)
                {
                    log.info("Changing catalogs...");
                    clientRef.get().updateApplicationCatalog(catalogs[first_cat ? 0 : 1], deployment);
                    first_cat = !first_cat;
                }
            }
            shutdown.compareAndSet(false, true);

// ---------------------------------------------------------------------------------------------------------------------------------------------------

            // We're done - stop the performance statistics display task
            timer.cancel();

// ---------------------------------------------------------------------------------------------------------------------------------------------------
            clientRef.get().drain();

            Thread.sleep(10000);
            // Might need lots of waiting but we'll do that in the runapp driver.
            waitForStreamedAllocatedMemoryZero(clientRef.get(),config.exportTimeout);
            log.info("Writing export count as: " + TrackingResults.get(0) + " final rowid:" + rowId);
<<<<<<< HEAD
            log.info("Insert row in Done table with JiggleExportGroupDoneTable proc");
            clientRef.get().callProcedure("JiggleExportGroupDoneTable", TrackingResults.get(0));
=======
            //Write to export table to get count to be expected on other side.
            if (config.exportGroups) {
                log.info("Insert row in Done table with JiggleExportGroupDoneTable proc");
                clientRef.get().callProcedure("JiggleExportGroupDoneTable", TrackingResults.get(0));
            }
            else {
                log.info("Insert row in Done table with JiggleExportDoneTable proc");
                clientRef.get().callProcedure("JiggleExportDoneTable", TrackingResults.get(0));
            }
>>>>>>> ce23e257
            writer.close(true);

            // Now print application results:

            // 1. Tracking statistics
            System.out.printf(
              "-------------------------------------------------------------------------------------\n"
            + " Benchmark Results\n"
            + "-------------------------------------------------------------------------------------\n\n"
            + "A total of %d calls was received...\n"
            + " - %,9d Succeeded\n"
            + " - %,9d Failed (Transaction Error)\n"
            + "\n\n"
            + "-------------------------------------------------------------------------------------\n"
            , TrackingResults.get(0)+TrackingResults.get(1)
            , TrackingResults.get(0)
            , TrackingResults.get(1)
            );
            if ( TrackingResults.get(0) + TrackingResults.get(1) != rowId.longValue() ) {
                log.info("WARNING Tracking results total doesn't match find rowId sequence number " + (TrackingResults.get(0) + TrackingResults.get(1)) + "!=" + rowId );
            }

            // 2. Print TABLE EXPORT stats if that's configured
            if (config.usetableexport) {
                System.out.printf(
                        "-------------------------------------------------------------------------------------\n"
                      + " Table/Export Results\n"
                      + "-------------------------------------------------------------------------------------\n\n"
                      + "A total of %d calls were received...\n"
                      + " - %,9d INSERT\n"
                      + " - %,9d DELETE\n"
                      + " - %,9d UPDATE"
                      + "\n\n"
                      + "-------------------------------------------------------------------------------------\n"
                      , TrackingResults.get(0)+TrackingResults.get(1)
                      , TransactionCounts.get(INSERT)
                      , TransactionCounts.get(DELETE)
                      , TransactionCounts.get(UPDATE_OLD)
                      // old & new on each update so either = total updates, not the sum of the 2
                      // +TransactionCounts.get(UPDATE_NEW)
                      );
            }
            // 3. Performance statistics (we only care about the procedure that we're benchmarking)
            log.info(
              "\n\n-------------------------------------------------------------------------------------\n"
            + " System Statistics\n"
            + "-------------------------------------------------------------------------------------\n\n");
            printStatistics(fullStatsContext,false);

            // Dump statistics to a CSV file
            clientRef.get().writeSummaryCSV(
                    fullStatsContext.getStatsByProc().get(config.procedure),
                    csv
                    );

            clientRef.get().close();

// ---------------------------------------------------------------------------------------------------------------------------------------------------

        }
        catch(Exception x)
        {
            log.fatal("Exception: " + x);
            x.printStackTrace();
        }
        // if we didn't get any successes we need to fail
        if ( TrackingResults.get(0) == 0 ) {
            log.error("No successful transactions");
            System.exit(-1);
        }
    }

    /**
     * @param servers A comma separated list of servers using the hostname:port
     * syntax (where :port is optional).
     * @throws InterruptedException if anything bad happens with the threads.
     */
    static void connect() throws InterruptedException {
        log.info("Connecting to VoltDB...");

        String[] serverArray = config.parsedServers;
        Client client = clientRef.get();
        for (final String server : serverArray) {
        // connect to the first server in list; with TopologyChangeAware set, no need for more
            try {
                client.createConnection(server, config.port);
                break;
            }catch (Exception e) {
                log.error("Connection to " + server + " failed.\n");
            }
        }
    }

    static Client createClient() {
        ClientConfig clientConfig = new ClientConfig("", "");
        // clientConfig.setReconnectOnConnectionLoss(true); **obsolete**
        clientConfig.setClientAffinity(true);
        clientConfig.setTopologyChangeAware(true);

        if (config.autoTune) {
            clientConfig.enableAutoTune();
            clientConfig.setAutoTuneTargetInternalLatency(config.latencyTarget);
        }
        else {
            clientConfig.setMaxTransactionsPerSecond(config.rateLimit);
        }
        Client client = ClientFactory.createClient(clientConfig);
        clientRef.set(client);

        periodicStatsContext = client.createStatsContext();
        fullStatsContext = client.createStatsContext();

        return client;
    }

    /**
     * Prints a one line update on performance that can be printed
     * periodically during a benchmark.
     **
     * @return
     */
    static private synchronized void printStatistics(ClientStatsContext context, boolean resetBaseline) {
        if (resetBaseline) {
            context = context.fetchAndResetBaseline();
        } else {
            context = context.fetch();
        }

        ClientStats stats = context
                .getStatsByProc()
                .get(config.procedure);

        if (stats == null) return;
        // switch from app's runtime to VoltLogger clock time so results line up
        // with apprunner if running in that framework

        String stats_out = String.format(" Throughput %d/s, ", stats.getTxnThroughput());
        stats_out += String.format("Aborts/Failures %d/%d, ",
                stats.getInvocationAborts(), stats.getInvocationErrors());
        stats_out += String.format("Avg/95%% Latency %.2f/%.2fms\n", stats.getAverageLatency(),
                stats.kPercentileLatencyAsDouble(0.95));
        log.info(stats_out);
    }

    /**
     * Wait for export processor to catch up and have nothing to be exported.
     *
     * @param client
     * @throws Exception
     */
    public static void waitForStreamedAllocatedMemoryZero(Client client) throws Exception {
        waitForStreamedAllocatedMemoryZero(client,300);
    }

    public static void waitForStreamedAllocatedMemoryZero(Client client,Integer timeout) throws Exception {
        boolean passed = false;
        Instant maxTime = Instant.now().plusSeconds(timeout);
        Instant maxStatsTime = Instant.now().plusSeconds(60);
        long lastPending = 0;
        VoltTable stats = null;

        // this is a problem -- Quiesce forces queuing but does NOT mean export is done
        try {
            log.info(client.callProcedure("@Quiesce").getResults()[0]);
        }
        catch (Exception ex) {
        }
        while (true) {

            if ( Instant.now().isAfter(maxStatsTime) ) {
                throw new Exception("Test Timeout waiting for non-null @Statistics call");
            }
            try {
                stats = client.callProcedure("@Statistics", "export", 0).getResults()[0];
                maxStatsTime = Instant.now().plusSeconds(60);
            }
            catch (Exception ex) {
                // Export Statistics are updated asynchronously and may not be up to date immediately on all hosts
                // retry a few times if we don't get an answer
                log.error("Problem getting @Statistics export: "+ex.getMessage());
            }
            if (stats == null) {
                Thread.sleep(5000);
                continue;
            }
            boolean passedThisTime = true;
            while (stats.advanceRow()) {
                if ( Instant.now().isAfter(maxTime) ) {
                    throw new Exception("Test Timeout waiting for export to drain, expecting non-zero TUPLE_PENDING Statistic, "
                    + "increase --timeout arg for slower clients" );
                }
                Long pending = stats.getLong("TUPLE_PENDING");
                String stream = stats.getString("SOURCE");
                String target = stats.getString("TARGET");
                String active = stats.getString("ACTIVE");
                Long partition = stats.getLong("PARTITION_ID");

                // don't wait for inactive partitions.
                // there are cases where ACTIVE==FALSE is a bug that won't get caught here anyway
                if (active.equalsIgnoreCase("FALSE"))
                    continue;
                if ( pending != lastPending) {
                    // reset the timer if we are making progress
                    maxTime = Instant.now().plusSeconds(timeout);
                    lastPending = pending;
                }
                // switch this message to debug out?
                log.info("DEBUG: Partition "+partition+" for stream "+stream+", target "+target+" TUPLE_PENDING is "+pending);
                if (pending != 0) {
                    passedThisTime = false;
                    log.info("Partition "+partition+" for stream "+stream+" TUPLE_PENDING is not zero, got "+pending);
                    break;
                }
            }
            if (passedThisTime) {
                passed = true;
                break;
            }
            Thread.sleep(5000);
        }
        log.info("Passed is: " + passed);
        log.info(stats);
    }

}<|MERGE_RESOLUTION|>--- conflicted
+++ resolved
@@ -470,11 +470,8 @@
             Thread.sleep(10000);
             // Might need lots of waiting but we'll do that in the runapp driver.
             waitForStreamedAllocatedMemoryZero(clientRef.get(),config.exportTimeout);
+
             log.info("Writing export count as: " + TrackingResults.get(0) + " final rowid:" + rowId);
-<<<<<<< HEAD
-            log.info("Insert row in Done table with JiggleExportGroupDoneTable proc");
-            clientRef.get().callProcedure("JiggleExportGroupDoneTable", TrackingResults.get(0));
-=======
             //Write to export table to get count to be expected on other side.
             if (config.exportGroups) {
                 log.info("Insert row in Done table with JiggleExportGroupDoneTable proc");
@@ -484,7 +481,6 @@
                 log.info("Insert row in Done table with JiggleExportDoneTable proc");
                 clientRef.get().callProcedure("JiggleExportDoneTable", TrackingResults.get(0));
             }
->>>>>>> ce23e257
             writer.close(true);
 
             // Now print application results:
