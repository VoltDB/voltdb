/* This file is part of VoltDB.
 * Copyright (C) 2008-2019 VoltDB Inc.
 *
 * Permission is hereby granted, free of charge, to any person obtaining
 * a copy of this software and associated documentation files (the
 * "Software"), to deal in the Software without restriction, including
 * without limitation the rights to use, copy, modify, merge, publish,
 * distribute, sublicense, and/or sell copies of the Software, and to
 * permit persons to whom the Software is furnished to do so, subject to
 * the following conditions:
 *
 * The above copyright notice and this permission notice shall be
 * included in all copies or substantial portions of the Software.
 *
 * THE SOFTWARE IS PROVIDED "AS IS", WITHOUT WARRANTY OF ANY KIND,
 * EXPRESS OR IMPLIED, INCLUDING BUT NOT LIMITED TO THE WARRANTIES OF
 * MERCHANTABILITY, FITNESS FOR A PARTICULAR PURPOSE AND NONINFRINGEMENT.
 * IN NO EVENT SHALL THE AUTHORS BE LIABLE FOR ANY CLAIM, DAMAGES OR
 * OTHER LIABILITY, WHETHER IN AN ACTION OF CONTRACT, TORT OR OTHERWISE,
 * ARISING FROM, OUT OF OR IN CONNECTION WITH THE SOFTWARE OR THE USE OR
 * OTHER DEALINGS IN THE SOFTWARE.
 */
package genqa.procedures;

import java.util.Random;

import org.voltdb.DeprecatedProcedureAPIAccess;
import org.voltdb.SQLStmt;
import org.voltdb.VoltProcedure;
import org.voltdb.VoltTable;
import org.voltdb.VoltTableRow;
import org.voltdb.VoltType;

public class JiggleSinglePartitionWithDeletionExport extends VoltProcedure {
    public final SQLStmt check = new SQLStmt("SELECT TOP 1 * FROM partitioned_table WHERE rowid = ?");
<<<<<<< HEAD
    public final SQLStmt insert = new SQLStmt("INSERT INTO partitioned_table (rowid, rowid_group, type_null_tinyint, type_not_null_tinyint, type_null_smallint, type_not_null_smallint, type_null_integer, type_not_null_integer, type_null_bigint, type_not_null_bigint, type_null_timestamp,  type_null_float, type_not_null_float, type_null_decimal, type_not_null_decimal, type_null_varchar25, type_not_null_varchar25, type_null_varchar128, type_not_null_varchar128, type_null_varchar1024, type_not_null_varchar1024) VALUES (?, ?, ?, ?, ?, ?, ?, ?, ?, ?, ?, ?, ?, ?, ?, ?, ?, ?, ?, ?,  ?)");
    public final SQLStmt update = new SQLStmt("UPDATE partitioned_table SET type_null_tinyint = ?, type_not_null_tinyint = ?, type_null_smallint = ?, type_not_null_smallint = ?, type_null_integer = ?, type_not_null_integer = ?, type_null_bigint = ?, type_not_null_bigint = ?, type_null_timestamp = ?, type_not_null_timestamp = ?, type_null_float = ?, type_not_null_float = ?, type_null_decimal = ?, type_not_null_decimal = ?, type_null_varchar25 = ?, type_not_null_varchar25 = ?, type_null_varchar128 = ?, type_not_null_varchar128 = ?, type_null_varchar1024 = ?, type_not_null_varchar1024 = ? WHERE rowid = ?;");
    public final SQLStmt delete = new SQLStmt("DELETE FROM partitioned_table WHERE rowid = ?");
    public final SQLStmt export_kafka = new SQLStmt("INSERT INTO export_partitioned_table_kafka (txnid, rowid, rowid_group, type_null_tinyint, type_not_null_tinyint, type_null_smallint, type_not_null_smallint, type_null_integer, type_not_null_integer, type_null_bigint, type_not_null_bigint, type_null_timestamp,  type_null_float, type_not_null_float, type_null_decimal, type_not_null_decimal, type_null_varchar25, type_not_null_varchar25, type_null_varchar128, type_not_null_varchar128, type_null_varchar1024, type_not_null_varchar1024) VALUES (?, ?, ?, ?, ?, ?, ?, ?, ?, ?, ?, ?, ?, ?, ?, ?, ?, ?, ?, ?, ?,  ?)");
    public final SQLStmt export_rabbit = new SQLStmt("INSERT INTO export_partitioned_table_rabbit (txnid, rowid, rowid_group, type_null_tinyint, type_not_null_tinyint, type_null_smallint, type_not_null_smallint, type_null_integer, type_not_null_integer, type_null_bigint, type_not_null_bigint, type_null_timestamp,  type_null_float, type_not_null_float, type_null_decimal, type_not_null_decimal, type_null_varchar25, type_not_null_varchar25, type_null_varchar128, type_not_null_varchar128, type_null_varchar1024, type_not_null_varchar1024) VALUES (?, ?, ?, ?, ?, ?, ?, ?, ?, ?, ?, ?, ?, ?, ?, ?, ?, ?, ?, ?, ?,  ?)");
    public final SQLStmt export_file = new SQLStmt("INSERT INTO export_partitioned_table_file (txnid, rowid, rowid_group, type_null_tinyint, type_not_null_tinyint, type_null_smallint, type_not_null_smallint, type_null_integer, type_not_null_integer, type_null_bigint, type_not_null_bigint, type_null_timestamp,  type_null_float, type_not_null_float, type_null_decimal, type_not_null_decimal, type_null_varchar25, type_not_null_varchar25, type_null_varchar128, type_not_null_varchar128, type_null_varchar1024, type_not_null_varchar1024) VALUES (?, ?, ?, ?, ?, ?, ?, ?, ?, ?, ?, ?, ?, ?, ?, ?, ?, ?, ?, ?, ?,  ?)");
    public final SQLStmt export_jdbc = new SQLStmt("INSERT INTO export_partitioned_table_jdbc (txnid, rowid, rowid_group, type_null_tinyint, type_not_null_tinyint, type_null_smallint, type_not_null_smallint, type_null_integer, type_not_null_integer, type_null_bigint, type_not_null_bigint, type_null_timestamp,  type_null_float, type_not_null_float, type_null_decimal, type_not_null_decimal, type_null_varchar25, type_not_null_varchar25, type_null_varchar128, type_not_null_varchar128, type_null_varchar1024, type_not_null_varchar1024) VALUES (?, ?, ?, ?, ?, ?, ?, ?, ?, ?, ?, ?, ?, ?, ?, ?, ?, ?, ?, ?, ?,  ?)");
=======
    public final SQLStmt update = new SQLStmt("UPDATE partitioned_table SET type_null_tinyint = ?, type_not_null_tinyint = ?, type_null_smallint = ?, type_not_null_smallint = ?, type_null_integer = ?, type_not_null_integer = ?, type_null_bigint = ?, type_not_null_bigint = ?, type_null_timestamp = ?, type_not_null_timestamp = ?, type_null_float = ?, type_not_null_float = ?, type_null_decimal = ?, type_not_null_decimal = ?, type_null_varchar25 = ?, type_not_null_varchar25 = ?, type_null_varchar128 = ?, type_not_null_varchar128 = ?, type_null_varchar1024 = ?, type_not_null_varchar1024 = ? WHERE rowid = ?;");
    public final SQLStmt delete = new SQLStmt("DELETE FROM partitioned_table WHERE rowid = ?");

    String template = "INSERT INTO export_partitioned_table_%s (txnid, rowid, rowid_group, type_null_tinyint, type_not_null_tinyint, type_null_smallint, type_not_null_smallint, type_null_integer, type_not_null_integer, type_null_bigint, type_not_null_bigint, type_null_timestamp,  type_null_float, type_not_null_float, type_null_decimal, type_not_null_decimal, type_null_varchar25, type_not_null_varchar25, type_null_varchar128, type_not_null_varchar128, type_null_varchar1024, type_not_null_varchar1024) VALUES (?, ?, ?, ?, ?, ?, ?, ?, ?, ?, ?, ?, ?, ?, ?, ?, ?, ?, ?, ?, ?,  ?)";
    public final SQLStmt export_kafka = new SQLStmt(String.format(template, "kafka"));
    public final SQLStmt export_rabbit = new SQLStmt(String.format(template, "rabbit"));
    public final SQLStmt export_file = new SQLStmt(String.format(template, "file"));
    public final SQLStmt export_jdbc = new SQLStmt(String.format(template, "jdbc"));

    public final SQLStmt insert = new SQLStmt("INSERT INTO partitioned_table (rowid, rowid_group, type_null_tinyint, type_not_null_tinyint, type_null_smallint, type_not_null_smallint, type_null_integer, type_not_null_integer, type_null_bigint, type_not_null_bigint, type_null_timestamp, type_not_null_timestamp, type_null_float, type_not_null_float, type_null_decimal, type_not_null_decimal, type_null_varchar25, type_not_null_varchar25, type_null_varchar128, type_not_null_varchar128, type_null_varchar1024, type_not_null_varchar1024) VALUES (?, ?, ?, ?, ?, ?, ?, ?, ?, ?, ?, ?, ?, ?, ?, ?, ?, ?, ?, ?, ?,  ?);");
>>>>>>> ce23e257

    public VoltTable[] run(long rowid, long ignore)
    {
        @SuppressWarnings("deprecation")
        long txid = DeprecatedProcedureAPIAccess.getVoltPrivateRealTransactionId(this);

        // Critical for proper determinism: get a cluster-wide consistent Random instance
        Random rand = new Random(txid);

        // Check if the record exists first
        voltQueueSQL(check, rowid);

        // Grab resultset for possibly existing record
        VoltTable item = voltExecuteSQL()[0];

        // If the record exist perform an update or delete
        if(item.getRowCount() > 0)
        {
            // Randomly decide whether to delete (or update) the record
            if (rand.nextBoolean())
            {
                voltQueueSQL(delete, rowid);
                // Export deletion
                VoltTableRow row = item.fetchRow(0);
<<<<<<< HEAD
                voltQueueSQL(
                              export_kafka
                            , txid
                            , rowid
                            , row.get( 1, VoltType.TINYINT)
                            , row.get( 2, VoltType.TINYINT)
                            , row.get( 3, VoltType.TINYINT)
                            , row.get( 4, VoltType.SMALLINT)
                            , row.get( 5, VoltType.SMALLINT)
                            , row.get( 6, VoltType.INTEGER)
                            , row.get( 7, VoltType.INTEGER)
                            , row.get( 8, VoltType.BIGINT)
                            , row.get( 9, VoltType.BIGINT)
                            , row.get(10, VoltType.TIMESTAMP)
                            , row.get(11, VoltType.TIMESTAMP)
                            , row.get(12, VoltType.FLOAT)
                            , row.get(13, VoltType.FLOAT)
                            , row.get(14, VoltType.DECIMAL)
                            , row.get(15, VoltType.DECIMAL)
                            , row.get(16, VoltType.STRING)
                            , row.get(17, VoltType.STRING)
                            , row.get(18, VoltType.STRING)
                            , row.get(19, VoltType.STRING)
                            , row.get(20, VoltType.STRING)
                            , row.get(21, VoltType.STRING)
                            );

                voltQueueSQL(
                              export_rabbit
                            , txid
                            , rowid
                            , row.get( 1, VoltType.TINYINT)
                            , row.get( 2, VoltType.TINYINT)
                            , row.get( 3, VoltType.TINYINT)
                            , row.get( 4, VoltType.SMALLINT)
                            , row.get( 5, VoltType.SMALLINT)
                            , row.get( 6, VoltType.INTEGER)
                            , row.get( 7, VoltType.INTEGER)
                            , row.get( 8, VoltType.BIGINT)
                            , row.get( 9, VoltType.BIGINT)
                            , row.get(10, VoltType.TIMESTAMP)
                            , row.get(11, VoltType.TIMESTAMP)
                            , row.get(12, VoltType.FLOAT)
                            , row.get(13, VoltType.FLOAT)
                            , row.get(14, VoltType.DECIMAL)
                            , row.get(15, VoltType.DECIMAL)
                            , row.get(16, VoltType.STRING)
                            , row.get(17, VoltType.STRING)
                            , row.get(18, VoltType.STRING)
                            , row.get(19, VoltType.STRING)
                            , row.get(20, VoltType.STRING)
                            , row.get(21, VoltType.STRING)
                            );

                voltQueueSQL(
                              export_file
                            , txid
                            , rowid
                            , row.get( 1, VoltType.TINYINT)
                            , row.get( 2, VoltType.TINYINT)
                            , row.get( 3, VoltType.TINYINT)
                            , row.get( 4, VoltType.SMALLINT)
                            , row.get( 5, VoltType.SMALLINT)
                            , row.get( 6, VoltType.INTEGER)
                            , row.get( 7, VoltType.INTEGER)
                            , row.get( 8, VoltType.BIGINT)
                            , row.get( 9, VoltType.BIGINT)
                            , row.get(10, VoltType.TIMESTAMP)
                            , row.get(11, VoltType.TIMESTAMP)
                            , row.get(12, VoltType.FLOAT)
                            , row.get(13, VoltType.FLOAT)
                            , row.get(14, VoltType.DECIMAL)
                            , row.get(15, VoltType.DECIMAL)
                            , row.get(16, VoltType.STRING)
                            , row.get(17, VoltType.STRING)
                            , row.get(18, VoltType.STRING)
                            , row.get(19, VoltType.STRING)
                            , row.get(20, VoltType.STRING)
                            , row.get(21, VoltType.STRING)
                            );

                voltQueueSQL(
                              export_jdbc
=======

                SQLStmt [] statements = {export_kafka, export_rabbit, export_file, export_jdbc};
                for (SQLStmt stmt: statements) {
                    voltQueueSQL(
                              stmt
>>>>>>> ce23e257
                            , txid
                            , rowid
                            , row.get( 1, VoltType.TINYINT)
                            , row.get( 2, VoltType.TINYINT)
                            , row.get( 3, VoltType.TINYINT)
                            , row.get( 4, VoltType.SMALLINT)
                            , row.get( 5, VoltType.SMALLINT)
                            , row.get( 6, VoltType.INTEGER)
                            , row.get( 7, VoltType.INTEGER)
                            , row.get( 8, VoltType.BIGINT)
                            , row.get( 9, VoltType.BIGINT)
                            , row.get(10, VoltType.TIMESTAMP)
                            , row.get(11, VoltType.TIMESTAMP)
                            , row.get(12, VoltType.FLOAT)
                            , row.get(13, VoltType.FLOAT)
                            , row.get(14, VoltType.DECIMAL)
                            , row.get(15, VoltType.DECIMAL)
                            , row.get(16, VoltType.STRING)
                            , row.get(17, VoltType.STRING)
                            , row.get(18, VoltType.STRING)
                            , row.get(19, VoltType.STRING)
                            , row.get(20, VoltType.STRING)
                            , row.get(21, VoltType.STRING)
                            );
                }

            }
            else
            {
                SampleRecord record = new SampleRecord(rowid, rand);
                voltQueueSQL(
                              update
                            , record.type_null_tinyint
                            , record.type_not_null_tinyint
                            , record.type_null_smallint
                            , record.type_not_null_smallint
                            , record.type_null_integer
                            , record.type_not_null_integer
                            , record.type_null_bigint
                            , record.type_not_null_bigint
                            , record.type_null_timestamp
                            , record.type_not_null_timestamp
                            , record.type_null_float
                            , record.type_not_null_float
                            , record.type_null_decimal
                            , record.type_not_null_decimal
                            , record.type_null_varchar25
                            , record.type_not_null_varchar25
                            , record.type_null_varchar128
                            , record.type_not_null_varchar128
                            , record.type_null_varchar1024
                            , record.type_not_null_varchar1024
                            , rowid
                            );
            }
        }
        else
        {
                // Insert a new record
                SampleRecord record = new SampleRecord(rowid, rand);
                voltQueueSQL(
                              insert
                            , rowid
                            , record.rowid_group
                            , record.type_null_tinyint
                            , record.type_not_null_tinyint
                            , record.type_null_smallint
                            , record.type_not_null_smallint
                            , record.type_null_integer
                            , record.type_not_null_integer
                            , record.type_null_bigint
                            , record.type_not_null_bigint
                            , record.type_null_timestamp
                            // , record.type_not_null_timestamp
                            , record.type_null_float
                            , record.type_not_null_float
                            , record.type_null_decimal
                            , record.type_not_null_decimal
                            , record.type_null_varchar25
                            , record.type_not_null_varchar25
                            , record.type_null_varchar128
                            , record.type_not_null_varchar128
                            , record.type_null_varchar1024
                            , record.type_not_null_varchar1024
                            );
        }

        // Execute last statement batch
        voltExecuteSQL(true);

        // Return to caller
        return null;
    }
}<|MERGE_RESOLUTION|>--- conflicted
+++ resolved
@@ -33,15 +33,6 @@
 
 public class JiggleSinglePartitionWithDeletionExport extends VoltProcedure {
     public final SQLStmt check = new SQLStmt("SELECT TOP 1 * FROM partitioned_table WHERE rowid = ?");
-<<<<<<< HEAD
-    public final SQLStmt insert = new SQLStmt("INSERT INTO partitioned_table (rowid, rowid_group, type_null_tinyint, type_not_null_tinyint, type_null_smallint, type_not_null_smallint, type_null_integer, type_not_null_integer, type_null_bigint, type_not_null_bigint, type_null_timestamp,  type_null_float, type_not_null_float, type_null_decimal, type_not_null_decimal, type_null_varchar25, type_not_null_varchar25, type_null_varchar128, type_not_null_varchar128, type_null_varchar1024, type_not_null_varchar1024) VALUES (?, ?, ?, ?, ?, ?, ?, ?, ?, ?, ?, ?, ?, ?, ?, ?, ?, ?, ?, ?,  ?)");
-    public final SQLStmt update = new SQLStmt("UPDATE partitioned_table SET type_null_tinyint = ?, type_not_null_tinyint = ?, type_null_smallint = ?, type_not_null_smallint = ?, type_null_integer = ?, type_not_null_integer = ?, type_null_bigint = ?, type_not_null_bigint = ?, type_null_timestamp = ?, type_not_null_timestamp = ?, type_null_float = ?, type_not_null_float = ?, type_null_decimal = ?, type_not_null_decimal = ?, type_null_varchar25 = ?, type_not_null_varchar25 = ?, type_null_varchar128 = ?, type_not_null_varchar128 = ?, type_null_varchar1024 = ?, type_not_null_varchar1024 = ? WHERE rowid = ?;");
-    public final SQLStmt delete = new SQLStmt("DELETE FROM partitioned_table WHERE rowid = ?");
-    public final SQLStmt export_kafka = new SQLStmt("INSERT INTO export_partitioned_table_kafka (txnid, rowid, rowid_group, type_null_tinyint, type_not_null_tinyint, type_null_smallint, type_not_null_smallint, type_null_integer, type_not_null_integer, type_null_bigint, type_not_null_bigint, type_null_timestamp,  type_null_float, type_not_null_float, type_null_decimal, type_not_null_decimal, type_null_varchar25, type_not_null_varchar25, type_null_varchar128, type_not_null_varchar128, type_null_varchar1024, type_not_null_varchar1024) VALUES (?, ?, ?, ?, ?, ?, ?, ?, ?, ?, ?, ?, ?, ?, ?, ?, ?, ?, ?, ?, ?,  ?)");
-    public final SQLStmt export_rabbit = new SQLStmt("INSERT INTO export_partitioned_table_rabbit (txnid, rowid, rowid_group, type_null_tinyint, type_not_null_tinyint, type_null_smallint, type_not_null_smallint, type_null_integer, type_not_null_integer, type_null_bigint, type_not_null_bigint, type_null_timestamp,  type_null_float, type_not_null_float, type_null_decimal, type_not_null_decimal, type_null_varchar25, type_not_null_varchar25, type_null_varchar128, type_not_null_varchar128, type_null_varchar1024, type_not_null_varchar1024) VALUES (?, ?, ?, ?, ?, ?, ?, ?, ?, ?, ?, ?, ?, ?, ?, ?, ?, ?, ?, ?, ?,  ?)");
-    public final SQLStmt export_file = new SQLStmt("INSERT INTO export_partitioned_table_file (txnid, rowid, rowid_group, type_null_tinyint, type_not_null_tinyint, type_null_smallint, type_not_null_smallint, type_null_integer, type_not_null_integer, type_null_bigint, type_not_null_bigint, type_null_timestamp,  type_null_float, type_not_null_float, type_null_decimal, type_not_null_decimal, type_null_varchar25, type_not_null_varchar25, type_null_varchar128, type_not_null_varchar128, type_null_varchar1024, type_not_null_varchar1024) VALUES (?, ?, ?, ?, ?, ?, ?, ?, ?, ?, ?, ?, ?, ?, ?, ?, ?, ?, ?, ?, ?,  ?)");
-    public final SQLStmt export_jdbc = new SQLStmt("INSERT INTO export_partitioned_table_jdbc (txnid, rowid, rowid_group, type_null_tinyint, type_not_null_tinyint, type_null_smallint, type_not_null_smallint, type_null_integer, type_not_null_integer, type_null_bigint, type_not_null_bigint, type_null_timestamp,  type_null_float, type_not_null_float, type_null_decimal, type_not_null_decimal, type_null_varchar25, type_not_null_varchar25, type_null_varchar128, type_not_null_varchar128, type_null_varchar1024, type_not_null_varchar1024) VALUES (?, ?, ?, ?, ?, ?, ?, ?, ?, ?, ?, ?, ?, ?, ?, ?, ?, ?, ?, ?, ?,  ?)");
-=======
     public final SQLStmt update = new SQLStmt("UPDATE partitioned_table SET type_null_tinyint = ?, type_not_null_tinyint = ?, type_null_smallint = ?, type_not_null_smallint = ?, type_null_integer = ?, type_not_null_integer = ?, type_null_bigint = ?, type_not_null_bigint = ?, type_null_timestamp = ?, type_not_null_timestamp = ?, type_null_float = ?, type_not_null_float = ?, type_null_decimal = ?, type_not_null_decimal = ?, type_null_varchar25 = ?, type_not_null_varchar25 = ?, type_null_varchar128 = ?, type_not_null_varchar128 = ?, type_null_varchar1024 = ?, type_not_null_varchar1024 = ? WHERE rowid = ?;");
     public final SQLStmt delete = new SQLStmt("DELETE FROM partitioned_table WHERE rowid = ?");
 
@@ -52,7 +43,6 @@
     public final SQLStmt export_jdbc = new SQLStmt(String.format(template, "jdbc"));
 
     public final SQLStmt insert = new SQLStmt("INSERT INTO partitioned_table (rowid, rowid_group, type_null_tinyint, type_not_null_tinyint, type_null_smallint, type_not_null_smallint, type_null_integer, type_not_null_integer, type_null_bigint, type_not_null_bigint, type_null_timestamp, type_not_null_timestamp, type_null_float, type_not_null_float, type_null_decimal, type_not_null_decimal, type_null_varchar25, type_not_null_varchar25, type_null_varchar128, type_not_null_varchar128, type_null_varchar1024, type_not_null_varchar1024) VALUES (?, ?, ?, ?, ?, ?, ?, ?, ?, ?, ?, ?, ?, ?, ?, ?, ?, ?, ?, ?, ?,  ?);");
->>>>>>> ce23e257
 
     public VoltTable[] run(long rowid, long ignore)
     {
@@ -77,97 +67,11 @@
                 voltQueueSQL(delete, rowid);
                 // Export deletion
                 VoltTableRow row = item.fetchRow(0);
-<<<<<<< HEAD
-                voltQueueSQL(
-                              export_kafka
-                            , txid
-                            , rowid
-                            , row.get( 1, VoltType.TINYINT)
-                            , row.get( 2, VoltType.TINYINT)
-                            , row.get( 3, VoltType.TINYINT)
-                            , row.get( 4, VoltType.SMALLINT)
-                            , row.get( 5, VoltType.SMALLINT)
-                            , row.get( 6, VoltType.INTEGER)
-                            , row.get( 7, VoltType.INTEGER)
-                            , row.get( 8, VoltType.BIGINT)
-                            , row.get( 9, VoltType.BIGINT)
-                            , row.get(10, VoltType.TIMESTAMP)
-                            , row.get(11, VoltType.TIMESTAMP)
-                            , row.get(12, VoltType.FLOAT)
-                            , row.get(13, VoltType.FLOAT)
-                            , row.get(14, VoltType.DECIMAL)
-                            , row.get(15, VoltType.DECIMAL)
-                            , row.get(16, VoltType.STRING)
-                            , row.get(17, VoltType.STRING)
-                            , row.get(18, VoltType.STRING)
-                            , row.get(19, VoltType.STRING)
-                            , row.get(20, VoltType.STRING)
-                            , row.get(21, VoltType.STRING)
-                            );
-
-                voltQueueSQL(
-                              export_rabbit
-                            , txid
-                            , rowid
-                            , row.get( 1, VoltType.TINYINT)
-                            , row.get( 2, VoltType.TINYINT)
-                            , row.get( 3, VoltType.TINYINT)
-                            , row.get( 4, VoltType.SMALLINT)
-                            , row.get( 5, VoltType.SMALLINT)
-                            , row.get( 6, VoltType.INTEGER)
-                            , row.get( 7, VoltType.INTEGER)
-                            , row.get( 8, VoltType.BIGINT)
-                            , row.get( 9, VoltType.BIGINT)
-                            , row.get(10, VoltType.TIMESTAMP)
-                            , row.get(11, VoltType.TIMESTAMP)
-                            , row.get(12, VoltType.FLOAT)
-                            , row.get(13, VoltType.FLOAT)
-                            , row.get(14, VoltType.DECIMAL)
-                            , row.get(15, VoltType.DECIMAL)
-                            , row.get(16, VoltType.STRING)
-                            , row.get(17, VoltType.STRING)
-                            , row.get(18, VoltType.STRING)
-                            , row.get(19, VoltType.STRING)
-                            , row.get(20, VoltType.STRING)
-                            , row.get(21, VoltType.STRING)
-                            );
-
-                voltQueueSQL(
-                              export_file
-                            , txid
-                            , rowid
-                            , row.get( 1, VoltType.TINYINT)
-                            , row.get( 2, VoltType.TINYINT)
-                            , row.get( 3, VoltType.TINYINT)
-                            , row.get( 4, VoltType.SMALLINT)
-                            , row.get( 5, VoltType.SMALLINT)
-                            , row.get( 6, VoltType.INTEGER)
-                            , row.get( 7, VoltType.INTEGER)
-                            , row.get( 8, VoltType.BIGINT)
-                            , row.get( 9, VoltType.BIGINT)
-                            , row.get(10, VoltType.TIMESTAMP)
-                            , row.get(11, VoltType.TIMESTAMP)
-                            , row.get(12, VoltType.FLOAT)
-                            , row.get(13, VoltType.FLOAT)
-                            , row.get(14, VoltType.DECIMAL)
-                            , row.get(15, VoltType.DECIMAL)
-                            , row.get(16, VoltType.STRING)
-                            , row.get(17, VoltType.STRING)
-                            , row.get(18, VoltType.STRING)
-                            , row.get(19, VoltType.STRING)
-                            , row.get(20, VoltType.STRING)
-                            , row.get(21, VoltType.STRING)
-                            );
-
-                voltQueueSQL(
-                              export_jdbc
-=======
 
                 SQLStmt [] statements = {export_kafka, export_rabbit, export_file, export_jdbc};
                 for (SQLStmt stmt: statements) {
                     voltQueueSQL(
                               stmt
->>>>>>> ce23e257
                             , txid
                             , rowid
                             , row.get( 1, VoltType.TINYINT)
