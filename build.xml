<?xml version="1.0" ?>
<project default="default"
         name="VoltDB"
         xmlns:if="ant:if"
         xmlns:unless="ant:unless"
         xmlns:jacoco="antlib:org.jacoco.ant">

<!-- GENERAL HELPER MACROS -->
<macrodef name="envdefault">
    <attribute name="prop" />
    <attribute name="var" />
    <attribute name="default" />
    <sequential>
        <condition property="@{prop}" value="${env.@{var}}" else="@{default}">
            <isset property="env.@{var}" />
        </condition>
    </sequential>
</macrodef>

<macrodef name="invoke-javac">
    <attribute name="srcdir"/>
    <attribute name="destdir" default="${build.prod.dir}"/>
    <attribute name="excludes" default=""/>
    <attribute name="includes" default=""/>
    <sequential>
        <javac srcdir="@{srcdir}" destdir="@{destdir}" excludes="@{excludes}" includes="@{includes}"
            encoding='UTF-8' debug='true' includeAntRuntime='false'>
            <compilerarg if:set="use_jacoco" value="-g:lines"/>
            <classpath refid="project.classpath" />
        </javac>
    </sequential>
</macrodef>

<!-- PATHS AND PROPERTIES -->

<tstamp/>
<condition property="isDebug">
    <equals arg1="${build}" arg2="debug"/>
</condition>
<condition property="isRelease">
    <equals arg1="${build}" arg2="release"/>
</condition>
<condition property="isMemcheck">
    <equals arg1="${build}" arg2="memcheck"/>
</condition>


<!-- make environment var foo available as env.foo -->
<property environment="env"/>

<!-- allow env.VOLTBUILD to override "build" property -->
<envdefault prop="build" var="VOLTBUILD" default="release" />
<envdefault prop="jmemcheck" var="JMEMCHECK" default="memcheck" />

<!-- enable code coverage for JUnit's if USE_JACOCO in environment-->
<condition property="use_jacoco" value="true">
    <isset property="env.USE_JACOCO"/>
</condition>
<property name="jacoco.agent" value="jacocoagent.jar" />
<property name="jacoco.ant" value="jacocoant.jar" />

<!-- allow env.VOLTPRO to override "voltpro" property -->
<condition property="voltpro" value="${env.VOLTPRO}">
    <isset property="env.VOLTPRO"/>
</condition>

<!-- stub the voltpro classpath and src.dir fileset so a fileset with this id always exists -->
<fileset id="voltpro.classpath" file="." excludes="**"/>
<fileset id="voltpro.src.dir" file="." excludes="**"/>

<!-- import the pro build.xml if it exists and is requested -->
<import file="${voltpro}/build.xml" optional="true"/>

<property name='base.dir'                    location='.' />
<property name='build.dir'                   location='obj/${build}' />
<property name='build.calcite.dir'           location='${build.dir}/calcite'/>
<property name='build.prod.dir'              location='${build.dir}/prod' />
<property name='build.prod.mac.dir'          location='${build.prod.dir}/org/voltdb/native/Mac/x86_64'/>
<property name='build.prod.linux.dir'        location='${build.prod.dir}/org/voltdb/native/Linux/x86_64'/>
<property name='build.prod.dbmonitor.dir.js' location='${build.prod.dir}/org/voltdb/dbmonitor/js' />
<property name='build.test.dir'              location='${build.dir}/test' />
<property name='build.testproc.dir'          location='${build.dir}/testprocs' />
<property name='build.testfunc.dir'          location='${build.dir}/testfuncs' />
<property name='build.client.dir'            location='${build.dir}/clientobj' />
<property name='build.admin.dir'             location='${build.dir}/admin' />

<property name='raw.dist.dir'                location='${build.dir}' />
<property name='dist.dir'                    location='${build.dir}/dist' />
<property name='dist.examples.dir'           location='${dist.dir}/examples' />
<property name='doc.dir'                     location='doc' />
<property name='src.gpl.dir'                 location='src/frontend' />
<property name='src.hsqldb.dir'              location='src/hsqldb19b3' />
<property name='src.test.dir'                location='tests/frontend' />
<property name='src.testproc.dir'            location='tests/testprocs' />
<property name='src.testfunc.dir'            location='tests/testfuncs' />
<property name='src.hsqldb.test.dir'         location='tests/hsqldb' />
<property name='src.ee.test.dir'             location='tests/ee' />
<property name='src.dbmonitor.dir'           location='src/frontend/org/voltdb/dbmonitor' />
<property name='src.dbmonitor.dir.js'        location='src/frontend/org/voltdb/dbmonitor/js' />
<property name='build.testoutput.dir'        location='${build.dir}/testoutput' />
<property name='build.testobjects.dir'       location='${build.dir}/testobjects' />
<property name='lib.dir'                     location='lib' />
<property name='vendor.lib.dir'              location='third_party/java/jars' />
<property name='vendor.src.dir'              location='third_party/java/src'  />
<property name='vendor.tar.dir'              location='third_party/java/tar'  />
<property name='vendor.cpp.dir'              location='third_party/cpp' />
<property name='src.ee.parent.dir'           location='src/ee' />
<property name='src.ee.dir'                  location='src/ee' />
<property name='src.catalog.dir'             location='src/catgen' />
<property name='depcache'                    value='.depcache' />
<property name='deployment.parsergen.dir'    location='${src.gpl.dir}/org/voltdb/compiler/deploymentfile' />
<property name='deployment.parsergen.pkg'    value='org.voltdb.compiler.deploymentfile' />
<property name='deployment.parsergen.xsd'    value='org/voltdb/compiler/DeploymentFileSchema.xsd' />
<!-- Some definitions the EE build process needs. -->
<property name='cmake.generator'             value='Unix Makefiles' />
<property name='cmake.build.obj'             value='${build.dir}' />
<property name='cmake.build.tool'            value='${base.dir}/tools/build_cmake.py' />
<property name='cmake.verbose.build'         value='no' />
<property name='cmake.verbose.config'        value='no' />
<property name='cmake.build.maxcores'        value='-1' />


<!-- os.mac is set when build is running on Mac OSX -->
<condition property="os.mac">
    <os family="mac"/>
</condition>

<condition property="jar.nativelib.dir"
    value="${build.prod.mac.dir}"
    else="${build.prod.linux.dir}">
    <isset property="os.mac"/>
</condition>

<!-- Default heap size for Volt server (MB)  -->
<condition property="volt.server.memory" value="2048">
    <not><isset property="volt.server.memory"/></not>
</condition>

<!-- Default heap size for Volt clients+loaders (MB)  -->
<condition property="volt.client.memory" value="2048">
    <not><isset property="volt.client.memory"/></not>
</condition>

<!-- Default is that debug logging is turned off  -->
<condition property="VOLT_LOG_LEVEL" value="500">
    <not><isset property="VOLT_LOG_LEVEL"/></not>
</condition>

<!-- By default, do not do extra checking on the EE memory pools  -->
<condition property="VOLT_POOL_CHECKING" value="false">
    <not><isset property="VOLT_POOL_CHECKING"/></not>
</condition>

<!-- By default, do not do record stack traces for each EE memory pool allocation  -->
<condition property="VOLT_TRACE_ALLOCATIONS" value="false">
    <not><isset property="VOLT_TRACE_ALLOCATIONS"/></not>
</condition>

<!-- By default, do not do execution timings  -->
<condition property="VOLT_TIMER_ENABLED" value="false">
    <not><isset property="VOLT_TIMER_ENABLED"/></not>
</condition>

<!-- Default always round trip DDL in junit. Jenkins will turn this off on master  -->
<condition property="verifycatalogdebug" value="true">
    <not><isset property="verifycatalogdebug"/></not>
</condition>

<!-- Property "kitbuild" is true if we're pulling in both Mac and Linux native libraries -->
<property name="kitbuild" value="false"/>

<!-- Overridden in the Hudson test script. -->
<property name='junit.haltonfailure'    value='false' />
<property name="j2se_api" value="http://docs.oracle.com/javase/8/docs/api/"/>

<path id='project.classpath'>
    <pathelement location='${build.client.dir}' />
    <pathelement location='${build.prod.dir}' />
    <pathelement location='${build.testproc.dir}' />
    <pathelement location='${build.testfunc.dir}' />
    <pathelement location='${build.test.dir}' />
    <fileset dir='${lib.dir}'>
        <include name='*.jar' />
    </fileset>
    <fileset dir='${vendor.lib.dir}'>
        <include name='*.jar' />
        <exclude name='ant.jar' />
        <exclude name='classes-java1.7.jar' />
 <!--         <exclude name='kafka-clients-0.10.2.1.jar' /> -->
  <!--       <exclude name='kafka-clients-0.8.2.2.jar' /> -->
        <exclude name='yuicompressor-2.4.8.jar' />
    </fileset>
    <pathelement path="${java.class.path}"/>
    <fileset refid="voltpro.classpath"/>
</path>

<patternset id='junit.exclusions'>
<!--Global exclude list for junit -->
    <!-- Exclude nested classes -->
    <exclude name="**/*$*.class"/>

    <!-- Exclude quarantine -->
    <exclude name="org/voltdb/quarantine/**/*.class"/>

    <!-- Specifig exclude community tests -->
    <exclude name="org/voltdb/regressionsuites/TestMaliciousClientSuite.class" /> <!-- fails legacy -->
    <exclude name="org/voltdb/regressionsuites/TestIV2BlacklistSaveRestoreSysprocSuite.class" />
    <!-- Recorded as ENG-4423 -->
    <exclude name="**/TestRejoinFuzz.class" />
    <exclude name="**/TestRejoinFuzz2.class" />

    <!-- Specific Excluded pro tests -->
    <exclude name="**/TestCommandLogServer.class" />
    <exclude name="**/TestPauselessRejoinFuzz.class" /> <!-- fails legacy -->
    <exclude name="**/TestExportBase.class"/>
    <exclude name="**/TestExportBaseSocketExport.class"/>
    <exclude name="org/voltdb/regressionsuites/TestIV2BlacklistSaveRestoreSysprocSuite.class" /> <!-- fails legacy -->

</patternset>

<patternset id='junit.all.path'>
    <!-- Standard junit fileset -->
    <include name='org/hsqldb_voltpatches/**/Test*.class'/>
    <include name='org/voltcore/**/Test*.class' />
    <include name='org/voltdb/**/Test*.class'/>
    <!-- Exclude tests -->
    <patternset refid="junit.exclusions"/>
</patternset>

<patternset id='junit.exclude.regression.path'>
    <exclude name="org/voltdb/regressionsuites/*.class"/>
</patternset>

<patternset id='junit.regression.h1.path'>
    <!-- Standard junit fileset -->
    <include name='org/voltdb/regressionsuites/TestA*.class' />
    <include name='org/voltdb/regressionsuites/TestB*.class' />
    <include name='org/voltdb/regressionsuites/TestC*.class' />
    <include name='org/voltdb/regressionsuites/TestD*.class' />
    <include name='org/voltdb/regressionsuites/TestE*.class' />
    <include name='org/voltdb/regressionsuites/TestF*.class' />
    <include name='org/voltdb/regressionsuites/TestG*.class' />
    <include name='org/voltdb/regressionsuites/TestH*.class' />
    <include name='org/voltdb/regressionsuites/TestI*.class' />
    <include name='org/voltdb/regressionsuites/TestJ*.class' />
    <include name='org/voltdb/regressionsuites/TestK*.class' />
    <include name='org/voltdb/regressionsuites/TestL*.class' />
    <include name='org/voltdb/regressionsuites/TestM*.class' />
    <include name='org/voltdb/regressionsuites/TestN*.class' />
    <include name='org/voltdb/regressionsuites/TestO*.class' />
    <include name='org/voltdb/regressionsuites/TestP*.class' />
    <!-- Exclude tests -->
    <patternset refid='junit.exclusions'/>
</patternset>

<patternset id='junit.regression.h2.path'>
    <!-- Standard junit fileset -->
    <include name='org/voltdb/regressionsuites/TestQ*.class' />
    <include name='org/voltdb/regressionsuites/TestR*.class' />
    <include name='org/voltdb/regressionsuites/TestS*.class' />
    <include name='org/voltdb/regressionsuites/TestT*.class' />
    <include name='org/voltdb/regressionsuites/TestU*.class' />
    <include name='org/voltdb/regressionsuites/TestV*.class' />
    <include name='org/voltdb/regressionsuites/TestW*.class' />
    <include name='org/voltdb/regressionsuites/TestX*.class' />
    <include name='org/voltdb/regressionsuites/TestY*.class' />
    <include name='org/voltdb/regressionsuites/TestZ*.class' />
    <!-- Exclude tests -->
    <patternset refid='junit.exclusions'/>
</patternset>

<patternset id='junit.other.p1.path'>
    <!-- Standard junit fileset -->
    <include name='org/hsqldb_voltpatches/Test*.class' />
    <include name='org/voltdb/TestAbstractTopology*.class' />
    <include name='org/voltdb/TestBuildString.class' />
    <include name='org/voltdb/TestCLReplayAutoCatalogUpgrade.class' />
    <include name='org/voltdb/TestExportInsertIntoSelectSuite.class' />
    <include name='org/voltdb/TestJoin.class' />
    <include name='org/voltdb/TestLeaderElections.class' />
    <include name='org/voltdb/TestMemoryResourceMonitor.class' />
    <include name='org/voltdb/TestMemoryResourceSnmpTrap.class' />
    <include name='org/voltdb/TestPortPirate.class' />
    <include name='org/voltdb/TestRejoinEndToEnd.class' />
    <include name='org/voltdb/TestReplicatedInvocation.class' />
    <include name='org/voltdb/TestRoutingEdgeCases.class' />
    <include name='org/voltdb/TestSimpleCJK.class' />
    <include name='org/voltdb/TestSnapshot*.class' />
    <include name='org/voltdb/TestStartAction.class' />
    <include name='org/voltdb/TestStatsAgent.class' />
    <include name='org/voltdb/TestStartupRecoverWithMissingHosts.class' />
    <include name='org/voltdb/TestStatsProcInputTable.class' />
    <include name='org/voltdb/TestStatsProcOutputTable.class' />
    <include name='org/voltdb/TestStatsProcProfTable.class' />
    <include name='org/voltdb/TestStreamView.class' />
    <include name='org/voltdb/TestTableHelper.class' />
    <include name='org/voltdb/TestTheHashinator.class' />
    <include name='org/voltdb/TestTransactionIdManager.class' />
    <include name='org/voltdb/TestTwoSitePlans.class' />
    <include name='org/voltdb/TestVarBinaryPartition.class' />
    <include name='org/voltdb/TestVoltDB.class' />
    <include name='org/voltdb/TestVoltTable.class' />
    <include name='org/voltdb/TestVoltTableUtil.class' />
    <include name='org/voltdb/TestVoltType.class' />
    <include name='org/voltdb/canonicalddl/TestCanonicalDDLThroughSQLcmd.class' />
    <include name='org/voltdb/common/TestPermission.class' />
    <include name='org/voltdb/compiler/TestAsyncCompilerAgent.class' />
    <include name='org/voltdb/compiler/TestCatalogVersionUpgrade.class' />
    <include name='org/voltdb/compiler/TestClassMatcher.class' />
    <include name='org/voltdb/compiler/TestClusterCompiler.class' />
    <include name='org/voltdb/compiler/TestDDLCompiler.class' />
    <include name='org/voltdb/compiler/TestLiveDDLCompiler.class' />
    <include name='org/voltdb/compiler/TestPartitionDDL.class' />
    <include name='org/voltdb/compiler/TestProcCompiler.class' />
    <include name='org/voltdb/compiler/TestVoltCompiler.class' />
    <include name='org/voltdb/export/TestExportDataSource.class' />
    <include name='org/voltdb/export/TestExportGeneration.class' />
    <include name='org/voltdb/export/TestExportV2Suite.class' />
    <include name='org/voltdb/export/TestExportV2SuitePro.class' />
    <include name='org/voltdb/exportclient/TestJDBCExportClient.class' />
    <include name='org/voltdb/exportclient/decode/TestEndpointExpander.class' />
    <include name='org/voltdb/exportclient/decode/TestJsonObjectDecoer.class' />
    <include name='org/voltdb/exportclient/decode/TestJsonStringDecoder.class' />
    <include name='org/voltdb/exportclient/decode/TestStringArrayDecoder.class' />
    <include name='org/voltdb/exportclient/kafka/TestKafkaExportClient.class' />
    <include name='org/voltdb/groovy/TestGroovyDeployment.class' />
    <include name='org/voltdb/importer/TestChannelDistributer.class' />

    <!-- Exclude tests -->
    <patternset refid='junit.exclusions'/>
</patternset>

<patternset id='junit.other.p2.path'>
    <!-- Standard junit fileset -->

    <include name='org/voltcore/**/Test*.class' />
    <include name='org/voltdb/catalog/Test*.class' />
    <include name='org/voltdb/client/Test*.class' />
    <include name='org/voltdb/TestAdhoc*.class' />
    <include name='org/voltdb/TestAdHoc*.class' />
    <include name='org/voltdb/TestCLReplayLiveDDLSwitch.class' />
    <include name='org/voltdb/TestCLReplayStringParam.class' />
    <include name='org/voltdb/TestClientInterface.class' />
    <include name='org/voltdb/TestClientInterfaceHandleManager.class' />
    <include name='org/voltdb/TestCommandLogReplayState.class' />
    <include name='org/voltdb/TestDefaultDeployment.class' />
    <include name='org/voltdb/TestEELibraryLoader.class' />
    <include name='org/voltdb/TestEmptyCatalog.class' />
    <include name='org/voltdb/TestExpectations.class' />
    <include name='org/voltdb/TestJavaAssertionsAreOn.class' />
    <include name='org/voltdb/TestJdbcDatabaseMetaDataGenerator.class' />
    <include name='org/voltdb/TestJSON*.class'/>
    <include name='org/voltdb/TestLikeQueries.class' />
    <include name='org/voltdb/TestLiveDDLAfterAutoUpgrade.class' />
    <include name='org/voltdb/TestLiveDDLSchemaSwitch.class' />
    <include name='org/voltdb/TestMixedVersionClusters.class' />
    <include name='org/voltdb/TestRejoinWithCatalogUpdates.class' />
    <include name='org/voltdb/TestRestoreAgent.class' />
    <include name='org/voltdb/TestVoltLicense.class' />
    <include name='org/voltdb/catalog/TestCatalogSerialization.class' />
    <include name='org/voltdb/catalog/TestDRCatalogDiffs.class' />
    <include name='org/voltdb/client/TestClientFeatures.class' />
    <include name='org/voltdb/dtxn/Test*.class' />
    <include name='org/voltdb/export/TestExportSnapshotPreservesSequenceNumber.class' />
    <include name='org/voltdb/export/TestStreamBlockQueue.class' />
    <include name='org/voltdb/exportclient/TestElasticSearchHttpExportClient.class' />
    <include name='org/voltdb/exportclient/TestExportDecoderBase.class' />
    <include name='org/voltdb/exportclient/TestExportToFileClient.class' />
    <include name='org/voltdb/exportclient/TestHttpExportClient.class' />
    <include name='org/voltdb/exportclient/decode/TestEntityDecoders.class' />
    <include name='org/voltdb/expressions/TestExpressionUtil.class' />
    <include name='org/voltdb/fullddlfeatures/Test*.class' />
    <include name='org/voltdb/iv2/Test*.class' />
    <include name='org/voltdb/jdbc/Test*.class' />
    <include name='org/voltdb/jni/TestExecutionEngine.class' />
    <include name='org/voltdb/jni/TestFragmentProgressUpdate.class' />
    <include name='org/voltdb/elastic/TestDataMigrationSnapshotPlanner.class' />
    <include name='org/voltdb/elastic/TestElasticJoinUtils.class' />
    <include name='org/voltdb/messaging/TestVoltMessageSerialization.class' />
    <include name='org/voltdb/planner/TestAdHocPlans.class' />
    <include name='org/voltdb/planner/TestDeterminism.class' />
    <include name='org/voltdb/planner/TestIndexSelection.class' />
    <include name='org/voltdb/planner/TestMultipleOuterJoinPlans.class' />
    <include name='org/voltdb/planner/TestPlannerTool.class' />
    <include name='org/voltdb/planner/TestPlansCount.class' />
    <include name='org/voltdb/planner/TestPlansGroupBy.class' />
    <include name='org/voltdb/planner/TestPlansJoin.class' />
    <include name='org/voltdb/planner/TestPlansMatView.class' />
    <include name='org/voltdb/planner/TestPlansScalarSubQueries.class' />
    <include name='org/voltdb/planner/TestPlansTPCC.class' />
    <include name='org/voltdb/planner/TestPushDownAggregates.class' />
    <include name='org/voltdb/planner/TestSelfJoins.class' />
    <include name='org/voltdb/planner/TestVerbotenPlans.class' />
    <include name='org/voltdb/plannodes/TestNestLoopPlanNode.class' />
    <include name='org/voltdb/rejoin/TestIv2RejoinCoordinator.class' />
    <include name='org/voltdb/rejoin/TestPauselessRejoinEndToEnd.class' />

    <!-- Exclude tests -->
    <patternset refid='junit.exclusions'/>
</patternset>

<patternset id='junit.other.p3.path'>
    <!-- Standard junit fileset -->
    <include name='org/voltdb/dr2/**/Test*.class' />
    <include name='org/voltdb/TestExport*.class' />
    <!-- Exclude tests -->
    <patternset refid='junit.exclusions'/>
</patternset>

<patternset id='junit.other.p4.path'>
    <!-- Standard junit fileset -->
    <patternset refid="junit.all.path" />

    <!-- Exclude tests -->
    <patternset refid="junit.exclude.regression.path"/>
    <invert>
        <patternset refid="junit.other.p1.path"/>
        <patternset refid="junit.other.p2.path"/>
        <patternset refid="junit.other.p3.path"/>
    </invert>
</patternset>


<patternset id='junit.security.path'>
    <include name='org/voltdb/TestInvocationAcceptancePolicy.class'/>
    <include name='org/voltdb/TestJSONInterface.class'/>
    <include name='org/voltdb/TestPortPirate.class'/>
    <include name='org/voltdb/TestSSL.class'/>
    <include name='org/voltdb/jdbc/TestJDBCSecurityEnabled.class'/>
    <include name='org/voltdb/regressionsuites/TestClientPortChannel.class'/>
    <include name='org/voltdb/regressionsuites/TestSecurityNoAdminUser.class'/>
    <include name='org/voltdb/regressionsuites/TestSecuritySuite.class'/>
    <include name='org/voltdb/regressionsuites/TestUpdateCoreSecurityLogs.class'/>
    <include name='org/voltdb/regressionsuites/TestUpdateDeployment.class'/>
    <include name='org/voltdb/utils/TestCatalogUtil.class'/>
</patternset>

<!-- Workload Tracer Properties -->
<condition property="workload.trace.class" value="">
    <not><isset property="workload.trace.class"/></not>
</condition>
<condition property="workload.trace.path" value="">
    <not><isset property="workload.trace.path"/></not>
</condition>
<condition property="workload.trace.ignore" value="">
    <not><isset property="workload.trace.ignore"/></not>
</condition>

<!--
***************************************
PRIMARY ENTRY POINTS
***************************************
-->

<target name="default" depends="compile, ee, voltdb.jar, voltdbclient.jar, importbundles"
    description="Compile Java classes and C++ JNI library and minify the javascript artifacts."/>

<target name="check"
    depends="licensecheck, default, ee"
    description="Run Java and C++ JNI testcases." >
    <condition property="timeoutLength" value="${timeoutLength}" else='18000000'>
        <isset property="timeoutLength"/>
    </condition>

    <exec executable="ant" failonerror="true" timeout="18000000">
        <arg value="eecheck" />
        <arg value="junit" />
        <arg value="sqlcmdtest" />
        <arg value="distcheck" />
        <arg value="pythonfser" />
        <arg value="-Dbuild=${build}" />
        <arg value="-DtimeoutLength=${timeoutLength}" />
        <arg value="-DVOLT_REGRESSIONS=${VOLT_REGRESSIONS}" />
        <arg value="-DVOLT_ENABLEIV2=${VOLT_ENABLEIV2}" />
    </exec>
</target>

<target name="check_noclustering" depends="licensecheck, compile, ee"
    description="Run Java and C++ JNI testcases that apply to a single node." >
    <condition property="timeoutLength" value="${timeoutLength}" else='18000000'>
        <isset property="timeoutLength"/>
    </condition>

    <exec executable="ant" failonerror="true" timeout="18000000">
        <arg value="eecheck" />
        <arg value="junit_noclustering" />
        <arg value="distcheck" />
        <arg value="pythonfser" />
        <arg value="-Dbuild=${build}" />
        <arg value="-DtimeoutLength=${timeoutLength}" />
        <arg value="-DVOLT_REGRESSIONS=localhsql" />
        <arg value="-DVOLT_ENABLEIV2=${VOLT_ENABLEIV2}" />
    </exec>
</target>

<target name="check_quick" depends="compile, ee"
    description="Run a subset of Java testcases and test fragments." >
    <condition property="timeoutLength" value="${timeoutLength}" else='480000'>
        <isset property="timeoutLength"/>
    </condition>

    <exec executable="ant" failonerror="true" timeout="1800000">
        <arg value="licensecheck" />
        <arg value="junit_quick" />
        <arg value="distcheck" />
        <arg value="-Dbuild=${build}" />
        <arg value="-DtimeoutLength=${timeoutLength}" />
        <arg value="-DVOLT_REGRESSIONS=${VOLT_REGRESSIONS}" />
        <arg value="-DVOLT_ENABLEIV2=${VOLT_ENABLEIV2}" />
    </exec>
</target>

<target name="check_sql" depends="licensecheck, compile, ee, eecheck"
    description="Run Java and C++ JNI testcases stressing sql functionality over process architecture." >
    <condition property="timeoutLength" value="${timeoutLength}" else='9000000'>
        <isset property="timeoutLength"/>
    </condition>

    <exec executable="ant" failonerror="true" timeout="9000000">
        <arg value="junit_sql" />
        <arg value="-Dbuild=${build}" />
        <arg value="-DtimeoutLength=${timeoutLength}" />
        <arg value="-DVOLT_REGRESSIONS=${VOLT_REGRESSIONS}" />
    </exec>
</target>

<target name="quarantine"
    depends="compile, ee"
    description="Run quarantined tests." >
    <condition property="timeoutLength" value="${timeoutLength}" else='480000'>
        <isset property="timeoutLength"/>
    </condition>

    <exec executable="ant" failonerror="true" timeout="1800000">
        <arg value="junit_quarantine" />
        <arg value="-Dbuild=${build}" />
        <arg value="-DtimeoutLength=${timeoutLength}" />
        <arg value="-DVOLT_REGRESSIONS=${VOLT_REGRESSIONS}" />
        <arg value="-DVOLT_ENABLEIV2=${VOLT_ENABLEIV2}" />
    </exec>
</target>

<target name="killstragglers"
        description="Run the killstragglers script">
    <condition property="set_port" value="-p ${port}" else="">
        <isset property="port"/>
    </condition>
    <exec executable="tools/killstragglers.sh" failonerror="true" timeout="180000">
        <arg value="${set_port}" />
    </exec>
</target>

<target name="all" depends="compile, ee, junit, eecheck, javadoc, jars, bindoc" description="Do all tasks." />
<target name="jars" depends="voltdb.jar, voltdbfat.jar, voltdbclient.jar, importbundles"
    description="Create production JAR files." />
<target name="dist" depends="dist_client, dist_internal"
    description="Create VoltDB release packages with examples and documentation." />

<target name="bindoc" depends="buildinfo" description="Generate README for certain bin programs.">
    <exec executable="/bin/sh">
        <arg value="-c" />
        <arg value="${base.dir}/bin/voltadmin help &gt; ${base.dir}/README.voltadmin" />
    </exec>
</target>

<!--
***************************************
DISTRIBUTION
***************************************
-->

<target name="javadoc">
    <echo message="Building Stored Procedure JavaDoc"/>
    <!-- populate selected server/compiler javadoc documentation -->
    <javadoc destdir="doc/javadoc/procedure-api" Public="true" version="true" use="true"
        failonerror="true" additionalparam="-quiet" Overview='${src.gpl.dir}/overview-public.html' Windowtitle='VoltDB Server APIs'>
        <link href="${j2se_api}"/>
        <classpath refid='project.classpath' />
        <fileset dir="." defaultexcludes="yes">
            <include name="src/frontend/org/voltdb/VoltTable.java" />
            <include name="src/frontend/org/voltdb/VoltTableRow.java" />
            <include name="src/frontend/org/voltdb/VoltProcedure.java" />
            <include name="src/frontend/org/voltdb/SQLStmt.java" />
            <include name="src/frontend/org/voltdb/VoltType.java" />
            <include name="src/frontend/org/voltdb/InProcessVoltDBServer.java" />
            <include name="src/frontend/org/voltdb/importer/AbstractImporter.java" />
            <include name="src/frontend/org/voltdb/importer/AbstractImporterFactory.java" />
            <include name="src/frontend/org/voltdb/importer/ImporterConfig.java" />
            <include name="src/frontend/org/voltdb/types/TimestampType.java" />
            <include name="src/frontend/org/voltdb/types/GeographyValue.java" />
            <include name="src/frontend/org/voltdb/types/GeographyPointValue.java" />
        </fileset>
    </javadoc>

    <!-- populate selected client javadoc documentation -->
    <ant antfile="build-client.xml" target="javadoc" inheritAll="false">
        <property name="build" value="${build}"/>
    </ant>
</target>

<!-- dist_internal_core populates the core distribution components needed by all
     distributions except tools. -->
<target name="dist_internal_core" depends="compile, ee, javadoc, voltdb.jar, voltdbclient.jar, importbundles, bindoc">
    <!-- prepare release directory for new content -->
    <delete includeemptydirs="true" failonerror='false'>
        <fileset dir="${dist.dir}" includes="**/*" />
    </delete>
    <mkdir dir="${dist.dir}" />

    <!-- populate the docs and other core files -->
    <copy todir="${dist.dir}/">
        <fileset dir="." defaultexcludes="yes">
            <include name="README.md"/>
            <include name="README.thirdparty"/>
            <include name="LICENSE"/>
            <include name="bundles/**"/>
            <include name="doc/**"/>
            <include name="lib/*"/>
            <include name="voltdb/**"/>
            <exclude name=".gitignore"/>
            <exclude name="lib/python" />
            <exclude name="doc/tutorials/**" />
            <exclude name="voltdb/libvoltdb*" />
            <exclude name="voltdb/libcatalog*" />
            <!-- This will be packaged into the Jar, do not need to include it into the distribution. -->
            <exclude name="lib/libcatalog*" />
        </fileset>
    </copy>

    <!-- create, and leave empty extension directory for user supplied jars -->
    <mkdir dir="${dist.dir}/lib/extension"/>

    <!-- populate java client and native libraries -->
    <copy todir="${dist.dir}/voltdb" flatten="true" >
        <fileset dir="voltdb" defaultexcludes="yes">
            <include name="voltdbclient-${dist.version}.jar" />
            <include name="voltdbclient-${dist.version}-javadoc.jar" />
        </fileset>
    </copy>

    <!-- add the Project and Deployment file schemas to the dist -->
    <copy todir="${dist.dir}/tools" file="src/frontend/org/voltdb/compiler/DeploymentFileSchema.xsd"/>

    <!-- add misc. other tools in the tools directory -->
    <copy todir="${dist.dir}/tools" >
        <fileset dir="tools" defaultexcludes="yes">
            <include name="toolrunner.py" />
            <include name="watch_performance.py" />
            <include name="watch_flow.py" />
            <include name="voltify" />
            <include name="voltify-README.md" />
            <include name="voltify.d/**" />
            <include name="kafka/**"/>
            <include name="lib/**" />
            <include name="draingen" />
        </fileset>
    </copy>

    <!-- 3rd party libraries copied to the same location in the dist -->
    <copy todir="${dist.dir}/third_party" >
        <fileset dir="third_party" defaultexcludes="yes">
            <include name="python/**" />
        </fileset>
    </copy>

    <!-- copy license to voltdb dir -->
    <copy todir="${dist.dir}/voltdb" file="LICENSE"/>

</target>

<!-- internal target for building a full distribution. dist_internal_core
     populates the core components used by the client distribution. -->
<target name="dist_internal" depends="dist_internal_core">

    <!-- build the jars for the clients -->
    <exec dir='examples/adperformance' executable='/usr/bin/env'><arg line="bash run.sh jars"/></exec>
    <exec dir='examples/bank-offers' executable='/usr/bin/env'><arg line="bash run.sh jars"/></exec>
    <exec dir='examples/contentionmark' executable='/usr/bin/env'><arg line="bash run.sh jars"/></exec>
    <exec dir='examples/callcenter' executable='/usr/bin/env'><arg line="bash run.sh jars"/></exec>
    <exec dir='examples/geospatial' executable='/usr/bin/env'><arg line="bash run.sh jars"/></exec>
    <exec dir='examples/json-sessions' executable='/usr/bin/env'><arg line="bash run.sh jars"/></exec>
    <exec dir='examples/metrocard' executable='/usr/bin/env'><arg line="bash run.sh jars"/></exec>
    <exec dir='examples/nbbo' executable='/usr/bin/env'><arg line="bash run.sh jars"/></exec>
    <exec dir='examples/positionkeeper' executable='/usr/bin/env'><arg line="bash run.sh jars"/></exec>
    <exec dir='examples/uniquedevices' executable='/usr/bin/env'><arg line="bash run.sh jars"/></exec>
    <exec dir='examples/voter' executable='/usr/bin/env'><arg line="bash run.sh jars"/></exec>
    <exec dir='examples/voltkv' executable='/usr/bin/env'><arg line="bash run.sh jars"/></exec>
    <exec dir='examples/windowing' executable='/usr/bin/env'><arg line="bash run.sh jars"/></exec>
    <exec dir='examples/windowing-with-ddl' executable='/usr/bin/env'><arg line="bash run.sh jars"/></exec>
    <exec dir='examples/fraud-detection' executable='/usr/bin/env'><arg line="bash run.sh jars"/></exec>

    <!-- build the jars for the tutorials -->
    <exec dir='doc/tutorials/helloworld' executable='/usr/bin/env'><arg line="bash run.sh jars"/></exec>
    <exec dir='doc/tutorials/helloworldrevisited' executable='/usr/bin/env'><arg line="bash run.sh jars"/></exec>

    <!-- populate the stuff not handled by dist_internal_core -->
    <copy todir="${dist.dir}/">
        <fileset dir="." defaultexcludes="yes">
            <include name="bin/**"/>
            <include name="doc/tutorials/**" />
            <include name="examples/**"/>
            <include name="lib/python/**"/>
            <exclude name="**/*.pyc" />
        </fileset>
    </copy>

    <!-- populate the voltdb java libraries -->
    <copy todir="${dist.dir}/voltdb" flatten="true" >
        <fileset dir="voltdb" defaultexcludes="yes">
            <include name="voltdb-${dist.version}.jar" />
            <include name="voltdb-${dist.version}-javadoc.jar" />
        </fileset>
    </copy>

    <!-- add tools and support files -->
    <dist_tools_macro distlabel="" />

    <antcall target="copy_pro_bin"/>

    <!-- copy meshmonitor -->
    <mkdir dir="${dist.dir}/tools/meshmonitor" />
    <ant antfile="${base.dir}/tools/meshmonitor/build.xml"
         target="dist" inheritAll="false"
         dir="${base.dir}/tools/meshmonitor">
        <property name="volthome" value="${base.dir}"/>
        <property name="voltdb.build" value="${build}"/>
    </ant>
    <copy todir="${dist.dir}/tools/meshmonitor">
        <fileset dir="${base.dir}/tools/meshmonitor/dist" defaultexcludes="yes">
            <include name="**"/>
        </fileset>
    </copy>


    <!-- make shell scripts executable -->
    <chmod perm="ugo+rx">
        <fileset dir="${dist.dir}" defaultexcludes="yes">
            <include name="bin/*"/>
            <include name="tools/volt"/>
            <include name="examples/**/run.sh"/>
            <include name="doc/tutorials/**/run.sh"/>
        </fileset>
    </chmod>

    <!-- create an archive for distribution -->
    <exec executable="mv" failonerror="true">
        <arg value="${raw.dist.dir}/dist"/>
        <arg value="${raw.dist.dir}/voltdb-community-${dist.version}"/>
    </exec>
    <exec executable="tar" failonerror="true">
        <arg value="-cz"/>
        <arg value="-C"/>
        <arg value="${raw.dist.dir}"/>
        <arg value="-f"/>
        <arg value="${raw.dist.dir}/voltdb-community-${dist.version}.tar.gz"/>
        <arg value="voltdb-community-${dist.version}"/>
    </exec>
    <!-- move it back to dist directory for downstream dependencies -->
    <exec executable="mv" failonerror="true">
        <arg value="${raw.dist.dir}/voltdb-community-${dist.version}"/>
        <arg value="${raw.dist.dir}/dist"/>
    </exec>

</target>

<target name="dist_client" depends="dist_internal_core"
        description="Java client package target">
    <!-- prepare release directory for new content -->
    <delete includeemptydirs="true" failonerror='false'>
        <fileset dir="${dist.dir}-client-java" includes="**/*" />
    </delete>
    <mkdir dir="${dist.dir}-client-java" />

    <!-- populate the dist-client-java dir from the superset dist -->
    <copy todir="${dist.dir}-client-java/">
        <fileset dir="${dist.dir}/" defaultexcludes="yes">
            <include name="**/*"/>
            <exclude name=".gitignore"/>
            <include name="bin/sqlcmd"/>
            <exclude name="voltdb/libvoltdb*"/>
            <exclude name="voltdb/libcatalog*"/>
            <exclude name="lib/libcatalog*"/>
            <exclude name="voltdb/voltdb-*.jar"/>
        </fileset>
    </copy>

    <!-- make shell scripts executable -->
    <chmod perm="ugo+rx">
        <fileset dir="${dist.dir}-client-java/" defaultexcludes="yes">
            <include name="doc/tutorials/helloworld/run.sh"/>
            <include name="examples/adperformance/run.sh"/>
            <include name="examples/bank-offers/run.sh"/>
            <include name="examples/callcenter/run.sh"/>
            <include name="examples/contentionmark/run.sh"/>
            <include name="examples/geospatial/run.sh"/>
            <include name="examples/json-sessions/run.sh"/>
            <include name="examples/metrocard/run.sh"/>
            <include name="examples/nbbo/run.sh"/>
            <include name="examples/positionkeeper/run.sh"/>
            <include name="examples/uniquedevices/run.sh"/>
            <include name="examples/voltkv/run.sh"/>
            <include name="examples/voter/run.sh"/>
            <include name="examples/windowing/run.sh"/>
            <include name="examples/windowing-with-ddl/run.sh"/>
            <include name="examples/fraud-detection/run.sh"/>
            <include name="bin/sqlcmd"/>
        </fileset>
    </chmod>

</target>

<target name="prep_libvoltdb">
    <copy todir='voltdb' overwrite="true">
        <fileset dir="${build.dir}/nativelibs">
            <include name="libvoltdb-${dist.version}.*"/>
        </fileset>
        <!-- Debugging in Eclipse will need this catalog library in the voltdb folder. -->
        <fileset dir="${base.dir}/lib">
            <include name="libcatalog-${dist.version}.*"/>
        </fileset>
    </copy>

    <antcall target="call_strip_lib" />

    <!-- copy to dir where jar picks it up as well -->
    <!-- libcatalog for both OS copied in the "catalog" target (earlier than this) -->
    <copy todir="${jar.nativelib.dir}">
        <fileset dir="${base.dir}/voltdb">
            <include name="libvoltdb-${dist.version}.*"/>
        </fileset>
    </copy>

    <!-- Call shell script that handles copying native libs so they can be packaged together -->
    <exec dir='.' executable="/usr/bin/env" failonerror='true'>
        <arg value='bash' />
        <arg value='tools/copy-lib.sh'/>
        <arg value='${build.prod.mac.dir}' />
        <arg value='${dist.version}'/>
        <arg value='${kitbuild}'/>
    </exec>
</target>

<target name="call_strip_lib" unless="isDebug">
    <antcall target="strip_libvoltdb" />
</target>

<!-- Prepare libvoltdb* for distribution. -->
<target name="strip_libvoltdb" depends="strip_libvoltdb_linux, strip_libvoltdb_mac" />

<!-- Linux prepare libvoltdb* for distribution. -->
<target name="strip_libvoltdb_linux" unless="os.mac">

    <!-- save the symbols from the shared library -->
    <exec dir='${base.dir}/voltdb' executable='/bin/sh'>
        <arg line="-c '/usr/bin/objcopy --only-keep-debug libvoltdb-${dist.version}.so ${build.dir}/voltdb-${dist.version}.sym'" />
    </exec>

    <!-- strip the voltbin shared library (~40x size reduction) -->
    <exec dir='${base.dir}/voltdb' executable='/bin/sh'>
        <arg line="-c '/usr/bin/strip --strip-debug --strip-unneeded libvoltdb*'"/>
    </exec>

    <!-- embed the path to the symbol file into the ELF binary -->
    <exec dir='${base.dir}/voltdb' executable='/bin/sh'>
        <arg line="-c '/usr/bin/objcopy --add-gnu-debuglink=voltdb-${dist.version}.sym libvoltdb-${dist.version}.so'" />
    </exec>

</target>

<!-- Mac prepare libvoltdb* for distribution. -->
<target name="strip_libvoltdb_mac" if="os.mac">
    <!-- objcopy is unavailable by default on Mac -->

    <!-- Just use strip -S since strip-unneeded option is unavailable. -->
    <exec dir='${base.dir}/voltdb' executable='/bin/sh'>
        <arg line="-c '/usr/bin/strip -S libvoltdb*'"/>
    </exec>
</target>

<macrodef name="dist_tools_macro"
        description="Copy tools and supporting files to a distribution staging directory">
    <attribute name="distlabel"/>
    <sequential>
        <mkdir dir="${dist.dir}@{distlabel}/bin" />
        <mkdir dir="${dist.dir}@{distlabel}/lib" />
        <mkdir dir="${dist.dir}@{distlabel}/tools" />
        <mkdir dir="${raw.dist.dir}/voltdb-@{distlabel}-${dist.version}" />
        <copy todir="${dist.dir}@{distlabel}">
            <fileset dir="${base.dir}">
                <include name="version.txt" />
            </fileset>
        </copy>
        <copy todir="${dist.dir}@{distlabel}/bin">
            <fileset dir="${base.dir}/bin">
                <include name="voltadmin" />
            </fileset>
        </copy>
        <copy todir="${dist.dir}@{distlabel}/lib">
            <fileset dir="${base.dir}/lib">
                <include name="python/**" />
                <exclude name="**/*.pyc" />
                <exclude name="**/tests/**" />
            </fileset>
        </copy>
        <chmod perm="ugo+rx">
            <fileset dir="${dist.dir}@{distlabel}/bin">
                <include name="voltadmin" />
            </fileset>
        </chmod>
        <chmod perm="ugo+rx">
            <fileset dir="${dist.dir}@{distlabel}/tools">
            </fileset>
        </chmod>
    </sequential>
</macrodef>

<!--
***************************************
CLEANING
***************************************
-->

<target name='clean'
    description="Remove all compiled and generated files."
    depends="cleantmp, clean_client, clean_deployment_gen,
             clean_bindoc, clean_other_gen, clean_kafkaloader">
  <exec dir='examples/adperformance' executable='/usr/bin/env'><arg line="bash run.sh cleanall"/></exec>
  <exec dir='examples/bank-offers' executable='/usr/bin/env'><arg line="bash run.sh cleanall"/></exec>
  <exec dir='examples/callcenter' executable='/usr/bin/env'><arg line="bash run.sh cleanall"/></exec>
  <exec dir='examples/contentionmark' executable='/usr/bin/env'><arg line="bash run.sh cleanall"/></exec>
  <exec dir='examples/geospatial' executable='/usr/bin/env'><arg line="bash run.sh cleanall"/></exec>
  <exec dir='examples/json-sessions' executable='/usr/bin/env'><arg line="bash run.sh cleanall"/></exec>
  <exec dir='examples/metrocard' executable='/usr/bin/env'><arg line="bash run.sh cleanall"/></exec>
  <exec dir='examples/nbbo' executable='/usr/bin/env'><arg line="bash run.sh cleanall"/></exec>
  <exec dir='examples/positionkeeper' executable='/usr/bin/env'><arg line="bash run.sh cleanall"/></exec>
  <exec dir='examples/uniquedevices' executable='/usr/bin/env'><arg line="bash run.sh cleanall"/></exec>
  <exec dir='examples/voltkv' executable='/usr/bin/env'><arg line="bash run.sh cleanall"/></exec>
  <exec dir='examples/voter' executable='/usr/bin/env'><arg line="bash run.sh cleanall"/></exec>
  <exec dir='examples/windowing' executable='/usr/bin/env'><arg line="bash run.sh cleanall"/></exec>
  <exec dir='examples/windowing-with-ddl' executable='/usr/bin/env'><arg line="bash run.sh cleanall"/></exec>
  <exec dir='examples/fraud-detection' executable='/usr/bin/env'><arg line="bash run.sh cleanall"/></exec>

  <exec dir='doc/tutorials/helloworld' executable='/usr/bin/env'><arg line="bash run.sh clean"/></exec>
  <exec dir='doc/tutorials/helloworldrevisited' executable='/usr/bin/env'><arg line="bash run.sh clean"/></exec>

  <delete dir="${build.calcite.dir}" quiet="true"/>
  <exec dir='.' executable='/bin/sh'>
    <arg line="-c 'rm -rf obj/*'"/>
  </exec>
  <exec dir='.' executable='/bin/sh'>
    <arg line="-c 'rm -rf third_party/cpp/pcre2*'"/>
  </exec>
  <exec dir='.' executable='/bin/sh'>
    <arg line="-c 'rm -rf bundles/*.jar'"/>
  </exec>
  <exec dir='.' executable='/bin/sh'>
    <arg line="-c 'rm -rf voltdb/*.jar'"/>
  </exec>
  <exec dir='.' executable='/bin/sh'>
    <arg line="-c 'rm -rf voltdb/*.so voltdb/*.jnilib voltdb/*.dylib'"/>
  </exec>
  <exec dir='.' executable='/bin/sh'>
    <arg line="-c 'rm -rf src/ee/catalog/*'"/>
  </exec>
  <exec dir='.' executable='/bin/sh'>
    <arg line="-c 'rm -rf src/catgen/out/*'"/>
  </exec>
  <exec dir='.' executable='/bin/sh'>
    <arg line="-c 'rm -rf src/frontend/org/voltdb/catalog/*.java'"/>
  </exec>
  <exec dir='.' executable='/bin/sh'>
    <arg line="-c 'rm -rf src/frontend/org/voltcore/utils/DBBPool.java'"/>
  </exec>
  <exec dir='.' executable='/bin/sh'>
    <arg line="-c 'rm -rf *.jar'"/>
  </exec>
  <exec dir='.' executable='/bin/sh'>
    <arg line="-c 'rm -rf doc/javadoc/procedure-api/* doc/javadoc/java-client-api/*'"/>
  </exec>
</target>

<target name="clean_client">
    <ant antfile="build-client.xml" target="clean" inheritAll="false">
        <property name="build" value="${build}"/>
    </ant>
</target>

<target name="clean_kafkaloader">
    <ant antfile="build-kafkaloader.xml" target="clean" inheritAll="false">
        <property name="build" value="${build}"/>
    </ant>
</target>

<target name='cleanugh' description="Remove stack traces and crash dumps dropped by tests">
    <exec dir='.' executable='/bin/sh'>
        <arg line="-c 'rm -f voltdb_crash*.txt'"/>
    </exec>
    <exec dir='.' executable='/bin/sh'>
        <arg line="-c 'rm -f host*-*-*.txt'"/>
    </exec>
</target>

<target name='cleantmp' description="Remove all data files Volt generated in /tmp.">
  <exec dir='.' executable='/bin/sh' failonerror='false'>
    <arg line="-c 'rm -rf /tmp/myApp*.tmp *.vpt *.digest'"/>
  </exec>
</target>

<target name="clean_bindoc" description="Remove generated READMEs.">
    <delete file="${base.dir}/README.voltadmin" failonerror="false" />
</target>

<!--
***************************************
JAR BUILDING
***************************************
-->

<target name="buildinfo">
  <loadfile property='dist.version' srcFile='version.txt'>
      <filterchain><striplinebreaks/></filterchain>
  </loadfile>
  <exec dir="." executable="tools/getgitinfo.py">
      <arg line='${dist.version}' />
  </exec>
</target>

<target name="voltdb.jar" depends="compile, ee, buildinfo">

    <jar destfile="voltdb/voltdb-${dist.version}.jar" duplicate="preserve">
        <fileset dir="${build.client.dir}" defaultexcludes="yes">
            <include name="**"/>
        </fileset>
        <fileset dir="${build.prod.dir}" defaultexcludes="yes">
            <include name="org/voltdb/**"/>
            <include name="org/voltcore/**"/>
            <include name="org/hsqldb_voltpatches/**" />
            <include name="org/apache/**" />
            <include name="javax/annotation_voltpatches/**" />
            <include name="com/google_voltpatches/**" />
            <include name="vanilla/**" />
            <include name="jsr166y/**"/>
            <include name="org/eclipse/jetty_voltpatches/**" />
            <include name="javax/servlet_voltpatches/**" />
            <include name="au/com/bytecode/opencsv_voltpatches/**" />
            <include name="org/cliffc_voltpatches/**" />
            <include name="groovy_voltpatches/**"/>
            <include name="org/supercsv_voltpatches/tokenizer/*" />
            <include name="org/hsqldb_voltpatches/**" />
            <include name="org/json_voltpatches/**" />
            <include name="org/HdrHistogram_voltpatches/**" />
            <include name="org/mindrot/**" />
            <include name="org/spearce_voltpatches/**" />
            <include name="io/netty_voltpatches/**" />
            <include name="org/jctools_voltpatches/**" />
        </fileset>
        <fileset dir="${build.test.dir}" defaultexcludes="yes" >
            <include name="org/voltdb/ServerThread.class" />
            <include name="org/voltdb/benchmark/*" />
            <include name="org/voltdb/regressionsuites/Local*" />
            <include name="org/voltdb/regressionsuites/MultiConfigSuiteBuilder.class" />
            <include name="org/voltdb/regressionsuites/RegressionSuite.class" />
            <include name="org/voltdb/regressionsuites/VoltServerConfig.class" />
        </fileset>
        <fileset dir="."><include name="buildstring.txt"/></fileset>
        <manifest>
            <section name="Credits">
                <attribute name="Author" value="VoltDB Inc." />
            </section>
            <section name="Shared">
                <attribute name="Title" value="VoltDB compiler, server, and client interface libraries" />
                <attribute name="Date" value="${TODAY}" />
            </section>
        </manifest>
    </jar>

	<!--<jar destfile="voltdb/voltdbclient-${dist.version}-javadoc.jar">
        <fileset dir="${doc.dir}/javadoc/java-client-api" defaultexcludes="no" >
            <include name="**"/>
        </fileset>
        <manifest>
            <section name="Credits">
                <attribute name="Author" value="VoltDB Inc." />
            </section>
            <section name="Shared">
                <attribute
                    name="Title"
                    value="VoltDB Client JavaDoc"
                />
                <attribute name="Date" value="${TODAY}" />
            </section>
        </manifest>
    </jar-->

</target>

<target name="maven-jars"
		description = "makes extra .jar files that get pushed to maven repo"
		depends="voltdb.jar">
    <jar destfile="${build.dir}/voltdb-${dist.version}-javadoc.jar">
        <fileset dir="${doc.dir}/javadoc/procedure-api" defaultexcludes="no" >
            <include name="**"/>
        </fileset>
        <manifest>
            <section name="Credits">
                <attribute name="Author" value="VoltDB Inc." />
            </section>
            <section name="Shared">
                <attribute name="Title" value="VoltDB Stored Procedure JavaDoc" />
                <attribute name="Date" value="${TODAY}" />
            </section>
        </manifest>
    </jar>
	<jar destfile="${build.dir}/voltdb-${dist.version}-sources.jar">
		<fileset dir="${src.gpl.dir}" defaultexcludes="yes">
		            <include name="org/voltdb/**"/>
		            <include name="org/voltcore/**"/>
		            <include name="org/hsqldb_voltpatches/**" />
		            <include name="org/apache/**" />
		            <include name="javax/annotation_voltpatches/**" />
		            <include name="com/google_voltpatches/**" />
		            <include name="vanilla/**" />
		            <include name="jsr166y/**"/>
		            <include name="org/eclipse/jetty_voltpatches/**" />
		            <include name="javax/servlet_voltpatches/**" />
		            <include name="au/com/bytecode/opencsv_voltpatches/**" />
		            <include name="org/cliffc_voltpatches/**" />
		            <include name="groovy_voltpatches/**"/>
		            <include name="org/supercsv_voltpatches/tokenizer/*" />
		            <include name="org/hsqldb_voltpatches/**" />
		            <include name="org/json_voltpatches/**" />
		            <include name="org/HdrHistogram_voltpatches/**" />
		            <include name="org/mindrot/**" />
		            <include name="org/spearce_voltpatches/**" />
		            <include name="io/netty_voltpatches/**" />
		            <include name="org/jctools_voltpatches/**" />
		        </fileset>
	        <manifest>
	            <section name="Credits">
	                <attribute name="Author" value="VoltDB Inc." />
	            </section>
	            <section name="Shared">
	                <attribute name="Title" value="VoltDB Database Sources" />
	                <attribute name="Date" value="${TODAY}" />
	            </section>
	        </manifest>
	    </jar>
</target>

<target name="voltdbclient.jar" depends="compile, buildinfo">
    <ant antfile="build-client.xml" target="voltdbclient.jar" inheritAll="false">
        <property name="build" value="${build}"/>
    </ant>
</target>
<target name="importbundles" depends="compile, buildinfo">
    <ant antfile="build-importers.xml" target="buildbundles" inheritAll="true" inheritRefs="true">
        <property name="build" value="${build}"/>
    </ant>
</target>

<target name="voltdbthin.jar" depends="compile"
    description="used by testability-explorer">
    <jar destfile="${build.prod.dir}/voltdbthin.jar">
        <fileset dir="${build.prod.dir}" defaultexcludes="yes" >
            <include name="org/voltdb/**" />
        </fileset>
    </jar>
</target>

<target name="voltdbfat.jar" depends="compile, buildinfo">
    <jar destfile="${build.prod.dir}/voltdbfat.jar">
        <fileset dir="${build.prod.dir}" defaultexcludes="yes" >
            <include name="org/voltdb/**" />
            <include name="org/hsqldb_voltpatches/**" />
            <include name="org/eclipse/jetty_voltpatches/**" />
            <include name="org/opencsv_voltpatches/**" />
            <include name="javax/servlet_voltpatches/**" />
            <include name="org/HdrHistogram_voltpatches/**" />
            <include name="org/json_voltpatches/**" />
            <include name="org/apache/**" />
            <include name="vanilla/**" />
            <include name="javax/annotation_voltpatches/**" />
            <include name="com/google_voltpatches/**" />
            <include name="io/netty_voltpatches/**" />
            <include name="org/jctools_voltpatches/**" />
        </fileset>
        <fileset dir="${build.test.dir}" defaultexcludes="no" >
            <include name="org/voltdb/**" />
        </fileset>
        <fileset dir="${src.gpl.dir}" defaultexcludes="yes" >
            <include name="org/voltdb/**" />
        </fileset>
        <fileset dir="${src.test.dir}" defaultexcludes="yes" >
            <include name="org/voltdb/**" />
        </fileset>
        <fileset dir="."><include name="buildstring.txt"/></fileset>
        <manifest>
            <section name="Credits">
                <attribute name="Author" value="VoltDB Inc." />
            </section>
            <section name="Shared">
                <attribute name="Title" value="VoltDB compiler, server, client and test libraries" />
                <attribute name="Date" value="${TODAY}" />
            </section>
        </manifest>
    </jar>
</target>

<!--
***************************************
JAVA COMPILATION
***************************************
-->

<target name="compile" depends="catalog, dbbpool_gen, deployment_gen, compile_core, compile_kafkaloader, compile_pro"
        description="Compile all Java source and test classes"/>

<target name="compile_client">
    <ant antfile="build-client.xml" target="compile" inheritAll="false">
        <property name="build" value="${build}"/>
    </ant>
</target>

<target name="compile_kafkaloader" depends="compile_core">
    <ant antfile="build-kafkaloader.xml" target="compile" inheritAll="false">
        <property name="build" value="${build}"/>
    </ant>
</target>

<!-- Build Calcite jar files -->
<target name="refresh_calcite">
   <exec executable="rm" failonerror="true">   <!-- Remove previous Calcite artifacts -->
      <arg value="-rf"/>
      <arg value="${build.calcite.dir}"/>
   </exec>
   <mkdir dir="${build.calcite.dir}"/>
   <exec executable="tar" failonerror="true">
      <arg value="-xf"/>
      <arg value="${vendor.tar.dir}/Calcite-1.17.0.tgz"/>
      <arg value="-C"/>
      <arg value="${build.calcite.dir}/../"/>
   </exec>
   <exec executable="patch" dir="${build.calcite.dir}" failonerror="true" input="${vendor.tar.dir}/commits.patch">
      <arg value="-p1"/>
   </exec>
   <delete file="${vendor.tar.dir}/commits.patch"/>
   <echo message="Untarred and patched Calcite. Prepare to build." />
   <exec executable="mvn" dir="${build.calcite.dir}" failonerror="true">
      <arg value="install"/>
      <arg value="-DskipTests"/>
   </exec>
   <echo message="Calcite built successfully. Copying to lib directory" />   <!-- NOTE: the jar files are still labeled as 1.18 snapshot even though it's from 1.17 release branch. -->
   <copy tofile="${lib.dir}/calcite-core-1.17.0.jar" file="${build.calcite.dir}/core/target/calcite-core-1.18.0-SNAPSHOT.jar"/>
   <copy tofile="${lib.dir}/calcite-core-1.17.0-sources.jar" file="${build.calcite.dir}/core/target/calcite-core-1.18.0-SNAPSHOT-sources.jar"/>
   <copy tofile="${lib.dir}/calcite-server-1.17.0.jar" file="${build.calcite.dir}/server/target/calcite-server-1.18.0-SNAPSHOT.jar"/>
   <copy tofile="${lib.dir}/calcite-server-1.17.0-sources.jar" file="${build.calcite.dir}/server/target/calcite-server-1.18.0-SNAPSHOT-sources.jar"/>
   <copy tofile="${lib.dir}/calcite-linq4j-1.17.0.jar" file="${build.calcite.dir}/linq4j/target/calcite-linq4j-1.18.0-SNAPSHOT.jar"/>
   <copy tofile="${lib.dir}/calcite-linq4j-1.17.0-sources.jar" file="${build.calcite.dir}/linq4j/target/calcite-linq4j-1.18.0-SNAPSHOT-sources.jar"/>
   <delete dir="${build.calcite.dir}"/>
   <echo message="Calcite jar refreshed." />
</target>

<target name='using_calcite'>
    <exec executable="awk" failonerror="false" resultproperty="using_calcite">
<<<<<<< HEAD
        <arg value='BEGIN{ while(("git branch --no-color" | getline) > 0) { if (match($0, "* .*calcite-")) exit 0} exit 1}'/>
=======
        <arg value='BEGIN{ while(("git branch --no-color" | getline) > 0) { if (match($0, "\\* .*calcite-")) exit 0} exit 1}'/>
>>>>>>> 78d253e8
    </exec>
    <condition property='plan_with_calcite'>
        <equals arg1='${using_calcite}' arg2='0'/>
    </condition>
    <envdefault prop='plan_with_calcite' var='plan_with_calcite' default='${plan_with_calcite}' />
</target>

<target name="compile_core" depends="compile_client, using_calcite">
    <mkdir dir='${build.prod.dir}' />
    <mkdir dir='${build.test.dir}' />
    <mkdir dir='${build.testproc.dir}' />
    <mkdir dir='${build.testfunc.dir}' />

    <exec dir='${src.gpl.dir}/org/voltdb/utils' executable='${src.gpl.dir}/org/voltdb/utils/generate_logkeys.py' failonerror='true' />
    <depend
        srcdir="${src.hsqldb.dir}:${src.hsqldb.test.dir}:${src.gpl.dir}:${src.test.dir}:${src.testproc.dir}:${src.testfunc.dir}:${vendor.src.dir}"
        destdir="${build.prod.dir}:${build.test.dir}:${build.testproc.dir}:${build.testfunc.dir}"
        cache="${depcache}">
        <classpath refid="project.classpath" />
    </depend>

    <!-- copy resources needed for logging messages -->
    <copy todir="${build.prod.dir}">
        <fileset dir="${src.hsqldb.dir}" includes="**/*.properties" />
        <fileset dir="${src.gpl.dir}" includes="**/*.properties"/>
        <fileset dir="${src.gpl.dir}" includes="**/*.xml" />
        <fileset dir="${src.gpl.dir}" includes="**/*template.html" />
    </copy>

    <copy todir='${build.prod.dir}/org/hsqldb_voltpatches/resources'>
        <fileset dir="${src.hsqldb.dir}/org/hsqldb_voltpatches/resources">
            <include name="*"/>
        </fileset>
    </copy>

    <copy todir='${build.prod.dir}/org/voltdb/dbmonitor'>
        <fileset dir="${src.gpl.dir}/org/voltdb/dbmonitor">
            <exclude name="**/js/"/>
            <include name="**"/>
        </fileset>
    </copy>

    <delete dir="temp" failonerror="false" />
    <copy todir="temp/js" overwrite="yes">
        <fileset dir="src/frontend/org/voltdb/dbmonitor/js"/>
    </copy>
        <!-- Do not compress javascript unless this is a release build. -->
        <copy todir="temp/js" overwrite="yes" unless:set='isRelease'>
        <fileset dir="temp/js" includes="**/*.js" />
        <mapper type="glob" from="*.js" to="*-abc.js"/>
    </copy>
    <!-- Compress javascript if this is a release build. -->
    <apply executable="java" parallel="false" dest="temp/js" if:set='isRelease'>
        <fileset dir="temp/js" includes="**/*.js" />
          <arg line="-jar"/>
          <arg path="third_party/java/jars/yuicompressor-2.4.8.jar" />
          <srcfile/>
          <arg line="-o"/>
          <mapper type="glob" from="*.js" to="*-abc.js"/>
          <targetfile/>
    </apply>
    <move todir="${build.prod.dir}/org/voltdb/dbmonitor/js" overwrite="true">
        <fileset dir="temp/js" />
        <mapper type="glob" from="*-abc.js" to="*.js"/>
    </move>
    <delete dir="temp" failonerror="false" />

    <!-- README files we want to include in the jar -->
    <copy flatten='false' todir='${build.prod.dir}'>
        <fileset dir="${src.gpl.dir}">
           <include name="**/*Readme.txt"/>
        </fileset>
    </copy>

    <!-- pick src/** schemas as package resources -->
    <copy flatten='false' todir="${build.prod.dir}">
        <fileset dir="${src.gpl.dir}">
            <include name="**/*.xsd"/>
        </fileset>
    </copy>

    <!-- the ddl files used by tests and benchmark clients are copied
         relative to the client class and found with class.getResource() -->
    <copy flatten='false' todir='${build.test.dir}'>
        <fileset dir="${src.test.dir}">
            <include name="**/*.sql"/>
            <include name="**/*.txt"/>
            <include name="**/*.jar"/>
            <include name="**/keystore"/>
            <include name="**/ssl-config"/>
            <include name="**/ssl-config-invalid"/>
        </fileset>
    </copy>
    <copy flatten='false' todir='${build.prod.dir}'>
        <fileset dir="${src.gpl.dir}">
            <include name="**/keystore"/>
            <include name="**/ssl-config"/>
        </fileset>
    </copy>
    <!-- put the jar file to client class path in order to be found with class.getResource().
         The client will only get the jar file with getResource() but not automatically load
         the classes from the jar. -->
    <copy flatten='false' todir='${build.testproc.dir}'>
        <fileset dir="${src.testproc.dir}">
            <include name="**/*.sql"/>
            <include name="**/*.txt"/>
            <include name="**/*.jar"/>
        </fileset>
    </copy>
    <!-- Compressed resources for tests -->
    <copy flatten='false' todir='${build.test.dir}'>
        <fileset dir="${src.test.dir}">
            <include name="**/*.tar.gz"/>
        </fileset>
    </copy>

    <copy flatten='false' todir='${build.testproc.dir}'>
        <fileset dir="${src.testproc.dir}">
            <include name="**/*.tar.gz"/>
        </fileset>
    </copy>

    <!-- copy file containing workloads for voltdbfat.jar -->
    <copy flatten='false' todir='${build.test.dir}'>
        <fileset dir="${src.test.dir}">
            <include name="**/microbench.xml"/>
        </fileset>
    </copy>

    <copy todir='${build.test.dir}/org/hsqldb_voltpatches'>
        <fileset dir="${src.hsqldb.test.dir}/org/hsqldb_voltpatches">
            <include name="*.sql"/>
        </fileset>
    </copy>

    <!-- compile the individual source directories -->
    <!-- hsql -->
    <invoke-javac srcdir="${src.hsqldb.dir}"/>
    <!-- voltcore and third-party java (including our zookeeper -->
    <invoke-javac
        srcdir="${src.gpl.dir}:${vendor.src.dir}"
        includes="org/voltcore/**/*.java,org/apache/**/*.java
                  au/**/*.java,org/spearce_voltpatches/**/*.java
                  org/HdrHistogram_voltpatches/**/*.java
                  org/json_voltpatches/**/*.java
                  vanilla/**/*.java
                  javax/annotation_voltpatches/**/*.java
                  com/google_voltpatches/**/*.java
                  org/cliffc_voltpatches/**
                  groovy_voltpatches/**
                  org/supercsv_voltpatches/tokenizer/*.java
                  io/netty_voltpatches/**/*.java
                  org/jctools_voltpatches/**/*.java"/>
    <!-- non-voltcore voltdb code -->
    <invoke-javac srcdir="${src.gpl.dir}" excludes="org/voltcore/**/*.java org/voltdb/importclient/kafka10/**/*.java"/>

    <!-- compile the individual test directories -->
    <invoke-javac srcdir="${src.testproc.dir}" destdir='${build.testproc.dir}'/>
    <invoke-javac srcdir="${src.testfunc.dir}" destdir='${build.testfunc.dir}'/>
    <invoke-javac srcdir="${src.hsqldb.test.dir}" destdir='${build.test.dir}'/>
    <invoke-javac srcdir="${src.test.dir}" destdir='${build.test.dir}'
        excludes="org/voltdb/benchmark/tpcc/JDBCClient.java org/voltdb/importer/kafka*/**/*.java"/>
</target>

<!-- This task only executes if the voltpro.flavor property is set. -->
<target name="compile_pro" if="voltpro.flavor">
  <antcall target="voltpro.compile"/>
</target>

<target name="copy_pro_bin" if="voltpro.flavor">
  <copy todir="${dist.dir}/">
    <fileset dir="${voltpro.basedir}" includes="bin/**"/>
  </copy>
</target>


<!--
***************************************
NATIVE EE STUFF
***************************************
-->

<target name='catalog' depends="buildinfo" description="Generate catalog source code.">
    <exec dir="${src.catalog.dir}" executable='python' failonerror='true'>
        <arg line="catalog.py"/>
    </exec>
    <exec dir="${src.catalog.dir}" executable='python' failonerror='true'>
        <arg line="install.py"/>
    </exec>

    <!--both libcatalogs are checked out, so copy to right place-->
    <mkdir dir="${build.prod.mac.dir}"/>
    <copy file="${base.dir}/lib/libcatalog-${dist.version}.jnilib" todir="${build.prod.mac.dir}"/>
    <mkdir dir="${build.prod.linux.dir}"/>
    <copy file="${base.dir}/lib/libcatalog-${dist.version}.so" todir="${build.prod.linux.dir}"/>

</target>

<!-- Build the jni library. -->
<target name='jnicompile' depends='compile, jnicompile_temp, uptodate_jni_h.check'
    description="Build C++ JNI library." unless='uptodate_jni_h'>
    <delete file="${src.ee.dir}/org_voltdb_jni_ExecutionEngine.h" />
    <delete file="${src.ee.dir}/org_voltcore_utils_DBBPool.h" />
    <delete file="${src.ee.dir}/org_voltdb_utils_PosixAdvise.h" />
    <move file='${build.dir}/org_voltdb_jni_ExecutionEngine.h' todir='${src.ee.dir}' />
    <move file='${build.dir}/org_voltcore_utils_DBBPool.h' todir='${src.ee.dir}' />
    <move file='${build.dir}/org_voltdb_utils_PosixAdvise.h' todir='${src.ee.dir}' />
</target>


<target name='uptodate_jni_h.check' depends='jnicompile_temp'>
    <condition property='uptodate_jni_h'>
        <and>
            <filesmatch file1="${src.ee.dir}/org_voltdb_jni_ExecutionEngine.h" file2="${build.dir}/org_voltdb_jni_ExecutionEngine.h" />
            <filesmatch file1="${src.ee.dir}/org_voltcore_utils_DBBPool.h" file2="${build.dir}/org_voltcore_utils_DBBPool.h" />
            <filesmatch file1="${src.ee.dir}/org_voltdb_utils_PosixAdvise.h" file2="${build.dir}/org_voltdb_utils_PosixAdvise.h" />
        </and>
    </condition>
</target>

<target name='jnicompile_temp'>
    <delete file="${build.dir}/org_voltdb_jni_ExecutionEngine.h"/>
    <delete file="${build.dir}/org_voltcore_utils_DBBPool.h" />
    <delete file="${build.dir}/org_voltdb_utils_PosixAdvise.h" />
    <javah classpathref="project.classpath" force="yes" verbose="yes" class="org.voltdb.jni.ExecutionEngine" destdir="${build.dir}" />
    <javah classpathref="project.classpath" force="yes" verbose="yes" class="org.voltcore.utils.DBBPool" destdir="${build.dir}" />
    <javah classpathref="project.classpath" force="yes" verbose="yes" class="org.voltdb.utils.PosixAdvise" destdir="${build.dir}" />
</target>

<target name='eeconfig' depends='catalog, jnicompile, buildinfo'
    description="Configure the build area but do not do any building.  This is mostly interesting for debugging.">
    <exec dir='.' executable='${cmake.build.tool}' failonerror='true'>
        <!-- The tool ${cmake.build.tool} does all the EE building.
             See the comment in that file for complete details.
         -->
        <arg line="--generator='${cmake.generator}'" />
        <arg line="--build-type='${build}'" />
    	<arg line="--log-level='${VOLT_LOG_LEVEL}'" />
        <arg line="--pool-checking='${VOLT_POOL_CHECKING}'" />
        <arg line="--trace-pools='${VOLT_TRACE_ALLOCATIONS}'" />
        <arg line="--timer-enabled='${VOLT_TIMER_ENABLED}'" />
        <arg line="--max-processors=${cmake.build.maxcores}" />
        <arg line="--verbose-build='${cmake.verbose.build}'" />
    	<arg line="--verbose-config='${cmake.verbose.config}'" />
    </exec>
</target>

<target name='voltdbipc' depends='ee'
        description='Make the voltdbipc binary.  Actually ee does this, but this is for Jenkins compatibility.' />

<target name='ee' depends="catalog, jnicompile, buildinfo"
    description="Build C++ JNI library and copy it to production folder.">
    <exec dir='.' executable='${cmake.build.tool}' failonerror='true'>
        <!-- The tool ${cmake.build.tool} does all the EE building.
             See the comment in that file for complete details.
         -->
        <arg line="--generator='${cmake.generator}'" />
        <arg line="--build-type='${build}'" />
    	<arg line="--log-level='${VOLT_LOG_LEVEL}'" />
        <arg line="--pool-checking='${VOLT_POOL_CHECKING}'" />
        <arg line="--trace-pools='${VOLT_TRACE_ALLOCATIONS}'" />
        <arg line="--timer-enabled='${VOLT_TIMER_ENABLED}'" />
        <arg line="--max-processors=${cmake.build.maxcores}" />
        <arg line="--verbose-build='${cmake.verbose.build}'" />
    	<arg line="--verbose-config='${cmake.verbose.config}'" />
        <arg line="--install" />
    </exec>
    <antcall target="prep_libvoltdb"/>
</target>

<target name='eecheck' depends='ee'
    description="Run testcases for C++ JNI library.">
    <exec dir='.' executable='${cmake.build.tool}' failonerror='true'>
        <!-- The tool ${cmake.build.tool} does all the EE building.
             See the comment in that file for complete details.
         -->
        <arg line="--generator='${cmake.generator}'" />
        <arg line="--build-type='${build}'" />
    	<arg line="--log-level='${VOLT_LOG_LEVEL}'" />
        <arg line="--pool-checking='${VOLT_POOL_CHECKING}'" />
        <arg line="--trace-pools='${VOLT_TRACE_ALLOCATIONS}'" />
        <arg line="--timer-enabled='${VOLT_TIMER_ENABLED}'" />
        <arg line="--max-processors=${cmake.build.maxcores}" />
        <arg line="--verbose-build='${cmake.verbose.build}'" />
    	<arg line="--verbose-config='${cmake.verbose.config}'" />
        <arg line="--run-all-tests" />
    </exec>
    <antcall target="prep_libvoltdb"/>
</target>

<target name='ee_profile' depends="catalog, jnicompile"
    description="Build C++ JNI lib dl-ing perf tools and copy it to production folder.">
    <exec dir='.' executable='${cmake.build.tool}' failonerror='true'>
        <!-- The tool ${cmake.build.tool} does all the EE building.
             See the comment in that file for complete details.
         -->
        <arg line="--generator='${cmake.generator}'" />
        <arg line="--build-type=${build}" />
        <arg line="--log-level='${VOLT_LOG_LEVEL}'" />
        <arg line="--pool-checking='${VOLT_POOL_CHECKING}'" />
        <arg line="--trace-pools='${VOLT_TRACE_ALLOCATIONS}'" />
        <arg line="--timer-enabled='${VOLT_TIMER_ENABLED}'" />
        <arg line="--max-processors=${cmake.build.maxcores}" />
        <arg line="--verbose-build='${cmake.verbose.build}'" />
    	<arg line="--verbose-config='${cmake.verbose.config}'" />
        <arg line="--profile" />
        <arg line="--install" />
    </exec>
</target>

<target name='ee_coverage' depends="catalog, jnicompile"
    description="Build C++ JNI lib dl-ing perf tools and copy it to production folder.">
    <exec dir='.' executable='${cmake.build.tool}' failonerror='true'>
        <env key="VOLT_LOG_LEVEL" value="${VOLT_LOG_LEVEL}"/>
        <!-- The tool ${cmake.build.tool} does all the EE building.
             See the comment in that file for complete details.
         -->
        <arg line="--generator='${cmake.generator}'" />
        <arg line="--build-type=${build}" />
        <arg line="--log-level='${VOLT_LOG_LEVEL}'" />
        <arg line="--pool-checking='${VOLT_POOL_CHECKING}'" />
        <arg line="--trace-pools='${VOLT_TRACE_ALLOCATIONS}'" />
        <arg line="--timer-enabled='${VOLT_TIMER_ENABLED}'" />
        <arg line="--max-processors=${cmake.build.maxcores}" />
        <arg line="--verbose-build='${cmake.verbose.build}'" />
    	<arg line="--verbose-config='${cmake.verbose.config}'" />
        <arg line="--coverage" />
        <arg line="--install" />
    </exec>
</target>


<!--
***************************************
LICENSING
***************************************
-->

<target name='licensecheck' description="make sure all source files have approved licenses">
    <exec dir='.' executable='python' failonerror='true'>
        <arg line="tools/licensescheck.py" />
        <arg line="${voltpro}"/>
    </exec>
</target>


<!--
***************************************
TEST CASES
***************************************
-->

<target name="pythonfser" description="run python voltdbclient tests">
    <property name="build.dir.suffix" value="" /> <!-- Default -->
    <property name='classpath' refid='project.classpath' />
    <property name='echoserver.command' value="java
    -classpath ${classpath} -server -Xmx256m -ea
    org.voltdb.messaging.EchoServer" />
    <exec dir='tests/scripts/' executable='python' failonerror='true'>
        <arg line="Testvoltdbclient.py"/>
        <arg line='"${echoserver.command}"'/>
    </exec>
</target>

<!-- script that runs junit_onesuite for each class in a fileset -->
<!-- if there's a better way to do this than embedding javascript, please help... -->
<scriptdef name="junit-files" language="javascript">
<element name="fileset" type="fileset"/>
<![CDATA[
  filesets = elements.get("fileset");
  for (i = 0; i < filesets.size(); ++i) {
    fileset = filesets.get(i);
    scanner = fileset.getDirectoryScanner(project);
    scanner.scan();
    files = scanner.getIncludedFiles();
    for( j=0; j < files.length; j++) {
        jfile = self.project.createTask("antcall");
        project.setProperty("testfilename", files[j]);
        project.setProperty("testindex", j + 1);
        project.setProperty("testcount", files.length);
        jfile.setTarget("junit_onesuite");
        jfile.execute();
    }
  }
]]>
</scriptdef>


<!-- run junit for one suite -->
<target name='junit_onesuite'>
    <!-- set defaults for junit vars if not already set -->
    <condition property="junit.timeout" value="${junit.timeout}" else='1800000'>
        <isset property="junit.timeout"/>
    </condition>
    <condition property="junit.printsummary" value="${junit.printsummary}" else='yes'>
        <isset property="junit.printsummary"/>
    </condition>
    <condition property="junit.showoutput" value="${junit.showoutput}" else="false">
        <isset property="junit.showoutput"/>
    </condition>
    <!-- select which set of regression suite configuration types to run -->
    <condition property="regressions" value="${regressions}" else="all">
        <isset property="regressions"/>
    </condition>
    <!--Force the execution of SQL queries to use the "large" mode
    (for read-only AdHoc queries) at a certain percentage of the time.
    -1 means uninitialized, and will be treated equally as null.-->
    <condition property="large_mode_ratio" value="${large_mode_ratio}" else="-1">
        <isset property="large_mode_ratio"/>
    </condition>

    <sequential>

        <!-- convert the filename to a classname -->
        <!-- assumes the file coming in has 1-1 folders to packages -->
        <loadresource property="testname">
            <string value="${testfilename}" />
            <filterchain>
                <replaceregex pattern="/" replace="\." flags="g" />
                <replaceregex pattern="\.class" replace="" />
            </filterchain>
        </loadresource>

        <!-- run ant's junit runner -->
        <junit
            fork="yes"
            haltonfailure="${junit.haltonfailure}"
            failureproperty="junit.failures"
            printsummary="false"
            timeout="${junit.timeout}"
            maxmemory='2048M'
            showoutput="${junit.showoutput}">
            <classpath refid='project.classpath' />
            <jvmarg value="-server" />
            <!-- Following option is commented out because
                 it introduces enough overhead to JNI calls
                 that some tests time out with Java 8.
                 See ENG-8730. -->
            <!-- <jvmarg value="-Xcheck:jni" /> -->
            <jvmarg value="-Xmx256m"/>
            <jvmarg value="-XX:+HeapDumpOnOutOfMemoryError"/>
            <jvmarg if:set="use_jacoco" value="-javaagent:${vendor.lib.dir}/${jacoco.agent}"/>
            <!-- removed in java 8 <jvmarg value="-XX:-UseSplitVerifier"/> -->
            <env key="VERIFY_CATALOG_DEBUG" value="${verifycatalogdebug}"/>
            <env key="VOLTDB_BUILD_DIR" value="${build.dir}"/>
            <env key="TEST_DIR" value="${build.testobjects.dir}" />
            <env key="VOLT_REGRESSIONS" value="${regressions}" />
            <env key="VOLT_ENABLEIV2" value="${enableiv2}" />
            <env key="LARGE_MODE_RATIO" value="${large_mode_ratio}" />
            <!-- Leave breadcrumbs so we can figure out deep in the bowels of VoltDB if
                 this is a test -->
            <env key="VOLT_JUSTATEST" value="true" />
            <!-- Following two env vars are used by Java code
                 when running ant check -Dbuild=memcheck
                 The voltdbipc client is used in concert with valgrind
                 for most tests (those that would normally run against
                 the single process JNI backend. -->
            <env key="BUILD" value="${build}" />
            <env key="VOLTDBIPC_PATH" value="${build.prod.dir}/voltdbipc" />
            <!-- junit log4j settings, generates log output of last suite -->
            <jvmarg value="-Dlog4j.configuration=file:${base.dir}/tests/log4j-allconsole.xml" />

            <jvmarg value="-Dtestindex=${testindex}" />
            <jvmarg value="-Dtestcount=${testcount}" />
            <jvmarg value="-Drun.flaky.tests=${run.flaky.tests}" />
            <jvmarg value="-Drun.flaky.tests.debug=${run.flaky.tests.debug}" />
            <jvmarg value="-Dplan_with_calcite=${plan_with_calcite}" />

            <!-- write per-testcase output to console if verbose mode -->
            <formatter type="plain" usefile="false" if="verbosereport"/>
            <!-- write per-testcase output to testoutput folder -->
            <formatter type="plain" usefile="true" />
            <!-- write all kinds of fun voltdb output to testoutput folder -->
            <formatter type='xml' classname="org.voltdb.VoltJUnitFormatter" usefile='false' extension="none" />
            <!-- write xml output for the report  -->
            <formatter type="xml" />

            <!-- specify the tests here (there should be only one) -->
            <batchtest todir="${build.testoutput.dir}">
                <fileset dir='${build.test.dir}'>
                    <include name='${testfilename}'/>
                </fileset>
            </batchtest>

            <assertions><enable/></assertions>
        </junit>

        <!-- per-test post processing script
             1. ensure a result xml file got written
             2. ensure no whacky processes were stranded -->
        <exec executable="/usr/bin/env">
            <arg value="python" />
            <arg value="${base.dir}/tools/junit-post-process.py" />
            <arg value="--testname=${testname}" />
            <arg value="--outputpath=${build.testoutput.dir}" />
            <arg value="--testresult=${junit.failures}" />
        </exec>
    </sequential>
</target>

<target name="junit" description="Execute JUnit test suites.">
    <run_junit>
        <tests>
            <fileset dir='${build.test.dir}'>
                <patternset refid="junit.all.path" />
            </fileset>
        </tests>
    </run_junit>
</target>

<target name="junit_sql" description="Execute JUnit test suites stressing sql functionality vs. process architecture." depends='using_calcite'>
    <run_junit>
        <tests>
            <jvmarg value="-Dplan_with_calcite=${plan_with_calcite}" />
            <fileset dir='${build.test.dir}'>
                <!-- Standard junit fileset -->
                <patternset refid="junit.all.path" />
                <!-- Exclude many tests not directly related to sql functionality -->
                <exclude name='**/*$*.class'/>
                <exclude name='org/voltcore/**/*.class'/>
                <exclude name='org/voltdb/client/TestClientFeatures.class'/>
                <exclude name='org/voltdb/client/TestDistributer.class'/>
                <exclude name='org/voltdb/dtxn/Test*.class'/>
                <exclude name='org/voltdb/iv2/Test*.class'/>
                <exclude name='org/voltdb/jdbc/Test*.class'/>
                <exclude name='org/voltdb/jni/Test*.class'/>
                <exclude name='org/voltdb/messaging/Test*.class'/>
                <exclude name='org/voltdb/regressionsuites/TestAdminMode.class'/>
                <exclude name='org/voltdb/regressionsuites/TestClientPort*.class'/>
                <exclude name='org/voltdb/quarantine/**/*.class'/>
                <exclude name='**/TestCommandLog*.class'/>
                <exclude name='**/TestExport*.class'/>
                <exclude name='**/TestJoin.class'/>
                <exclude name='**/TestLogReader.class'/>
                <exclude name='**/TestMaliciousClientSuite.class'/>
                <exclude name='**/Test*Rejoin*.class'/>
                <exclude name='**/Test*Replication*.class'/>
                <exclude name='**/Test*Restore*.class'/>
                <exclude name='**/Test*Snapshot*.class'/>
                <exclude name='**/TestMultipleOuterJoinPlans.class'/>
            </fileset>
        </tests>
    </run_junit>
</target>

<target name="junit_regression" description="Execute JUnit regression test suites.">
    <run_junit>
        <tests>
            <fileset dir='${build.test.dir}'>
                <patternset refid="junit.regression.h1.path" />
                <patternset refid="junit.regression.h2.path" />
            </fileset>
        </tests>
    </run_junit>
</target>

<target name="junit_regression_h1" description="Execute first half of JUnit regression test suites.">
    <run_junit>
        <tests>
            <fileset dir='${build.test.dir}'>
                <patternset refid="junit.regression.h1.path" />
            </fileset>
        </tests>
    </run_junit>
</target>

<target name="junit_regression_h2" description="Execute second half of JUnit regression test suites.">
    <run_junit>
        <tests>
            <fileset dir='${build.test.dir}'>
                <patternset refid="junit.regression.h2.path" />
            </fileset>
        </tests>
    </run_junit>
</target>

<target name="junit_other" description="Execute JUnit test suites except regression tests.">
    <run_junit>
        <tests>
            <fileset dir='${build.test.dir}'>
                <!-- Standard junit fileset -->
                <patternset refid="junit.all.path" />

                <!-- Exclude tests -->
                <patternset refid="junit.exclude.regression.path"/>

            </fileset>
        </tests>
    </run_junit>
</target>

<target name="junit_other_p1" description="Execute part 1 of other JUnit test suites.">
    <run_junit>
        <tests>
            <fileset dir='${build.test.dir}'>
                <patternset refid="junit.other.p1.path" />
            </fileset>
        </tests>
    </run_junit>
</target>

<target name="junit_other_p2" description="Execute part 2 of other JUnit test suites.">
    <run_junit>
        <tests>
            <fileset dir='${build.test.dir}'>
                <patternset refid="junit.other.p2.path" />
            </fileset>
        </tests>
    </run_junit>
</target>

<target name="junit_other_p3" description="Execute part 3 of other JUnit test suites.">
    <run_junit>
        <tests>
            <fileset dir='${build.test.dir}'>
                <patternset refid="junit.other.p3.path" />
            </fileset>
        </tests>
    </run_junit>
</target>

<target name="junit_other_p4"
    description="Execute the remainder of the JUnit test suites.">
    <run_junit>
        <tests>
            <fileset dir='${build.test.dir}'>
                <patternset refid="junit.other.p4.path" />
            </fileset>
        </tests>
    </run_junit>
</target>


<target name="junit_security" description="Execute junit tests of security features">
    <run_junit>
        <tests>
            <fileset dir='${build.test.dir}'>
               <patternset refid="junit.security.path"/>
            </fileset>
        </tests>
    </run_junit>
</target>

<!-- common macro to run a bunch of junit -->
<macrodef name='run_junit'>
    <element name='tests'/>
    <sequential>
        <mkdir dir='${build.testoutput.dir}' />
        <mkdir dir='${build.dir}/testoutput-archive/' />
        <exec executable="/usr/bin/env" failonerror='true'>
            <arg value="python" />
            <arg value="${base.dir}/tools/junit-pre-process.py" />
            <arg value="--archivepath=${build.dir}/testoutput-archive/" />
            <arg value="--outputpath=${build.testoutput.dir}" />
        </exec>
        <junit-files>
            <tests/>
        </junit-files>

        <echo message='' /><echo message='' />
        <junitreport todir="${build.testoutput.dir}">
            <fileset dir="${build.testoutput.dir}">
                <include name="TEST-*.xml" />
            </fileset>
            <report format="noframes" todir="${build.testoutput.dir}/report"/>
            <report styledir="tools" format="noframes" todir="${build.testoutput.dir}" />
        </junitreport>

        <exec dir="${build.testoutput.dir}" executable='cat'>
            <arg line="junit-noframes.html"/>
        </exec>

        <!-- Fail the build if there were any problems.
             This runs all the tests before failing. -->
        <available file="${build.testoutput.dir}/JUNITHADFAILURES" property="junit.failures"/>
        <fail if="junit.failures" unless="use_jacoco" message="JUnit had failures" />
    </sequential>
</macrodef>

<target name="junit_legacy" description="Run JUnit in pre-iv2 mode.">
    <condition property="enableiv2" value="${enableiv2}" else="false">
        <isset property="enableiv2"/>
    </condition>
    <run_junit>
        <tests>
            <fileset dir='${build.test.dir}'>
                <include name='org/hsqldb_voltpatches/**/Test*.class'/>
                <include name='org/voltcore/**/Test*.class' />
                <include name='org/voltdb/**/Test*.class'/>
                <include name='org/voltdb/network/**/Test*.class'/>
                <exclude name="**/*$*.class"/>
                <exclude name="**/TestMaliciousClientSuite.class" />
                <exclude name="org/voltdb/quarantine/**/*.class"/>
                <exclude name="**/TestExportBase.class"/>
                <exclude name="**/TestExportBaseSocketExport.class"/>
                <exclude name="**/TestPauselessRejoinFuzz.class" /> <!-- regressed during 3.0 bugfix? -->
            </fileset>
        </tests>
    </run_junit>
</target>

<target name="junit_lite_sql" description="lightweight junit tests for sql">
  <run_junit>
    <tests>
      <fileset dir='${build.test.dir}'>
          <include name="org/voltdb/regressionsuites/TestSQLFeaturesSuite.class"/>
      </fileset>
    </tests>
  </run_junit>
</target>

<target name="junit_quarantine" description="Run testcases which fail unpredictably.">
    <run_junit>
        <tests>
            <fileset dir='${build.test.dir}'>
                <include name='org/voltdb/quarantine/**/Test*.class'/>
                <exclude name="**/*$*.class"/>
            </fileset>
        </tests>
    </run_junit>
</target>

<!-- Resources for the JaCoCo task below. -->
<taskdef uri="antlib:org.jacoco.ant" resource="org/jacoco/ant/antlib.xml">
    <classpath path="${vendor.lib.dir}/${jacoco.ant}"/>
</taskdef>

<target name="jacoco_report">
    <jacoco:report>
        <executiondata>
            <file file="jacoco.exec"/>
        </executiondata>

        <structure name="VoltDB Code Coverage">
            <classfiles>
                <fileset dir="obj/release/prod/org">
                    <!-- <include name="*voltdb.*"/>  -->
                    <!-- <include name="*voltcore.*"/> -->
                    <!--pmsg is the protobuf-generated code for dragent-->
                    <exclude name="*pmsg.*"/>
                    <exclude name="*exampleutils.*"/>
                </fileset>
            </classfiles>
            <sourcefiles encoding="UTF-8">
                <fileset dir="src/frontend">
                    <!-- <include name="voltdb/**/*.java"/> -->
                    <!-- <include name="voltcore/**/*.java"/> -->
                </fileset>
            </sourcefiles>
        </structure>

        <html destdir="jacoco-report"/>
    </jacoco:report>
</target>

<target name='testability-report' depends="voltdbthin.jar"
    description="produce Google Code testability-explorer report">
    <path id="testability.lib">
        <pathelement location="${vendor.lib.dir}/ant-testability-explorer.jar" />
        <pathelement location="${vendor.lib.dir}/testability-explorer.jar" />
    </path>
    <taskdef name="testability" classname="com.google.ant.TestabilityTask" classpathref="testability.lib" />
    <testability resultfile="${build.dir}/testability.result.html" print="html"
        errorfile="${build.dir}/testability.err.txt">
        <classpath>
            <fileset dir="${build.prod.dir}">
                <include name="voltdbthin.jar" />
            </fileset>
        </classpath>
    </testability>
</target>

<target name="cpd">
    <taskdef name="cpdtask" classname="net.sourceforge.pmd.cpd.CPDTask" classpath="${vendor.lib.dir}/pmd-4.2.5.jar" />
    <macrodef name="cpd">
        <attribute name="language"/>
        <attribute name="srcdir"/>
        <attribute name="format"/>
        <sequential>
            <echo>@{language} @{srcdir} @{format}</echo>
            <cpdtask minimumTokenCount="100" outputFile="${build.dir}/cpd-@{language}.@{format}"
                language="@{language}" format="@{format}">
                <fileset dir="@{srcdir}">
                    <include name="**/*.@{language}"/>
                    <exclude name="**/pmsg/*.@{language}"/>
                </fileset>
            </cpdtask>
        </sequential>
    </macrodef>
    <cpd language="java" srcdir="${src.gpl.dir}" format="text"/>
    <cpd language="java" srcdir="${src.gpl.dir}" format="xml"/>
    <cpd language="cpp" srcdir="${src.ee.dir}" format="text"/>
    <cpd language="cpp" srcdir="${src.ee.dir}" format="xml"/>
</target>

<!-- This target will run a junit suite. It will also run a single
     suite under valgrind with -Dbuild=memcheck.  NOTE: to use valgrind,
     you must "cd obj/memcheck && make prod/voltdbipc" separately. -->
<target name="junitclass" description="Run one junit suite (i.e, -Djunitclass=TestSQLFeaturesSuite)" depends='using_calcite'>
    <condition property="timeoutLength" value="${timeoutLength}" else='900000'>
        <isset property="timeoutLength"/>
    </condition>
    <condition property="junit.showoutput" value="${junit.showoutput}" else="true">
        <isset property="junit.showoutput"/>
    </condition>
    <!-- output per-testcase stats at the end of each suite -->
    <condition property="verbosereport" value="${verbosereport}" else="true">
        <isset property="verbosereport"/>
    </condition>
    <!-- run iv2 by default. -Denableiv2=false to get legacy -->
    <condition property="enableiv2" value="${enableiv2}" else="true">
        <isset property="enableiv2"/>
    </condition>

    <run_junit>
        <tests>
            <fileset dir='${build.test.dir}'>
              <include name="**/${junitclass}.class"/>
            </fileset>
        </tests>
    </run_junit>
    <fail if="junit.failures" message="JUnit had failures" />
</target>

<macrodef name="samplecheck">
    <attribute name="app"/>
    <!-- make sure example application compiles -->
    <sequential>
        <exec dir="${dist.examples.dir}/@{app}" executable="/usr/bin/env" failonerror='true'>
            <arg value="bash" />
            <arg value="run.sh" />
            <arg value="jars" />
        </exec>
    </sequential>
</macrodef>

<target name="distcheck" depends='dist'
    description="Verify distribution sample applications compile and run.">
    <echo>checking callcenter</echo>
    <samplecheck app="callcenter" />
    <echo>checking adperformance</echo>
    <samplecheck app="adperformance" />
    <echo>checking bank-offers</echo>
    <samplecheck app="bank-offers" />
    <echo>checking contentionmark</echo>
    <samplecheck app="contentionmark" />
    <echo>checking geospatial</echo>
    <samplecheck app="geospatial" />
    <echo>checking json-sessions</echo>
    <samplecheck app="json-sessions" />
    <echo>checking metrocard</echo>
    <samplecheck app="metrocard" />
    <echo>checking nbbo</echo>
    <samplecheck app="nbbo" />
    <echo>checking positionkeeper</echo>
    <samplecheck app="positionkeeper" />
    <echo>checking uniquedevices</echo>
    <samplecheck app="uniquedevices" />
    <echo>checking voltkv</echo>
    <samplecheck app="voltkv" />
    <echo>checking voter</echo>
    <samplecheck app="voter" />
    <echo>checking windowing</echo>
    <samplecheck app="windowing" />
    <echo>checking windowing-with-ddl</echo>
    <samplecheck app="windowing-with-ddl" />
</target>

<target name='sqlcoverage' depends="ee,compile"
    description="Run the SQL coverage tests.">
    <property name="build.dir.suffix" value="" /> <!-- Default -->
    <property name="sqlcoverage.failonerror" value="true" />
    <property name="test.main.dir"       location="tests/sqlcoverage" />
    <property name="test.config.dir"     location="${test.main.dir}/config" />
    <property name="test.ddl.dir"        location="${test.main.dir}/ddl" />
    <property name="log4j.configuration" location="tests/log4j-allconsole.xml" />
    <property name="default_config"      location="${test.config.dir}/config.py" />
    <property name="regression_config"   location="${test.config.dir}/regression-config.py" />
    <property name="sqlcov.dir"          location="${build.dir}/sqlcoverage" />
    <exec dir='.' executable='/bin/sh'>
        <arg line="-c 'rm -rf ${sqlcov.dir}'"/>
    </exec>
    <mkdir dir="${sqlcov.dir}" />
    <condition property="" value="${env.VOLTBUILD}" else='release'>
        <isset property="env.VOLTBUILD"/>
    </condition>
    <condition property="config_seed" value="-s ${sql_coverage_seed}" else="">
        <isset property="sql_coverage_seed"/>
    </condition>
    <condition property="config_suite" value="${test.config.dir}/${sql_coverage_suite}"
               else="${regression_config}">
        <isset property="sql_coverage_suite"/>
    </condition>
    <condition property="config_config" value="-c ${sql_coverage_config}" else="">
        <isset property="sql_coverage_config"/>
    </condition>
    <condition property="config_hsql" value="-H" else="">
        <isset property="hsql"/>
    </condition>
    <condition property="config_postgresql" value="-P" else="">
        <isset property="postgresql"/>
    </condition>
    <condition property="config_postgis" value="-G" else="">
        <isset property="postgis"/>
    </condition>
    <condition property="config_ascii_only" value="-a" else="">
        <isset property="ascii_only"/>
    </condition>
    <condition property="config_invalid" value="-i" else="">
        <isset property="sql_coverage_invalid"/>
    </condition>
    <condition property="config_verbose" value="-r" else="">
        <isset property="sql_coverage_verbose"/>
    </condition>
    <condition property="config_reproduce" value="-R ${reproduce}" else="">
        <isset property="reproduce"/>
    </condition>
    <condition property="config_genonly" value="-g" else="">
        <isset property="sql_coverage_genonly"/>
    </condition>
    <condition property="config_subversion" value="-S" else="">
        <isset property="sql_coverage_subversion"/>
    </condition>
    <condition property="hosts" value="${sql_coverage_hosts}" else="1">
        <isset property="sql_coverage_hosts"/>
    </condition>
    <condition property="sitesperhost" value="${sql_coverage_sites}" else="3">
        <isset property="sql_coverage_sites"/>
    </condition>
    <condition property="replicas" value="${sql_coverage_replicas}" else="0">
        <isset property="sql_coverage_replicas"/>
    </condition>
    <condition property="hostname" value="-l ${sql_coverage_hostname}" else="">
        <isset property="sql_coverage_hostname"/>
    </condition>
    <condition property="hostport" value="-p ${sql_coverage_hostport}" else="">
        <isset property="sql_coverage_hostport"/>
    </condition>
    <condition property="hostcount" value="-n ${sql_coverage_hosts}" else="-n 1">
        <isset property="sql_coverage_hosts"/>
    </condition>
    <condition property="kfactor" value="-k ${sql_coverage_replicas}" else="-k 0">
        <isset property="sql_coverage_replicas"/>
    </condition>
    <condition property="sitescount" value="-t ${sql_coverage_sites}" else="-t 3">
        <isset property="sql_coverage_sites"/>
    </condition>
    <property name='classpath' refid='project.classpath' />
    <property name='simpleserver.command' value='java
    -classpath ${classpath}
    -Dlog4j.configuration=file://${log4j.configuration} -server -XX:+HeapDumpOnOutOfMemoryError -Xmx640m -XX:+AggressiveOpts -ea
    org.voltdb.sqlgenerator.SimpleServer create hosts=${hosts}
    sitesperhost=${sitesperhost} replicas=${replicas}
    ' />
    <copy todir="${build.test.dir}/org/voltdb/sqlgenerator">
      <fileset dir="${test.ddl.dir}">
        <include name="**/*.sql"/>
      </fileset>
    </copy>
    <copy todir="${test.main.dir}">
      <fileset dir=".">
        <include name="buildstring.txt"/>
        <include name="version.txt"/>
      </fileset>
    </copy>
    <exec dir='tests/sqlcoverage' executable='python2.7' failonerror="${sqlcoverage.failonerror}">
        <env key="TEST_DIR" value="${build.testobjects.dir}" />
        <env key="VOLTDB_BUILD_DIR" value="${build.dir}"/>
        <arg line='sql_coverage_test.py' />
        <arg line="${config_seed}" />
        <arg line="${config_config}" />
        <arg line="${config_hsql}" />
        <arg line="${config_postgresql}" />
        <arg line="${config_postgis}" />
        <arg line="${config_ascii_only}" />
        <arg line="${config_invalid}" />
        <arg line="${config_verbose}" />
        <arg file="${config_suite}" />
        <arg line="${config_reproduce}" />
        <arg file="${sqlcov.dir}" />
        <arg line='"${simpleserver.command}"' />
        <arg line="${hostname}" />
        <arg line="${hostport}" />
        <arg line="${hostcount}" />
        <arg line="${kfactor}" />
        <arg line="${sitescount}" />
        <arg line="${config_genonly}" />
        <arg line="${config_subversion}" />
    </exec>
</target>


<property name="findbugs.home" value="${vendor.lib.dir}/findbugs-3.0.1" />

<taskdef name="findbugs" classname="edu.umd.cs.findbugs.anttask.FindBugsTask" >
  <classpath>
    <fileset dir="${findbugs.home}/lib" includes="**/*.jar"/>
  </classpath>
</taskdef>

<target name="findbugs" depends="voltdb.jar">
  <property name="findbugs.dir" location="${build.dir}/findbugs" />
  <mkdir dir="${findbugs.dir}" />
  <findbugs home="${findbugs.home}"
            excludeFilter="tools/findbugs-exclude.xml"
            output="xml"
            outputFile="${build.dir}/findbugs/findbugs.xml">
    <class location="voltdb/voltdb-${dist.version}.jar" />
    <auxClasspath>
      <fileset dir="${lib.dir}" includes ="*.jar" />
      <fileset dir='${vendor.lib.dir}'>
          <include name='*.jar' />
          <exclude name='classes-java1.6.jar' />
      </fileset>
      <pathelement location="${build.test.dir}" />
      <fileset refid="voltpro.classpath"/>
    </auxClasspath>
    <sourcePath path="${src.gpl.dir}" />
    <sourcePath path="${voltpro.src.dir}"/>
  </findbugs>
</target>

<property name="ptdefaultconfigs"
         value="json,voter,voltkv,cust-report-2012-11-28,ENG-2549,joins,testplans-join,testjoins,aggs,join-order,inlist,indexes,migration,basic"
   description="default hard-coded set of plannertester configs to run or refresh" />

<target name="plannertester" description="Run plannertester">
    <property name="plannertester.dir" value="tests/scripts/plannertester"/>
    <echo message="Running from ${plannertester.dir}"/>

    <condition property="user" value="${env.USER}" else="anonymous">
        <isset property="env.USER"/>
    </condition>
    <condition property="config" value="${config}" else="${ptdefaultconfigs}">
        <isset property="config"/>
    </condition>
    <condition property="explain" value="${explain}" else=""> <!-- Enable with -Dexplain=-re -->
        <isset property="explain"/>
    </condition>
    <condition property="workpath" value="${workpath}" else="/tmp/${user}/plannertester/">
        <isset property="workpath"/>
    </condition>
    <condition property="reportpath" value="${reportpath}" else="reports/">
        <isset property="reportpath"/>
    </condition>

    <java classname="org.voltdb.planner.plannerTester"
          classpathref="project.classpath"
          dir="${plannertester.dir}"
          failonerror="true"
          fork="true">
        <jvmarg value="-Dlog4j.configuration=file:${base.dir}/tests/log4j-allconsole.xml"/>
        <arg line="-C=${config} -dv ${explain} -r=${reportpath} -sp=${workpath}"/>
    </java>
</target>

<target name="plannertestrefresh" description="Run plannertester baseline refresh">
    <property name="plannertester.dir" value="tests/scripts/plannertester"/>
    <echo message="Running from ${plannertester.dir}"/>

    <condition property="user" value="${env.USER}" else="anonymous">
        <isset property="env.USER"/>
    </condition>
    <condition property="config" value="${config}" else="${ptdefaultconfigs}">
        <isset property="config"/>
    </condition>
    <condition property="explain" value="${explain}" else=""> <!-- Enable with -Dexplain=-re -->
        <isset property="explain"/>
    </condition>
    <condition property="workpath" value="${workpath}" else="/tmp/${user}/plannertester/">
        <isset property="workpath"/>
    </condition>
    <condition property="reportpath" value="${reportpath}" else="reports/">
        <isset property="reportpath"/>
    </condition>

    <java classname="org.voltdb.planner.plannerTester"
          classpathref="project.classpath"
          dir="${plannertester.dir}"
          failonerror="true"
          fork="true">
        <arg line="-C=${config} -sv ${explain} -r=${reportpath} -sp=${workpath} "/>
    </java>
</target>

<target name="sqlcmdtest" depends='default' description="Test sqlcmd via scripts">
    <property name="sqlcmdtest.dir" value="tests/sqlcmd"/>
    <echo message="Running from ${sqlcmdtest.dir}"/>

    <!-- build the jar file used to test the load and remove commands -->
    <exec dir='${sqlcmdtest.dir}' executable='/usr/bin/env'><arg line="bash build_jar.sh"/></exec>

    <condition property="user" value="${env.USER}" else="anonymous">
        <isset property="env.USER"/>
    </condition>
    <condition property="workpath" value="${workpath}" else="/tmp/${user}/sqlcmdtest/">
        <isset property="workpath"/>
    </condition>
    <condition property="reportpath" value="${reportpath}" else="reports/">
        <isset property="reportpath"/>
    </condition>

    <exec dir='${sqlcmdtest.dir}' executable='python2.7' failonerror="true">
        <arg value='sqlcmdtest.py' />
    </exec>
</target>

<target name="sqlcmdtestrefresh" depends='default' description="Reset result baselines for sqlcmd test scripts">
    <property name="sqlcmdtest.dir" value="tests/sqlcmd"/>
    <echo message="Running from ${sqlcmdtest.dir}"/>

    <!-- build the jar file used to test the load and remove commands -->
    <exec dir='${sqlcmdtest.dir}' executable='/usr/bin/env'><arg line="bash build_jar.sh"/></exec>

    <condition property="user" value="${env.USER}" else="anonymous">
        <isset property="env.USER"/>
    </condition>
    <condition property="workpath" value="${workpath}" else="/tmp/${user}/sqlcmdtest/">
        <isset property="workpath"/>
    </condition>
    <condition property="reportpath" value="${reportpath}" else="reports/">
        <isset property="reportpath"/>
    </condition>

    <exec dir='${sqlcmdtest.dir}' executable='python2.7' failonerror="true">
        <arg value='sqlcmdtest.py' />
        <arg value='--refresh' />
    </exec>
</target>

<!--
***************************************
BENCHMARKS
***************************************
-->

<target name='proccallmicrobench' depends='ee, compile'
    description="Run client-server stored procedure call overhead microbenchmark. [-Dclients={# clients}]">
    <java fork="true" failonerror="true"
        classname="org.voltdb.ProcedureCallMicrobench" >
        <arg value='${clients}' />
        <jvmarg value="-server" />
        <jvmarg value="-Xmx512m" />
        <classpath refid='project.classpath' />
        <assertions><disable /></assertions>
    </java>
</target>

<target name='update_logging' depends='compile'
    description="Invoke utility that connects to the specified VoltDB host and calls @UpdateLogging system procedure with the specified XML confiG file">
    <java fork="true" failonerror="true"
        classname="org.voltdb.UpdateLogging" >
        <arg value='host=${host}' />
        <arg value='config=${config}' />
        <arg value='allHosts=${allHosts}' />
        <arg value='user=${user}' />
        <arg value='password=${password}' />
        <classpath refid='project.classpath' />
        <assertions><enable /></assertions>
    </java>
</target>

<target name='tcp_throughput_sender' depends='compile'
    description="Open a TCP connection and send fixed sized packets for a specified duration.">
    <java fork="true" failonerror="true"
        classname="org.voltdb.TCPThroughputSender" >
        <jvmarg value="-server" />
        <jvmarg value="-Xmx512m" />
        <arg value='${address}' />
        <arg value='${packetsize}' />
        <arg value='${seconds}' />
        <arg value='${numsockets}' />
        <classpath refid='project.classpath' />
        <assertions><enable /></assertions>
    </java>
</target>

<target name='tcp_throughput_receiver' depends='compile'
  description="Accept a TCP connection and log how many messages and bytes are received.">
    <java fork="true" failonerror="true"
        classname="org.voltdb.TCPThroughputReceiver" >
        <jvmarg value="-server" />
        <jvmarg value="-Xmx512m" />
        <arg value="${respond}" />
        <arg value="${responsesize}" />
        <arg value="${packetsize}" />
        <classpath refid='project.classpath' />
        <assertions><enable /></assertions>
    </java>
</target>

<!--
***************************************
JAPEX MICROBENCHMARKS
***************************************
-->

<target name='microbenchmarks' description="Run all micro-benchmarks.">
    <!-- don't fail on error: jpeg generator requires sun jdk -->
    <java fork="true" classname="com.sun.japex.Japex">
        <jvmarg value="-server"/>
        <classpath refid="project.classpath"/>
        <jvmarg value="-Djapex.numberOfThreads=1"/>
        <arg line="microbenchmark-config.xml"/>
    </java>
</target>

<!--
***************************************
HUDSON-SPECIFIC TARGETS
***************************************
-->

<target name='copy-coverage-files'
    description="Collect test results so that Hudson can display them even after an ant clean">
    <copy todir=".." preservelastmodified="true">
        <fileset dir="${build.dir}" includes="testability.result.html"/>
    </copy>
</target>

<!--
***************************************
UTILITIES
***************************************
-->

<target name='setversion'
        description="Set the version string">
    <fail unless="newversion" message="ERROR: -Dnewversion=n.m must be set"/>
    <exec dir='.' executable='/usr/bin/env'>
      <arg value="bash" />
      <arg value="tools/change-version.sh"/>
      <arg value='${newversion}' />
    </exec>
    <echo message='Be sure to commit this change to the voltdb repository'/>
</target>

<target name="clean_other_gen"
        description="Remove other generated source files.">
    <delete file="${src.ee.dir}/org_voltdb_jni_ExecutionEngine.h" />
    <delete file="${src.ee.dir}/org_voltcore_utils_DBBPool.h" />
    <!-- Delete the generated ee unit tests, but not if they don't exist. -->
    <delete dir="${src.ee.test.dir}/ee_auto_generated_unit_tests" failonerror="false"/>
</target>

<!--
***************************************
DEPLOYMENT FILE SCHEMA CODE GENERATION
***************************************
-->

<target name="deployment_gen"
        depends="deployment_gen_check"
        unless="deployment.parsergen.uptodate"
        description="Use JAXB to generate source from the deployment file schema">
    <delete file="${deployment.parsergen.dir}/.flagfile" />
    <exec dir="${src.gpl.dir}" executable="xjc" failonerror="true">
        <arg line="-p ${deployment.parsergen.pkg} ${deployment.parsergen.xsd}" />
    </exec>
    <touch file="${deployment.parsergen.dir}/.flagfile" />
</target>

<target name="deployment_gen_check" depends="">
    <uptodate property="deployment.parsergen.uptodate"
              targetfile="${deployment.parsergen.dir}/.flagfile">
        <srcfiles file="${src.gpl.dir}/${deployment.parsergen.xsd}" />
    </uptodate>
</target>

<target name="clean_deployment_gen"
        description="Remove all source files generated by JAXB for deployment file schema.">
    <exec dir='.' executable='/bin/sh' failonerror='false'>
        <arg line="-c 'rm -rfv ${deployment.parsergen.dir}'" />
    </exec>
</target>

<!--
***************************************
DBBPool.java preprocessing
***************************************
-->

<target name="dbbpool_gen" depends="dbbpool_gen_check" unless="dbbpool_gen_uptodate"
        description="Use the gcc preprocessor to generate DBBPool.java with features enabled/disabled.">
    <exec dir='${src.gpl.dir}/org/voltcore/utils'
          executable='gcc'
          failonerror='true'>
          <arg value='-E'/>
          <arg value='-CC'/>
          <arg value='-xc' />
          <arg value='-Wp,-P' />
          <!-- -ffreestanding prevents gcc 4.8 generating comments to violate our license standards. -->
          <arg value='-ffreestanding' />
          <arg value='-D${jmemcheck}' />
          <arg value='-o' />
          <arg value='DBBPool.java' />
          <arg value='DBBPool.java.template' />
    </exec>
</target>

<target name="dbbpool_gen_check" depends="">
    <uptodate property="dbbpool_gen_uptodate"
              targetfile="${src.gpl.dir}/org/voltcore/utils/DBBPool.java">
        <srcfiles file="${src.gpl.dir}/org/voltcore/utils/DBBPool.java.template" />
    </uptodate>
</target>



<!-- END PROJECT -->
</project><|MERGE_RESOLUTION|>--- conflicted
+++ resolved
@@ -1262,11 +1262,7 @@
 
 <target name='using_calcite'>
     <exec executable="awk" failonerror="false" resultproperty="using_calcite">
-<<<<<<< HEAD
-        <arg value='BEGIN{ while(("git branch --no-color" | getline) > 0) { if (match($0, "* .*calcite-")) exit 0} exit 1}'/>
-=======
         <arg value='BEGIN{ while(("git branch --no-color" | getline) > 0) { if (match($0, "\\* .*calcite-")) exit 0} exit 1}'/>
->>>>>>> 78d253e8
     </exec>
     <condition property='plan_with_calcite'>
         <equals arg1='${using_calcite}' arg2='0'/>
