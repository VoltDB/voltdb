--- conflicted
+++ resolved
@@ -237,11 +237,7 @@
 -->
 
 <target name="default"
-<<<<<<< HEAD
-    depends="compile, ee, voltdb.jar, voltdbclient.jar, socketstream.jar, kafkastream.jar"
-=======
     depends="compile, ee, voltdb.jar, voltdbclient.jar, importbundles"
->>>>>>> a25a58c0
     description="Compile Java classes and C++ JNI library."
 />
 <target name="check"
@@ -342,11 +338,7 @@
     description="Do all tasks."
 />
 <target name="jars"
-<<<<<<< HEAD
-    depends="voltdb.jar, voltdbfat.jar, voltdbclient.jar, socketstream.jar, kafkastream.jar"
-=======
     depends="voltdb.jar, voltdbfat.jar, voltdbclient.jar, importbundles"
->>>>>>> a25a58c0
     description="Create production JAR files."
 />
 <target name="dist"
@@ -448,11 +440,7 @@
 
 <!-- dist_internal_core populates the core distribution components needed by all
      distributions except tools. -->
-<<<<<<< HEAD
-<target name="dist_internal_core" depends="compile, ee, javadoc, voltdb.jar, voltdbclient.jar, socketstream.jar, kafkastream.jar, bindoc">
-=======
 <target name="dist_internal_core" depends="compile, ee, javadoc, voltdb.jar, voltdbclient.jar, importbundles, bindoc">
->>>>>>> a25a58c0
     <!-- prepare release directory for new content -->
     <delete includeemptydirs="true" failonerror='false'>
         <fileset dir="${dist.dir}" includes="**/*" />
@@ -899,11 +887,6 @@
 </target>
 <target name="importbundles" depends="compile, buildinfo">
     <ant antfile="build-importers.xml" target="buildbundles" inheritAll="false">
-        <property name="build" value="${build}"/>
-    </ant>
-</target>
-<target name="kafkastream.jar" depends="compile, buildinfo">
-    <ant antfile="build-kafkastream.xml" target="kafkastream.jar" inheritAll="false">
         <property name="build" value="${build}"/>
     </ant>
 </target>
