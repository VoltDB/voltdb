--- conflicted
+++ resolved
@@ -314,8 +314,6 @@
 
 except Exception as e:
     print "Could not build LINUX kit. Exception: " + str(e) + ", Type: " + str(type(e))
-<<<<<<< HEAD
-=======
     build_errors=True
 
 try:
@@ -330,7 +328,6 @@
         copyEnterpriseFilesToReleaseDir(releaseDir, versionMac, "MAC")
 except Exception as e:
     print "Could not build MAC kit. Exception: " + str(e) + ", Type: " + str(type(e))
->>>>>>> 44f6fe34
     build_errors=True
 
 # build debian kit
