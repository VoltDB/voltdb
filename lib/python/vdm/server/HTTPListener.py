"""
This file is part of VoltDB.

Copyright (C) 2008-2016 VoltDB Inc.

This file contains original code and/or modifications of original code.
Any modifications made by VoltDB Inc. are licensed under the following
terms and conditions:

Permission is hereby granted, free of charge, to any person obtaining
a copy of this software and associated documentation files (the
"Software"), to deal in the Software without restriction, including
without limitation the rights to use, copy, modify, merge, publish,
distribute, sublicense, and/or sell copies of the Software, and to
permit persons to whom the Software is furnished to do so, subject to
the following conditions:

The above copyright notice and this permission notice shall be
included in all copies or substantial portions of the Software.

THE SOFTWARE IS PROVIDED "AS IS", WITHOUT WARRANTY OF ANY KIND,
EXPRESS OR IMPLIED, INCLUDING BUT NOT LIMITED TO THE WARRANTIES OF
MERCHANTABILITY, FITNESS FOR A PARTICULAR PURPOSE AND NONINFRINGEMENT.
IN NO EVENT SHALL THE AUTHORS BE LIABLE FOR ANY CLAIM, DAMAGES OR
OTHER LIABILITY, WHETHER IN AN ACTION OF CONTRACT, TORT OR OTHERWISE,
ARISING FROM, OUT OF OR IN CONNECTION WITH THE SOFTWARE OR THE USE OR
OTHER DEALINGS IN THE SOFTWARE.
"""

from flask import Flask, render_template, jsonify, abort, make_response, request
from flask.views import MethodView
from Validation import ServerInputs, DatabaseInputs, JsonInputs, UserInputs
import socket
import os
import json
from xml.etree.ElementTree import Element, SubElement, Comment, tostring
import sys


APP = Flask(__name__, template_folder="../templates", static_folder="../static")

SERVERS = []

DATABASES = []

DEPLOYMENT = []

DEPLOYMENT_USERS = []

__PATH__ = ""


@APP.errorhandler(400)
def not_found(error):
    """
    Gives error message when any bad requests are made.
    Args:
        error (string): The first parameter.
    Returns:
        Error message.
    """
    print error
    return make_response(jsonify({'error': 'Bad request'}), 400)


@APP.errorhandler(404)
def not_found(error):
    """
    Gives error message when any invalid url are requested.
    Args:
        error (string): The first parameter.
    Returns:
        Error message.
    """
    print error
    return make_response(jsonify({'error': 'Not found'}), 404)


@APP.route("/")
def index():
    """
    Gets to the index page of VDM when http://localhost:8000/ is hit.
    """
    return render_template("index.html")


def make_public_server(servers):
    """
    Get the server information in required format.
    Args:
        servers (server object): The first parameter.
    Returns:
        Server object in required format.
    """
    new_server = {}
    for field in servers:
        new_server[field] = servers[field]
    return new_server


def make_public_database(databases):
    """
    Get the database information in required format.
    Args:
        databases (database object): The first parameter.
    Returns:
        Database object in required format.
    """
    new_database = {}
    for field in databases:
        new_database[field] = databases[field]
    return new_database


def make_public_deployment(deployments):
    """
    Get the deployment information  in required format.
    Args:
        deployments (deployment object): The first parameter.
    Returns:
        Deployment object in required format.
    """
    new_deployment = {}
    for field in deployments:
        new_deployment[field] = deployments[field]
    return new_deployment


def map_deployment_without_database_id(deployment):
    """
    Get the deployment information without database_id in required format.
    Args:
        deployment (deployment object): The first parameter.
    Returns:
        Deployment object in required format.
    """

    new_deployment = {}

    for field in deployment:
        if 'databaseid' not in field:
            new_deployment[field] = deployment[field]

    new_deployment['users'] = {}
    new_deployment['users']['user'] = []

    deployment_user = filter(lambda t: t['databaseid'] == deployment['databaseid'], DEPLOYMENT_USERS)

    for user in deployment_user:
        new_deployment['users']['user'].append({
            'name': user['name'],
            'roles': user['roles'],
            'plaintext': user['plaintext']
        })
    return new_deployment


def map_deployment(request, database_id):
    """
    Map the deployment information from request to deployment object in required format.
    Args:
        request (request object): The first parameter.
        database_id (int): The second parameter
    Returns:
        Deployment object in required format.
    """
    deployment = filter(lambda t: t['databaseid'] == database_id, DEPLOYMENT)

    if 'cluster' in request.json and 'elastic' in request.json['cluster']:
        deployment[0]['cluster']['elastic'] = request.json['cluster']['elastic']

    if 'cluster' in request.json and 'schema' in request.json['cluster']:
        deployment[0]['cluster']['schema'] = request.json['cluster']['schema']

    if 'cluster' in request.json and 'sitesperhost' in request.json['cluster']:
        deployment[0]['cluster']['sitesperhost'] = request.json['cluster']['sitesperhost']

    if 'cluster' in request.json and 'kfactor' in request.json['cluster']:
        deployment[0]['cluster']['kfactor'] = request.json['cluster']['kfactor']

    if 'admin-mode' in request.json and 'adminstartup' in request.json['admin-mode']:
        deployment[0]['admin-mode']['adminstartup'] = request.json['admin-mode']['adminstartup']

    if 'admin-mode' in request.json and 'port' in request.json['admin-mode']:
        deployment[0]['admin-mode']['port'] = request.json['admin-mode']['port']

    if 'commandlog' in request.json and 'adminstartup' in request.json['commandlog']:
        deployment[0]['commandlog']['adminstartup'] = request.json['commandlog']['adminstartup']

    if 'commandlog' in request.json and 'frequency' in \
            request.json['commandlog'] and 'time' in request.json['commandlog']['frequency']:
        deployment[0]['commandlog']['frequency']['time'] = request.json['commandlog']['frequency']['time']

    if 'commandlog' in request.json and 'frequency' in \
            request.json['commandlog'] and 'transactions' in request.json['commandlog']['frequency']:
        deployment[0]['commandlog']['frequency']['transactions'] = request.json['commandlog']['frequency'][
            'transactions']

    if 'commandlog' in request.json and 'enabled' in request.json['commandlog']:
        deployment[0]['commandlog']['enabled'] = request.json['commandlog']['enabled']

    if 'commandlog' in request.json and 'logsize' in request.json['commandlog']:
        deployment[0]['commandlog']['logsize'] = request.json['commandlog']['logsize']

    if 'commandlog' in request.json and 'synchronous' in request.json['commandlog']:
        deployment[0]['commandlog']['synchronous'] = request.json['commandlog']['synchronous']

    if 'heartbeat' in request.json and 'timeout' in request.json['heartbeat']:
        deployment[0]['heartbeat']['timeout'] = request.json['heartbeat']['timeout']

    if 'httpd' in request.json and 'enabled' in request.json['httpd']:
        deployment[0]['httpd']['enabled'] = request.json['httpd']['enabled']

    if 'httpd' in request.json and 'jsonapi' in request.json['httpd'] and 'enabled' in request.json['httpd'][
        'jsonapi']:
        deployment[0]['httpd']['jsonapi']['enabled'] = request.json['httpd']['jsonapi']['enabled']

    if 'httpd' in request.json and 'port' in request.json['httpd']:
        deployment[0]['httpd']['port'] = request.json['httpd']['port']

    if 'partition-detection' in request.json and 'enabled' in request.json['partition-detection']:
        deployment[0]['partition-detection']['enabled'] = request.json['partition-detection']['enabled']

    if 'partition-detection' in request.json and 'snapshot' in request.json['partition-detection'] \
            and 'prefix' in request.json['partition-detection']['snapshot']:
        deployment[0]['partition-detection']['snapshot']['prefix'] = \
            request.json['partition-detection']['snapshot']['prefix']

    if 'paths' in request.json and 'commandlog' in request.json['paths'] and \
                    'path' in request.json['paths']['commandlog']:
        deployment[0]['paths']['commandlog']['path'] = \
            request.json['paths']['commandlog']['path']

    if 'paths' in request.json and 'commandlogsnapshot' in request.json['paths'] and \
                    'path' in request.json['paths']['commandlogsnapshot']:
        deployment[0]['paths']['commandlogsnapshot']['path'] = \
            request.json['paths']['commandlogsnapshot']['path']

    if 'paths' in request.json and 'droverflow' in request.json['paths'] and \
                    'path' in request['paths']['droverflow']:
        deployment[0]['paths']['droverflow']['path'] = \
            request.json['paths']['droverflow']['path']

    if 'paths' in request.json and 'exportoverflow' in request.json['paths'] and \
                    'path' in request.json['paths']['exportoverflow']:
        deployment[0]['paths']['exportoverflow']['path'] = \
            request.json['paths']['exportoverflow']['path']

    if 'paths' in request.json and 'snapshots' in request.json['paths'] and \
                    'path' in request.json['paths']['snapshots']:
        deployment[0]['paths']['snapshots']['path'] = \
            request.json['paths']['snapshots']['path']

    if 'paths' in request.json and 'voltdbroot' in request.json['paths'] and \
                    'path' in request.json['paths']['voltdbroot']:
        deployment[0]['paths']['voltdbroot']['path'] = \
            request.json['paths']['voltdbroot']['path']

    if 'security' in request.json and 'enabled' in request.json['security']:
        deployment[0]['security']['enabled'] = request.json['security']['enabled']

    if 'security' in request.json and 'frequency' in request.json['security']:
        deployment[0]['security']['frequency'] = request.json['security']['frequency']

    if 'security' in request.json and 'provider' in request.json['security']:
        deployment[0]['security']['provider'] = request.json['security']['provider']

    if 'snapshot' in request.json and 'enabled' in request.json['snapshot']:
        deployment[0]['snapshot']['enabled'] = request.json['snapshot']['enabled']

    if 'snapshot' in request.json and 'frequency' in request.json['snapshot']:
        deployment[0]['snapshot']['frequency'] = request.json['snapshot']['frequency']

    if 'snapshot' in request.json and 'prefix' in request.json['snapshot']:
        deployment[0]['snapshot']['prefix'] = request.json['snapshot']['prefix']

    if 'snapshot' in request.json and 'retain' in request.json['snapshot']:
        deployment[0]['snapshot']['retain'] = request.json['snapshot']['retain']

    if 'systemsettings' in request.json and 'elastic' in request.json['systemsettings'] \
            and 'duration' in request.json['systemsettings']['elastic']:
        deployment[0]['systemsettings']['elastic']['duration'] = request.json['systemsettings']['elastic'][
            'duration']

    if 'systemsettings' in request.json and 'elastic' in request.json['systemsettings'] \
            and 'throughput' in request.json['systemsettings']['elastic']:
        deployment[0]['systemsettings']['elastic']['throughput'] = request.json['systemsettings']['elastic'][
            'throughput']

    if 'systemsettings' in request.json and 'query' in request.json['systemsettings'] \
            and 'timeout' in request.json['systemsettings']['query']:
        deployment[0]['systemsettings']['query']['timeout'] = request.json['systemsettings']['query']['timeout']

    if 'systemsettings' in request.json and 'temptables' in request.json['systemsettings'] \
            and 'maxsize' in request.json['systemsettings']['temptables']:
        deployment[0]['systemsettings']['temptables']['maxsize'] = request.json['systemsettings']['temptables'][
            'maxsize']

    if 'systemsettings' in request.json and 'snapshot' in request.json['systemsettings'] \
            and 'priority' in request.json['systemsettings']['snapshot']:
        deployment[0]['systemsettings']['snapshot']['priority'] = request.json['systemsettings']['snapshot']['priority']

    if 'systemsettings' in request.json and 'resourcemonitor' in request.json['systemsettings'] \
            and 'disklimit' in request.json['systemsettings']['resourcemonitor'] \
            and 'feature' in request.json['systemsettings']['resourcemonitor']['disklimit'] \
            and 'name' in request.json['systemsettings']['resourcemonitor']['disklimit']['feature']:
        deployment[0]['systemsettings']['resourcemonitor']['disklimit']['feature']['name'] = \
            request.json['systemsettings']['resourcemonitor']['disklimit']['feature']['name']

    if 'systemsettings' in request.json and 'resourcemonitor' in request.json['systemsettings'] \
            and 'disklimit' in request.json['systemsettings']['resourcemonitor'] \
            and 'feature' in request.json['systemsettings']['resourcemonitor']['disklimit'] \
            and 'size' in request.json['systemsettings']['resourcemonitor']['disklimit']['feature']:
        deployment[0]['systemsettings']['resourcemonitor']['disklimit']['feature']['size'] = \
            request.json['systemsettings']['resourcemonitor']['disklimit']['feature']['size']

    if 'systemsettings' in request.json and 'resourcemonitor' in request.json['systemsettings'] \
            and 'memorylimit' in request.json['systemsettings']['resourcemonitor'] \
            and 'size' in request.json['systemsettings']['resourcemonitor']['memorylimit']:
        deployment[0]['systemsettings']['resourcemonitor']['memorylimit']['size'] = \
            request.json['systemsettings']['resourcemonitor']['memorylimit']['size']

    if 'import' in request.json:
        if deployment[0]['import'] is None:
            deployment[0]['import'] = {}

    if 'import' in request.json and 'configuration' in request.json['import']:
        deployment[0]['import']['configuration'] = []
        i = 0
        for configuration in request.json['import']['configuration']:
            deployment[0]['import']['configuration'].append(
                {
                    'enabled': configuration['enabled'],
                    'module': configuration['module'],
                    'type': configuration['type'],
                    'property': []
                }
            )

            if 'property' in configuration:
                for property in configuration['property']:
                    deployment[0]['import']['configuration'][i]['property'].append(
                        {
                            'name': property['name'],
                            'value': property['value']
                        }
                    )
                i += 1

    if 'export' in request.json:
        if deployment[0]['export'] is None:
            deployment[0]['export'] = {}

    if 'export' in request.json and 'configuration' in request.json['export']:
        deployment[0]['export']['configuration'] = []
        i = 0
        for configuration in request.json['export']['configuration']:
            deployment[0]['export']['configuration'].append(
                {
                    'enabled': configuration['enabled'],
                    'stream': configuration['stream'],
                    'type': configuration['type'],
                    'exportconnectorclass': configuration['exportconnectorclass'],
                    'property': []
                }
            )

            if 'property' in configuration:
                for property in configuration['property']:
                    deployment[0]['export']['configuration'][i]['property'].append(
                        {
                            'name': property['name'],
                            'value': property['value']
                        }
                    )
                i += 1

    if 'users' in request.json and 'user' in request.json['users']:
        deployment[0]['users'] = {}
        deployment[0]['users']['user'] = []
        for user in request.json['users']['user']:
            deployment[0]['users']['user'].append(
                {
                    'name': user['name'],
                    'roles': user['roles'],
                    'password': user['password'],
                    'plaintext': user['plaintext']
                }
            )

    if 'dr' in request.json:
        if deployment[0]['dr'] is None:
            deployment[0]['dr'] = {}

    if 'dr' in request.json and 'connection' in request.json['dr']:
        if not hasattr(deployment[0]['dr'], 'connection'):
            deployment[0]['dr']['connection'] = {}

    if 'dr' in request.json and 'id' in request.json['dr']:
        deployment[0]['dr']['id'] = request.json['dr']['id']

    if 'dr' in request.json and 'type' in request.json['dr']:
        deployment[0]['dr']['type'] = request.json['dr']['type']

    if 'dr' in request.json and 'enabled' in request.json['dr']:
        deployment[0]['dr']['enabled'] = request.json['dr']['enabled']

    if 'dr' in request.json and 'connection' in request.json['dr'] \
            and 'source' in request.json['dr']['connection']:
        deployment[0]['dr']['connection']['source'] = request.json['dr']['connection']['source']

    if 'dr' in request.json and 'connection' in request.json['dr'] \
            and 'servers' in request.json['dr']['connection']:
        deployment[0]['dr']['connection']['servers'] = request.json['dr']['connection']['servers']

    if 'dr' in request.json and not request.json['dr']:
        deployment[0]['dr'] = {}

    if 'dr' in request.json and 'connection' in request.json['dr'] and not request.json['dr']['connection']:
        deployment[0]['dr']['connection'] = {}

    return deployment[0]


def map_deployment_users(request, user):
    if 'name' not in DEPLOYMENT_USERS:
        DEPLOYMENT_USERS.append(
            {
                'databaseid': request.json['databaseid'],
                'name': request.json['name'],
                'password': request.json['password'],
                'roles': request.json['roles'],
                'plaintext': request.json['plaintext']
            }
        )
        deployment_user = filter(lambda t: t['name'] == user, DEPLOYMENT_USERS)
    else:
        deployment_user = filter(lambda t: t['name'] == user, DEPLOYMENT_USERS)

        if len(deployment_user) != 0:
            deployment_user[0]['name'] = request.json['name']
            deployment_user[0]['password'] = request.json['password']
            deployment_user[0]['plaintext'] = request.json['plaintext']
            deployment_user[0]['roles'] = request.json['roles']

    return deployment_user[0]


def get_database_deployment(key):
    deployment_top = Element('deployment')
    i = 0
    value = DEPLOYMENT[key-1]
    if type(value) is dict:
        handle_deployment_dict(deployment_top, key, value, True)
    else:
        if isinstance(value, bool):
            if value == False:
                deployment_top.attrib[key] = "false"
            else:
                deployment_top.attrib[key] = "true"
        else:
            deployment_top.attrib[key] = str(value)

    return tostring(deployment_top,encoding='UTF-8')

def make_configuration_file():
    main_header = Element('vdm')
    db_top = SubElement(main_header, 'databases')
    server_top = SubElement(main_header, 'members')
    deployment_top = SubElement(main_header, 'deployments')
<<<<<<< HEAD
    # db1 = get_database_deployment(1)
=======
    #db1 = get_database_deployment(1)
>>>>>>> a95f5d9c
    i = 0
    while i < len(DATABASES):
        db_elem = SubElement(db_top, 'database')
        for key, value in DATABASES[i].iteritems():
            if isinstance(value, bool):
                if value == False:
                    db_elem.attrib[key] = "false"
                else:
                    db_elem.attrib[key] = "true"
            else:
                db_elem.attrib[key] = str(value)
        i += 1

    i = 0
    while i < len(SERVERS):
        server_elem = SubElement(server_top, 'member')
        for key, value in SERVERS[i].iteritems():
            if isinstance(value, bool):
                if value == False:
                    server_elem.attrib[key] = "false"
                else:
                    server_elem.attrib[key] = "true"
            else:
                server_elem.attrib[key] = str(value)
        i += 1

    i = 0
    while i < len(DEPLOYMENT):
        deployment_elem = SubElement(deployment_top, 'deployment')
        for key, value in DEPLOYMENT[i].iteritems():
            if type(value) is dict:
                handle_deployment_dict(deployment_elem, key, value, False)
            else:
                if value is not None:
                    deployment_elem.attrib[key] = str(value)
        i += 1

    try:
        f = open(PATH + 'vdm.xml' if PATH.endswith('/') else PATH + '/' + 'vdm.xml','w')
        f.write(tostring(main_header,encoding='UTF-8'))
        f.close()
    except Exception, err:
        print str(err)

IS_CURRENT_NODE_ADDED = False
IS_CURRENT_DATABASE_ADDED = False
IGNORETOP = { "databaseid" : True, "users" : True, "dr" : True}


def handle_deployment_dict(deployment_elem, key, value, istop):

    if istop == True:
        deployment_sub_element = deployment_elem
    else:
        deployment_sub_element = SubElement(deployment_elem, str(key))
    for key1, value1 in value.iteritems():
        if type(value1) is dict:
            handle_deployment_dict(deployment_sub_element, key1, value1, False)
        elif type(value1) is list:
            handle_deployment_list(deployment_sub_element, key1, value1)
        else:
            if isinstance(value1, bool):
                if value1 == False:
                    deployment_sub_element.attrib[key1] = "false"
                else:
                    deployment_sub_element.attrib[key1] = "true"
            else:
                if key == "property":
                    deployment_sub_element.attrib["name"] = value["name"];
                    deployment_sub_element.text = str(value1)
                else:
                    if istop == False:
                        deployment_sub_element.attrib[key1] = str(value1)
                    elif IGNORETOP[key1] != True:
                        deployment_sub_element.attrib[key1] = str(value1)



def handle_deployment_list(deployment_elem, key, value):
    for items in value:
        handle_deployment_dict(deployment_elem, key, items, False)



class ServerAPI(MethodView):
    """Class to handle requests related to server"""

    @staticmethod
    def get(server_id):
        """
        Gets the information of the server with specified server_id. If the server_id is
        not specified, then it returns the information of all the servers.
        Args:
            server_id (int): The first parameter. Defaults to None.
        Returns:
            server or list of servers.
        """
        if server_id is None:
            return jsonify({'servers': [make_public_server(x) for x in SERVERS]})
        else:
            server = [server for server in SERVERS if server.id == server_id]
            if len(server) == 0:
                abort(404)
            return jsonify({'server': make_public_server(server[0])})

    @staticmethod
    def post(database_id):
        """
        Saves the server and associate it to database with given database_id.
        Args:
            database_id (int): The first parameter.
        Returns:
            Information and the status of server if it is saved otherwise the error message.
        """
        inputs = ServerInputs(request)
        if not inputs.validate():
            return jsonify(success=False, errors=inputs.errors)

        server = [server for server in SERVERS if server['name'] == request.json['name']]
        if len(server) > 0:
            return make_response(jsonify({'error': 'Server name already exists'}), 404)

        server = [server for server in SERVERS if server['hostname'] == request.json['hostname']]
        if len(server) > 0:
            return make_response(jsonify({'error': 'Host name already exists'}), 404)

        if not SERVERS:
            server_id = 1
        else:
            server_id = SERVERS[-1]['id'] + 1
        server = {
            'id': server_id,
            'name': request.json['name'].strip(),
            'description': request.json.get('description', "").strip(),
            'hostname': request.json.get('hostname', "").strip(),
            'enabled': True,
            'admin-listener': request.json.get('admin-listener', "").strip(),
            'zookeeper-listener': request.json.get('zookeeper-listener', "").strip(),
            'replication-listener': request.json.get('replication-listener', "").strip(),
            'client-listener': request.json.get('client-listener', "").strip(),
            'internal-interface': request.json.get('internal-interface', "").strip(),
            'external-interface': request.json.get('external-interface', "").strip(),
            'public-interface': request.json.get('public-interface', "").strip(),
            'internal-listener': request.json.get('internal-listener', "").strip(),
            'http-listener': request.json.get('http-listener', "").strip(),
            'placement-group': request.json.get('placement-group', "").strip(),

        }
        SERVERS.append(server)

        # Add server to the current database
        current_database = [database for database in DATABASES if database['id'] == database_id]
        if len(current_database) == 0:
            abort(404)
        if not request.json:
            abort(400)
        current_database[0]['members'].append(server_id)
        make_configuration_file()
        return jsonify({'server': server, 'status': 1,
                        'members': current_database[0]['members']}), 201

    @staticmethod
    def delete(server_id):
        """
        Delete the server with specified server_id.
        Args:
            server_id (int): The first parameter.
        Returns:
            True if the server is deleted otherwise the error message.
        """
        if not request.json or not 'dbId' in request.json:
            abort(400)
        database_id = request.json['dbId']
        # delete a single server
        server = [server for server in SERVERS if server['id'] == server_id]
        if len(server) == 0:
            abort(404)
        # remove the server from given database member list
        current_database = [database for database in DATABASES if database['id'] == database_id]
        current_database[0]['members'].remove(server_id)
        # Check if server is referenced by database
        for database in DATABASES:
            if database["id"] == database_id:
                continue
            if server_id in database["members"]:
                return jsonify({'success': "Server deleted from given member list only. "
                                           "Server cannot be deleted completely since"
                                           " it is referred by database."})

        SERVERS.remove(server[0])
        make_configuration_file()
        return jsonify({'result': True})

    @staticmethod
    def put(server_id):
        """
        Update the server with specified server_id.
        Args:
            server_id (int): The first parameter.
        Returns:
            Information of server with specified server_id after being updated
            otherwise the error message.
        """

        inputs = ServerInputs(request)
        if not inputs.validate():
            return jsonify(success=False, errors=inputs.errors)
        current_server = [server for server in SERVERS if server['id'] == server_id]
        if len(current_server) == 0:
            abort(404)

        current_server[0]['name'] = \
            request.json.get('name', current_server[0]['name'])
        current_server[0]['hostname'] = \
            request.json.get('hostname', current_server[0]['hostname'])
        current_server[0]['description'] = \
            request.json.get('description', current_server[0]['description'])
        current_server[0]['enabled'] = \
            request.json.get('enabled', current_server[0]['enabled'])
        current_server[0]['admin-listener'] = \
            request.json.get('admin-listener', current_server[0]['admin-listener'])
        current_server[0]['internal-listener'] = \
            request.json.get('internal-listener', current_server[0]['internal-listener'])
        current_server[0]['http-listener'] = \
            request.json.get('http-listener', current_server[0]['http-listener'])
        current_server[0]['zookeeper-listener'] = \
            request.json.get('zookeeper-listener', current_server[0]['zookeeper-listener'])
        current_server[0]['replication-listener'] = \
            request.json.get('replication-listener', current_server[0]['replication-listener'])
        current_server[0]['client-listener'] = \
            request.json.get('client-listener', current_server[0]['client-listener'])
        current_server[0]['internal-interface'] = \
            request.json.get('internal-interface', current_server[0]['internal-interface'])
        current_server[0]['external-interface'] = \
            request.json.get('external-interface', current_server[0]['external-interface'])
        current_server[0]['public-interface'] = \
            request.json.get('public-interface', current_server[0]['public-interface'])
        current_server[0]['placement-group'] = \
            request.json.get('placement-group', current_server[0]['placement-group'])
        make_configuration_file()
        return jsonify({'server': current_server[0], 'status': 1})


class DatabaseAPI(MethodView):
    """
    Class to handle requests related to database
    """

    @staticmethod
    def get(database_id):
        """
        Gets the information of the database with specified database_id. If the database_id is
        not specified, then it returns the information of all databases.
        Args:
            database_id (int): The first parameter. Defaults to None.
        Returns:
            database or list of databases.
        """
        if database_id is None:
            # return a list of users
            return jsonify({'databases': [make_public_database(x) for x in DATABASES]})
        else:
            # expose a single user
            database = [database for database in DATABASES if database['id'] == database_id]
            if len(database) == 0:
                abort(404)
            return jsonify({'database': make_public_database(database[0])})

    @staticmethod
    def post():
        """
        Saves the database.
        Returns:
            Information and the status of database if it is saved otherwise the error message.
        """
        make_configuration_file()
        inputs = DatabaseInputs(request)
        if not inputs.validate():
            return jsonify(success=False, errors=inputs.errors)

        database = [database for database in DATABASES if database['name'] == request.json['name']]
        if len(database) != 0:
            return make_response(jsonify({'error': 'database name already exists'}), 404)

        if not DATABASES:
            database_id = 1
        else:
            database_id = DATABASES[-1]['id'] + 1
        database = {
            'id': database_id,
            'name': request.json['name'],
            'deployment': request.json.get('deployment', ""),
            'members': []
        }
        DATABASES.append(database)

        # Create new deployment
        app_root = os.path.dirname(os.path.abspath(__file__))

        with open(app_root +"/deployment.json") as json_file:
            deployment = json.load(json_file)
            deployment['databaseid'] = database_id

        DEPLOYMENT.append(deployment)
        make_configuration_file()
        return jsonify({'database': database, 'status': 1}), 201

    @staticmethod
    def put(database_id):
        """
        Updates the database with specified database_id.
        Args:
            database_id (int): The first parameter.
        Returns:
            Information and the status of database if it is updated otherwise the error message.
        """
        inputs = DatabaseInputs(request)
        if not inputs.validate():
            return jsonify(success=False, errors=inputs.errors)

        current_database = [database for database in DATABASES if database['id'] == database_id]
        if len(current_database) == 0:
            abort(404)

        current_database[0]['name'] = request.json.get('name', current_database[0]['name'])
        current_database[0]['deployment'] = \
            request.json.get('deployment', current_database[0]['deployment'])
        make_configuration_file()
        return jsonify({'database': current_database[0], 'status': 1})

    @staticmethod
    def delete(database_id):
        """
        Delete the database with specified database_id.
        Args:
        database_id (int): The first parameter.
        Returns:
        True if the server is deleted otherwise the error message.
        """
        members = []
        current_database = [database for database in DATABASES if database['id'] == database_id]
        if len(current_database) == 0:
            abort(404)
        else:
            members = current_database[0]['members']

        for server_id in members:
            is_server_associated = False
            # Check if server is referenced by database
            for database in DATABASES:
                if database["id"] == database_id:
                    continue
                if server_id in database["members"]:
                    is_server_associated = True
            # if server is not referenced by other database then delete it
            if not is_server_associated:
                server = [server for server in SERVERS if server['id'] == server_id]
                if len(server) == 0:
                    continue
                SERVERS.remove(server[0])

        DATABASES.remove(current_database[0])

        deployment = [deployment for deployment in DEPLOYMENT if deployment['databaseid'] == database_id]

        DEPLOYMENT.remove(deployment[0])
        make_configuration_file()
        return jsonify({'result': True})


class DatabaseMemberAPI(MethodView):
    """
    Class to handle request related to database member.
    """

    @staticmethod
    def get(database_id):
        """
        Get the members of the database with specified database_id.
        Args:
            database_id (int): The first parameter.
        Returns:
            List of member ids related to specified database.
        """
        database = [database for database in DATABASES if database['id'] == database_id]
        if len(database) == 0:
            abort(404)

        return jsonify({'members': database[0]['members']})

    @staticmethod
    def put(database_id):
        """
        Add members to the database with specified database_id.
        Args:
            database_id (int): The first parameter.
        Returns:
            List of member ids related to specified database.
        """
        current_database = [database for database in DATABASES if database['id'] == database_id]
        if len(current_database) == 0:
            abort(404)
        if not request.json:
            abort(400)

        # if 'members' not in request.json:
        for member_id in request.json['members']:
            current_server = [server for server in SERVERS if server['id'] == member_id]
            if len(current_server) == 0:
                return jsonify({'error': 'Server id %d does not exists' % member_id})

            if member_id not in current_database[0]['members']:
                current_database[0]['members'].append(member_id)
        make_configuration_file()
        return jsonify({'members': current_database[0]['members'], 'status': 1})


class deploymentAPI(MethodView):
    """Class to handle request related to deployment."""

    @staticmethod
    def get(database_id):
        """
        Get the deployment with specified database_id.
        Args:
            database_id (int): The first parameter.
        Returns:
            List of deployment information with specified database.
        """
        if database_id is None:
            # return a list of users
            return jsonify({'deployment': [make_public_deployment(x) for x in DEPLOYMENT]})
        else:
            deployment = [deployment for deployment in DEPLOYMENT if deployment['databaseid'] == database_id]
            return jsonify({'deployment': map_deployment_without_database_id(deployment[0])})

    @staticmethod
    def put(database_id):
        """
        Add deployment information to specified database_id.
        Args:
            database_id (int): The first parameter.
        Returns:
            Deployment object of added deployment.
        """
        inputs = JsonInputs(request)
        if not inputs.validate():
            return jsonify(success=False, errors=inputs.errors)

        if 'dr' in request.json and 'type' in request.json['dr']:
            if request.json['dr']['type'] != 'Master':
                if 'connection' in request.json['dr'] \
                        and 'source' in request.json['dr']['connection'] \
                        and 'servers' in request.json['dr']['connection']:
                    database_selected = [database for database in DATABASES if
                                         database['name'] == str(request.json['dr']['connection']['source'])]
                    if len(database_selected) == 0:
                        make_response(jsonify({'error': 'The selected database must have database enabled.'}), 404)
                    deployment_selected = [deployment1 for deployment1 in DEPLOYMENT
                                           if deployment1['databaseid'] == database_selected[0]['id']]

                    if request.json['dr']['type'] == 'Replica':
                        if len(deployment_selected) == 0:
                            make_response(jsonify({'error': 'The selected database must have database enabled.'}), 404)
                        if deployment_selected[0]['dr'] is not None and \
                                        deployment_selected[0]['dr']['enabled'] is True and \
                                        deployment_selected[0]['dr']['type'] is not None:
                            deployment_type = deployment_selected[0]['dr']['type']
                            if deployment_type != 'Master':
                                return make_response(jsonify({'error': 'The selected database '
                                                                       'must be of type Master.'}), 404)
                        else:
                            return make_response(jsonify({'error': 'The selected database '
                                                                   'must have database enabled.'}), 404)
                    if request.json['dr']['type'] == 'XDCR':
                        if len(deployment_selected) != 0 and deployment_selected[0]['dr'] is not None and \
                                        len(deployment_selected[0]['dr']) != 0 and \
                                        deployment_selected[0]['dr']['enabled'] is True and \
                                        deployment_selected[0]['dr']['type'] is not None:
                            database_selected = [database for database in DATABASES if database['id'] == database_id]
                            if len(database_selected) == 0:
                                return make_response(jsonify({'error': 'Database not found.'}))
                            if database_selected[0]['name'] != deployment_selected[0]['dr']['connection']['source']:
                                if deployment_selected[0]['dr']['type'] == 'Master' or \
                                                deployment_selected[0]['dr']['type'] == 'Replica':
                                    return make_response(jsonify({'error': 'The selected database should be '
                                                                           'of DR type "XDCR".'}), 404)
                                elif deployment_selected[0]['dr']['type'] == 'XDCR':
                                    return make_response(jsonify({'error': 'The selected database is configured '
                                                                           'to use XDCR with another database. '
                                                                           'Please use another database.'}), 404)

                else:
                    return make_response(jsonify({'error': 'Connection source '
                                                           'not defined properly.'}), 404)

        # if 'users' in request.json:
        #     if 'user' in request.json['users']:
        #         prev_username = ''
        #         for user in request.json['users']['user']:
        #             if user['name'] == prev_username:
        #                 return make_response(jsonify({'error': 'Duplicate Username'
        #                                                  , 'success': False}), 404)
        #             prev_username = user['name']

        deployment = map_deployment(request, database_id)
        make_configuration_file()
        return jsonify({'deployment': deployment, 'status': 1})


class deploymentUserAPI(MethodView):
    """Class to handle request related to deployment."""

    @staticmethod
    def get(username):
        """
        Get the deployment with specified database_id.
        Args:
            database_id (int): The first parameter.
        Returns:
            List of deployment information with specified database.
        """
        deployment_user = [deployment_user for deployment_user in DEPLOYMENT_USERS
                           if deployment_user['name'] == username]

        return jsonify({'deployment': deployment_user})

    @staticmethod
    def put(username, database_id):
        """
        Add user information with specified username.
        Args:
            user (string): The first parameter.
        Returns:
            Deployment user object of added deployment user.
        """

        inputs = UserInputs(request)
        if not inputs.validate():
            return jsonify(success=False, errors=inputs.errors)

        current_user = [user for user in DEPLOYMENT_USERS if
                        user['name'] == username and user['databaseid'] == database_id]

        if len(current_user) != 0:
            return make_response(jsonify({'error': 'Duplicate Username'
                                             , 'success': False}), 404)

        deployment_user = map_deployment_users(request, username)
        make_configuration_file()
        return jsonify({'user': deployment_user, 'status': 1, 'statusstring': 'User Created'})

    @staticmethod
    def post(username, database_id):
        """
        Add user information with specified username.
        Args:
            user (string): The first parameter.
        Returns:
            Deployment user object of added deployment user.
        """

        inputs = UserInputs(request)
        if not inputs.validate():
            return jsonify(success=False, errors=inputs.errors)

        current_user = [user for user in DEPLOYMENT_USERS if
                        user['name'] == username and user['databaseid'] == database_id]

        current_user[0]['name'] = request.json.get('name', current_user[0]['name'])
        current_user[0]['password'] = request.json.get('password', current_user[0]['password'])
        current_user[0]['roles'] = request.json.get('roles', current_user[0]['roles'])
        current_user[0]['plaintext'] = request.json.get('plaintext', current_user[0]['plaintext'])
        make_configuration_file()
        return jsonify({'user': current_user[0], 'status': 1, 'statusstring': "User Updated"})

    @staticmethod
    def delete(username, database_id):
        current_user = [user for user in DEPLOYMENT_USERS if
                        user['name'] == username and user['databaseid'] == database_id]

        DEPLOYMENT_USERS.remove(current_user[0])
        return jsonify({'status': 1, 'statusstring': "User Deleted"})


class VdmStatus(MethodView):
    """
    Class to get VDM status for peers to check.
    """
    @staticmethod
    def get():
        return jsonify({'vdm': {"running": "true"}})

def main(runner, amodule, aport, apath):
    try:
        F_DEBUG = os.environ['DEBUG']
    except KeyError:
        F_DEBUG = 'False'

    if F_DEBUG == 'True':
        APP.config.update(DEBUG=True)

    path = os.path.dirname(amodule.__file__)
    depjson = path + "/deployment.json"
    json_data= open(depjson).read()
    deployment = json.loads(json_data)
    global PATH
    PATH = apath
    DEPLOYMENT.append(deployment)

    __host_name__ = socket.gethostname()
    __host_or_ip__ = socket.gethostbyname(__host_name__)
    SERVERS.append({'id': 1, 'name': __host_name__, 'hostname': __host_or_ip__, 'description': "",
                    'enabled': True, 'external-interface': "", 'internal-interface': "",
                    'public-interface': "", 'client-listener': "", 'internal-listener': "",
                    'admin-listener': "", 'http-listener': "", 'replication-listener': "",
                    'zookeeper-listener': "", 'placement-group': ""})
    DATABASES.append({'id': 1, 'name': "local", 'deployment': "default", "members": [1]})
    make_configuration_file()

    SERVER_VIEW = ServerAPI.as_view('server_api')
    DATABASE_VIEW = DatabaseAPI.as_view('database_api')
    DATABASE_MEMBER_VIEW = DatabaseMemberAPI.as_view('database_member_api')
    DEPLOYMENT_VIEW = deploymentAPI.as_view('deployment_api')
    DEPLOYMENT_USER_VIEW = deploymentUserAPI.as_view('deployment_user_api')
    VDM_STATUS_VIEW = VdmStatus.as_view('vdm_status_api')
    APP.add_url_rule('/api/1.0/servers/', defaults={'server_id': None},
                     view_func=SERVER_VIEW, methods=['GET'])
    APP.add_url_rule('/api/1.0/servers/<int:database_id>', view_func=SERVER_VIEW, methods=['POST'])
    APP.add_url_rule('/api/1.0/servers/<int:server_id>', view_func=SERVER_VIEW,
                     methods=['GET', 'PUT', 'DELETE'])

    APP.add_url_rule('/api/1.0/databases/', defaults={'database_id': None},
                     view_func=DATABASE_VIEW, methods=['GET'])
    APP.add_url_rule('/api/1.0/databases/<int:database_id>', view_func=DATABASE_VIEW,
                     methods=['GET', 'PUT', 'DELETE'])
    APP.add_url_rule('/api/1.0/databases/', view_func=DATABASE_VIEW, methods=['POST'])
    APP.add_url_rule('/api/1.0/databases/member/<int:database_id>',
                     view_func=DATABASE_MEMBER_VIEW, methods=['GET', 'PUT', 'DELETE'])

    APP.add_url_rule('/api/1.0/deployment/', defaults={'database_id': None},
                     view_func=DEPLOYMENT_VIEW, methods=['GET'])

    APP.add_url_rule('/api/1.0/deployment/<int:database_id>', view_func=DEPLOYMENT_VIEW, methods=['GET', 'PUT'])
    APP.add_url_rule('/api/1.0/deployment/users/<string:username>', view_func=DEPLOYMENT_USER_VIEW,
                     methods=['GET', 'PUT', 'POST', 'DELETE'])
    APP.add_url_rule('/api/1.0/deployment/users/<int:database_id>/<string:username>', view_func=DEPLOYMENT_USER_VIEW,
                     methods=['PUT', 'POST', 'DELETE'])
    APP.add_url_rule('/api/1.0/vdm/status',
                     view_func=VDM_STATUS_VIEW, methods=['GET'])
    APP.run(threaded=True, host='0.0.0.0', port=aport)<|MERGE_RESOLUTION|>--- conflicted
+++ resolved
@@ -468,11 +468,7 @@
     db_top = SubElement(main_header, 'databases')
     server_top = SubElement(main_header, 'members')
     deployment_top = SubElement(main_header, 'deployments')
-<<<<<<< HEAD
     # db1 = get_database_deployment(1)
-=======
-    #db1 = get_database_deployment(1)
->>>>>>> a95f5d9c
     i = 0
     while i < len(DATABASES):
         db_elem = SubElement(db_top, 'database')
