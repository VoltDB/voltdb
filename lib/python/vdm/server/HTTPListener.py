"""
This file is part of VoltDB.

Copyright (C) 2008-2016 VoltDB Inc.

This file contains original code and/or modifications of original code.
Any modifications made by VoltDB Inc. are licensed under the following
terms and conditions:

Permission is hereby granted, free of charge, to any person obtaining
a copy of this software and associated documentation files (the
"Software"), to deal in the Software without restriction, including
without limitation the rights to use, copy, modify, merge, publish,
distribute, sublicense, and/or sell copies of the Software, and to
permit persons to whom the Software is furnished to do so, subject to
the following conditions:

The above copyright notice and this permission notice shall be
included in all copies or substantial portions of the Software.

THE SOFTWARE IS PROVIDED "AS IS", WITHOUT WARRANTY OF ANY KIND,
EXPRESS OR IMPLIED, INCLUDING BUT NOT LIMITED TO THE WARRANTIES OF
MERCHANTABILITY, FITNESS FOR A PARTICULAR PURPOSE AND NONINFRINGEMENT.
IN NO EVENT SHALL THE AUTHORS BE LIABLE FOR ANY CLAIM, DAMAGES OR
OTHER LIABILITY, WHETHER IN AN ACTION OF CONTRACT, TORT OR OTHERWISE,
ARISING FROM, OUT OF OR IN CONNECTION WITH THE SOFTWARE OR THE USE OR
OTHER DEALINGS IN THE SOFTWARE.
"""

import ast
from collections import defaultdict
from flask import Flask, render_template, jsonify, abort, make_response, request, Response
from flask.ext.cors import CORS
from flask.views import MethodView
import json
import os
import os.path
import requests
import socket
import sys
import traceback
import urllib
from xml.etree.ElementTree import Element, SubElement, tostring, XML
from Validation import ServerInputs, DatabaseInputs, JsonInputs, UserInputs, ConfigValidation
import DeploymentConfig
import voltdbserver
import glob
import psutil
import Log

sys.path.append(os.path.abspath(os.path.dirname(__file__) + '/' + '../../voltcli'))
from voltcli import utility
import voltdbclient
import logging
from logging.handlers import RotatingFileHandler
from flask_logging import Filter

filter_log = Filter('/api/1.0/', 'GET')


APP = Flask(__name__, template_folder="../templates", static_folder="../static")
CORS(APP)

__PATH__ = ""

__IP__ = "localhost"

__PORT__ = 8000

ALLOWED_EXTENSIONS = ['xml']


@APP.errorhandler(400)
def not_found(error):
    """
    Gives error message when any bad requests are made.
    Args:
        error (string): The first parameter.
    Returns:
        Error message.
    """
    return make_response(jsonify({'error': 'Bad request'}), 400)


@APP.errorhandler(404)
def not_found(error):
    """
    Gives error message when any invalid url are requested.
    Args:
        error (string): The first parameter.
    Returns:
        Error message.
    """
    return make_response(jsonify({'error': 'Not found'}), 404)


@APP.route("/")
def index():
    """
    Gets to the index page of VDM when http://localhost:8000/ is hit.
    """
    return render_template("index.html")


def make_public_server(servers):
    """
    Get the server information in required format.
    Args:
        servers (server object): The first parameter.
    Returns:
        Server object in required format.
    """
    new_server = {}
    for field in servers:
        new_server[field] = servers[field]
    return new_server


def make_public_database(databases):
    """
    Get the database information in required format.
    Args:
        databases (database object): The first parameter.
    Returns:
        Database object in required format.
    """
    new_database = {}
    for field in databases:
        new_database[field] = databases[field]
    return new_database


def make_public_deployment(deployments):
    """
    Get the deployment information  in required format.
    Args:
        deployments (deployment object): The first parameter.
    Returns:
        Deployment object in required format.
    """
    new_deployment = {}
    for field in deployments:
        new_deployment[field] = deployments[field]
    return new_deployment


def map_deployment_without_database_id(deployment):
    """
    Get the deployment information without database_id in required format.
    Args:
        deployment (deployment object): The first parameter.
    Returns:
        Deployment object in required format.
    """

    new_deployment = {}

    for field in deployment:
        if 'databaseid' not in field:
            new_deployment[field] = deployment[field]

    new_deployment['users'] = {}
    new_deployment['users']['user'] = []

    deployment_user = filter(lambda t: t['databaseid'] == deployment['databaseid'], Global.DEPLOYMENT_USERS)
    for user in deployment_user:
        new_deployment['users']['user'].append({
            'name': user['name'],
            'roles': user['roles'],
            'plaintext': user['plaintext']

        })
    return new_deployment


def map_deployment(request, database_id):
    """
    Map the deployment information from request to deployment object in required format.
    Args:
        request (request object): The first parameter.
        database_id (int): The second parameter
    Returns:
        Deployment object in required format.
    """

    deployment = filter(lambda t: t['databaseid'] == database_id, Global.DEPLOYMENT)

    if 'cluster' in request.json and 'elastic' in request.json['cluster']:
        deployment[0]['cluster']['elastic'] = request.json['cluster']['elastic']

    if 'cluster' in request.json and 'schema' in request.json['cluster']:
        deployment[0]['cluster']['schema'] = request.json['cluster']['schema']

    if 'cluster' in request.json and 'sitesperhost' in request.json['cluster']:
        deployment[0]['cluster']['sitesperhost'] = request.json['cluster']['sitesperhost']

    if 'cluster' in request.json and 'kfactor' in request.json['cluster']:
        deployment[0]['cluster']['kfactor'] = request.json['cluster']['kfactor']

    if 'admin-mode' in request.json and 'adminstartup' in request.json['admin-mode']:
        deployment[0]['admin-mode']['adminstartup'] = request.json['admin-mode']['adminstartup']

    if 'admin-mode' in request.json and 'port' in request.json['admin-mode']:
        deployment[0]['admin-mode']['port'] = request.json['admin-mode']['port']

    if 'commandlog' in request.json and 'adminstartup' in request.json['commandlog']:
        deployment[0]['commandlog']['adminstartup'] = request.json['commandlog']['adminstartup']

    if 'commandlog' in request.json and 'frequency' in \
            request.json['commandlog'] and 'time' in request.json['commandlog']['frequency']:
        deployment[0]['commandlog']['frequency']['time'] = request.json['commandlog']['frequency']['time']

    if 'commandlog' in request.json and 'frequency' in \
            request.json['commandlog'] and 'transactions' in request.json['commandlog']['frequency']:
        deployment[0]['commandlog']['frequency']['transactions'] = request.json['commandlog']['frequency'][
            'transactions']

    if 'commandlog' in request.json and 'enabled' in request.json['commandlog']:
        deployment[0]['commandlog']['enabled'] = request.json['commandlog']['enabled']

    if 'commandlog' in request.json and 'logsize' in request.json['commandlog']:
        deployment[0]['commandlog']['logsize'] = request.json['commandlog']['logsize']

    if 'commandlog' in request.json and 'synchronous' in request.json['commandlog']:
        deployment[0]['commandlog']['synchronous'] = request.json['commandlog']['synchronous']

    if 'heartbeat' in request.json and 'timeout' in request.json['heartbeat']:
        deployment[0]['heartbeat']['timeout'] = request.json['heartbeat']['timeout']

    if 'httpd' in request.json and 'enabled' in request.json['httpd']:
        deployment[0]['httpd']['enabled'] = request.json['httpd']['enabled']

    if 'httpd' in request.json and 'jsonapi' in request.json['httpd'] and 'enabled' in request.json['httpd'][
        'jsonapi']:
        deployment[0]['httpd']['jsonapi']['enabled'] = request.json['httpd']['jsonapi']['enabled']

    if 'httpd' in request.json and 'port' in request.json['httpd']:
        deployment[0]['httpd']['port'] = request.json['httpd']['port']

    if 'partition-detection' in request.json and 'enabled' in request.json['partition-detection']:
        deployment[0]['partition-detection']['enabled'] = request.json['partition-detection']['enabled']

    if 'partition-detection' in request.json and 'snapshot' in request.json['partition-detection'] \
            and 'prefix' in request.json['partition-detection']['snapshot']:
        deployment[0]['partition-detection']['snapshot']['prefix'] = \
            request.json['partition-detection']['snapshot']['prefix']

    if 'paths' in request.json and 'commandlog' in request.json['paths'] and \
                    'path' in request.json['paths']['commandlog']:
        deployment[0]['paths']['commandlog']['path'] = \
            request.json['paths']['commandlog']['path']

    if 'paths' in request.json and 'commandlogsnapshot' in request.json['paths'] and \
                    'path' in request.json['paths']['commandlogsnapshot']:
        deployment[0]['paths']['commandlogsnapshot']['path'] = \
            request.json['paths']['commandlogsnapshot']['path']

    if 'paths' in request.json and 'droverflow' in request.json['paths'] and \
                    'path' in request.json['paths']['droverflow']:
        deployment[0]['paths']['droverflow']['path'] = \
            request.json['paths']['droverflow']['path']

    if 'paths' in request.json and 'exportoverflow' in request.json['paths'] and \
                    'path' in request.json['paths']['exportoverflow']:
        deployment[0]['paths']['exportoverflow']['path'] = \
            request.json['paths']['exportoverflow']['path']

    if 'paths' in request.json and 'snapshots' in request.json['paths'] and \
                    'path' in request.json['paths']['snapshots']:
        deployment[0]['paths']['snapshots']['path'] = \
            request.json['paths']['snapshots']['path']

    if 'paths' in request.json and 'voltdbroot' in request.json['paths'] and \
                    'path' in request.json['paths']['voltdbroot']:
        deployment[0]['paths']['voltdbroot']['path'] = \
            request.json['paths']['voltdbroot']['path']

    if 'security' in request.json and 'enabled' in request.json['security']:
        deployment[0]['security']['enabled'] = request.json['security']['enabled']

    if 'security' in request.json and 'frequency' in request.json['security']:
        deployment[0]['security']['frequency'] = request.json['security']['frequency']

    if 'security' in request.json and 'provider' in request.json['security']:
        deployment[0]['security']['provider'] = request.json['security']['provider']

    if 'snapshot' in request.json and 'enabled' in request.json['snapshot']:
        deployment[0]['snapshot']['enabled'] = request.json['snapshot']['enabled']

    if 'snapshot' in request.json and 'frequency' in request.json['snapshot']:
        deployment[0]['snapshot']['frequency'] = request.json['snapshot']['frequency']

    if 'snapshot' in request.json and 'prefix' in request.json['snapshot']:
        deployment[0]['snapshot']['prefix'] = request.json['snapshot']['prefix']

    if 'snapshot' in request.json and 'retain' in request.json['snapshot']:
        deployment[0]['snapshot']['retain'] = request.json['snapshot']['retain']

    if 'systemsettings' in request.json and 'elastic' in request.json['systemsettings'] \
            and 'duration' in request.json['systemsettings']['elastic']:
        deployment[0]['systemsettings']['elastic']['duration'] = request.json['systemsettings']['elastic'][
            'duration']

    if 'systemsettings' in request.json and 'elastic' in request.json['systemsettings'] \
            and 'throughput' in request.json['systemsettings']['elastic']:
        deployment[0]['systemsettings']['elastic']['throughput'] = request.json['systemsettings']['elastic'][
            'throughput']

    if 'systemsettings' in request.json and 'query' in request.json['systemsettings'] \
            and 'timeout' in request.json['systemsettings']['query']:
        deployment[0]['systemsettings']['query']['timeout'] = request.json['systemsettings']['query']['timeout']

    if 'systemsettings' in request.json and 'temptables' in request.json['systemsettings'] \
            and 'maxsize' in request.json['systemsettings']['temptables']:
        deployment[0]['systemsettings']['temptables']['maxsize'] = request.json['systemsettings']['temptables'][
            'maxsize']

    if 'systemsettings' in request.json and 'snapshot' in request.json['systemsettings'] \
            and 'priority' in request.json['systemsettings']['snapshot']:
        deployment[0]['systemsettings']['snapshot']['priority'] = request.json['systemsettings']['snapshot']['priority']

    if 'systemsettings' in request.json and 'resourcemonitor' in request.json['systemsettings']:
        if 'resourcemonitor' not in deployment[0]['systemsettings'] or deployment[0]['systemsettings'][
            'resourcemonitor'] is None:
            deployment[0]['systemsettings']['resourcemonitor'] = {}

        if 'memorylimit' in request.json['systemsettings']['resourcemonitor']:
            deployment[0]['systemsettings']['resourcemonitor']['memorylimit'] = {}
            if 'systemsettings' in request.json and 'resourcemonitor' in request.json['systemsettings'] \
                    and 'memorylimit' in request.json['systemsettings']['resourcemonitor'] \
                    and 'size' in request.json['systemsettings']['resourcemonitor']['memorylimit']:
                if request.json['systemsettings']['resourcemonitor']['memorylimit']['size'] != '':
                    deployment[0]['systemsettings']['resourcemonitor']['memorylimit']['size'] = \
                        request.json['systemsettings']['resourcemonitor']['memorylimit']['size']
                else:
                    deployment[0]['systemsettings']['resourcemonitor']['memorylimit'] = {}

    if 'systemsettings' in request.json and 'resourcemonitor' in request.json['systemsettings']:
        if 'resourcemonitor' not in deployment[0]['systemsettings'] or deployment[0]['systemsettings'][
            'resourcemonitor'] is None:
            deployment[0]['systemsettings']['resourcemonitor'] = {}

        if 'disklimit' in request.json['systemsettings']['resourcemonitor']:
            deployment[0]['systemsettings']['resourcemonitor']['disklimit'] = {}
            if 'feature' in request.json['systemsettings']['resourcemonitor']['disklimit']:
                deployment[0]['systemsettings']['resourcemonitor']['disklimit']['feature'] = []
                if request.json['systemsettings']['resourcemonitor']['disklimit']['feature']:
                    for feature in request.json['systemsettings']['resourcemonitor']['disklimit']['feature']:
                        deployment[0]['systemsettings']['resourcemonitor']['disklimit']['feature'].append(
                            {
                                'name': feature['name'],
                                'size': feature['size']
                            }
                        )
                else:
                    deployment[0]['systemsettings']['resourcemonitor']['disklimit'] = {}

    if 'systemsettings' in deployment[0] and 'resourcemonitor' in deployment[0]['systemsettings']:
        result = False
        if 'memorylimit' in deployment[0]['systemsettings']['resourcemonitor'] and \
                deployment[0]['systemsettings']['resourcemonitor']['memorylimit']:
            result = True
        if 'disklimit' in deployment[0]['systemsettings']['resourcemonitor'] and \
                deployment[0]['systemsettings']['resourcemonitor']['disklimit']:
            result = True
        if result == False:
            deployment[0]['systemsettings']['resourcemonitor'] = {}

    if 'import' in request.json:
        if 'import' not in deployment[0] or deployment[0]['import'] is None:
            deployment[0]['import'] = {}

    if 'import' in request.json and 'configuration' in request.json['import']:
        deployment[0]['import']['configuration'] = []
        i = 0
        for configuration in request.json['import']['configuration']:
            deployment[0]['import']['configuration'].append(
                {
                    'enabled': configuration['enabled'],
                    'module': configuration['module'],
                    'type': configuration['type'],
                    'format': configuration['format'],
                    'property': []
                }
            )

            if 'property' in configuration:
                for property in configuration['property']:
                    deployment[0]['import']['configuration'][i]['property'].append(
                        {
                            'name': property['name'],
                            'value': property['value']
                        }
                    )
                i += 1
    if 'export' in request.json:
        if 'export' not in deployment[0] or deployment[0]['export'] is None:
            deployment[0]['export'] = {}

    if 'export' in request.json and 'configuration' in request.json['export']:
        deployment[0]['export']['configuration'] = []
        i = 0
        for configuration in request.json['export']['configuration']:
            deployment[0]['export']['configuration'].append(
                {
                    'enabled': configuration['enabled'],
                    'stream': configuration['stream'],
                    'type': configuration['type'],
                    'exportconnectorclass': configuration['exportconnectorclass'],
                    'property': []
                }
            )

            if 'property' in configuration:
                for property in configuration['property']:
                    deployment[0]['export']['configuration'][i]['property'].append(
                        {
                            'name': property['name'],
                            'value': property['value']
                        }
                    )
                i += 1

    if 'users' in request.json and 'user' in request.json['users']:
        deployment[0]['users'] = {}
        deployment[0]['users']['user'] = []
        for user in request.json['users']['user']:
            deployment[0]['users']['user'].append(
                {
                    'name': user['name'],
                    'roles': user['roles'],
                    'password': user['password'],
                    'plaintext': user['plaintext']
                }
            )

    if 'dr' in request.json:
        if 'dr' not in deployment[0] or deployment[0]['dr'] is None:
            deployment[0]['dr'] = {}

    if 'dr' in request.json and 'connection' in request.json['dr']:
        if not hasattr(deployment[0]['dr'], 'connection'):
            deployment[0]['dr']['connection'] = {}

    if 'dr' in request.json and 'connection' in request.json['dr'] and 'source' not in request.json['dr']['connection']:
        deployment[0]['dr']['connection'] = None

    if 'dr' in request.json and 'id' in request.json['dr']:
        deployment[0]['dr']['id'] = request.json['dr']['id']

    if 'dr' in request.json and 'listen' in request.json['dr']:
        deployment[0]['dr']['listen'] = request.json['dr']['listen']

    if 'dr' in request.json and request.json['dr']:
        if 'port' in request.json['dr']:
            deployment[0]['dr']['port'] = request.json['dr']['port']
        else:
            deployment[0]['dr']['port'] = None

    if 'dr' in request.json and 'connection' in request.json['dr'] \
            and 'source' in request.json['dr']['connection']:
        deployment[0]['dr']['connection']['source'] = request.json['dr']['connection']['source']

    if 'dr' in request.json and not request.json['dr']:
        deployment[0]['dr'] = {}

    if 'dr' in request.json and 'connection' in request.json['dr'] and not request.json['dr']['connection']:
        deployment[0]['dr']['connection'] = {}

    return deployment[0]


def map_deployment_users(request, user):
    if 'name' not in Global.DEPLOYMENT_USERS:
        Global.DEPLOYMENT_USERS.append(
            {
                'databaseid': request.json['databaseid'],
                'name': request.json['name'],
                'password': urllib.unquote(str(request.json['password']).encode('ascii')).decode('utf-8'),
                'roles': request.json['roles'],
                'plaintext': request.json['plaintext']
            }
        )
        deployment_user = filter(lambda t: t['name'] == user, Global.DEPLOYMENT_USERS)
    else:
        deployment_user = filter(lambda t: t['name'] == user, Global.DEPLOYMENT_USERS)

        if len(deployment_user) != 0:
            deployment_user[0]['name'] = request.json['name']
            deployment_user[0]['password'] = request.json['password']
            deployment_user[0]['plaintext'] = request.json['plaintext']
            deployment_user[0]['roles'] = request.json['roles']

    return deployment_user[0]


def get_volt_jar_dir():
    return os.path.realpath(os.path.join(Global.MODULE_PATH, '../../../..', 'voltdb'))


def get_configuration():
    deployment_json = {
        'voltdeploy': {
            'databases': Global.DATABASES,
            'members': Global.SERVERS,
            'deployments': Global.DEPLOYMENT,
            'deployment_users': Global.DEPLOYMENT_USERS
        }
    }
    return deployment_json


def write_configuration_file():
    main_header = make_configuration_file()

    try:
        path = os.path.join(Global.PATH, 'voltdeploy.xml')
        f = open(path, 'w')
        f.write(main_header)
        f.close()

    except Exception, err:
        print str(err)


def make_configuration_file():
    main_header = Element('voltdeploy')
    db_top = SubElement(main_header, 'databases')
    server_top = SubElement(main_header, 'members')
    deployment_top = SubElement(main_header, 'deployments')
    i = 0
    while i < len(Global.DATABASES):
        db_elem = SubElement(db_top, 'database')
        for key, value in Global.DATABASES[i].iteritems():
            if isinstance(value, bool):
                if value == False:
                    db_elem.attrib[key] = "false"
                else:
                    db_elem.attrib[key] = "true"
            else:
                db_elem.attrib[key] = str(value)
        i += 1

    i = 0
    while i < len(Global.SERVERS):
        server_elem = SubElement(server_top, 'member')
        for key, value in Global.SERVERS[i].iteritems():
            if isinstance(value, bool):
                if value == False:
                    server_elem.attrib[key] = "false"
                else:
                    server_elem.attrib[key] = "true"
            else:
                server_elem.attrib[key] = str(value)
        i += 1

    i = 0
    while i < len(Global.DEPLOYMENT):
        Global.DEPLOYMENT[i]['users'] = {}
        Global.DEPLOYMENT[i]['users']['user'] = []
        deployment_user = filter(lambda t: t['databaseid'] == Global.DEPLOYMENT[i]['databaseid'],
                                 Global.DEPLOYMENT_USERS)
        if len(deployment_user) == 0:
            Global.DEPLOYMENT[i]['users'] = None
        for user in deployment_user:
            Global.DEPLOYMENT[i]['users']['user'].append({
                'name': user['name'],
                'roles': user['roles'],
                'plaintext': user['plaintext'],
                'password': user['password'],
                'databaseid': user['databaseid']
            })

        deployment_elem = SubElement(deployment_top, 'deployment')
        for key, value in Global.DEPLOYMENT[i].iteritems():
            if type(value) is dict:
                DeploymentConfig.handle_deployment_dict(deployment_elem, key, value, False)
            elif type(value) is list:
                DeploymentConfig.handle_deployment_list(deployment_elem, key, value)
            else:
                if value is not None:
                    deployment_elem.attrib[key] = str(value)
        i += 1
    return tostring(main_header, encoding='UTF-8')


def sync_configuration():
    headers = {'content-type': 'application/json'}
    url = 'http://%s:%u/api/1.0/voltdeploy/configuration/' % \
          (__IP__,__PORT__)
    response = requests.post(url, headers=headers)
    return response


def convert_xml_to_json(config_path):
    with open(config_path) as f:
        xml = f.read()
    o = XML(xml)
    xml_final = json.loads(json.dumps(etree_to_dict(o)))
    if type(xml_final['voltdeploy']['members']['member']) is dict:
        member_json = get_member_from_xml(xml_final['voltdeploy']['members']['member'], 'dict')
    else:
        member_json = get_member_from_xml(xml_final['voltdeploy']['members']['member'], 'list')

    if type(xml_final['voltdeploy']['databases']['database']) is dict:
        db_json = get_db_from_xml(xml_final['voltdeploy']['databases']['database'], 'dict')
    else:
        db_json = get_db_from_xml(xml_final['voltdeploy']['databases']['database'], 'list')

    if type(xml_final['voltdeploy']['deployments']['deployment']) is dict:
        deployment_json = get_deployment_from_xml(xml_final['voltdeploy']['deployments']['deployment'], 'dict')
    else:
        deployment_json = get_deployment_from_xml(xml_final['voltdeploy']['deployments']['deployment'], 'list')
    if type(xml_final['voltdeploy']['deployments']['deployment']) is dict:
        user_json = get_users_from_xml(xml_final['voltdeploy']['deployments']['deployment'], 'dict')
    else:
        user_json = get_users_from_xml(xml_final['voltdeploy']['deployments']['deployment'], 'list')

    Global.DATABASES = db_json

    Global.SERVERS = member_json

    Global.DEPLOYMENT = deployment_json

    Global.DEPLOYMENT_USERS = user_json


def get_db_from_xml(db_xml, is_list):
    new_database = {}
    db = []
    if is_list is 'list':
        for database in db_xml:
            new_database = {}
            for field in database:
                new_database[field] = convert_db_field_required_format(database, field)
            db.append(new_database)
    else:
        for field in db_xml:
            new_database[field] = convert_db_field_required_format(db_xml, field)
        db.append(new_database)
    return db


def convert_db_field_required_format(database, field):
    if field == 'id':
        modified_field = int(database[field])
    elif field == 'members':
        modified_field = ast.literal_eval(database[field])
    else:
        modified_field = database[field]
    return modified_field


def get_member_from_xml(member_xml, is_list):
    new_member = {}
    members = []
    if is_list is 'list':
        for member in member_xml:
            new_member = {}
            for field in member:
                new_member[field] = convert_server_field_required_format(member, field)
            members.append(new_member)
    else:
        for field in member_xml:
            new_member[field] = convert_server_field_required_format(member_xml, field)
        members.append(new_member)
    return members


def convert_server_field_required_format(server, field):
    if field == 'id':
        modified_field = int(server[field])
    else:
        modified_field = server[field]
    return modified_field


def get_deployment_from_xml(deployment_xml, is_list):
    new_deployment = {}
    deployments = []
    if is_list is 'list':
        for deployment in deployment_xml:
            new_deployment = {}
            for field in deployment:
                if field == 'export':
                    if deployment[field] is not None:
                        if type(deployment[field]['configuration']) is list:
                            new_deployment[field] = get_deployment_export_field(deployment[field]['configuration'],
                                                                                'list')
                        else:
                            new_deployment[field] = get_deployment_export_field(deployment[field]['configuration'],
                                                                                'dict')
                    else:
                        new_deployment[field] = deployment[field]
                elif field == 'import':
                    if deployment[field] is not None:
                        if type(deployment[field]['configuration']) is list:
                            new_deployment[field] = get_deployment_export_field(deployment[field]['configuration'],
                                                                                'list')
                        else:
                            new_deployment[field] = get_deployment_export_field(deployment[field]['configuration'],
                                                                                'dict')
                    else:
                        new_deployment[field] = deployment[field]
                elif field == 'admin-mode':
                    try:
                        new_deployment[field] = {}
                        new_deployment[field]['adminstartup'] = parse_bool_string(deployment[field]['adminstartup'])
                        new_deployment[field]['port'] = int(deployment[field]['port'])
                    except Exception, err:
                        print 'Failed to get deployment: ' % str(err)
                        print traceback.format_exc()
                elif field == 'cluster':
                    try:
                        new_deployment[field] = {}
                        new_deployment[field]['hostcount'] = int(deployment[field]['hostcount'])
                        new_deployment[field]['kfactor'] = int(deployment[field]['kfactor'])
                        new_deployment[field]['sitesperhost'] = int(deployment[field]['sitesperhost'])
                        new_deployment[field]['elastic'] = str(deployment[field]['elastic'])
                        new_deployment[field]['schema'] = str(deployment[field]['schema'])
                    except Exception, err:
                        print str(err)
                        print traceback.format_exc()
                elif field == 'commandlog':
                    try:
                        new_deployment[field] = {}
                        new_deployment[field]['enabled'] = parse_bool_string(deployment[field]['enabled'])
                        new_deployment[field]['synchronous'] = parse_bool_string(deployment[field]['synchronous'])
                        new_deployment[field]['logsize'] = int(deployment[field]['logsize'])
                        new_deployment[field]['frequency'] = {}
                        new_deployment[field]['frequency']['transactions'] = int(
                            deployment[field]['frequency']['transactions'])
                        new_deployment[field]['frequency']['time'] = int(deployment[field]['frequency']['time'])
                    except Exception, err:
                        print str(err)
                        print traceback.format_exc()
                elif field == 'heartbeat':
                    try:
                        new_deployment[field] = {}
                        new_deployment[field]['timeout'] = int(deployment[field]['timeout'])
                    except Exception, err:
                        print str(err)
                        print traceback.format_exc()
                elif field == 'httpd':
                    try:
                        new_deployment[field] = {}
                        new_deployment[field]['port'] = int(deployment[field]['port'])
                        new_deployment[field]['enabled'] = parse_bool_string(deployment[field]['enabled'])
                        new_deployment[field]['jsonapi'] = {}
                        new_deployment[field]['jsonapi']['enabled'] = parse_bool_string(
                            deployment[field]['jsonapi']['enabled'])
                    except Exception, err:
                        print str(err)
                elif field == 'partition-detection':
                    try:
                        new_deployment[field] = {}
                        new_deployment[field]['enabled'] = parse_bool_string(deployment[field]['enabled'])
                        new_deployment[field]['snapshot'] = {}
                        new_deployment[field]['snapshot']['prefix'] = deployment[field]['snapshot']['prefix']
                    except Exception, err:
                        print str(err)
                elif field == 'security':
                    try:
                        new_deployment[field] = {}
                        new_deployment[field]['enabled'] = parse_bool_string(deployment[field]['enabled'])
                        new_deployment[field]['provider'] = str(deployment[field]['provider'])
                    except Exception, err:
                        print str(err)
                elif field == 'snapshot':
                    try:
                        new_deployment[field] = {}
                        new_deployment[field]['enabled'] = parse_bool_string(deployment[field]['enabled'])
                        new_deployment[field]['frequency'] = str(deployment[field]['frequency'])
                        new_deployment[field]['prefix'] = str(deployment[field]['prefix'])
                        new_deployment[field]['retain'] = int(deployment[field]['retain'])
                    except Exception, err:
                        print str(err)
                elif field == 'systemsettings':
                    try:
                        new_deployment[field] = {}
                        new_deployment[field]['elastic'] = {}
                        new_deployment[field]['elastic']['duration'] = int(deployment[field]['elastic']['duration'])
                        new_deployment[field]['elastic']['throughput'] = int(deployment[field]['elastic']['throughput'])
                        new_deployment[field]['query'] = {}
                        new_deployment[field]['query']['timeout'] = int(deployment[field]['query']['timeout'])
                        new_deployment[field]['snapshot'] = {}
                        new_deployment[field]['snapshot']['priority'] = int(deployment[field]['snapshot']['priority'])
                        new_deployment[field]['temptables'] = {}
                        new_deployment[field]['temptables']['maxsize'] = int(deployment[field]['temptables']['maxsize'])
                        if 'resourcemonitor' not in deployment[field] or deployment[field]['resourcemonitor'] is None:
                            if 'resourcemonitor' in deployment[field]:
                                new_deployment[field]['resourcemonitor'] = None
                        else:
                            new_deployment[field]['resourcemonitor'] = {}
                            if 'memorylimit' in deployment[field]['resourcemonitor']:
                                new_deployment[field]['resourcemonitor']['memorylimit'] = \
                                deployment[field]['resourcemonitor']['memorylimit']

                            if 'disklimit' in deployment[field]['resourcemonitor'] and 'feature' in \
                                    deployment[field]['resourcemonitor']['disklimit']:
                                if type(deployment[field]['resourcemonitor']['disklimit']['feature']) is list:
                                    new_deployment[field]['resourcemonitor']['disklimit'] = {}
                                    new_deployment[field]['resourcemonitor']['disklimit'][
                                        'feature'] = get_deployment_properties(
                                        deployment[field]['resourcemonitor']['disklimit']['feature'], 'list')
                                else:
                                    new_deployment[field]['resourcemonitor']['disklimit'] = {}
                                    new_deployment[field]['resourcemonitor']['disklimit'][
                                        'feature'] = get_deployment_properties(
                                        deployment[field]['resourcemonitor']['disklimit']['feature'], 'dict')

                    except Exception, err:
                        print str(err)
                        print traceback.format_exc()
                elif field == 'dr':
                    try:
                        if deployment[field] is not None:
                            new_deployment[field] = {}
                            new_deployment[field]['id'] = int(deployment[field]['id'])
                            new_deployment[field]['listen'] = parse_bool_string(deployment[field]['listen'])
                            if 'port' in deployment[field]:
                                new_deployment[field]['port'] = int(deployment[field]['port'])
                            if 'connection' in deployment[field] and deployment[field][
                                'connection'] is not None and 'source' in deployment[field]['connection']:
                                new_deployment[field]['connection'] = {}
                                new_deployment[field]['connection']['source'] = str(
                                    deployment[field]['connection']['source'])

                    except Exception, err:
                        print 'dr:' + str(err)
                        print traceback.format_exc()
                elif field == 'users':
                    if deployment[field] is not None:
                        new_deployment[field] = {}
                        if type(deployment[field]['user']) is list:
                            new_deployment[field]['user'] = []
                            new_deployment[field]['user'] = get_deployment_properties(deployment[field]['user'], 'list')
                        else:
                            new_deployment[field]['user'] = []
                            new_deployment[field]['user'] = get_deployment_properties(deployment[field]['user'], 'dict')
                else:
                    new_deployment[field] = convert_deployment_field_required_format(deployment, field)

            deployments.append(new_deployment)
    else:
        for field in deployment_xml:
            if field == 'export':
                if deployment_xml[field] is not None:
                    if type(deployment_xml[field]['configuration']) is list:
                        new_deployment[field] = get_deployment_export_field(deployment_xml[field]['configuration'],
                                                                            'list')
                    else:
                        new_deployment[field] = get_deployment_export_field(deployment_xml[field]['configuration'],
                                                                            'dict')
                else:
                    new_deployment[field] = deployment_xml[field]
            elif field == 'import':
                if deployment_xml[field] is not None:
                    if type(deployment_xml[field]['configuration']) is list:
                        new_deployment[field] = get_deployment_export_field(deployment_xml[field]['configuration'],
                                                                            'list')
                    else:
                        new_deployment[field] = get_deployment_export_field(deployment_xml[field]['configuration'],
                                                                            'dict')
                else:
                    new_deployment[field] = deployment_xml[field]
            elif field == 'admin-mode':
                try:
                    new_deployment[field] = {}
                    new_deployment[field]['adminstartup'] = parse_bool_string(deployment_xml[field]['adminstartup'])
                    new_deployment[field]['port'] = int(deployment_xml[field]['port'])
                except Exception, err:
                    print str(err)
                    print traceback.format_exc()
            elif field == 'cluster':
                try:
                    new_deployment[field] = {}
                    new_deployment[field]['hostcount'] = int(deployment_xml[field]['hostcount'])
                    new_deployment[field]['kfactor'] = int(deployment_xml[field]['kfactor'])
                    new_deployment[field]['sitesperhost'] = int(deployment_xml[field]['sitesperhost'])
                    new_deployment[field]['elastic'] = str(deployment_xml[field]['elastic'])
                    new_deployment[field]['schema'] = str(deployment_xml[field]['schema'])
                except Exception, err:
                    print str(err)
                    print traceback.format_exc()
            elif field == 'commandlog':
                try:
                    new_deployment[field] = {}
                    new_deployment[field]['enabled'] = parse_bool_string(deployment_xml[field]['enabled'])
                    new_deployment[field]['synchronous'] = parse_bool_string(deployment_xml[field]['synchronous'])
                    new_deployment[field]['logsize'] = int(deployment_xml[field]['logsize'])
                    new_deployment[field]['frequency'] = {}
                    new_deployment[field]['frequency']['transactions'] = int(
                        deployment_xml[field]['frequency']['transactions'])
                    new_deployment[field]['frequency']['time'] = int(deployment_xml[field]['frequency']['time'])
                except Exception, err:
                    print str(err)
                    print traceback.format_exc()
            elif field == 'heartbeat':
                try:
                    new_deployment[field] = {}
                    new_deployment[field]['timeout'] = int(deployment_xml[field]['timeout'])
                except Exception, err:
                    print str(err)
                    print traceback.format_exc()
            elif field == 'httpd':
                try:
                    new_deployment[field] = {}
                    new_deployment[field]['port'] = int(deployment_xml[field]['port'])
                    new_deployment[field]['enabled'] = parse_bool_string(deployment_xml[field]['enabled'])
                    new_deployment[field]['jsonapi'] = {}
                    new_deployment[field]['jsonapi']['enabled'] = parse_bool_string(
                        deployment_xml[field]['jsonapi']['enabled'])
                except Exception, err:
                    print str(err)
                    print traceback.format_exc()
            elif field == 'partition-detection':
                try:
                    new_deployment[field] = {}
                    new_deployment[field]['enabled'] = parse_bool_string(deployment_xml[field]['enabled'])
                    new_deployment[field]['snapshot'] = {}
                    new_deployment[field]['snapshot']['prefix'] = deployment_xml[field]['snapshot']['prefix']
                except Exception, err:
                    print str(err)
                    print traceback.format_exc()
            elif field == 'security':
                try:
                    new_deployment[field] = {}
                    new_deployment[field]['enabled'] = parse_bool_string(deployment_xml[field]['enabled'])
                    new_deployment[field]['provider'] = str(deployment_xml[field]['provider'])
                except Exception, err:
                    print str(err)
                    print traceback.format_exc()
            elif field == 'snapshot':
                try:
                    new_deployment[field] = {}
                    new_deployment[field]['enabled'] = parse_bool_string(deployment_xml[field]['enabled'])
                    new_deployment[field]['frequency'] = str(deployment_xml[field]['frequency'])
                    new_deployment[field]['prefix'] = str(deployment_xml[field]['prefix'])
                    new_deployment[field]['retain'] = int(deployment_xml[field]['retain'])
                except Exception, err:
                    print str(err)
                    print traceback.format_exc()
            elif field == 'systemsettings':
                try:
                    new_deployment[field] = {}
                    new_deployment[field]['elastic'] = {}
                    new_deployment[field]['elastic']['duration'] = int(deployment_xml[field]['elastic']['duration'])
                    new_deployment[field]['elastic']['throughput'] = int(deployment_xml[field]['elastic']['throughput'])
                    new_deployment[field]['query'] = {}
                    new_deployment[field]['query']['timeout'] = int(deployment_xml[field]['query']['timeout'])
                    new_deployment[field]['snapshot'] = {}
                    new_deployment[field]['snapshot']['priority'] = int(deployment_xml[field]['snapshot']['priority'])
                    new_deployment[field]['temptables'] = {}
                    new_deployment[field]['temptables']['maxsize'] = int(deployment_xml[field]['temptables']['maxsize'])

                    if 'resourcemonitor' not in deployment_xml[field] or deployment_xml[field][
                        'resourcemonitor'] is None:
                        if 'resourcemonitor' in deployment_xml[field]:
                            new_deployment[field]['resourcemonitor'] = None
                    else:
                        new_deployment[field]['resourcemonitor'] = {}
                        if 'memorylimit' in deployment_xml[field]['resourcemonitor']:
                            new_deployment[field]['resourcemonitor']['memorylimit'] = \
                            deployment_xml[field]['resourcemonitor']['memorylimit']

                        if 'disklimit' in deployment_xml[field]['resourcemonitor'] and 'feature' in \
                                deployment_xml[field]['resourcemonitor']['disklimit']:
                            if type(deployment_xml[field]['resourcemonitor']['disklimit']['feature']) is list:
                                new_deployment[field]['resourcemonitor']['disklimit'] = {}
                                new_deployment[field]['resourcemonitor']['disklimit'][
                                    'feature'] = get_deployment_properties(
                                    deployment_xml[field]['resourcemonitor']['disklimit']['feature'], 'list')
                            else:
                                new_deployment[field]['resourcemonitor']['disklimit'] = {}
                                new_deployment[field]['resourcemonitor']['disklimit'][
                                    'feature'] = get_deployment_properties(
                                    deployment_xml[field]['resourcemonitor']['disklimit']['feature'], 'dict')
                except Exception, err:
                    print str(err)
                    print traceback.format_exc()
            elif field == 'dr':
                try:
                    if deployment_xml[field] is not None:
                        new_deployment[field] = {}
                        new_deployment[field]['id'] = int(deployment_xml[field]['id'])
                        new_deployment[field]['listen'] = parse_bool_string(deployment_xml[field]['listen'])
                        if 'port' in deployment_xml[field]:
                            new_deployment[field]['port'] = int(deployment_xml[field]['port'])
                        if 'connection' in deployment_xml[field] and deployment_xml[field][
                            'connection'] is not None and 'source' in deployment_xml[field]['connection']:
                            new_deployment[field]['connection'] = {}
                            new_deployment[field]['connection']['source'] = str(
                                deployment_xml[field]['connection']['source'])

                except Exception, err:
                    print str(err)
                    print traceback.format_exc()
            elif field == 'users':
                if deployment_xml[field] is not None:
                    new_deployment[field] = {}
                    if type(deployment_xml[field]['user']) is list:
                        new_deployment[field]['user'] = []
                        new_deployment[field]['user'] = get_deployment_properties(deployment_xml[field]['user'], 'list')
                    else:
                        new_deployment[field]['user'] = []
                        new_deployment[field]['user'] = get_deployment_properties(deployment_xml[field]['user'], 'dict')
            else:
                new_deployment[field] = convert_deployment_field_required_format(deployment_xml, field)

        deployments.append(new_deployment)
    return deployments


def get_deployment_for_upload(deployment_xml, is_list):
    new_deployment = {}
    deployments = []
    for field in deployment_xml:
        if field == 'export':
            try:
                if deployment_xml[field] is not None:
                    if type(deployment_xml[field]['configuration']) is list:
                        new_deployment[field] = get_deployment_export_field(deployment_xml[field]['configuration'], 'list')
                    else:
                        new_deployment[field] = get_deployment_export_field(deployment_xml[field]['configuration'], 'dict')
                else:
                    new_deployment[field] = deployment_xml[field]
            except Exception, exp:
                return {'error': 'Export: ' + str(exp)}
        elif field == 'import':
            try:
                if deployment_xml[field] is not None:
                    if type(deployment_xml[field]['configuration']) is list:
                        new_deployment[field] = get_deployment_export_field(deployment_xml[field]['configuration'], 'list')
                    else:
                        new_deployment[field] = get_deployment_export_field(deployment_xml[field]['configuration'], 'dict')
                else:
                    new_deployment[field] = deployment_xml[field]
            except Exception, exp:
                return {'error': 'Import: ' + str(exp)}
        elif field == 'admin-mode':
            try:
                new_deployment[field] = {}
                new_deployment[field]['adminstartup'] = parse_bool_string(deployment_xml[field]['adminstartup'])
                new_deployment[field]['port'] = int(deployment_xml[field]['port'])
            except Exception, err:
                return {'Error': 'Admin-mode: ' + str(err)}
        elif field == 'cluster':
            try:
                new_deployment[field] = {}
                new_deployment[field]['hostcount'] = int(deployment_xml[field]['hostcount'])
                new_deployment[field]['kfactor'] = int(deployment_xml[field]['kfactor'])
                new_deployment[field]['sitesperhost'] = int(deployment_xml[field]['sitesperhost'])
                new_deployment[field]['elastic'] = str(deployment_xml[field]['elastic'])
                new_deployment[field]['schema'] = str(deployment_xml[field]['schema'])
            except Exception, err:
                return {'error': 'Cluster: ' + str(err)}
        elif field == 'commandlog':
            try:
                new_deployment[field] = {}
                new_deployment[field]['enabled'] = parse_bool_string(deployment_xml[field]['enabled'])
                new_deployment[field]['synchronous'] = parse_bool_string(deployment_xml[field]['synchronous'])
                new_deployment[field]['logsize'] = int(deployment_xml[field]['logsize'])
                new_deployment[field]['frequency'] = {}
                new_deployment[field]['frequency']['transactions'] = int(deployment_xml[field]['frequency']['transactions'])
                new_deployment[field]['frequency']['time'] = int(deployment_xml[field]['frequency']['time'])
            except Exception, err:
                return {'error': 'Commandlog: ' + str(err)}
        elif field == 'heartbeat':
            try:
                new_deployment[field] = {}
                new_deployment[field]['timeout'] = int(deployment_xml[field]['timeout'])
            except Exception, err:
                return {'error': 'Heartbeat: ' + str(err)}
        elif field == 'httpd':
            try:
                new_deployment[field] = {}
                new_deployment[field]['port'] = int(deployment_xml[field]['port'])
                new_deployment[field]['enabled'] = parse_bool_string(deployment_xml[field]['enabled'])
                new_deployment[field]['jsonapi'] = {}
                new_deployment[field]['jsonapi']['enabled'] = parse_bool_string(deployment_xml[field]['jsonapi']['enabled'])
            except Exception, err:
                return {'error': 'HTTPD: ' + str(err)}
        elif field == 'partition-detection':
            try:
                new_deployment[field] = {}
                new_deployment[field]['enabled'] = parse_bool_string(deployment_xml[field]['enabled'])
                new_deployment[field]['snapshot'] = {}
                new_deployment[field]['snapshot']['prefix'] = deployment_xml[field]['snapshot']['prefix']
            except Exception, err:
                return {'error': 'Partition-Detection: ' + str(err)}
        elif field == 'security':
            try:
                new_deployment[field] = {}
                new_deployment[field]['enabled'] = parse_bool_string(deployment_xml[field]['enabled'])
                new_deployment[field]['provider'] = str(deployment_xml[field]['provider'])
            except Exception, err:
                return {'error': 'Security: ' + str(err)}
        elif field == 'snapshot':
            try:
                new_deployment[field] = {}
                new_deployment[field]['enabled'] = parse_bool_string(deployment_xml[field]['enabled'])
                new_deployment[field]['frequency'] = str(deployment_xml[field]['frequency'])
                new_deployment[field]['prefix'] = str(deployment_xml[field]['prefix'])
                new_deployment[field]['retain'] = int(deployment_xml[field]['retain'])
            except Exception, err:
                return {'error': 'Snapshot: ' + str(err)}
        elif field == 'systemsettings':
            try:
                new_deployment[field] = {}
                new_deployment[field]['elastic'] = {}
                new_deployment[field]['elastic']['duration'] = int(deployment_xml[field]['elastic']['duration'])
                new_deployment[field]['elastic']['throughput'] = int(deployment_xml[field]['elastic']['throughput'])
                new_deployment[field]['query'] = {}
                new_deployment[field]['query']['timeout'] = int(deployment_xml[field]['query']['timeout'])
                new_deployment[field]['snapshot'] = {}
                new_deployment[field]['snapshot']['priority'] = int(deployment_xml[field]['snapshot']['priority'])
                new_deployment[field]['temptables'] = {}
                new_deployment[field]['temptables']['maxsize'] = int(deployment_xml[field]['temptables']['maxsize'])

                if 'resourcemonitor' not in deployment_xml[field] or deployment_xml[field]['resourcemonitor'] is None:
                    if 'resourcemonitor'  in deployment_xml[field]:
                        new_deployment[field]['resourcemonitor'] = None
                else:
                    new_deployment[field]['resourcemonitor'] = {}
                    if 'memorylimit' in deployment_xml[field]['resourcemonitor']:
                        new_deployment[field]['resourcemonitor']['memorylimit'] = deployment_xml[field]['resourcemonitor']['memorylimit']

                    if 'disklimit' in deployment_xml[field]['resourcemonitor'] and 'feature' in deployment_xml[field]['resourcemonitor']['disklimit']:
                        if type(deployment_xml[field]['resourcemonitor']['disklimit']['feature']) is list:
                            new_deployment[field]['resourcemonitor']['disklimit'] = {}
                            new_deployment[field]['resourcemonitor']['disklimit']['feature'] = get_deployment_properties(deployment_xml[field]['resourcemonitor']['disklimit']['feature'], 'list')
                        else:
                            new_deployment[field]['resourcemonitor']['disklimit'] = {}
                            new_deployment[field]['resourcemonitor']['disklimit']['feature'] = get_deployment_properties(deployment_xml[field]['resourcemonitor']['disklimit']['feature'], 'dict')
            except Exception, err:
                return {'error': 'SystemSettings: ' + str(err)}
        elif field == 'dr':
            try:
                if deployment_xml[field] is not None:
                    new_deployment[field] = {}
                    new_deployment[field]['id'] = int(deployment_xml[field]['id'])
                    new_deployment[field]['listen'] = parse_bool_string(deployment_xml[field]['listen'])
                    if 'port' in deployment_xml[field]:
                        new_deployment[field]['port'] = int(deployment_xml[field]['port'])
                    if 'connection' in deployment_xml[field] and deployment_xml[field]['connection'] is not None and 'source' in deployment_xml[field]['connection']:
                        new_deployment[field]['connection'] = {}
                        new_deployment[field]['connection']['source'] = str(deployment_xml[field]['connection']['source'])

            except Exception, err:
                return {'error': 'DR: ' + str(err)}
        elif field == 'users':
            try:
                if deployment_xml[field] is not None:
                    new_deployment[field] = {}
                    if type(deployment_xml[field]['user']) is list:
                        new_deployment[field]['user'] = []
                        new_deployment[field]['user'] = get_deployment_properties(deployment_xml[field]['user'], 'list')
                    else:
                        new_deployment[field]['user'] = []
                        new_deployment[field]['user'] = get_deployment_properties(deployment_xml[field]['user'], 'dict')
            except Exception, err:
                return {'error': 'Users: ' + str(err)}
        else:
            new_deployment[field] = convert_deployment_field_required_format(deployment_xml, field)

    deployments.append(new_deployment)
    return deployments


def get_deployment_export_field(export_xml, is_list):
    new_export = {}
    exports = []
    if is_list is 'list':
        for export in export_xml:
            new_export = {}
            for field in export:
                if field == 'property':
                    if type(export['property']) is list:
                        new_export['property'] = get_deployment_properties(export['property'], 'list')
                    else:
                        new_export['property'] = get_deployment_properties(export['property'], 'dict')
                elif field == 'enabled':
                    new_export[field] = parse_bool_string(export[field])
                else:
                    new_export[field] = export[field]
            exports.append(new_export)
    else:
        for field in export_xml:
            if field == 'property':
                if type(export_xml['property']) is list:
                    new_export['property'] = get_deployment_properties(export_xml['property'], 'list')
                else:
                    new_export['property'] = get_deployment_properties(export_xml['property'], 'dict')
            elif field == 'enabled':
                new_export[field] = parse_bool_string(export_xml[field])
            else:
                new_export[field] = export_xml[field]
        exports.append(new_export)
    return {'configuration': exports}


def get_deployment_import_field(export_xml, is_list):
    new_export = {}
    exports = []
    if is_list is 'list':
        for export in export_xml:
            new_export = {}
            for field in export:
                new_export[field] = export[field]
            exports.append(new_export)
    else:
        for field in export_xml:
            if field == 'property':
                if type(export_xml['property']) is list:
                    new_export['property'] = get_deployment_properties(export_xml['property'], 'list')
                else:
                    new_export['property'] = get_deployment_properties(export_xml['property'], 'dict')
            else:
                new_export[field] = export_xml[field]
        exports.append(new_export)
    return {'configuration': exports}


def get_deployment_properties(export_xml, is_list):
    new_export = {}
    exports = []
    if is_list is 'list':
        for export in export_xml:
            new_export = {}
            for field in export:
                if field == 'plaintext':
                    new_export[field] = parse_bool_string(export[field])
                else:
                    new_export[field] = export[field]
            exports.append(new_export)
    else:
        for field in export_xml:
            if field == 'plaintext':
                new_export[field] = parse_bool_string(export_xml[field])
            else:
                new_export[field] = export_xml[field]
        exports.append(new_export)
    return exports


def get_users_from_xml(deployment_xml, is_list):
    users = []
    if is_list is 'list':
        for deployment in deployment_xml:
            for field in deployment:
                if field == 'users':
                    if deployment[field] is not None:
                        if type(deployment[field]['user']) is list:
                            for user in deployment[field]['user']:
                                users.append(convert_user_required_format(user))
                        else:
                            users.append(convert_user_required_format(deployment[field]['user']))
    else:
        for field in deployment_xml:
            if field == 'users':
                if deployment_xml[field] is not None:
                    if type(deployment_xml[field]['user']) is list:
                        for user in deployment_xml[field]['user']:
                            users.append(convert_user_required_format(user))
                    else:
                        users.append(convert_user_required_format(deployment_xml[field]['user']))
    return users


def convert_user_required_format(user):
    for field in user:
        if field == 'databaseid':
            user[field] = int(user[field])
    return user


def convert_deployment_field_required_format(deployment, field):
    if field == 'databaseid':
        modified_field = int(deployment[field])
    else:
        modified_field = deployment[field]
    return modified_field


def etree_to_dict(t):
    d = {t.tag: {} if t.attrib else None}
    children = list(t)
    if children:
        dd = defaultdict(list)
        for dc in map(etree_to_dict, children):
            for k, v in dc.iteritems():
                dd[k].append(v)
        # d = {t.tag: {k:v[0] if len(v) == 1 else v for k, v in dd.iteritems()}}
        aa = {}
        for k, v in dd.iteritems():
            aa[k] = v[0] if len(v) == 1 else v
        d = {t.tag: aa}
    if t.attrib:
        d[t.tag].update((k, v) for k, v in t.attrib.iteritems())
    if t.text:
        text = t.text.strip()
        if children or t.attrib:
            if text:
                d[t.tag]['value'] = text
        else:
            d[t.tag] = text
    return d


def replace_last(source_string, replace_what, replace_with):
    head, sep, tail = source_string.rpartition(replace_what)
    return head + replace_with + tail


def check_size_value(value, key):
    per_idx = value.find('%')
    if per_idx != -1:
        try:
            str_value = replace_last(value, '%', '')
            int_value = int(str_value)
            if int_value < 0 or int_value > 100:
                return jsonify({'error': key + ' percent value must be between 0 and 100.'})
            return jsonify({'status':'success'})
        except Exception, exp:
            return jsonify({'error': str(exp)})
    else:
        try:
            int_value = int(value)
            if int_value < 0 or int_value > 2147483647:
                return jsonify({'error': key + ' value must be between 0 and 2147483647.'})
            return jsonify({'status':'success'})
        except Exception, exp:
            return jsonify({'error': str(exp)})


def parse_bool_string(bool_string):
    return bool_string.upper() == 'TRUE'


def is_pro_version(deployment):
    ##############################################
    file_path = ''
    try:
        volt_jar = glob.glob(os.path.join(get_volt_jar_dir(), 'voltdb-*.jar'))
        if len(volt_jar) > 0:
            file_path = volt_jar[0]
        else:
            print 'No voltdb jar file found.'
    except Exception, err:
        print err
    if file_path != '':
        is_pro = utility.is_pro_version(file_path)
        if is_pro:
            if 'commandlog' in deployment and 'enabled' in deployment['commandlog'] and not \
            deployment['commandlog']['enabled']:
                deployment['commandlog']['enabled'] = True
    ###############################################


def allowed_file(filename):
    return '.' in filename and filename.rsplit('.', 1)[1] in ALLOWED_EXTENSIONS


class DictClass(dict):
    pass


IS_CURRENT_NODE_ADDED = False
IS_CURRENT_DATABASE_ADDED = False
IGNORETOP = {"databaseid": True, "users": True}


class Global:
    """
    Class to defined global variables for HTTPListener.
    """

    def __init__(self):
        pass

    SERVERS = []
    DATABASES = []
    DEPLOYMENT = []
    DEPLOYMENT_USERS = []
    PATH = ''
    MODULE_PATH = ''


class ServerAPI(MethodView):
    """Class to handle requests related to server"""

    @staticmethod
    def get(database_id, server_id = None):
        """
        Get the members of the database with specified database_id.
        Args:
            database_id (int): The first parameter.
        Returns:
            List of member ids related to specified database.
        """
        if server_id is None:
            servers = []
            database = [database for database in Global.DATABASES if database['id'] == database_id]
            if len(database) == 0:
                return make_response(jsonify( { 'statusstring': 'No database found for id: %u' % database_id } ), 404)
            else:
                members = database[0]['members']

            for servers_id in members:
                server = [server for server in Global.SERVERS if server['id'] == servers_id]
                if not server:
                    return make_response(jsonify( { 'statusstring': 'Server details not found for id: %u' % server_id } ), 404)
                servers.append(server[0])

            return jsonify({'members': servers})
        else:
            database = [database for database in Global.DATABASES if database['id'] == database_id]
            if len(database) == 0:
                return make_response(jsonify( { 'statusstring': 'No database found for id: %u' % database_id } ), 404)
            else:
                members = database[0]['members']
            if server_id in members:
                server = [server for server in Global.SERVERS if server['id'] == server_id]
                if not server:
                    abort(404)
                return jsonify({'server': make_public_server(server[0])})
            else:
                return jsonify({'statusstring': 'Given server with id %u doesn\'t belong to database with id %u.' %(server_id,database_id)})

    @staticmethod
    def post(database_id):
        """
        Saves the server and associate it to database with given database_id.
        Args:
            database_id (int): The first parameter.
        Returns:
            Information and the status of server if it is saved otherwise the error message.
        """
        inputs = ServerInputs(request)
        if not inputs.validate():
            return jsonify(success=False, errors=inputs.errors)

        if not Global.SERVERS:
            server_id = 1
        else:
            server_id = Global.SERVERS[-1]['id'] + 1
        server = {
            'id': server_id,
            'name': request.json['name'].strip(),
            'description': request.json.get('description', "").strip(),
            'hostname': request.json.get('hostname', "").strip(),
            'enabled': True,
            'admin-listener': request.json.get('admin-listener', "").strip(),
            'zookeeper-listener': request.json.get('zookeeper-listener', "").strip(),
            'replication-listener': request.json.get('replication-listener', "").strip(),
            'client-listener': request.json.get('client-listener', "").strip(),
            'internal-interface': request.json.get('internal-interface', "").strip(),
            'external-interface': request.json.get('external-interface', "").strip(),
            'public-interface': request.json.get('public-interface', "").strip(),
            'internal-listener': request.json.get('internal-listener', "").strip(),
            'http-listener': request.json.get('http-listener', "").strip(),
            'placement-group': request.json.get('placement-group', "").strip(),

        }
        Global.SERVERS.append(server)

        # Add server to the current database
        current_database = [database for database in Global.DATABASES if database['id'] == database_id]
        if len(current_database) == 0:
            abort(404)
        if not request.json:
            abort(400)
        current_database[0]['members'].append(server_id)

        sync_configuration()
        write_configuration_file()
        return jsonify({'server': server, 'status': 1,
                        'members': current_database[0]['members']}), 201

    @staticmethod
    def delete(database_id, server_id):
        """
        Delete the server with specified server_id.
        Args:
            server_id (int): The first parameter.
        Returns:
            True if the server is deleted otherwise the error message.
        """
        database = [database for database in Global.DATABASES if database['id'] == database_id]
        if len(database) == 0:
            return make_response(jsonify( { 'statusstring': 'No database found for id: %u' % database_id } ), 404)
        else:
            members = database[0]['members']
        if server_id in members:
            # delete a single server
            server = [server for server in Global.SERVERS if server['id'] == server_id]
            if len(server) == 0:
                return make_response(jsonify( { 'statusstring': 'No server found for id: %u in database %u' % (server_id, database_id) } ), 404)
            # remove the server from given database member list
            current_database = [database for database in Global.DATABASES if database['id'] == database_id]
            current_database[0]['members'].remove(server_id)

            Global.SERVERS.remove(server[0])
            sync_configuration()
            write_configuration_file()
            return jsonify({'result': True})
        else:
            return make_response(jsonify( { 'statusstring': 'No server found for id: %u in database %u' % (server_id, database_id) } ), 404)

    @staticmethod
    def put(database_id, server_id):
        """
        Update the server with specified server_id.
        Args:
            server_id (int): The first parameter.
        Returns:
            Information of server with specified server_id after being updated
            otherwise the error message.
        """

        database = [database for database in Global.DATABASES if database['id'] == database_id]
        if len(database) == 0:
            return make_response(jsonify( { 'statusstring': 'No database found for id: %u' % database_id } ), 404)
        else:
            members = database[0]['members']
        if server_id in members:
            inputs = ServerInputs(request)
            if not inputs.validate():
                return jsonify(success=False, errors=inputs.errors)
            current_server = [server for server in Global.SERVERS if server['id'] == server_id]
            if len(current_server) == 0:
                abort(404)

            current_server[0]['name'] = \
                request.json.get('name', current_server[0]['name'])
            current_server[0]['hostname'] = \
                request.json.get('hostname', current_server[0]['hostname'])
            current_server[0]['description'] = \
                request.json.get('description', current_server[0]['description'])
            current_server[0]['enabled'] = \
                request.json.get('enabled', current_server[0]['enabled'])
            current_server[0]['admin-listener'] = \
                request.json.get('admin-listener', current_server[0]['admin-listener'])
            current_server[0]['internal-listener'] = \
                request.json.get('internal-listener', current_server[0]['internal-listener'])
            current_server[0]['http-listener'] = \
                request.json.get('http-listener', current_server[0]['http-listener'])
            current_server[0]['zookeeper-listener'] = \
                request.json.get('zookeeper-listener', current_server[0]['zookeeper-listener'])
            current_server[0]['replication-listener'] = \
                request.json.get('replication-listener', current_server[0]['replication-listener'])
            current_server[0]['client-listener'] = \
                request.json.get('client-listener', current_server[0]['client-listener'])
            current_server[0]['internal-interface'] = \
                request.json.get('internal-interface', current_server[0]['internal-interface'])
            current_server[0]['external-interface'] = \
                request.json.get('external-interface', current_server[0]['external-interface'])
            current_server[0]['public-interface'] = \
                request.json.get('public-interface', current_server[0]['public-interface'])
            current_server[0]['placement-group'] = \
                request.json.get('placement-group', current_server[0]['placement-group'])
            sync_configuration()
            write_configuration_file()
            return jsonify({'server': current_server[0], 'status': 1})
        else:
            return jsonify({'statusstring': 'Given server with id %u doesn\'t belong to database with id %u.' %(server_id,database_id) })


class DatabaseAPI(MethodView):
    """
    Class to handle requests related to database
    """

    @staticmethod
    def get(database_id):
        """
        Gets the information of the database with specified database_id. If the database_id is
        not specified, then it returns the information of all databases.
        Args:
            database_id (int): The first parameter. Defaults to None.
        Returns:
            database or list of databases.
        """
        if database_id is None:
            # return a list of users
            return jsonify({'databases': [make_public_database(x) for x in Global.DATABASES]})
        else:
            # expose a single user
            database = [database for database in Global.DATABASES if database['id'] == database_id]
            if len(database) == 0:
                abort(404)
            return jsonify({'database': make_public_database(database[0])})

    @staticmethod
    def post():
        """
        Saves the database.
        Returns:
            Information and the status of database if it is saved otherwise the error message.
        """
        sync_configuration()

        write_configuration_file()
        inputs = DatabaseInputs(request)
        if not inputs.validate():
            return jsonify(success=False, errors=inputs.errors)

        database = [database for database in Global.DATABASES if database['name'] == request.json['name']]
        if len(database) != 0:
            return make_response(jsonify({'error': 'database name already exists'}), 404)

        if not Global.DATABASES:
            database_id = 1
        else:
            database_id = Global.DATABASES[-1]['id'] + 1
        database = {
            'id': database_id,
            'name': request.json['name'],
            'members': []
        }
        Global.DATABASES.append(database)

        # Create new deployment
        app_root = os.path.dirname(os.path.abspath(__file__))

        with open(os.path.join(app_root, "deployment.json")) as json_file:
            deployment = json.load(json_file)
            deployment['databaseid'] = database_id
            is_pro_version(deployment)
        Global.DEPLOYMENT.append(deployment)

        sync_configuration()

        write_configuration_file()
        return jsonify({'database': database, 'status': 1}), 201

    @staticmethod
    def put(database_id):
        """
        Updates the database with specified database_id.
        Args:
            database_id (int): The first parameter.
        Returns:
            Information and the status of database if it is updated otherwise the error message.
        """
        inputs = DatabaseInputs(request)
        if not inputs.validate():
            return jsonify(success=False, errors=inputs.errors)

        current_database = [database for database in Global.DATABASES if database['id'] == database_id]
        if len(current_database) == 0:
            abort(404)

        current_database[0]['name'] = request.json.get('name', current_database[0]['name'])
        sync_configuration()
        write_configuration_file()
        return jsonify({'database': current_database[0], 'status': 1})

    @staticmethod
    def delete(database_id):
        """
        Delete the database with specified database_id.
        Args:
        database_id (int): The first parameter.
        Returns:
        True if the server is deleted otherwise the error message.
        """
        members = []
        current_database = [database for database in Global.DATABASES if database['id'] == database_id]
        if len(current_database) == 0:
            abort(404)
        else:
            members = current_database[0]['members']

        for server_id in members:
            is_server_associated = False
            # Check if server is referenced by database
            for database in Global.DATABASES:
                if database["id"] == database_id:
                    continue
                if server_id in database["members"]:
                    is_server_associated = True
            # if server is not referenced by other database then delete it
            if not is_server_associated:
                server = [server for server in Global.SERVERS if server['id'] == server_id]
                if len(server) == 0:
                    continue
                Global.SERVERS.remove(server[0])

        Global.DATABASES.remove(current_database[0])

        deployment = [deployment for deployment in Global.DEPLOYMENT if deployment['databaseid'] == database_id]

        Global.DEPLOYMENT.remove(deployment[0])
        sync_configuration()
        write_configuration_file()
        return jsonify({'result': True})


class deploymentAPI(MethodView):
    """Class to handle request related to deployment."""

    @staticmethod
    def get(database_id):
        """
        Get the deployment with specified database_id.
        Args:
            database_id (int): The first parameter.
        Returns:
            List of deployment information with specified database.
        """
        if database_id is None:
            # return a list of users
            return jsonify({'deployment': [make_public_deployment(x) for x in Global.DEPLOYMENT]})
        else:
            deployment = [deployment for deployment in Global.DEPLOYMENT if deployment['databaseid'] == database_id]
            return jsonify({'deployment': map_deployment_without_database_id(deployment[0])})

    @staticmethod
    def put(database_id):
        """
        Add deployment information to specified database_id.
        Args:
            database_id (int): The first parameter.
        Returns:
            Deployment object of added deployment.
        """
        inputs = JsonInputs(request)
        if not inputs.validate():
            return jsonify(success=False, errors=inputs.errors)

        if 'systemsettings' in request.json and 'resourcemonitor' in request.json['systemsettings']:
            if 'memorylimit' in request.json['systemsettings']['resourcemonitor'] and \
                            'size' in request.json['systemsettings']['resourcemonitor']['memorylimit']:
                size = str(request.json['systemsettings']['resourcemonitor']['memorylimit']['size'])
                response = json.loads(check_size_value(size, 'memorylimit').data)
                if 'error' in response:
                    return jsonify({'error': response['error']})
            disk_limit_arr = []
            if 'disklimit' in request.json['systemsettings']['resourcemonitor'] and \
                            'feature' in request.json['systemsettings']['resourcemonitor']['disklimit']:
                for feature in request.json['systemsettings']['resourcemonitor']['disklimit']['feature']:
                    size = feature['size']
                    if feature['name'] in disk_limit_arr:
                        return jsonify({'error': 'Duplicate items are not allowed.'})
                    disk_limit_arr.append(feature['name'])
                    response = json.loads(check_size_value(size, 'disklimit').data)
                    if 'error' in response:
                        return jsonify({'error': response['error']})

        # if 'users' in request.json:
        #     if 'user' in request.json['users']:
        #         prev_username = ''
        #         for user in request.json['users']['user']:
        #             if user['name'] == prev_username:
        #                 return make_response(jsonify({'error': 'Duplicate Username'
        #                                                  , 'success': False}), 404)
        #             prev_username = user['name']

        deployment = map_deployment(request, database_id)
        sync_configuration()
        write_configuration_file()
        return jsonify({'deployment': deployment, 'status': 1})


class deploymentUserAPI(MethodView):
    """Class to handle request related to deployment."""

    @staticmethod
    def get(username):
        """
        Get the deployment with specified database_id.
        Args:
            database_id (int): The first parameter.
        Returns:
            List of deployment information with specified database.
        """
        deployment_user = [deployment_user for deployment_user in Global.DEPLOYMENT_USERS
                           if deployment_user['name'] == username]

        return jsonify({'deployment': deployment_user})

    @staticmethod
    def put(username, database_id):
        """
        Add user information with specified username.
        Args:
            user (string): The first parameter.
        Returns:
            Deployment user object of added deployment user.
        """

        inputs = UserInputs(request)
        if not inputs.validate():
            return jsonify(success=False, errors=inputs.errors)

        current_user = [user for user in Global.DEPLOYMENT_USERS if
                        user['name'] == username and user['databaseid'] == database_id]

        if len(current_user) != 0:
            return make_response(jsonify({'error': 'Duplicate Username'
                                             , 'success': False}), 404)

        deployment_user = map_deployment_users(request, username)

        if Global.DEPLOYMENT[0]['users'] is None:
            Global.DEPLOYMENT[0]['users'] = {}
            Global.DEPLOYMENT[0]['users']['user'] = []

        Global.DEPLOYMENT[0]['users']['user'].append({
            'name': deployment_user['name'],
            'roles': deployment_user['roles'],
            'plaintext': deployment_user['plaintext']
        })

        sync_configuration()
        write_configuration_file()
        return jsonify({'user': deployment_user, 'status': 1, 'statusstring': 'User Created'})

    @staticmethod
    def post(username, database_id):
        """
        Add user information with specified username.
        Args:
            user (string): The first parameter.
        Returns:
            Deployment user object of added deployment user.
        """

        inputs = UserInputs(request)
        if not inputs.validate():
            return jsonify(success=False, errors=inputs.errors)

        current_user = [user for user in Global.DEPLOYMENT_USERS if
                        user['name'] == username and user['databaseid'] == database_id]
        current_user[0]['name'] = request.json.get('name', current_user[0]['name'])
        current_user[0]['password'] = urllib.unquote(
            str(request.json.get('password', current_user[0]['password'])).encode('ascii')).decode('utf-8')
        current_user[0]['roles'] = request.json.get('roles', current_user[0]['roles'])
        current_user[0]['plaintext'] = request.json.get('plaintext', current_user[0]['plaintext'])
        sync_configuration()
        write_configuration_file()
        return jsonify({'user': current_user[0], 'status': 1, 'statusstring': "User Updated"})

    @staticmethod
    def delete(username, database_id):
        current_user = [user for user in Global.DEPLOYMENT_USERS if
                        user['name'] == username and user['databaseid'] == database_id]

        Global.DEPLOYMENT_USERS.remove(current_user[0])
        return jsonify({'status': 1, 'statusstring': "User Deleted"})


class StartDatabaseAPI(MethodView):
    """Class to handle request to start servers on all nodes of a database."""

    @staticmethod
    def put(database_id):
        """
        Starts VoltDB database servers on all nodes for the specified database
        Args:
            database_id (int): The id of the database that should be started
        Returns:
            Status string indicating if the database start requesst was sent successfully
        """

        try:
            database = voltdbserver.VoltDatabase(database_id)
            response = database.start_database()
            return response
        except Exception, err:
            print traceback.format_exc()
            return make_response(jsonify({'statusstring': str(err)}),
                                 200)


class RecoverDatabaseAPI(MethodView):
    """Class to handle request to start servers on all nodes of a database."""

    @staticmethod
    def put(database_id):
        """
        Starts VoltDB database servers on all nodes for the specified database
        Args:
            database_id (int): The id of the database that should be started
        Returns:
            Status string indicating if the database start request was sent successfully
        """

        try:
            database = voltdbserver.VoltDatabase(database_id)
            return database.start_database(True)
        except Exception, err:
            print traceback.format_exc()
            return make_response(jsonify({'statusstring': str(err)}),
                                 500)


class StopDatabaseAPI(MethodView):
    """Class to handle request to stop a database."""

    @staticmethod
    def put(database_id):
        """
        Stops the specified VoltDB
        Args:
            database_id (int): The id of the database that should be stopped
        Returns:
            Status string indicating if the stop request was sent successfully
        """
        if 'force' in request.args:
            is_force = request.args.get('force').lower()
        else:
            is_force = "false"

        if is_force == "true":
            server = voltdbserver.VoltDatabase(database_id)
            return server.kill_database(database_id)

        else:
            try:
                server = voltdbserver.VoltDatabase(database_id)
                response = server.stop_database()
                # Don't use the response in the json we send back
                # because voltadmin shutdown gives 'Connection broken' output
                return response
            except Exception, err:
                print traceback.format_exc()
                return make_response(jsonify({'statusstring': str(err)}),
                                     500)


class StopServerAPI(MethodView):
    """Class to handle request to stop a server."""

    @staticmethod
    def put(database_id, server_id):
        """
        Stops VoltDB database server on the specified server
        Args:
            database_id (int): The id of the database that should be stopped
            server_id (int): The id of the server node that is to be stopped
        Returns:
            Status string indicating if the stop request was sent successfully
        """

        if 'force' in request.args:
            is_force = request.args.get('force').lower()
        else:
            is_force = "false"

        if is_force == "true":
            try:
                server = voltdbserver.VoltDatabase(database_id)
                response = server.kill_server(server_id)
                return response
            except Exception, err:
                print traceback.format_exc()
                return make_response(jsonify({'statusstring': str(err)}),
                                     500)
        else:
            try:
                server = voltdbserver.VoltDatabase(database_id)
                response = server.stop_server(server_id)
                return response
            except Exception, err:
                print traceback.format_exc()
                return make_response(jsonify({'statusstring': str(err)}),
                                     500)


class StartServerAPI(MethodView):
    """Class to handle request to start a server for this database."""

    @staticmethod
    def put(database_id, server_id):
        """
        Starts VoltDB database server on the specified server
        Args:
            database_id (int): The id of the database that should be started
            server_id (int): The id of the server node that is to be started
        Returns:
            Status string indicating if the server node start request was sent successfully
        """

        try:
            server = voltdbserver.VoltDatabase(database_id)
            return server.start_server(server_id)
        except Exception, err:
            print traceback.format_exc()
            return make_response(jsonify({'statusstring': str(err)}),
                                 500)


class StartLocalServerAPI(MethodView):
    """Class to handle request to start local server for this database."""

    @staticmethod
    def put(database_id):
        """
        Starts VoltDB database server on this local machine
        Args:
            database_id (int): The id of the database that should be started
        Returns:
            Status string indicating if the server start request was sent successfully
        """

        try:
            sid = -1
            if 'id' in request.args:
                sid = int(request.args.get('id'))
            server = voltdbserver.VoltDatabase(database_id)
            return server.check_and_start_local_server(sid)
        except Exception, err:
            print traceback.format_exc()
            return make_response(jsonify({'statusstring': str(err)}),
                                 500)


class RecoverServerAPI(MethodView):
    """Class to handle request to issue recover cmd on this local server."""

    @staticmethod
    def put(database_id):
        """
        Issues recover cmd on this local server
        Args:
            database_id (int): The id of the database that should be started
        Returns:
            Status string indicating if the request was sent successfully
        """

        try:
            server = voltdbserver.VoltDatabase(database_id)
            return server.check_and_start_local_server(True)
        except Exception, err:
            print traceback.format_exc()
            return make_response(jsonify({'statusstring': str(err)}),
                                 500)


class VdmStatus(MethodView):
    """
    Class to get VDM status for peers to check.
    """

    @staticmethod
    def get():
        if request.args is not None and 'jsonp' in request.args and request.args['jsonp'] is not None:
            return str(request.args['jsonp']) + '(' + '{\'voltdeploy\': {"running": "true"}}' + ')'
        else:
            return jsonify({'voltdeploy': {"running": "true"}})


class SyncVdmConfiguration(MethodView):
    """
    Class to sync configuration between two servers.
    """

    @staticmethod
    def post():
        try:
            result = request.json

            databases = result['voltdeploy']['databases']
            servers = result['voltdeploy']['members']
            deployments = result['voltdeploy']['deployments']
            deployment_users = result['voltdeploy']['deployment_users']

        except Exception, errs:
            print traceback.format_exc()
            return jsonify({'status': 'success', 'error': str(errs)})

        Global.DATABASES = databases
        Global.SERVERS = servers
        Global.DEPLOYMENT = deployments
        Global.DEPLOYMENT_USERS = deployment_users

        return jsonify({'status': 'success'})


class VdmConfiguration(MethodView):
    """
    Class related to the vdm configuration
    """

    @staticmethod
    def get():
        return jsonify(get_configuration())

    @staticmethod
    def post():

        result = get_configuration()

        for member in result['voltdeploy']['members']:
            try:
                headers = {'content-type': 'application/json'}
                url = 'http://%s:%u/api/1.0/voltdeploy/sync_configuration/' % (member['hostname'], __PORT__)
                data = result
                response = requests.post(url, data=json.dumps(data), headers=headers)
            except Exception, errs:
                print traceback.format_exc()
                print str(errs)

        return jsonify({'deployment': response.status_code})


class DatabaseDeploymentAPI(MethodView):
    """
    Class related to the vdm configuration
    """

    @staticmethod
    def get(database_id):
        deployment_content = DeploymentConfig.DeploymentConfiguration.get_database_deployment(database_id)
        return Response(deployment_content, mimetype='text/xml')

    @staticmethod
    def put(database_id):
        file = request.files['file']
        if file and allowed_file(file.filename):
            try:
                content = file.read()
                o = XML(content)
                xml_final = json.loads(json.dumps(etree_to_dict(o)))
                if 'deployment' not in xml_final:
                    return jsonify({'status': 'failure', 'error': 'Invalid file content.'})
                else:
                    if type(xml_final['deployment']) is dict:
                        deployment_data = get_deployment_for_upload(xml_final['deployment'], 'dict')
                        if type(deployment_data) is dict:
                            if 'error' in deployment_data:
                                return jsonify({'error': deployment_data['error']})
                        else:
                            deployment_json = deployment_data[0]
                        req = DictClass()
                        req.json = {}
                        req.json = deployment_json
                        inputs = JsonInputs(req)
                        if not inputs.validate():
                            return jsonify(success=False, errors=inputs.errors)
                        if 'systemsettings' in req.json and 'resourcemonitor' in req.json['systemsettings']:
                            if 'memorylimit' in req.json['systemsettings']['resourcemonitor'] and \
                                            'size' in req.json['systemsettings']['resourcemonitor']['memorylimit']:
                                size = str(req.json['systemsettings']['resourcemonitor']['memorylimit']['size'])
                                response = json.loads(check_size_value(size, 'memorylimit').data)
                                if 'error' in response:
                                    return jsonify({'error': response['error']})
                            disk_limit_arr = []
                            if 'disklimit' in req.json['systemsettings']['resourcemonitor'] and \
                                            'feature' in req.json['systemsettings']['resourcemonitor']['disklimit']:
                                for feature in req.json['systemsettings']['resourcemonitor']['disklimit']['feature']:
                                    size = feature['size']
                                    if feature['name'] in disk_limit_arr:
                                        return jsonify({'error': 'Duplicate items are not allowed.'})
                                    disk_limit_arr.append(feature['name'])
                                    response = json.loads(check_size_value(size, 'disklimit').data)
                                    if 'error' in response:
                                        return jsonify({'error': response['error']})
                        if 'snapshot' in req.json and 'frequency' in req.json['snapshot']:
                            frequency_unit = ['h', 'm', 's']
                            frequency = str(req.json['snapshot']['frequency'])
                            last_char =  frequency[len(frequency)-1]
                            if last_char not in frequency_unit:
                                return jsonify({'error': 'Snapshot: Invalid frequency value.'})
                            frequency = frequency[:-1]
                            try:
                                int_frequency = int(frequency)
                            except Exception, exp:
                                return jsonify({'error': 'Snapshot: ' + str(exp)})

                        map_deployment(req, database_id)
                        Global.DEPLOYMENT_USERS = []
                        if 'users' in req.json and 'user' in req.json['users']:
                            for user in req.json['users']['user']:
                                Global.DEPLOYMENT_USERS.append(
                                    {
                                        'name': user['name'],
                                        'roles': user['roles'],
                                        'password': user['password'],
                                        'plaintext': user['plaintext'],
                                        'databaseid': database_id
                                    }
                                )
                        sync_configuration()
                        write_configuration_file()
                        return jsonify({'status': 'success'})
                    else:
                        return jsonify({'status': 'failure', 'error': 'Invalid file content.'})

            except Exception as err:
                return jsonify({'status': 'failure', 'error': 'Invalid file content.'})
        else:
            return jsonify({'status': 'failure', 'error': 'Invalid file type.'})


class VdmAPI(MethodView):
    """
    Class to return vdm.xml file
    """

    @staticmethod
    def get():
        vdm_content = make_configuration_file()
        return Response(vdm_content, mimetype='text/xml')


class StatusDatabaseAPI(MethodView):
    """Class to return status of database and its servers."""

    @staticmethod
    def get(database_id):
        serverDetails = []
        status = []

        database = [database for database in Global.DATABASES if database['id'] == database_id]
        has_stalled = False
        has_run = False
        if not database:
            return make_response(jsonify({'error': 'Not found'}), 404)
        else:
            if len(database[0]['members']) == 0:
                return jsonify({'status':'errorNoMembers'})
            for server_id in database[0]['members']:
                server = [server for server in Global.SERVERS if server['id'] == server_id]
                url = ('http://%s:%u/api/1.0/databases/%u/servers/%u/status/') % \
                      (server[0]['hostname'], __PORT__, database_id, server[0]['id'])
                try:
                    response = requests.get(url)
                except Exception, err:
                    return jsonify({'status': 'error', 'errorDetails': err, 'hostname': server[0]['hostname']})
<<<<<<< HEAD

                if response.json()['status'] == "stalled":
                    has_stalled = True
                elif response.json()['status'] == "running":
                    has_run = True
                elif response.json()['status'] == "stopped":
                    has_stopped = True
                serverDetails.append({server[0]['hostname']: response.json()})

            if has_stalled:
                status.append({'status': 'stalled'})
            elif has_run == True and has_stopped:
                status.append({'status': 'stalled'})
            elif not has_stalled and not has_stopped and has_run:
                status.append({'status': 'running'})
            elif has_stopped and not has_stalled and not has_run:
=======

                if response.json()['status'] == "stalled":
                    has_stalled = True
                elif response.json()['status'] == "running":
                    has_run = True

                serverDetails.append({server[0]['hostname']: response.json()})

            if has_run == True:
                status.append({'status': 'running'})
            elif has_stalled == True:
                status.append({'status': 'stalled'})
            elif not has_run and not has_stalled:
>>>>>>> 555e1875
                status.append({'status': 'stopped'})

            isFreshStart = voltdbserver.check_snapshot_folder(database_id)

            return jsonify({'status':status, 'serverDetails': serverDetails, 'isFreshStart': isFreshStart})


class StatusDatabaseServerAPI(MethodView):
    """Class to return status of servers"""

    @staticmethod
    def get(database_id, server_id):
        database = [database for database in Global.DATABASES if database['id'] == database_id]
        if not database:
            return make_response(jsonify({'error': 'Not found'}), 404)
        else:
            server = [server for server in Global.SERVERS if server['id'] == server_id]
            if len(database[0]['members']) == 0:
                return jsonify({'error':'errorNoMembers'})
            if not server:
                return make_response(jsonify({'error': 'Not found'}), 404)
            elif server_id not in database[0]['members']:
                return make_response(jsonify({'error': 'Not found'}), 404)
            else:

                try:
<<<<<<< HEAD
                    client = voltdbclient.FastSerializer(str(server[0]['hostname']), 21212)
=======
                    if not server[0]['client-listener']:
                        client_port = 21212
                        client_host = str(server[0]['hostname'])
                    else:
                        client_listener = server[0]['client-listener']
                        if ":" in client_listener:
                            arr_client = client_listener.split(':', 2)
                            client_port = int(arr_client[1])
                            client_host = str(arr_client[0])
                        else:
                            client_port = int(client_listener)
                            client_host = str(server[0]['hostname'])

                    client = voltdbclient.FastSerializer(client_host, client_port)
>>>>>>> 555e1875
                    proc = voltdbclient.VoltProcedure(client, "@Ping")
                    response = proc.call()
                    return jsonify({'status': "running"})
                except:
                    voltProcess = voltdbserver.VoltDatabase(database_id)
                    error = ''
                    try:
                        error = Log.get_error_log_details()
                    except:
                        pass

                    if voltProcess.Get_Voltdb_Process().isProcessRunning:
                        return jsonify({'status': "stalled", "details": error})
                    else:
                        return jsonify({'status': "stopped", "details": error})



def main(runner, amodule, config_dir, server):
    try:
        F_DEBUG = os.environ['DEBUG']
    except KeyError:
        F_DEBUG = 'False'

    if F_DEBUG == 'True':
        APP.config.update(DEBUG=True)

    path = os.path.dirname(amodule.__file__)
    Global.MODULE_PATH = path
    depjson = os.path.join(path, "deployment.json")
    json_data = open(depjson).read()
    deployment = json.loads(json_data)
    Global.PATH = config_dir
    global __IP__
    global __PORT__

    config_path = os.path.join(config_dir, 'voltdeploy.xml')

    arrServer = {}
    bindIp = "0.0.0.0"
    if server is not None:
        arrServer = server.split(':', 2)
        __host_name__ = arrServer[0]
        __host_or_ip__ = arrServer[0]
        bindIp = __host_or_ip__
        __PORT__ = int(8000)
        __IP__ = arrServer[0]
        if len(arrServer) >= 2:
            __PORT__ = int(arrServer[1])
    else:
        __host_name__ = socket.gethostname()
        __host_or_ip__ = socket.gethostbyname(__host_name__)
        __IP__ = __host_or_ip__
        __PORT__ = int(8000)

    if os.path.exists(config_path):
        convert_xml_to_json(config_path)
    else:
        is_pro_version(deployment)

        Global.DEPLOYMENT.append(deployment)

        Global.SERVERS.append({'id': 1, 'name': __host_name__, 'hostname': __host_or_ip__, 'description': "",
                               'enabled': True, 'external-interface': "", 'internal-interface': "",
                               'public-interface': "", 'client-listener': "", 'internal-listener': "",
                               'admin-listener': "", 'http-listener': "", 'replication-listener': "",
                               'zookeeper-listener': "", 'placement-group': ""})
        Global.DATABASES.append({'id': 1, 'name': "Database", "members": [1]})

    write_configuration_file()

    SERVER_VIEW = ServerAPI.as_view('server_api')
    DATABASE_VIEW = DatabaseAPI.as_view('database_api')


    START_LOCAL_SERVER_VIEW = StartLocalServerAPI.as_view('start_local_server_api')
    RECOVER_DATABASE_SERVER_VIEW = RecoverServerAPI.as_view('recover_server_api')
    STOP_DATABASE_SERVER_VIEW = StopServerAPI.as_view('stop_server_api')
    START_DATABASE_VIEW = StartDatabaseAPI.as_view('start_database_api')
    START_DATABASE_SERVER_VIEW = StartServerAPI.as_view('start_server_api')
    STOP_DATABASE_VIEW = StopDatabaseAPI.as_view('stop_database_api')
    RECOVER_DATABASE_VIEW = RecoverDatabaseAPI.as_view('recover_database_api')
    DEPLOYMENT_VIEW = deploymentAPI.as_view('deployment_api')
    DEPLOYMENT_USER_VIEW = deploymentUserAPI.as_view('deployment_user_api')
    VDM_STATUS_VIEW = VdmStatus.as_view('vdm_status_api')
    VDM_CONFIGURATION_VIEW = VdmConfiguration.as_view('vdm_configuration_api')
    SYNC_VDM_CONFIGURATION_VIEW = SyncVdmConfiguration.as_view('sync_vdm_configuration_api')
    DATABASE_DEPLOYMENT_VIEW = DatabaseDeploymentAPI.as_view('database_deployment_api')
    STATUS_DATABASE_VIEW = StatusDatabaseAPI.as_view('status_database_api')
    STATUS_DATABASE_SERVER_VIEW = StatusDatabaseServerAPI.as_view('status_database_server_view')
    VDM_VIEW = VdmAPI.as_view('vdm_api')

    APP.add_url_rule('/api/1.0/databases/<int:database_id>/servers/', view_func=SERVER_VIEW, methods=['GET', 'POST'])
    APP.add_url_rule('/api/1.0/databases/<int:database_id>/servers/<int:server_id>/', view_func=SERVER_VIEW,
                     methods=['GET', 'PUT', 'DELETE'])
    APP.add_url_rule('/api/1.0/databases/', defaults={'database_id': None},
                     view_func=DATABASE_VIEW, methods=['GET'])
    APP.add_url_rule('/api/1.0/databases/<int:database_id>', view_func=DATABASE_VIEW,
                     methods=['GET', 'PUT', 'DELETE'])
    APP.add_url_rule('/api/1.0/databases/', view_func=DATABASE_VIEW, methods=['POST'])
    APP.add_url_rule('/api/1.0/databases/<int:database_id>/servers/<int:server_id>/start',
                     view_func=START_DATABASE_SERVER_VIEW, methods=['PUT'])
    APP.add_url_rule('/api/1.0/databases/<int:database_id>/servers/<int:server_id>/stop',
                     view_func=STOP_DATABASE_SERVER_VIEW, methods=['PUT'])

    APP.add_url_rule('/api/1.0/databases/<int:database_id>/start',
                     view_func=START_DATABASE_VIEW, methods=['PUT'])
    APP.add_url_rule('/api/1.0/databases/<int:database_id>/stop',
                     view_func=STOP_DATABASE_VIEW, methods=['PUT'])
    APP.add_url_rule('/api/1.0/databases/<int:database_id>/recover',
                     view_func=RECOVER_DATABASE_VIEW, methods=['PUT'])

    # Internal API
    APP.add_url_rule('/api/1.0/databases/<int:database_id>/servers/start',
                     view_func=START_LOCAL_SERVER_VIEW, methods=['PUT'])
    APP.add_url_rule('/api/1.0/databases/<int:database_id>/servers/recover',
                     view_func=RECOVER_DATABASE_SERVER_VIEW, methods=['PUT'])

    APP.add_url_rule('/api/1.0/deployment/', defaults={'database_id': None},
                     view_func=DEPLOYMENT_VIEW, methods=['GET'])

    APP.add_url_rule('/api/1.0/deployment/<int:database_id>', view_func=DEPLOYMENT_VIEW, methods=['GET', 'PUT'])
    APP.add_url_rule('/api/1.0/databases/<int:database_id>/status/', view_func=STATUS_DATABASE_VIEW, methods=['GET'])
    APP.add_url_rule('/api/1.0/databases/<int:database_id>/servers/<int:server_id>/status/',
                     view_func=STATUS_DATABASE_SERVER_VIEW, methods=['GET'])
    APP.add_url_rule('/api/1.0/deployment/users/<string:username>', view_func=DEPLOYMENT_USER_VIEW,
                     methods=['GET', 'PUT', 'POST', 'DELETE'])
    APP.add_url_rule('/api/1.0/deployment/users/<int:database_id>/<string:username>', view_func=DEPLOYMENT_USER_VIEW,
                     methods=['PUT', 'POST', 'DELETE'])
    APP.add_url_rule('/api/1.0/voltdeploy/status/',
                     view_func=VDM_STATUS_VIEW, methods=['GET'])
    APP.add_url_rule('/api/1.0/voltdeploy/configuration/',
                     view_func=VDM_CONFIGURATION_VIEW, methods=['GET', 'POST'])
    APP.add_url_rule('/api/1.0/voltdeploy/sync_configuration/',
                     view_func=SYNC_VDM_CONFIGURATION_VIEW, methods=['POST'])
    APP.add_url_rule('/api/1.0/databases/<int:database_id>/deployment/', view_func=DATABASE_DEPLOYMENT_VIEW,
                     methods=['GET', 'PUT'])
    APP.add_url_rule('/api/1.0/voltdeploy/', view_func=VDM_VIEW,
                     methods=['GET'])

    if os.path.exists('voltdeploy.log'):
        open('voltdeploy.log', 'w').close()
    handler = RotatingFileHandler('voltdeploy.log')
    handler.setFormatter(logging.Formatter(
         "%(asctime)s|%(levelname)s|%(message)s"))
    log = logging.getLogger('werkzeug')
    log.setLevel(logging.NOTSET)
    log.addHandler(handler)


    APP.run(threaded=True, host=bindIp, port=__PORT__)<|MERGE_RESOLUTION|>--- conflicted
+++ resolved
@@ -2231,24 +2231,6 @@
                     response = requests.get(url)
                 except Exception, err:
                     return jsonify({'status': 'error', 'errorDetails': err, 'hostname': server[0]['hostname']})
-<<<<<<< HEAD
-
-                if response.json()['status'] == "stalled":
-                    has_stalled = True
-                elif response.json()['status'] == "running":
-                    has_run = True
-                elif response.json()['status'] == "stopped":
-                    has_stopped = True
-                serverDetails.append({server[0]['hostname']: response.json()})
-
-            if has_stalled:
-                status.append({'status': 'stalled'})
-            elif has_run == True and has_stopped:
-                status.append({'status': 'stalled'})
-            elif not has_stalled and not has_stopped and has_run:
-                status.append({'status': 'running'})
-            elif has_stopped and not has_stalled and not has_run:
-=======
 
                 if response.json()['status'] == "stalled":
                     has_stalled = True
@@ -2262,7 +2244,6 @@
             elif has_stalled == True:
                 status.append({'status': 'stalled'})
             elif not has_run and not has_stalled:
->>>>>>> 555e1875
                 status.append({'status': 'stopped'})
 
             isFreshStart = voltdbserver.check_snapshot_folder(database_id)
@@ -2289,9 +2270,6 @@
             else:
 
                 try:
-<<<<<<< HEAD
-                    client = voltdbclient.FastSerializer(str(server[0]['hostname']), 21212)
-=======
                     if not server[0]['client-listener']:
                         client_port = 21212
                         client_host = str(server[0]['hostname'])
@@ -2306,7 +2284,6 @@
                             client_host = str(server[0]['hostname'])
 
                     client = voltdbclient.FastSerializer(client_host, client_port)
->>>>>>> 555e1875
                     proc = voltdbclient.VoltProcedure(client, "@Ping")
                     response = proc.call()
                     return jsonify({'status': "running"})
