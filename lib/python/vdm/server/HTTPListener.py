--- conflicted
+++ resolved
@@ -571,95 +571,6 @@
                 return result
 
 
-<<<<<<< HEAD
-=======
-def get_configuration():
-    deployment_json = {
-        'voltdeploy': {
-            'databases': Global.DATABASES,
-            'members': Global.SERVERS,
-            'deployments': Global.DEPLOYMENT,
-            'deployment_users': Global.DEPLOYMENT_USERS
-        }
-    }
-    return deployment_json
-
-
-def write_configuration_file():
-    main_header = make_configuration_file()
-
-    try:
-        path = os.path.join(Global.CONFIG_PATH, 'voltdeploy.xml')
-        f = open(path, 'w')
-        f.write(main_header)
-        f.close()
-
-    except Exception, err:
-        print str(err)
-
-
-def make_configuration_file():
-    main_header = Element('voltdeploy')
-    db_top = SubElement(main_header, 'databases')
-    server_top = SubElement(main_header, 'members')
-    deployment_top = SubElement(main_header, 'deployments')
-    i = 0
-    while i < len(Global.DATABASES):
-        db_elem = SubElement(db_top, 'database')
-        for key, value in Global.DATABASES[i].iteritems():
-            if isinstance(value, bool):
-                if value == False:
-                    db_elem.attrib[key] = "false"
-                else:
-                    db_elem.attrib[key] = "true"
-            else:
-                db_elem.attrib[key] = str(value)
-        i += 1
-
-    i = 0
-    while i < len(Global.SERVERS):
-        server_elem = SubElement(server_top, 'member')
-        for key, value in Global.SERVERS[i].iteritems():
-            if isinstance(value, bool):
-                if value == False:
-                    server_elem.attrib[key] = "false"
-                else:
-                    server_elem.attrib[key] = "true"
-            else:
-                server_elem.attrib[key] = str(value)
-        i += 1
-
-    i = 0
-    while i < len(Global.DEPLOYMENT):
-        Global.DEPLOYMENT[i]['users'] = {}
-        Global.DEPLOYMENT[i]['users']['user'] = []
-        deployment_user = filter(lambda t: t['databaseid'] == Global.DEPLOYMENT[i]['databaseid'],
-                                 Global.DEPLOYMENT_USERS)
-        if len(deployment_user) == 0:
-            Global.DEPLOYMENT[i]['users'] = None
-        for user in deployment_user:
-            Global.DEPLOYMENT[i]['users']['user'].append({
-                'name': user['name'],
-                'roles': user['roles'],
-                'plaintext': user['plaintext'],
-                'password': user['password'],
-                'databaseid': user['databaseid']
-            })
-
-        deployment_elem = SubElement(deployment_top, 'deployment')
-        for key, value in Global.DEPLOYMENT[i].iteritems():
-            if type(value) is dict:
-                DeploymentConfig.handle_deployment_dict(deployment_elem, key, value, False)
-            elif type(value) is list:
-                DeploymentConfig.handle_deployment_list(deployment_elem, key, value)
-            else:
-                if value is not None:
-                    deployment_elem.attrib[key] = str(value)
-        i += 1
-    return tostring(main_header, encoding='UTF-8')
-
-
->>>>>>> 56e0aaad
 def sync_configuration():
     headers = {'content-type': 'application/json'}
     url = 'http://%s:%u/api/1.0/voltdeploy/configuration/' % \
@@ -749,20 +660,12 @@
     def __init__(self):
         pass
 
-<<<<<<< HEAD
     SERVERS = {}
     DATABASES = {}
     DEPLOYMENT = {}
     DEPLOYMENT_USERS = {}
-    PATH = ''
-=======
-    SERVERS = []
-    DATABASES = []
-    DEPLOYMENT = []
-    DEPLOYMENT_USERS = []
     CONFIG_PATH = ''
     DATA_PATH = ''
->>>>>>> 56e0aaad
     MODULE_PATH = ''
     DELETED_HOSTNAME = ''
     VOLT_SERVER_PATH = ''
@@ -919,16 +822,11 @@
             Information of server with specified server_id after being updated
             otherwise the error message.
         """
-<<<<<<< HEAD
+        if 'id' in request.json and server_id != request.json['id']:
+            return make_response(jsonify({'error': 'Server Id mentioned in the payload and url doesn\'t match.'}), 404)
+
         database = Global.DATABASES.get(database_id)
         if database is None:
-=======
-        if 'id' in request.json and server_id != request.json['id']:
-            return make_response(jsonify({'error': 'Server Id mentioned in the payload and url doesn\'t match.'}), 404)
-
-        database = [database for database in Global.DATABASES if database['id'] == database_id]
-        if len(database) == 0:
->>>>>>> 56e0aaad
             return make_response(jsonify({'statusstring': 'No database found for id: %u' % database_id}), 404)
         else:
             members = database['members']
@@ -1014,13 +912,8 @@
         Returns:
             Information and the status of database if it is saved otherwise the error message.
         """
-<<<<<<< HEAD
-
-        # Configuration.write_configuration_file()
-=======
         if 'id' in request.json or 'members' in request.json:
             return make_response(jsonify({'error': 'You cannot specify \'Id\' or \'Members\' while creating database.'}), 404)
->>>>>>> 56e0aaad
         inputs = DatabaseInputs(request)
         if not inputs.validate():
             return jsonify(success=False, errors=inputs.errors)
@@ -1116,87 +1009,7 @@
         return jsonify({'result': True})
 
 
-<<<<<<< HEAD
-class DeploymentAPI(MethodView):
-    """Class to handle request related to deployment."""
-
-    @staticmethod
-    def get(database_id):
-        """
-        Get the deployment with specified database_id.
-        Args:
-            database_id (int): The first parameter.
-        Returns:
-            List of deployment information with specified database.
-        """
-        if database_id is None:
-            # return a list of users
-            return jsonify({'deployment': Global.DEPLOYMENT.values()})
-        else:
-
-            Global.DEPLOYMENT[database_id]['users'] = {}
-            Global.DEPLOYMENT[database_id]['users']['user'] = []
-
-            d = Global.DEPLOYMENT_USERS
-            for key, value in d.iteritems():
-                for k, v in value.items():
-                    if k == "databaseid" and v == database_id:
-                        Global.DEPLOYMENT[database_id]['users']['user'].append({
-                        'name': d[key]['name'],
-                        'roles': d[key]['roles'],
-                        'plaintext': d[key]['plaintext']
-                        })
-
-            deployment = Global.DEPLOYMENT.get(database_id)
-
-            dep = deployment.copy()
-            del dep['databaseid']
-
-            return jsonify({'deployment': dep})
-
-
-    @staticmethod
-    def put(database_id):
-        """
-        Add deployment information to specified database_id.
-        Args:
-            database_id (int): The first parameter.
-        Returns:
-            Deployment object of added deployment.
-        """
-        inputs = JsonInputs(request)
-        if not inputs.validate():
-            return jsonify(success=False, errors=inputs.errors)
-
-        if 'systemsettings' in request.json and 'resourcemonitor' in request.json['systemsettings']:
-            if 'memorylimit' in request.json['systemsettings']['resourcemonitor'] and \
-                            'size' in request.json['systemsettings']['resourcemonitor']['memorylimit']:
-                size = str(request.json['systemsettings']['resourcemonitor']['memorylimit']['size'])
-                response = json.loads(check_size_value(size, 'memorylimit').data)
-                if 'error' in response:
-                    return jsonify({'error': response['error']})
-            disk_limit_arr = []
-            if 'disklimit' in request.json['systemsettings']['resourcemonitor'] and \
-                            'feature' in request.json['systemsettings']['resourcemonitor']['disklimit']:
-                for feature in request.json['systemsettings']['resourcemonitor']['disklimit']['feature']:
-                    size = feature['size']
-                    if feature['name'] in disk_limit_arr:
-                        return jsonify({'error': 'Duplicate items are not allowed.'})
-                    disk_limit_arr.append(feature['name'])
-                    response = json.loads(check_size_value(size, 'disklimit').data)
-                    if 'error' in response:
-                        return jsonify({'error': response['error']})
-
-        deployment = map_deployment(request, database_id)
-        sync_configuration()
-        Configuration.write_configuration_file()
-        return jsonify({'deployment': deployment, 'status': 1})
-
-
 class DeploymentUserAPI(MethodView):
-=======
-class deploymentUserAPI(MethodView):
->>>>>>> 56e0aaad
     """Class to handle request related to deployment."""
 
     @staticmethod
@@ -1617,78 +1430,6 @@
 
     @staticmethod
     def put(database_id):
-<<<<<<< HEAD
-        file = request.files['file']
-        if file and allowed_file(file.filename):
-            try:
-                content = file.read()
-                o = XML(content)
-                xml_final = json.loads(json.dumps(Configuration.etree_to_dict(o)))
-                if 'deployment' not in xml_final:
-                    return jsonify({'status': 'failure', 'error': 'Invalid file content.'})
-                else:
-                    if type(xml_final['deployment']) is dict:
-                        deployment_data = Configuration.get_deployment_for_upload(xml_final['deployment'])
-                        if type(deployment_data) is dict:
-                            if 'error' in deployment_data:
-                                return jsonify({'error': deployment_data['error']})
-                        else:
-                            deployment_json = deployment_data[0]
-                        req = DictClass()
-                        req.json = {}
-                        req.json = deployment_json
-                        inputs = JsonInputs(req)
-                        if not inputs.validate():
-                            return jsonify(success=False, errors=inputs.errors)
-                        if 'systemsettings' in req.json and 'resourcemonitor' in req.json['systemsettings']:
-                            if 'memorylimit' in req.json['systemsettings']['resourcemonitor'] and \
-                                            'size' in req.json['systemsettings']['resourcemonitor']['memorylimit']:
-                                size = str(req.json['systemsettings']['resourcemonitor']['memorylimit']['size'])
-                                response = json.loads(check_size_value(size, 'memorylimit').data)
-                                if 'error' in response:
-                                    return jsonify({'error': response['error']})
-                            disk_limit_arr = []
-                            if 'disklimit' in req.json['systemsettings']['resourcemonitor'] and \
-                                            'feature' in req.json['systemsettings']['resourcemonitor']['disklimit']:
-                                for feature in req.json['systemsettings']['resourcemonitor']['disklimit']['feature']:
-                                    size = feature['size']
-                                    if feature['name'] in disk_limit_arr:
-                                        return jsonify({'error': 'Duplicate items are not allowed.'})
-                                    disk_limit_arr.append(feature['name'])
-                                    response = json.loads(check_size_value(size, 'disklimit').data)
-                                    if 'error' in response:
-                                        return jsonify({'error': response['error']})
-                        if 'snapshot' in req.json and 'frequency' in req.json['snapshot']:
-                            frequency_unit = ['h', 'm', 's']
-                            frequency = str(req.json['snapshot']['frequency'])
-                            last_char = frequency[len(frequency) - 1]
-                            if last_char not in frequency_unit:
-                                return jsonify({'error': 'Snapshot: Invalid frequency value.'})
-                            frequency = frequency[:-1]
-                            try:
-                                int_frequency = int(frequency)
-                            except Exception, exp:
-                                return jsonify({'error': 'Snapshot: ' + str(exp)})
-
-                        map_deployment(req, database_id)
-                        Global.DEPLOYMENT_USERS = {}
-                        if 'users' in req.json and 'user' in req.json['users']:
-                            for user in req.json['users']['user']:
-                                Global.DEPLOYMENT_USERS[int(user['userid'])]= {
-                                        'name': user['name'],
-                                        'roles': user['roles'],
-                                        'password': user['password'],
-                                        'plaintext': user['plaintext'],
-                                        'databaseid': database_id,
-                                        'userid': user['userid']
-                                    }
-
-                        sync_configuration()
-                        Configuration.write_configuration_file()
-                        return jsonify({'status': 'success'})
-                    else:
-                        return jsonify({'status': 'failure', 'error': 'Invalid file content.'})
-=======
         if 'application/json' in request.headers['Content-Type']:
             inputs = JsonInputs(request)
             if not inputs.validate():
@@ -1696,8 +1437,6 @@
             result = Configuration.check_validation_deployment(request)
             if 'status' in result and result['status'] == 'error':
                 return jsonify(result)
->>>>>>> 56e0aaad
-
             deployment = map_deployment(request, database_id)
             sync_configuration()
             Configuration.write_configuration_file()
@@ -1879,12 +1618,7 @@
     START_DATABASE_SERVER_VIEW = StartServerAPI.as_view('start_server_api')
     STOP_DATABASE_VIEW = StopDatabaseAPI.as_view('stop_database_api')
     RECOVER_DATABASE_VIEW = RecoverDatabaseAPI.as_view('recover_database_api')
-<<<<<<< HEAD
-    DEPLOYMENT_VIEW = DeploymentAPI.as_view('deployment_api')
     DEPLOYMENT_USER_VIEW = DeploymentUserAPI.as_view('deployment_user_api')
-=======
-    DEPLOYMENT_USER_VIEW = deploymentUserAPI.as_view('deployment_user_api')
->>>>>>> 56e0aaad
     VDM_STATUS_VIEW = VdmStatus.as_view('vdm_status_api')
     VDM_CONFIGURATION_VIEW = VdmConfiguration.as_view('vdm_configuration_api')
     SYNC_VDM_CONFIGURATION_VIEW = SyncVdmConfiguration.as_view('sync_vdm_configuration_api')
