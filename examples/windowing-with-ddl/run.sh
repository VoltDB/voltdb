--- conflicted
+++ resolved
@@ -53,17 +53,7 @@
 
 # run the voltdb server locally
 function server() {
-<<<<<<< HEAD
-    # run the server
-    echo "Starting the VoltDB server."
-    echo "To perform this action manually, use the command line: "
-    echo
-    echo "voltdb create -l $LICENSE -H $HOST --force"
-    echo
-    voltdb create -l $LICENSE -H $HOST --force
-=======
     voltdb create -H $STARTUPLEADERHOST
->>>>>>> 61148910
 }
 
 # load schema
