#!/usr/bin/env bash

# find voltdb binaries
if [ -e ../../bin/voltdb ]; then
    # assume this is the examples folder for a kit
    VOLTDB_BIN="$(dirname $(dirname $(pwd)))/bin"
elif [ -n "$(which voltdb 2> /dev/null)" ]; then
    # assume we're using voltdb from the path
    VOLTDB_BIN=$(dirname "$(which voltdb)")
else
    echo "Unable to find VoltDB installation."
    echo "Please add VoltDB's bin directory to your path."
    exit -1
fi

# call script to set up paths, including
# java classpaths and binary paths
source $VOLTDB_BIN/voltenv

# leader host for startup purposes only
# (once running, all nodes are the same -- no leaders)
STARTUPLEADERHOST="localhost"
# list of cluster nodes separated by commas in host[:port] format
SERVERS="localhost"

# remove binaries, logs, runtime artifacts, etc... but keep the jars
function clean() {
    rm -rf voltdbroot log client/jsonsessions/*.class procedures/jsonsessions/*.class
}

# remove everything from "clean" as well as the jarfiles
function cleanall() {
    clean
    rm -rf json-procs.jar json-client.jar
}

# compile the source code for procedures and the client into jarfiles
function jars() {
    # compile java source
    javac -classpath $APPCLASSPATH procedures/jsonsessions/*.java
    javac -classpath gson-2.2.2.jar:$CLIENTCLASSPATH client/jsonsessions/*.java
    # build procedure and client jars
    jar cf json-procs.jar -C procedures jsonsessions
    jar cf json-client.jar -C client jsonsessions
    # remove compiled .class files
    rm -rf procedures/jsonsessions/*.class client/jsonsessions/*.class
}

# compile the procedure and client jarfiles if they don't exist
function jars-ifneeded() {
    if [ ! -e json-procs.jar ] || [ ! -e json-client.jar ]; then
        jars;
    fi
}

# run the voltdb server locally
function server() {
<<<<<<< HEAD
    # run the server
    echo "Starting the VoltDB server."
    echo "To perform this action manually, use the command line: "
    echo
    echo "voltdb create -d deployment.xml -l $LICENSE -H $HOST --force"
    echo
    voltdb create -d deployment.xml -l $LICENSE -H $HOST --force
=======
    voltdb create -H $STARTUPLEADERHOST
>>>>>>> 61148910
}

# load schema and procedures
function init() {
    jars-ifneeded
    sqlcmd < ddl.sql
}

# run this target to see what command line options the client offers
function client-help() {
    jars-ifneeded
    java -classpath json-client.jar:gson-2.2.2.jar:$CLIENTCLASSPATH \
        jsonsessions.JSONClient --help
}

# run the client that drives the example
function client() {
    jars-ifneeded
    java -classpath json-client.jar:gson-2.2.2.jar:$CLIENTCLASSPATH \
        jsonsessions.JSONClient
}

function help() {
     echo "Usage: ./run.sh {clean|cleanall|jars|server|init|client|client-help}"
}

# Run the targets pass on the command line
# If no first arg, run server
if [ $# -eq 0 ]; then server; exit; fi
for arg in "$@"
do
    echo "${0}: Performing $arg..."
    $arg
done<|MERGE_RESOLUTION|>--- conflicted
+++ resolved
@@ -55,17 +55,7 @@
 
 # run the voltdb server locally
 function server() {
-<<<<<<< HEAD
-    # run the server
-    echo "Starting the VoltDB server."
-    echo "To perform this action manually, use the command line: "
-    echo
-    echo "voltdb create -d deployment.xml -l $LICENSE -H $HOST --force"
-    echo
-    voltdb create -d deployment.xml -l $LICENSE -H $HOST --force
-=======
     voltdb create -H $STARTUPLEADERHOST
->>>>>>> 61148910
 }
 
 # load schema and procedures
