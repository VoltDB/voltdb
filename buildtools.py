import os, sys, threading, shutil, re
from subprocess import Popen, PIPE, STDOUT


class BuildContext:
    def __init__(self, args):
        self.CPPFLAGS = ""
        self.EXTRAFLAGS = ""
        self.LDFLAGS = "-L${INSTALL_DIR}/lib"
        self.LASTLDFLAGS = ""
        self.JNIEXT = ""
        self.JNILIBFLAGS = ""
        self.JNIBINFLAGS = ""
        self.SOFLAGS = ""
        self.SOEXT = ""
        self.IGNORE_SYS_PREFIXES = ()
        self.INPUT_PREFIX = ""
        self.THIRD_PARTY_INPUT_PREFIX = ""
        self.OUTPUT_PREFIX = ""
        self.TEST_PREFIX = ""
        self.INPUT = {}
        self.SRC_INCLUDE_DIRS = []
        self.OBJ_INCLUDE_DIRS = ["3pty-install/include"]
        self.THIRD_PARTY_INPUT = {}
        self.TESTS = {}
        self.PLATFORM = os.uname()[0]
        self.LEVEL = "DEBUG"
        self.TARGET = "BUILD"
        self.NM = "/usr/bin/nm"
        self.NMFLAGS = "-n"    # specialized by platform in build.py
        self.COVERAGE = False
        self.PROFILE = False
        # Compiler Configuration
        self.CC = "gcc"
        self.CXX = "g++"
        self.COMPILER_NAME = "Unknown"
        self.COMPILER_CONFIGURED = False
        self.MAJORVERSION = 0
        self.MINORVERSION = 0
        self.PATCHLEVEL   = 0
        self.S2GEO_LIBS = ""
        for arg in [x.strip().upper() for x in args]:
            if arg in ["DEBUG", "RELEASE", "MEMCHECK", "MEMCHECK_NOFREELIST"]:
                self.LEVEL = arg
            if arg in ["BUILD", "CLEAN", "TEST", "VOLTRUN", "VOLTDBIPC"]:
                self.TARGET = arg
            if arg in ["COVERAGE"]:
                self.COVERAGE = True
            if arg in ["PROFILE"]:
                self.PROFILE = True
        # Exec build.local if available, a python script provided with this
        # BuildContext object as the update-able symbol BUILD.  These example
        # build.local lines force the use of clang instead of gcc/g++.
        #   BUILD.CC = "clang"
        #   BUILD.CXX = "clang"
        buildLocal = os.path.join(os.path.dirname(__file__), "build.local")
        if os.path.exists(buildLocal):
            execfile(buildLocal, dict(BUILD = self))

    def getOpenSSLVersion(self):
        return self.OPENSSL_VERSION

    def getOpenSSLToken(self):
        if self.PLATFORM == 'Darwin':
            return "darwin64-x86_64-cc"
        if self.PLATFORM == 'Linux':
            if self.compilerName() == 'gcc':
                return "linux-x86_64:gcc -fpic"
        print "ERROR: Don't know what platform to use to configure openssl."
        sys.exit(-1)

    def compilerName(self):
        self.getCompilerVersion()
        if self.COMPILER_NAME:
            return self.COMPILER_NAME
        else:
            return "UnknownCompiler"
    def compilerMajorVersion(self):
        self.getCompilerVersion()
        return self.MAJORVERSION
    def compilerMinorVersion(self):
        self.getCompilerVersion()
        return self.MINORVERSION
    def compilerPatchLevel(self):
        self.getCompilerVersion()
        return self.PATCHLEVEL
    def getCompilerVersion(self):
        if self.COMPILER_CONFIGURED:
            return
        self.COMPILER_CONFIGURED = True
        vinfo = output = Popen([self.CXX, "-v"], stderr=PIPE).communicate()[1]
        self.MAJORVERSION = 0
        self.MINORVERSION = 0
        self.PATCHLEVEL   = 0
        vvector = [0, 0, 0]
        # Apple now uses clang and has its own versioning system.
        # The version 7 compiler needs special compilation options.
        # This is pretty dumb code that could be improved as we support more
        # compilers and versions.
        #   Xcode versions before 10.10
        #   Xcode version 10.11
        #   Clang built not from apple.
        #   gcc
        patterns = [
                    [ r"based on LLVM ([.0-9]*)[^.0-9]",      "clang"],
                    [ r"Apple LLVM version ([.0-9]*)[^.0-9]", "clang"],
                    [ r"clang version ([.0-9]*)[^.0-9]",      "clang"],
                    [ r"gcc version ([.0-9]*)[^.0-9]",        "gcc"  ],
                   ]
        for pattern in patterns:
            m = re.search(pattern[0], vinfo)
            if m:
                self.COMPILER_NAME = pattern[1]
                vinfo = m.group(1)
                vvector = vinfo.split(".")
                break
        if self.COMPILER_NAME == "Unknown":
            print("Cannot find compiler version by running \"%s\"" % self.CXX)
        else:
            vlen = len(vvector)
            if vlen > 0:
                self.MAJORVERSION = int(vvector[0])
                if vlen > 1:
                    self.MINORVERSION = int(vvector[1])
                    if vlen > 2:
                        self.PATCHLEVEL = int(vvector[2])

def readFile(filename):
    "read a file into a string"
    FH=open(filename, 'r')
    fileString = FH.read()
    FH.close()
    return fileString

# get the volt version by reading buildstring.txt
version = "0.0.0"
try:
    version = readFile("version.txt")
    version = version.strip()
except:
    print "ERROR: Unable to read version number from version.txt."
    sys.exit(-1)

# Replace the extension of filename with the
# new extension.  If the filename does not
# have an extension, the new extension is just
# appended.
def replaceSuffix(name, suffix):
    pos = name.rindex(".")
    if pos < 0:
        return name + suffix;
    else:
        return name[:pos] + suffix;

def outputNamesForSource(filename):
    relativepath = "/".join(filename.split("/")[2:])
    jni_objname = "objects/" + replaceSuffix(relativepath, ".o")
    static_objname = "static_objects/" + replaceSuffix(relativepath, ".o")
    return os.path.normpath(jni_objname), os.path.normpath(static_objname)

def namesForTestCode(filename):
    relativepath = "/".join(filename.split("/")[2:])
    binname = "cpptests/" + relativepath
    sourcename = filename + ".cpp"
    objectname = "static_objects/" + filename.split("/")[-1] + ".o"
    return os.path.normpath(binname), os.path.normpath(objectname), os.path.normpath(sourcename)

def formatList(list):
    str = ""
    indent = 16
    for name in list:
        if indent + len(name) + 1 > 120:
            str += " \\\n\t\t"
            indent = 16
        str += (" " + name)
        indent += len(name) + 1
    return str

def buildThirdPartyTools(CTX, makefile):
    makefile.write("########################################################################\n")
    makefile.write("#\n")
    makefile.write("# Third Party Tools Section Start\n")
    makefile.write("#\n")
    makefile.write("########################################################################\n")
    makefile.write('#\n# Force all third party libraries and tools to be\n')
    makefile.write('# configured and built and built here.\n#\n')
    makefile.write('#   openssl - We use this only to get the Bignum from libcrypto.\n')
    makefile.write('#             Note that this has to be before S2.\n');
    makefile.write('#   s2      - We use this for geospatial computations.\n');
    makefile.write('#   pcre2   - We use this for regular expressions.\n');
    makefile.write('.PHONY: build-third-party-tools\n')
    makefile.write('build-third-party-tools: build-openssl build-s2-geometry build-pcre2\n')
    makefile.write('\n')

    # define makefile variables for third party tools building use
    makefile.write('#\n')
    makefile.write('# These are the openssl library\'s source and install directories.\n')
    makefile.write('# Note that we only use the BIGNUM functions from openssl.\n#\n')
    makefile.write('OPENSSL_VERSION=%s\n' % CTX.OPENSSL_VERSION)
    makefile.write('OPENSSL_SRC=${THIRD_PARTY_SRC}/openssl/openssl-${OPENSSL_VERSION}\n')
    makefile.write('OPENSSL_INSTALL=${INSTALL_DIR}\n')
    makefile.write('#\n')
    makefile.write("# These are google S2 library's source and object directories.\n")
    makefile.write("#\n")
    makefile.write('GOOGLE_S2_SRC=${THIRD_PARTY_SRC}/google-s2-geometry\n')
    makefile.write('GOOGLE_S2_INSTALL=${INSTALL_DIR}\n')
    # tar ball third party tools
    makefile.write('#\n')
    makefile.write('# We keep tarballs of third party sources here.\n')
    makefile.write('#\n')
    makefile.write('TARBALLS_DIR=${THIRD_PARTY_SRC}/tarballs\n')
    makefile.write('#\n')
    makefile.write('# These are the PCRE2 library\'s source, build and install directories,\n')
    makefile.write('# and the location of the source tarball\n')
    makefile.write('PCRE2_VERSION=10.10\n')
    makefile.write('PCRE2_NAME=pcre2-${PCRE2_VERSION}\n')
    makefile.write('PCRE2_SRC=${THIRD_PARTY_SRC}/${PCRE2_NAME}\n')
    makefile.write('PCRE2_OBJ=${OBJDIR}/${PCRE2_NAME}\n')
    makefile.write('PCRE2_INSTALL=${INSTALL_DIR}\n')
    makefile.write('PCRE2_TARBALL=${TARBALLS_DIR}/${PCRE2_NAME}.tar.bz2\n')

    # define makefile target for debugging
    makefile.write("#\n# This target lets us print makefile variables, for debugging\n")
    makefile.write("#\n# the makefile.\n#\n")
    makefile.write("echo_makefile_config:\n")
    makefile.write('\t@echo "ROOTDIR           = $(ROOTDIR)"\n')
    makefile.write('\t@echo "OBJDIR            = $(OBJDIR)"\n')
    makefile.write('\t@echo "SRCDIR            = $(SRCDIR)"\n')
    makefile.write('\t@echo "THIRD_PARTY_SRC   = $(THIRD_PARTY_SRC)"\n')
    makefile.write('\t@echo "GOOGLE_S2_SRC     = $(GOOGLE_S2_SRC)"\n')
    makefile.write('\t@echo "GOOGLE_S2_INSTALL = $(GOOGLE_S2_INSTALL)"\n')
    makefile.write('\t@echo "OPENSSL_SRC       = $(OPENSSL_SRC)"\n')
    makefile.write('\t@echo "OPENSSL_INSTALL   = $(OPENSSL_INSTALL)"\n')
    makefile.write('\t@echo "OPENSSL_VERSION   = $(OPENSSL_VERSION)"\n')

    #
    # start to build third party tools now
    #
    # OpenSSL
    makefile.write('########################################################################\n')
    makefile.write('# OpenSSL.\n')
    makefile.write('########################################################################\n')
    makefile.write('.PHONY: build-openssl configure-openssl compile-openssl install-openssl clean-openssl\n')
    makefile.write('\n')
    makefile.write('# OpenSSL\n')
    makefile.write('build-openssl: configure-openssl compile-openssl install-openssl\n')
    makefile.write('\n')
    makefile.write('# If we have to configure openssl, first delete any.\n')
    makefile.write('# existing installation.  It confuses the configuration\n')
    makefile.write('# and installation procedure.\n')
    makefile.write('configure-openssl:\n')
    makefile.write('\t(cd "${OPENSSL_SRC}"; \\\n')
    makefile.write('\t if [ ! -f Makefile ] || [ Makefile -ot Makefile.org ] || [ ! -f "${INSTALL_DIR}/lib/libcrypto.a" ] || [ ! -f "${OPENSSL_SRC}/libcrypto.a" ] || [ ! -d "${INSTALL_DIR}/include/openssl" ] ; then \\\n')
    makefile.write('\t   rm -rf "${INSTALL_DIR}/include/openssl" "${INSTALL_DIR}/lib/libcrypto.a"; \\\n')
    makefile.write('\t   ./Configure "%s"; \\\n' % CTX.getOpenSSLToken() )
    makefile.write('\t fi )\n')
    makefile.write('\n')
    makefile.write('compile-openssl: | configure-openssl\n')
    makefile.write('\t(cd "$(OPENSSL_SRC)"; $(MAKE))\n')
    makefile.write('\n')
    makefile.write('install-openssl: | compile-openssl\n')
    makefile.write('\tif [ ! -f "$(OPENSSL_INSTALL)/lib/libcrypto.a" ] ; then \\\n')
    makefile.write('\t  (cd "$(OPENSSL_SRC)"; $(MAKE) INSTALLTOP=\"$(OPENSSL_INSTALL)\" OPENSSLDIR=\"$(OPENSSL_INSTALL)\" install ) ; \\\n')
    makefile.write('\tfi\n')
    makefile.write('\n')
    makefile.write('clean-openssl:\n')
    makefile.write('\t(cd "${OPENSSL_SRC}"; $(MAKE) clean; mv Makefile Makefile.last)\n')

    # Google S2
    makefile.write('########################################################################\n')
    makefile.write('# Google S2.\n')
    makefile.write('########################################################################\n')
    makefile.write("#\n# Google S2 uses cmake, which has different names for the\n")
    makefile.write("# build types.  It's easier to translate them here than to\n")
    makefile.write("# reconfigure cmake.\n#\n")
    makefile.write('ifeq (${BUILD},debug)\n')
    makefile.write('S2_BUILD_TYPE=Debug\n')
    makefile.write('else ifeq (${BUILD},memcheck)\n')
    makefile.write('S2_BUILD_TYPE=Debug\n')
    makefile.write('else ifeq (${BUILD},memcheck_nofreelist)\n')
    makefile.write('S2_BUILD_TYPE=Debug\n')
    makefile.write('else ifeq (${BUILD},release)\n')
    makefile.write('S2_BUILD_TYPE=Release\n')
    makefile.write('endif\n')
    makefile.write('ifeq (${S2_BUILD_TYPE},)\n')
    makefile.write('$(error "Unknown build type for S2 ($BUILD should be debug, release, memcheck, memcheck_nofreelist")\n')
    makefile.write('endif\n')
    makefile.write('\n')
    makefile.write('.PHONY: build-s2-geometry configure-s2-geometry clean-s2-geometry\n')
    makefile.write('build-s2-geometry: configure-s2-geometry | build-openssl \n')
    makefile.write('\t@echo Building the S2 Library\n')
    makefile.write('\tcd google-s2-geometry; ${MAKE} all install\n')
    makefile.write('\n')
    makefile.write("#\n# Sometimes cmake fails to configure.  If the makefile is not there,\n")
    makefile.write("# We need to remove all of it and start over again.\n#\n")
    makefile.write('configure-s2-geometry:\n')
    makefile.write('\t@echo Configuring The S2 Library for building.\n')
    makefile.write("\tif [ ! -f google-s2-geometry/Makefile ] ; then \\\n")
    makefile.write("\t    rm -rf google-s2-geometry; \\\n")
    makefile.write('\t    mkdir google-s2-geometry; \\\n')
    makefile.write('\t    cd google-s2-geometry; \\\n')
    makefile.write('\t\tcmake -DCXX_VERSION_FLAG=\"%s\" -DVOLTDB_THIRD_PARTY_CPP_DIR=\"${THIRD_PARTY_SRC}\" -DCMAKE_INSTALL_PREFIX=\"${INSTALL_DIR}\" -DCMAKE_BUILD_TYPE=\"${S2_BUILD_TYPE}\" \"${GOOGLE_S2_SRC}\"; \\\n' % CTX.CXX_VERSION_FLAG )
    makefile.write("\tfi\n")
    makefile.write('\n')
    makefile.write('clean-s2-geometry:\n')
    makefile.write("\t@echo Deleting the S2 library\\\'s object files\n")
    makefile.write('\trm -rf google-s2-geometry\n')
    makefile.write('\n')

    # pcre2
    makefile.write('########################################################################\n')
    makefile.write('# pcre2 - regular expressions.\n')
    makefile.write('########################################################################\n')
    makefile.write('.PHONY: build-pcre2 configure-pcre2 unpack-pcre2\n')
    makefile.write('build-pcre2: configure-pcre2\n')
    makefile.write('\tif [ ! -f "${PCRE2_INSTALL}/lib/libpcre2-8.a" ] ; then \\\n')
    makefile.write('\t  @echo Building PCRE2 ; \\\n')
    makefile.write('\t  (cd "$(PCRE2_OBJ)"; ${MAKE} install); \\\n')
    makefile.write('\tfi\n')
    makefile.write('configure-pcre2: unpack-pcre2\n')
    makefile.write('\tif [ ! -d "${PCRE2_OBJ}" ] ; then \\\n')
    makefile.write('\t  @echo Configuring PCRE2; \\\n')
    makefile.write('\t  /bin/rm -rf "${PCRE2_OBJ}"; \\\n')
    makefile.write('\t  mkdir -p "${PCRE2_OBJ}"; \\\n')
    makefile.write('\t  cd "${PCRE2_OBJ}"; \\\n')
    makefile.write('\t  "${PCRE2_SRC}/configure" --disable-shared --with-pic --prefix="${PCRE2_INSTALL}" ; \\\n')
    makefile.write('\tfi\n')
    makefile.write('unpack-pcre2:\n')
    makefile.write('\tif [ ! -d "$PCRE2_SRC" ] ; then \\\n')
    makefile.write('\t  tar -x -j -f "${PCRE2_TARBALL}" -C "${THIRD_PARTY_SRC}" ; \\\n')
    makefile.write('fi\n')

    # third party tools testing target
    makefile.write('########################################################################\n')
    makefile.write('# Testing of third party tools.  We do not run this usually, but\n')
    makefile.write('# it is convenient to put it in the makefile.\n')
    makefile.write('# Note that these will not be run by Jenkins.\n')
    makefile.write('########################################################################\n')
    makefile.write('.PHONY: test-third-party-tools test-pcre2\n')
    makefile.write('test-third-party-tools: test-pcre2\n')
    makefile.write('test-pcre2: build-pcre2\n')
    makefile.write('\t@echo Testing PCRE2 in ${PCRE2_OBJ}\n')
    makefile.write('\t(cd "${PCRE2_OBJ}"; ${MAKE} check)\n')
    makefile.write('\n')

    makefile.write("########################################################################\n")
    makefile.write("#\n")
    makefile.write("# Third Party Tools Section End\n")
    makefile.write("#\n")
    makefile.write("########################################################################\n")

    return None

def buildMakefile(CTX):
    global version

    CPPFLAGS = " ".join(CTX.CPPFLAGS.split())
    MAKECPPFLAGS = CPPFLAGS
    for dir in CTX.SYSTEM_DIRS:
        MAKECPPFLAGS += " -isystem $(ROOTDIR)/%s" % (dir)
    for dir in CTX.SRC_INCLUDE_DIRS:
        MAKECPPFLAGS += " -I$(ROOTDIR)/%s" % (dir)
    for dir in CTX.OBJ_INCLUDE_DIRS:
        MAKECPPFLAGS += " -I${OBJDIR}/%s" % (dir)
    MAKECPPFLAGS += " -I${OBJDIR}"
    JNILIBFLAGS = " ".join(CTX.JNILIBFLAGS.split())
    JNIBINFLAGS = " ".join(CTX.JNIBINFLAGS.split())
    INPUT_PREFIX = CTX.INPUT_PREFIX.rstrip("/")
    THIRD_PARTY_INPUT_PREFIX = CTX.THIRD_PARTY_INPUT_PREFIX.rstrip("/")
    OUTPUT_PREFIX = CTX.OUTPUT_PREFIX.rstrip("/")
    TEST_PREFIX = CTX.TEST_PREFIX.rstrip("/")
    IGNORE_SYS_PREFIXES = CTX.IGNORE_SYS_PREFIXES
    JNIEXT = CTX.JNIEXT.strip()
    NM = CTX.NM
    NMFLAGS = CTX.NMFLAGS
    THIRD_PARTY_INSTALL_DIR=(OUTPUT_PREFIX + "/" + "3pty-install")

    # create directories for output if they don't exist
    os.system("mkdir -p %s" % (OUTPUT_PREFIX))
    os.system("mkdir -p %s" % THIRD_PARTY_INSTALL_DIR)
    os.system("mkdir -p %s" % (OUTPUT_PREFIX + "/nativelibs"))
    os.system("mkdir -p %s" % (OUTPUT_PREFIX + "/objects"))
    os.system("mkdir -p %s" % (OUTPUT_PREFIX + "/static_objects"))
    os.system("mkdir -p %s" % (OUTPUT_PREFIX + "/cpptests"))
    os.system("mkdir -p %s" % (OUTPUT_PREFIX + "/prod"))

    input_paths = []
    for dir in CTX.INPUT.keys():
        input = CTX.INPUT[dir].split()
        input_paths += [INPUT_PREFIX + "/" + dir + "/" + x for x in input]

    third_party_input_paths = []
    for dir in CTX.THIRD_PARTY_INPUT.keys():
        input = CTX.THIRD_PARTY_INPUT[dir].split()
        third_party_input_paths += [THIRD_PARTY_INPUT_PREFIX + "/" + dir + "/" + x for x in input]

    tests = []
    for dir in CTX.TESTS.keys():
        input = CTX.TESTS[dir].split()
        tests += [TEST_PREFIX + "/" + dir + "/" + x for x in input]

    makefile = file(OUTPUT_PREFIX + "/makefile", 'w')
    makefile.write("BUILD=%s\n" % CTX.LEVEL.lower())
    makefile.write("CC = %s\n" % CTX.CC)
    makefile.write("CXX = %s\n" % CTX.CXX)
    makefile.write("CPPFLAGS += %s\n" % (MAKECPPFLAGS))
    makefile.write("LDFLAGS += %s\n" % (CTX.LDFLAGS))
    makefile.write("JNILIBFLAGS += %s\n" % (JNILIBFLAGS))
    makefile.write("JNIBINFLAGS += %s\n" % (JNIBINFLAGS))
    makefile.write("JNIEXT = %s\n" % (JNIEXT))
    makefile.write("NM = %s\n" % (NM))
    makefile.write("NMFLAGS = %s\n" % (NMFLAGS))
    makefile.write('RM = /bin/rm -rf\n')
    makefile.write("#\n")
    makefile.write("# Capture the (relative) name of the root directory.\n")
    makefile.write("# Also, remember the obj directory,\n")
    makefile.write("# which should be the directory we are currently in.\n")
    makefile.write("#\n")
    makefile.write('ROOTDIR=$(shell (cd ../..; /bin/pwd))\n')
    makefile.write('OBJDIR=$(ROOTDIR)/obj/${BUILD}\n')
    makefile.write('INSTALL_DIR=$(ROOTDIR)/%s\n' % THIRD_PARTY_INSTALL_DIR)
    makefile.write('#\n')
    makefile.write('# This is the root of the cpp sources.\n')
    makefile.write('#\n')
    makefile.write("SRCDIR = $(ROOTDIR)/src/ee\n")
    makefile.write('#\n')
    makefile.write('# This is the root of the third party sources.\n')
    makefile.write('#\n')
    makefile.write("THIRD_PARTY_SRC = $(ROOTDIR)/third_party/cpp\n")
    makefile.write("#\n")

    if CTX.TARGET == "CLEAN":
        makefile.write(".PHONY: clean\n")
        makefile.write("clean: \n")
        makefile.write('\t${RM} "${PCRE2_SRC}"\n')
        makefile.write('\t(cd "${OPENSSL_SRC}"; make clean)\n')
        makefile.write('\trm -rf "${OBJDIR}"\n')
        makefile.close()
        return

    makefile.write('########################################################################\n')
    makefile.write('# MAIN target\n')
    makefile.write('########################################################################\n')
    makefile.write(".PHONY: main\n")
    makefile.write('\n')
    if CTX.TARGET == "VOLTRUN":
        makefile.write("main: prod/voltrun\n")
    elif CTX.TARGET == "TEST":
        makefile.write("main:\n")
    else:
        makefile.write("main: nativelibs/libvoltdb-%s.$(JNIEXT)\n" % version)
    makefile.write("# Suppress display of executed commands.\n")

    jni_objects = []
    static_objects = []
    for filename in input_paths:
        jni, static = outputNamesForSource(filename)
        jni_objects.append(jni)
        static_objects.append(static)
    for filename in third_party_input_paths:
        jni, static = outputNamesForSource(filename)
        jni_objects.append(jni)
        static_objects.append(static)

    cleanobjs = []
    makefile.write("# create symbols by running nm against libvoltdb-%s\n" % version)
    nmfilename = ("nativelibs/libvoltdb-%s.sym" % version)
    jnilibname = ("nativelibs/libvoltdb-%s.$(JNIEXT)" % version)
    cleanobjs += [nmfilename]
    makefile.write("%s: %s\n" % (nmfilename, jnilibname))
    makefile.write("\t$(NM) $(NMFLAGS) %s > $@\n" % jnilibname)
    makefile.write("\n")

    makefile.write("# main jnilib target\n")
    makefile.write("%s: %s\n" % (jnilibname, formatList(jni_objects)))
    makefile.write("\t$(LINK.cpp) $(JNILIBFLAGS) -o $@ $^ %s \n" % ( CTX.LASTLDFLAGS ) )
    makefile.write("\n")
    cleanobjs += [ jnilibname ]

    makefile.write("# voltdb instance that loads the jvm from C++\n")
    makefile.write("prod/voltrun: $(SRCDIR)/voltrun.cpp " + formatList(static_objects) + "\n")
    makefile.write("\t$(LINK.cpp) $(JNIBINFLAGS) -o $@ $^ %s\n" % ( CTX.LASTLDFLAGS ))
    makefile.write("\n")
    cleanobjs += ["prod/voltrun"]

    makefile.write("# voltdb execution engine that accepts work on a tcp socket (vs. jni)\n")
    makefile.write("prod/voltdbipc: $(SRCDIR)/voltdbipc.cpp " + " objects/volt.a\n")
    makefile.write("\t$(LINK.cpp) -o $@ $^ %s %s\n" % (CTX.LASTLDFLAGS, CTX.LASTIPCLDFLAGS))
    makefile.write("\n")
    cleanobjs += ["prod/voltdbipc"]

    makefile.write(".PHONY: test\n")
    makefile.write("test: ")
    for test in tests:
        binname, objectname, sourcename = namesForTestCode(test)
        makefile.write(binname + " ")
    if CTX.LEVEL == "MEMCHECK":
        makefile.write("prod/voltdbipc")
    if CTX.LEVEL == "MEMCHECK_NOFREELIST":
        makefile.write("prod/voltdbipc")
    makefile.write("\n")
    makefile.write('\n')
    makefile.write("objects/volt.a: objects/harness.o %s\n" % formatList(jni_objects))
    makefile.write("\t$(AR) $(ARFLAGS) $@ $?\n")
    harness_source = TEST_PREFIX + "/harness.cpp"
    makefile.write("objects/harness.o: $(ROOTDIR)/" + harness_source + "\n")
    makefile.write("\t$(CCACHE) $(COMPILE.cpp) -MMD -MP -o $@ $^\n")
    makefile.write("-include %s\n" % "objects/harness.d")
    makefile.write("\n")
    cleanobjs += ["objects/volt.a", "objects/harness.o", "objects/harness.d"]

    # build the third party tools
    buildThirdPartyTools(CTX, makefile)

    makefile.write("########################################################################\n")
    makefile.write("#\n# %s\n#\n" % "Volt Files")
    makefile.write("########################################################################\n")
    for filename in input_paths:
        jni_objname, static_objname = outputNamesForSource(filename)
        filename = os.path.normpath(filename.replace(INPUT_PREFIX, "$(SRCDIR)"))
        jni_targetpath = OUTPUT_PREFIX + "/" + "/".join(jni_objname.split("/")[:-1])
        static_targetpath = OUTPUT_PREFIX + "/" + "/".join(static_objname.split("/")[:-1])
        os.system("mkdir -p %s" % (jni_targetpath))
        os.system("mkdir -p %s" % (static_targetpath))
        makefile.write("########################################################################\n")
        makefile.write("#\n# %s\n#\n" % filename)
        makefile.write("########################################################################\n")
        makefile.write("%s: %s | build-third-party-tools \n" % (jni_objname, filename))
        makefile.write("\t$(CCACHE) $(COMPILE.cpp) %s -MMD -MP -o $@ %s\n" % (CTX.EXTRAFLAGS, filename))
        makefile.write("%s: %s | build-third-party-tools \n" % (static_objname, filename))
        makefile.write("\t$(CCACHE) $(COMPILE.cpp) %s -MMD -MP -o $@ %s\n" % (CTX.EXTRAFLAGS, filename))
        makefile.write("-include %s\n" % replaceSuffix(jni_objname, ".d"))
        makefile.write("-include %s\n" % replaceSuffix(static_objname, ".d"))
        cleanobjs += [jni_objname,
                      static_objname,
                      replaceSuffix(jni_objname, ".d"),
                      replaceSuffix(jni_objname, ".d")]
        makefile.write("\n")
    makefile.write("\n")

    makefile.write("########################################################################\n")
    makefile.write("#\n# %s\n#\n" % "Third Party Files")
    makefile.write("########################################################################\n")
    for filename in third_party_input_paths:
        jni_objname, static_objname = outputNamesForSource(filename)
        filename = filename.replace(THIRD_PARTY_INPUT_PREFIX, "$(THIRD_PARTY_SRC)")
        jni_targetpath = OUTPUT_PREFIX + "/" + "/".join(jni_objname.split("/")[:-1])
        static_targetpath = OUTPUT_PREFIX + "/" + "/".join(static_objname.split("/")[:-1])
        os.system("mkdir -p %s" % (jni_targetpath))
        os.system("mkdir -p %s" % (static_targetpath))
        makefile.write("########################################################################\n")
        makefile.write("#\n# %s\n#\n" % filename)
        makefile.write("########################################################################\n")
        makefile.write("%s: %s | build-third-party-tools \n" % (jni_objname, filename))
        makefile.write("\t$(CCACHE) $(COMPILE.cpp) %s -MMD -MP -o $@ %s\n" % (CTX.EXTRAFLAGS, filename))
        makefile.write("%s: %s | build-third-party-tools \n" % (static_objname, filename))
        makefile.write("\t$(CCACHE) $(COMPILE.cpp) %s -MMD -MP -o $@ %s\n" % (CTX.EXTRAFLAGS, filename))
        makefile.write("-include %s\n" % replaceSuffix(jni_objname, ".d"))
        makefile.write("-include %s\n" % replaceSuffix(static_objname, ".d"))
        cleanobjs += [jni_objname,
                      static_objname,
                      replaceSuffix(jni_objname, ".d"),
                      replaceSuffix(jni_objname, ".d")]
        makefile.write("\n")
    makefile.write("\n")

    makefile.write('########################################################################\n')
    makefile.write('#\n')
    makefile.write('# Tests\n')
    makefile.write('#\n')
    makefile.write('########################################################################\n')
    for test in tests:
        binname, objectname, sourcename = namesForTestCode(test)

        # build the object file
        makefile.write("########################################################################\n")
        makefile.write("#\n")
        makefile.write("# %s\n" % sourcename)
        makefile.write("#\n")
        makefile.write("########################################################################\n")
        makefile.write("%s: $(ROOTDIR)/%s | build-third-party-tools \n" % (objectname, sourcename))
        makefile.write("\t$(CCACHE) $(COMPILE.cpp) -I$(ROOTDIR)/%s -MMD -MP -o $@ $(ROOTDIR)/%s\n" % (TEST_PREFIX, sourcename))
        makefile.write("-include %s\n" % replaceSuffix(objectname, ".d"))
        # link the test
        makefile.write("%s: %s objects/volt.a  | build-third-party-tools \n" % (binname, objectname))
        makefile.write("\t$(LINK.cpp) -o %s %s objects/volt.a %s\n" % (binname, objectname, CTX.LASTLDFLAGS))
        makefile.write("\n")
        targetpath = OUTPUT_PREFIX + "/" + "/".join(binname.split("/")[:-1])
        os.system("mkdir -p %s" % (targetpath))
        pysourcename = sourcename[:-3] + "py"
        cleanobjs += [objectname, replaceSuffix(objectname, ".d"), binname]
        if os.path.exists(pysourcename):
            shutil.copy(pysourcename, targetpath)
            cleanobjs += [targetpath]

    makefile.write("########################################################################\n")
    makefile.write("#\n")
    makefile.write("# Cleaning\n")
    makefile.write("#\n")
    makefile.write("########################################################################\n")
    makefile.write("\n")
    makefile.write("clean: clean-s2-geometry clean-openssl clean-3pty-install\n")
    makefile.write("\t${RM} %s\n" % formatList(cleanobjs))
    makefile.write("\n")
    makefile.write("clean-3pty-install:\n")
    makefile.write("\t${RM} -r \"${INSTALL_DIR}\"\n")
    makefile.write("\n")
    makefile.write(".PHONY: clean-3pty-install\n")
    makefile.write('\t@${RM} %s\n' % formatList(cleanobjs))
    makefile.write('\t@${RM} "${PCRE2_OBJ}"\n')
    makefile.write('\t@${RM} "${INSTALL_DIR}/*"\n')
    makefile.write('\t@${RM} "${PCRE2_SRC}"\n')
    makefile.write("\n")
    makefile.close()
    return True

def buildIPC(CTX):
    retval = os.system("make --directory=%s prod/voltdbipc -j4" % (CTX.OUTPUT_PREFIX))
    return retval

class MemLeakError:
    def __init__(self, bytes, blocks, errType, line):
        self.bytes = bytes
        self.blocks = blocks
        self.errType = errType
        self.line = line
    def message():
        return errType + '\n    ' + line

class ValgrindError:
    def __init__(self, errorCount, contextCount, errType, line):
        self.errorCount = errorCount
        self.contextCount = contextCount
        self.line = line
    def message():
        return line

class ErrorState:
    def __init__(self, expectNoErrors):
        self.expectErrors = not expectNoErrors
        self.memLossPattern = re.compile(".*(?P<errorType>((definitely)|(possibly)|(indirectly))) lost: (?P<byteCount>\d*) bytes in (?P<blockCount>\d*) blocks");
        self.stillReachablePattern = re.compile(".*still reachable: (?P<byteCount>\d*) bytes in (?P<blockCount>\d*) blocks");
        self.errorPattern = re.compile(".*ERROR SUMMARY: (?P<errorCount>\d*) errors from (?P<errorContexts>\d*) contexts")
        self.errorLines = []

    def processErrorString(self, line):
        m = self.memLossPattern.match(line)
        if m:
            bytes = int(m.group('byteCount'))
            if bytes > 0:
                blocks = int(m.group('blockCount'))
                errtype = m.group("errorType")
                self.errorLines += [MemLeakError(bytes, blocks, "Memory " + errtype + " Lost.", line)]
            return
        m = self.stillReachablePattern.match(line)
        if m:
            bytes = int(m.group('byteCount'))
            if bytes > 0:
                blocks = int(m.group('blockCount'))
                errType = "Memory still reachable"
                self.errorLines += [MemLeakError(bytes, blocks, "Memory " + errType + " Lost.", line)]
            return
        m = self.errorPattern.match(line)
        if m:
            errors = int(m.group('errorCount'))
            if errors > 0:
                contexts = int(m.group('errorContexts'))
                errtype = 'other'
                self.errorLines += [ValgrindError(errors, contexts, errtype, line)]
                
    def isExpectedState(self):
        if self.expectErrors:
            return (len(self.errorLines) > 0)
        else:
            return (len(self.errorLines) == 0)

    def errorMessage(self):
        return ("%d Valgrind Errors: \n" % len(self.errorLines)) \
		+ "\n".join(map(lambda l: l.message(), self.errorLines))
    
def runTests(CTX):
    failedTests = []

    retval = os.system("make --directory=%s test -j4" % (CTX.OUTPUT_PREFIX))
    if retval != 0:
        return -1
    TESTOBJECTS_DIR = os.environ['TEST_DIR']
    TEST_PREFIX = CTX.TEST_PREFIX.rstrip("/")
    OUTPUT_PREFIX = CTX.OUTPUT_PREFIX.rstrip("/")

    tests = []
    for dir in CTX.TESTS.keys():
        input = CTX.TESTS[dir].split()
        tests += [(dir, TEST_PREFIX + "/" + dir + "/" + x) for x in input]
    successes = 0
    failures = 0
    noValgrindTests = [ "CompactionTest", "CopyOnWriteTest", "harness_test", "serializeio_test" ]
    for dir, test in tests:
	expectNoMemLeaks = not (dir == "memleaktests")
        binname, objectname, sourcename = namesForTestCode(test)
        targetpath = OUTPUT_PREFIX + "/" + binname
        retval = 0
        if test.endswith("CopyOnWriteTest") and CTX.LEVEL == "MEMCHECK_NOFREELIST":
            continue
        if os.path.exists(targetpath + ".py"):
            retval = os.system("/usr/bin/env python " + targetpath + ".py")
        else:
            isValgrindTest = True;
            for test in noValgrindTests:
                if targetpath.find(test) != -1:
                    isValgrindTest = False;
            if CTX.PLATFORM == "Linux" and isValgrindTest:
                process = Popen(executable="valgrind", args=["valgrind", 
							     "--leak-check=full", 
							     "--show-reachable=yes",
							     "--error-exitcode=-1",
							     "--suppressions=" + os.path.join(TEST_PREFIX,
											      "test_utils/vdbsuppressions.supp"),
							     targetpath], stderr=PIPE, bufsize=-1)
<<<<<<< HEAD
                #out process= process.stdout.readlines()
		noDefiniteLeaks = False
		noPossibleLeaks = False
		noIndirectLeaks = False
                otherValgrindError = True
                out_err = process.stderr.readlines()
                retval = process.wait()
                for str in out_err:
		    if "definitely lost: 0 bytes in 0 blocks" in str:
			noDefiniteLeaks = True
		    elif "indirectly lost: 0 bytes in 0 blocks" in str:
			noIndirectLeaks = True
		    elif "possibly lost: 0 bytes in 0 blocks" in str:
			noPossibleLeaks = True
                    elif "ERROR SUMMARY: 0 errors from 0 contexts" in str:
                        otherValgrindError = False
		if not noDefiniteLeaks:
		    print "Definite leaks found"
		    retval = -1
	        if not noPossibleLeaks:
		    print "Possible leaks found."
		    retval = -1
                if not noIndirectLeaks:
		    print "Indirect leaks found"
		    retval = -1
                if otherValgrindError:
                    print "Valgrind reported errors..."
=======
                out_err = process.stderr.readlines()
                retval = process.wait()
                errorState = ErrorState(expectNoMemLeaks)
                for line in out_err:
                    errorState.processErrorString(line);
                if not errorState.isExpectedState():
                    print errorState.errorMessage()
>>>>>>> 9bbee3cb
                    retval = -1
                if retval == -1:
                    for str in out_err:
                        print str.rstrip('\n')
                sys.stdout.flush()
            else:
                retval = os.system(targetpath)
        if retval == 0:
            successes += 1
        else:
            failedTests += [binname]
            failures += 1
    print "==============================================================================="
    print "TESTING COMPLETE (PASSED: %d, FAILED: %d)" % (successes, failures)
    for test in failedTests:
        print "TEST: " + test + " in DIRECTORY: " + CTX.OUTPUT_PREFIX + " FAILED"
    if failures == 0:
        print "*** SUCCESS ***"
    else:
        print "!!! FAILURE !!!"
    print "==============================================================================="

    return failures
<|MERGE_RESOLUTION|>--- conflicted
+++ resolved
@@ -624,16 +624,16 @@
         self.blocks = blocks
         self.errType = errType
         self.line = line
-    def message():
-        return errType + '\n    ' + line
+    def message(self):
+        return self.errType + '\n    ' + self.line
 
 class ValgrindError:
     def __init__(self, errorCount, contextCount, errType, line):
         self.errorCount = errorCount
         self.contextCount = contextCount
         self.line = line
-    def message():
-        return line
+    def message(self):
+        return self.line
 
 class ErrorState:
     def __init__(self, expectNoErrors):
@@ -717,35 +717,6 @@
 							     "--suppressions=" + os.path.join(TEST_PREFIX,
 											      "test_utils/vdbsuppressions.supp"),
 							     targetpath], stderr=PIPE, bufsize=-1)
-<<<<<<< HEAD
-                #out process= process.stdout.readlines()
-		noDefiniteLeaks = False
-		noPossibleLeaks = False
-		noIndirectLeaks = False
-                otherValgrindError = True
-                out_err = process.stderr.readlines()
-                retval = process.wait()
-                for str in out_err:
-		    if "definitely lost: 0 bytes in 0 blocks" in str:
-			noDefiniteLeaks = True
-		    elif "indirectly lost: 0 bytes in 0 blocks" in str:
-			noIndirectLeaks = True
-		    elif "possibly lost: 0 bytes in 0 blocks" in str:
-			noPossibleLeaks = True
-                    elif "ERROR SUMMARY: 0 errors from 0 contexts" in str:
-                        otherValgrindError = False
-		if not noDefiniteLeaks:
-		    print "Definite leaks found"
-		    retval = -1
-	        if not noPossibleLeaks:
-		    print "Possible leaks found."
-		    retval = -1
-                if not noIndirectLeaks:
-		    print "Indirect leaks found"
-		    retval = -1
-                if otherValgrindError:
-                    print "Valgrind reported errors..."
-=======
                 out_err = process.stderr.readlines()
                 retval = process.wait()
                 errorState = ErrorState(expectNoMemLeaks)
@@ -753,7 +724,6 @@
                     errorState.processErrorString(line);
                 if not errorState.isExpectedState():
                     print errorState.errorMessage()
->>>>>>> 9bbee3cb
                     retval = -1
                 if retval == -1:
                     for str in out_err:
