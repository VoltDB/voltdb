--- conflicted
+++ resolved
@@ -829,15 +829,9 @@
     for bindirname, dirname, test in tests:
         # We expect valgrind failures in all tests in memleaktests
         # except for the test named no_losses.
-<<<<<<< HEAD
         expectNoMemLeaks = not (dirname == "memleaktests") or not ( test == "no_losses" )
         srcpath = os.path.join("test", "ee", dirname, test)
         targetpath = os.path.join(bindirname, dirname, test)
-=======
-        expectMemLeaks = (dir == "memleaktests") and not (test.endswith("no_losses"))
-        binname, objectname, sourcename = namesForTestCode(test)
-        targetpath = OUTPUT_PREFIX + "/" + binname
->>>>>>> 36cb398f
         retval = 0
         if test.endswith("CopyOnWriteTest") and CTX.LEVEL == "MEMCHECK_NOFREELIST":
             continue
@@ -851,8 +845,8 @@
                         isValgrindTest = False;
                         break
             if CTX.PLATFORM == "Linux" and isValgrindTest:
-<<<<<<< HEAD
                 print('Executing valgrind test %s' % targetpath)
+                sys.stdout.flush()
                 valgrindDir = os.path.join(bindirname, dirname)
                 valgrindFile = makeValgrindFile(valgrindDir, "%p")
                 if executing:
@@ -874,23 +868,6 @@
                     fileName = None
                     retval = exretval
                     errorState = None
-=======
-                valgrindFile = makeValgrindFile("%p")
-                process = Popen(executable="valgrind",
-                                args=["valgrind",
-                                      "--leak-check=full",
-                                      "--show-reachable=yes",
-                                      "--error-exitcode=-1",
-                                      "--suppressions=" + os.path.join(TEST_PREFIX,
-                                                                       "test_utils/vdbsuppressions.supp"),
-                                      "--xml=yes",
-                                      "--xml-file=" + valgrindFile,
-                                      targetpath], stderr=PIPE, bufsize=-1)
-                out_err = process.stderr.readlines()
-                retval = process.wait()
-                fileName = makeValgrindFile("%d" % process.pid)
-                errorState = ValgrindErrorState(expectMemLeaks, fileName)
->>>>>>> 36cb398f
                 # If there are as many errors as we expect,
                 # then delete the xml file.  Otherwise keep it.
                 # It may be useful.
@@ -908,6 +885,7 @@
                     print('    Test %s was not run.' % os.path.join(dirname, test))
             else:
                 print('Executing non-valgrind test %s' % targetpath)
+                sys.stdout.flush()
                 if executing:
                     retval = os.system(targetpath)
                 else:
