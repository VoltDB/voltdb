#!/usr/bin/env python
import os, sys, commands, string
from buildtools import *

# usage:
# The following all work as you might expect:
# python build.py
# ./build.py debug
# python build.py release
# python build.py test
# ./build.py clean
# ./build.py release clean
# python build.py release test

# The command line args can include a build level: release or debug
#  the default is debug
# The command line args can include an action: build, clean or test
#  the default is build
# The order doesn't matter
# Including multiple levels or actions is a bad idea

###############################################################################
# INITIALIZE BUILD CONTEXT
#  - Detect Platform
#  - Parse Target and Level from Command Line
###############################################################################

###############################################################################
# CTX is an instance of BuildContext, which is declared in buildtools.py
# BuildContext contains vars that determine how the makefile will be built
#  and how the build will go down. It also checks the platform and parses
#  command line args to determine target and build level.
###############################################################################
CTX = BuildContext(sys.argv)

###############################################################################
# SET GLOBAL CONTEXT VARIABLES FOR BUILDING
###############################################################################

# these are the base compile options that get added to every compile step
# this does not include header/lib search paths or specific flags for
#  specific targets
CTX.CPPFLAGS += """-Wall -Wextra -Werror -Woverloaded-virtual
            -Wpointer-arith -Wcast-qual -Wwrite-strings
            -Winit-self -Wno-sign-compare -Wno-unused-parameter
            -D__STDC_CONSTANT_MACROS -D__STDC_LIMIT_MACROS -DNOCLOCK
            -fno-omit-frame-pointer
            -fvisibility=default
            -DBOOST_SP_DISABLE_THREADS -DBOOST_DISABLE_THREADS -DBOOST_ALL_NO_LIB"""

# clang doesn't seem to want this
if CTX.compilerName() == 'gcc':
    CTX.CPPFLAGS += " -pthread"
    CTX.LDFLAGS += " -rdynamic"
    if (CTX.compilerMajorVersion() >= 4):
        CTX.CPPFLAGS += " -Wno-deprecated-declarations  -Wno-unknown-pragmas"
    # GCC 4 warning disablement options
    if (CTX.compilerMajorVersion() == 4):
        # Do we want -Wno-unused-but-set-variable?
        if (CTX.compilerMinorVersion() == 6) \
          or (CTX.compilerMinorVersion() == 8) \
          or (CTX.compilerMinorVersion() == 9):
            CTX.CPPFLAGS += " -Wno-unused-but-set-variable"
        # Do we want -Wno-unused-local-typedefs?
        if (CTX.compilerMinorVersion() == 8) \
          or (CTX.compilerMinorVersion() == 9):
            CTX.CPPFLAGS += " -Wno-unused-local-typedefs"
        # Do we want -Wno-float-conversion?
        if (CTX.compilerMinorVersion() == 8):
            CTX.CPPFLAGS += " -Wno-float-conversion"
        # Do we want -Wno-conversion?
        if (CTX.compilerMinorVersion() == 8):
            CTX.CPPFLAGS += " -Wno-conversion"
    # GCC 5/6 warning disablement options
    if (CTX.compilerMajorVersion() >= 5):
        CTX.CPPFLAGS += " -Wno-unused-local-typedefs"

if (CTX.compilerName() == 'clang') and (CTX.compilerMajorVersion() == 3 and CTX.compilerMinorVersion() >= 4):
    CTX.CPPFLAGS += " -Wno-varargs"

if (CTX.compilerName() == 'clang') and (CTX.compilerMajorVersion() >= 7):
    CTX.CPPFLAGS += " -Wno-unused-local-typedefs -Wno-absolute-value"

if (CTX.compilerName() != 'gcc') or (CTX.compilerMajorVersion() == 4 and CTX.compilerMinorVersion() >= 3) or (CTX.compilerMajorVersion() >= 5):
    CTX.CPPFLAGS += " -Wno-ignored-qualifiers -fno-strict-aliasing"


if CTX.PROFILE:
    CTX.CPPFLAGS += " -fvisibility=default -DPROFILE_ENABLED"

# Set the compiler version and C++ standard flag.
# GCC before 4.3 is too old.
# GCC 4.4 up to but not including 4.7 use -std=c++0x
# GCC 4.7 and later use -std=c++11
# Clang uses -std=c++11
# This should match the calculation in CMakeLists.txt
if CTX.compilerName() == 'gcc':
    if (CTX.compilerMajorVersion() < 4) \
        or ((CTX.compilerMajorVersion() == 4) \
             and (CTX.compilerMinorVersion() < 4)):
        print("GCC Version %d.%d.%d is too old\n"
              % (CTX.compilerMajorVersion(), CTX.compilerMinorVersion(), CTX.compilerPatchLevel()));
        sys.exit(-1)
    if (CTX.compilerMajorVersion() == 4):
        if 4 <= CTX.compilerMinorVersion() <= 6:
            CTX.CXX_VERSION_FLAG = "c++0x"
        else:
            CTX.CXX_VERSION_FLAG ="c++11"
    elif (CTX.compilerMajorVersion() == 5):
        CTX.CXX_VERSION_FLAG = "c++11"
    else:
        print("WARNING: GCC Version %d.%d.%d is newer than the VoltDB Validated compilers.\n"
               % (CTX.compilerMajorVersion(),
                  CTX.compilerMinorVersion(),
                  CTX.compilerPatchLevel()))
	CTX.CXX_VERSION_FLAG = "c++11"
elif CTX.compilerName() == 'clang':
    CTX.CXX_VERSION_FLAG="c++11"
else:
    print("WARNING: Unknown compiler %s" % CTX.compilerName())
print("Building with %s" % CTX.CXX_VERSION_FLAG)
CTX.CPPFLAGS += " -std=" + CTX.CXX_VERSION_FLAG

if CTX.COVERAGE:
    CTX.LDFLAGS += " -ftest-coverage -fprofile-arcs"

# for the google perftools profiler and the recommended stack unwinder
# which you must have separately built and installed. Take some guesses
# at the library location (/usr/local/lib).
if CTX.PROFILE:
    CTX.LDFLAGS = """  -L/usr/local/lib -g3 -lprofiler -lunwind"""
    # consider setting CTX.LASTLDFLAGS to " " rather than -ldl if that option really is unwanted.

# this is where the build will look for header files
# - the test source will also automatically look in the test root dir
CTX.SRC_INCLUDE_DIRS += ['src/ee' ]
CTX.SYSTEM_DIRS = ['third_party/cpp']

# don't worry about checking for changes in header files in the following
#  directories
CTX.IGNORE_SYS_PREFIXES = ['/usr/include', '/usr/lib', 'third_party']

# where to find the source
CTX.INPUT_PREFIX = "src/ee/"

# where to find the source
CTX.THIRD_PARTY_INPUT_PREFIX = "third_party/cpp"

# where to find the tests
CTX.TEST_PREFIX = "tests/ee/"

# linker flags
CTX.LDFLAGS += """ -g3"""
CTX.LASTLDFLAGS += """ -lpcre2-8 """
CTX.LASTIPCLDFLAGS = """ -ldl """

###############################################################################
# SET RELEASE LEVEL CONTEXT
###############################################################################
if "VOLT_LOG_LEVEL" in os.environ:
    LOG_LEVEL = os.environ["VOLT_LOG_LEVEL"]
else:
    LOG_LEVEL = "500"

CTX.LOG_LEVEL = LOG_LEVEL
if CTX.LEVEL == "MEMCHECK":
    CTX.CPPFLAGS += " -g3 -DDEBUG -DMEMCHECK -DVOLT_LOG_LEVEL=${VOLT_LOG_LEVEL}"
    CTX.OUTPUT_PREFIX = "obj/memcheck"

if CTX.LEVEL == "DEBUG":
    CTX.CPPFLAGS += " -g3 -DDEBUG -DVOLT_LOG_LEVEL=${VOLT_LOG_LEVEL}"
    CTX.OUTPUT_PREFIX = "obj/debug"

if CTX.LEVEL == "RELEASE":
    CTX.CPPFLAGS += " -g3 -O3 -mmmx -msse -msse2 -msse3 -DNDEBUG -DVOLT_LOG_LEVEL=${VOLT_LOG_LEVEL}"
    CTX.OUTPUT_PREFIX = "obj/release"

# build in parallel directory instead of subdir so that relative paths work
if CTX.COVERAGE:
    CTX.CPPFLAGS += " -ftest-coverage -fprofile-arcs"
    CTX.OUTPUT_PREFIX += "-coverage"

CTX.OUTPUT_PREFIX += "/"

###############################################################################
# HANDLE PLATFORM SPECIFIC STUFF
###############################################################################

# Defaults Section
CTX.JNIEXT = "so"
CTX.JNILIBFLAGS += " -shared"
CTX.SOFLAGS += " -shared"
CTX.SOEXT = "so"
out = Popen('java -cp tools/ SystemPropertyPrinter java.library.path'.split(),
            stdout = PIPE).communicate()[0]
libpaths = ' '.join( '-L' + path for path in out.strip().split(':') if path != '' and path != '/usr/lib' )
CTX.JNIBINFLAGS += " " + libpaths
CTX.JNIBINFLAGS += " -ljava -ljvm -lverify"

if CTX.PLATFORM == "Darwin":
    CTX.CPPFLAGS += " -DMACOSX -arch x86_64"
    CTX.JNIEXT = "jnilib"
    CTX.JNILIBFLAGS = " -bundle"
    CTX.JNIBINFLAGS = " -framework JavaVM,1.8"
    CTX.SOFLAGS += "-dynamiclib -undefined dynamic_lookup -single_module"
    CTX.SOEXT = "dylib"
    CTX.JNIFLAGS = "-framework JavaVM,1.8"

if CTX.PLATFORM == "Linux":
    CTX.CPPFLAGS += " -Wno-attributes -Wcast-align -DLINUX -fpic"
    CTX.NMFLAGS += " --demangle"

###############################################################################
# SPECIFY SOURCE FILE INPUT
###############################################################################

# the input is a map from directory name to a list of whitespace
# separated source files (cpp only for now).  Preferred ordering is
# one file per line, indented one space, in alphabetical order.

CTX.INPUT[''] = """
 voltdbjni.cpp
"""

CTX.INPUT['catalog'] = """
 catalog.cpp
 catalogtype.cpp
 cluster.cpp
 column.cpp
 columnref.cpp
 connector.cpp
 connectortableinfo.cpp
 connectorproperty.cpp
 constraint.cpp
 constraintref.cpp
 database.cpp
 index.cpp
 indexref.cpp
 materializedviewhandlerinfo.cpp
 materializedviewinfo.cpp
 planfragment.cpp
 statement.cpp
 table.cpp
 tableref.cpp
"""

CTX.INPUT['structures'] = """
 ContiguousAllocator.cpp
"""

CTX.INPUT['common'] = """
 FatalException.cpp
 ThreadLocalPool.cpp
 SegvException.cpp
 SerializableEEException.cpp
 SQLException.cpp
 InterruptException.cpp
 StringRef.cpp
 tabletuple.cpp
 TupleSchema.cpp
 types.cpp
 UndoLog.cpp
 NValue.cpp
 RecoveryProtoMessage.cpp
 RecoveryProtoMessageBuilder.cpp
 executorcontext.cpp
 serializeio.cpp
 StreamPredicateList.cpp
 Topend.cpp
 TupleOutputStream.cpp
 TupleOutputStreamProcessor.cpp
 MiscUtil.cpp
 debuglog.cpp
"""

CTX.INPUT['execution'] = """
 FragmentManager.cpp
 JNITopend.cpp
 VoltDBEngine.cpp
 ExecutorVector.cpp
"""

CTX.INPUT['executors'] = """
 OptimizedProjector.cpp
 abstractexecutor.cpp
 abstractjoinexecutor.cpp
 aggregateexecutor.cpp
 deleteexecutor.cpp
 executorfactory.cpp
 executorutil.cpp
 indexcountexecutor.cpp
 indexscanexecutor.cpp
 insertexecutor.cpp
 limitexecutor.cpp
 materializedscanexecutor.cpp
 materializeexecutor.cpp
 mergereceiveexecutor.cpp
 nestloopexecutor.cpp
 nestloopindexexecutor.cpp
 orderbyexecutor.cpp
 windowfunctionexecutor.cpp
 projectionexecutor.cpp
 receiveexecutor.cpp
 sendexecutor.cpp
 seqscanexecutor.cpp
 swaptablesexecutor.cpp
 tablecountexecutor.cpp
 tuplescanexecutor.cpp
 unionexecutor.cpp
 updateexecutor.cpp
"""

CTX.INPUT['expressions'] = """
 abstractexpression.cpp
 expressionutil.cpp
 functionexpression.cpp
 geofunctions.cpp
 operatorexpression.cpp
 parametervalueexpression.cpp
 scalarvalueexpression.cpp
 subqueryexpression.cpp
 tupleaddressexpression.cpp
 vectorexpression.cpp
"""

CTX.INPUT['plannodes'] = """
 abstractjoinnode.cpp
 abstractoperationnode.cpp
 abstractplannode.cpp
 abstractreceivenode.cpp
 abstractscannode.cpp
 aggregatenode.cpp
 deletenode.cpp
 indexscannode.cpp
 indexcountnode.cpp
 tablecountnode.cpp
 insertnode.cpp
 limitnode.cpp
 materializenode.cpp
 materializedscanplannode.cpp
 mergereceivenode.cpp
 nestloopindexnode.cpp
 nestloopnode.cpp
 orderbynode.cpp
 plannodefragment.cpp
 plannodeutil.cpp
 windowfunctionnode.cpp
 projectionnode.cpp
 receivenode.cpp
 SchemaColumn.cpp
 sendnode.cpp
 seqscannode.cpp
 swaptablesnode.cpp
 tuplescannode.cpp
 unionnode.cpp
 updatenode.cpp
"""

CTX.INPUT['indexes'] = """
 CoveringCellIndex.cpp
 IndexStats.cpp
 tableindex.cpp
 tableindexfactory.cpp
"""

CTX.INPUT['storage'] = """
 AbstractDRTupleStream.cpp
 BinaryLogSink.cpp
 BinaryLogSinkWrapper.cpp
 ConstraintFailureException.cpp
 constraintutil.cpp
 CopyOnWriteContext.cpp
 CopyOnWriteIterator.cpp
 DRTupleStream.cpp
 ElasticContext.cpp
 ElasticIndex.cpp
 ElasticIndexReadContext.cpp
 ElasticScanner.cpp
 ExportTupleStream.cpp
 MaterializedViewHandler.cpp
 MaterializedViewTriggerForInsert.cpp
 MaterializedViewTriggerForWrite.cpp
 persistenttable.cpp
 PersistentTableStats.cpp
 RecoveryContext.cpp
 streamedtable.cpp
 StreamedTableStats.cpp
 table.cpp
 TableCatalogDelegate.cpp
 tablefactory.cpp
 TableStats.cpp
 TableStreamer.cpp
 TableStreamerContext.cpp
 tableutil.cpp
 tabletuplefilter.cpp
 temptable.cpp
 TempTableLimits.cpp
 TupleBlock.cpp
 TupleStreamBase.cpp
"""

CTX.INPUT['stats'] = """
 StatsAgent.cpp
 StatsSource.cpp
"""

CTX.INPUT['logging'] = """
 JNILogProxy.cpp
 LogManager.cpp
"""

# specify the third party input

CTX.THIRD_PARTY_INPUT['jsoncpp'] = """
 jsoncpp.cpp
"""

CTX.THIRD_PARTY_INPUT['crc'] = """
 crc32c.cc
 crc32ctables.cc
"""

CTX.THIRD_PARTY_INPUT['murmur3'] = """
 MurmurHash3.cpp
"""

CTX.THIRD_PARTY_INPUT['sha1'] = """
 sha1.cpp
"""

###############################################################################
# Some special handling for S2.
###############################################################################
CTX.S2GEO_LIBS += "-ls2geo -lcrypto"
CTX.LASTLDFLAGS += CTX.S2GEO_LIBS

###############################################################################
# Some special handling for OpenSSL
###############################################################################
CTX.OPENSSL_VERSION="1.0.2d"

###############################################################################
# SPECIFY THE TESTS
###############################################################################

whichtests = os.getenv("EETESTSUITE")
if whichtests == None:
    whichtests = "${eetestsuite}"

# input format similar to source, but the executable name is listed
if whichtests ==  "${eetestsuite}":
    CTX.TESTS['.'] = """
     harness_test
    """

if whichtests in ("${eetestsuite}", "catalog"):
    CTX.TESTS['catalog'] = """
    catalog_test
    """

if whichtests in ("${eetestsuite}", "logging"):
    CTX.TESTS['logging'] = """
    logging_test
    """

if whichtests in ("${eetestsuite}", "memleaktests"):
   CTX.TESTS['memleaktests'] = """
     definite_losses
     indirect_losses
     no_losses
     still_reachable_losses
     possible_losses
     rw_deleted
   """
if whichtests in ("${eetestsuite}", "common"):
    CTX.TESTS['common'] = """
     debuglog_test
     elastic_hashinator_test
     PerFragmentStatsTest
     nvalue_test
     pool_test
     serializeio_test
     tabletuple_test
     ThreadLocalPoolTest
     tupleschema_test
     undolog_test
     valuearray_test
     uniqueid_test
    """

if whichtests in ("${eetestsuite}", "execution"):
    CTX.TESTS['execution'] = """
     add_drop_table
     engine_test
     FragmentManagerTest
    """
if whichtests in ("${eetestsuite}", "executors"):
    CTX.TESTS['executors'] = """
    OptimizedProjectorTest
    MergeReceiveExecutorTest
<<<<<<< HEAD
    TestGeneratedPlans
    TestWindowedRank
    TestWindowedCount
    TestWindowedMin
    TestWindowedMax
    TestWindowedSum
    TestInlineInsert
=======
>>>>>>> 99186b7b
    """

if whichtests in ("${eetestsuite}", "expressions"):
    CTX.TESTS['expressions'] = """
     expression_test
     function_test
    """

if whichtests in ("${eetestsuite}", "indexes"):
    CTX.TESTS['indexes'] = """
     index_key_test
     index_scripted_test
     index_test
     CompactingHashIndexTest
     CompactingTreeMultiIndexTest
     CoveringCellIndexTest
    """

if whichtests in ("${eetestsuite}", "storage"):
    CTX.TESTS['storage'] = """
     CompactionTest
     CopyOnWriteTest
     DRBinaryLog_test
     DRTupleStream_test
     ExportTupleStream_test
     PersistentTableMemStatsTest
     StreamedTable_test
     TempTableLimitsTest
     constraint_test
     filter_test
     persistent_table_log_test
     persistenttable_test
     serialize_test
     table_and_indexes_test
     table_test
     tabletuple_export_test
     tabletuplefilter_test
    """

if whichtests in ("${eetestsuite}", "structures"):
    CTX.TESTS['structures'] = """
     CompactingMapTest
     CompactingMapIndexCountTest
     CompactingHashTest
     CompactingPoolTest
     CompactingMapBenchmark
    """

if whichtests in ("${eetestsuite}", "plannodes"):
    CTX.TESTS['plannodes'] = """
     PlanNodeFragmentTest
     PlanNodeUtilTest
     WindowFunctionPlanNodeTest
    """
#
# This is set to a list of class names.  Each of
# these will be run to (1) find out the names of
# all tests for the makefile and (2) generate the
# tests.
#
CTX.GENERATOR_CLASSES = [
    "org.voltdb.planner.eegentests.GenerateEETests"
]
###############################################################################
#
# Print some configuration information.  This is useful for debugging.
#
###############################################################################
print("Compiler: %s %d.%d.%d" % (CTX.compilerName(), CTX.compilerMajorVersion(), CTX.compilerMinorVersion(), CTX.compilerPatchLevel()))
print("OpenSSL: version %s, config %s\n" % (CTX.getOpenSSLVersion(), CTX.getOpenSSLToken()))

###############################################################################
# BUILD THE MAKEFILE
###############################################################################

# this function (in buildtools.py) generates the makefile
# it's currently a bit ugly but it'll get cleaned up soon
if not os.environ.get('EESKIPBUILDMAKEFILE'):
    print "build.py: Making the makefile"
    buildMakefile(CTX)

if os.environ.get('EEONLYBUILDMAKEFILE'):
    sys.exit()

###############################################################################
# RUN THE MAKEFILE
###############################################################################
numHardwareThreads = 4
if CTX.PLATFORM == "Darwin":
    numHardwareThreads = 0
    output = commands.getstatusoutput("sysctl hw.ncpu")
    numHardwareThreads = int(string.strip(string.split(output[1])[1]))
elif CTX.PLATFORM == "Linux":
    numHardwareThreads = 0
    for line in open('/proc/cpuinfo').readlines():
        name_value = map(string.strip, string.split(line, ':', 1))
        if len(name_value) != 2:
            continue
        name,value = name_value
        if name == "processor":
            numHardwareThreads = numHardwareThreads + 1

print("Making in directory \"%s\" with %d threads"
        % (CTX.OUTPUT_PREFIX, numHardwareThreads))
retval = os.system("make --directory=%s -j%d" % (CTX.OUTPUT_PREFIX, numHardwareThreads))
if retval != 0:
    sys.exit(-1)

###############################################################################
# RUN THE TESTS IF ASKED TO
###############################################################################

retval = 0
if CTX.TARGET == "TEST":
    retval = runTests(CTX)
elif CTX.TARGET == "VOLTDBIPC":
    retval = buildIPC(CTX)
if retval != 0:
    sys.exit(-1)<|MERGE_RESOLUTION|>--- conflicted
+++ resolved
@@ -498,16 +498,7 @@
     CTX.TESTS['executors'] = """
     OptimizedProjectorTest
     MergeReceiveExecutorTest
-<<<<<<< HEAD
-    TestGeneratedPlans
-    TestWindowedRank
-    TestWindowedCount
-    TestWindowedMin
-    TestWindowedMax
-    TestWindowedSum
     TestInlineInsert
-=======
->>>>>>> 99186b7b
     """
 
 if whichtests in ("${eetestsuite}", "expressions"):
