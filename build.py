#!/usr/bin/env python
import os, sys, commands, string
from buildtools import *

# usage:
# The following all work as you might expect:
# python build.py
# ./build.py debug
# python build.py release
# python build.py test
# ./build.py clean
# ./build.py release clean
# python build.py release test

# The command line args can include a build level: release or debug
#  the default is debug
# The command line args can include an action: build, clean or test
#  the default is build
# The order doesn't matter
# Including multiple levels or actions is a bad idea

###############################################################################
# INITIALIZE BUILD CONTEXT
#  - Detect Platform
#  - Parse Target and Level from Command Line
###############################################################################

###############################################################################
# CTX is an instance of BuildContext, which is declared in buildtools.py
# BuildContext contains vars that determine how the makefile will be built
#  and how the build will go down. It also checks the platform and parses
#  command line args to determine target and build level.
###############################################################################
CTX = BuildContext(sys.argv)

###############################################################################
# SET GLOBAL CONTEXT VARIABLES FOR BUILDING
###############################################################################

# these are the base compile options that get added to every compile step
# this does not include header/lib search paths or specific flags for
#  specific targets
CTX.CPPFLAGS += """-Wall -Wextra -Werror -Woverloaded-virtual
            -Wpointer-arith -Wcast-qual -Wwrite-strings
            -Winit-self -Wno-sign-compare -Wno-unused-parameter
            -D__STDC_CONSTANT_MACROS -D__STDC_LIMIT_MACROS -DNOCLOCK
            -fno-omit-frame-pointer
            -fvisibility=default
            -DBOOST_SP_DISABLE_THREADS -DBOOST_DISABLE_THREADS -DBOOST_ALL_NO_LIB"""

# clang doesn't seem to want this
if CTX.compilerName() == 'gcc':
    CTX.CPPFLAGS += " -pthread"
    CTX.LDFLAGS += " -rdynamic"
    if (CTX.compilerMajorVersion() >= 4):
        CTX.CPPFLAGS += " -Wno-deprecated-declarations  -Wno-unknown-pragmas"
    # GCC 4 warning disablement options
    if (CTX.compilerMajorVersion() == 4):
        # Do we want -Wno-unused-but-set-variable?
        if (CTX.compilerMinorVersion() == 6) \
          or (CTX.compilerMinorVersion() == 8) \
          or (CTX.compilerMinorVersion() == 9):
            CTX.CPPFLAGS += " -Wno-unused-but-set-variable"
        # Do we want -Wno-unused-local-typedefs?
        if (CTX.compilerMinorVersion() == 8) \
          or (CTX.compilerMinorVersion() == 9):
            CTX.CPPFLAGS += " -Wno-unused-local-typedefs"
        # Do we want -Wno-float-conversion?
        if (CTX.compilerMinorVersion() == 8):
            CTX.CPPFLAGS += " -Wno-float-conversion"
        # Do we want -Wno-conversion?
        if (CTX.compilerMinorVersion() == 8):
            CTX.CPPFLAGS += " -Wno-conversion"
    # GCC 5 warning disablement options
    if (CTX.compilerMajorVersion() == 5):
        CTX.CPPFLAGS += " -Wno-unused-local-typedefs"

if (CTX.compilerName() == 'clang') and (CTX.compilerMajorVersion() == 3 and CTX.compilerMinorVersion() >= 4):
    CTX.CPPFLAGS += " -Wno-varargs"

if (CTX.compilerName() == 'clang') and (CTX.compilerMajorVersion() >= 7):
    CTX.CPPFLAGS += " -Wno-unused-local-typedefs -Wno-absolute-value"

if (CTX.compilerName() != 'gcc') or (CTX.compilerMajorVersion() == 4 and CTX.compilerMinorVersion() >= 3) or (CTX.compilerMajorVersion() == 5):
    CTX.CPPFLAGS += " -Wno-ignored-qualifiers -fno-strict-aliasing"


if CTX.PROFILE:
    CTX.CPPFLAGS += " -fvisibility=default -DPROFILE_ENABLED"

# Set the compiler version and C++ standard flag.
# GCC before 4.3 is too old.
# GCC 4.4 up to but not including 4.7 use -std=c++0x
# GCC 4.7 and later use -std=c++11
# Clang uses -std=c++11
# This should match the calculation in CMakeLists.txt
if CTX.compilerName() == 'gcc':
    if (CTX.compilerMajorVersion() < 4) \
        or ((CTX.compilerMajorVersion() == 4) \
             and (CTX.compilerMinorVersion() < 4)):
        print("GCC Version %d.%d.%d is too old\n"
              % (CTX.compilerMajorVersion(), CTX.compilerMinorVersion(), CTX.compilerPatchLevel()));
        sys.exit(-1)
    if (CTX.compilerMajorVersion() == 4):
        if 4 <= CTX.compilerMinorVersion() <= 6:
            CTX.CXX_VERSION_FLAG = "c++0x"
        else:
            CTX.CXX_VERSION_FLAG ="c++11"
    elif (CTX.compilerMajorVersion() == 5):
        CTX.CXX_VERSION_FLAG = "c++11"
    else:
        print("WARNING: GCC Version %d.%d.%d is newer than the VoltDB Validated compilers.\n"
               % (CTX.compilerMajorVersion(),
                  CTX.compilerMinorVersion(),
                  CTX.compilerPatchLevel()))
elif CTX.compilerName() == 'clang':
    CTX.CXX_VERSION_FLAG="c++11"
else:
    print("WARNING: Unknown compiler %s" % CTX.compilerName())
print("Building with %s" % CTX.CXX_VERSION_FLAG)
CTX.CPPFLAGS += " -std=" + CTX.CXX_VERSION_FLAG

if CTX.COVERAGE:
    CTX.LDFLAGS += " -ftest-coverage -fprofile-arcs"

# for the google perftools profiler and the recommended stack unwinder
# which you must have separately built and installed. Take some guesses
# at the library location (/usr/local/lib).
if CTX.PROFILE:
    CTX.LDFLAGS = """  -L/usr/local/lib -g3 -lprofiler -lunwind"""
    # consider setting CTX.LASTLDFLAGS to " " rather than -ldl if that option really is unwanted.

# this is where the build will look for header files
# - the test source will also automatically look in the test root dir
CTX.SRC_INCLUDE_DIRS += ['src/ee' ]
CTX.SYSTEM_DIRS = ['third_party/cpp']

# don't worry about checking for changes in header files in the following
#  directories
CTX.IGNORE_SYS_PREFIXES = ['/usr/include', '/usr/lib', 'third_party']

# where to find the source
CTX.INPUT_PREFIX = "src/ee/"

# where to find the source
CTX.THIRD_PARTY_INPUT_PREFIX = "third_party/cpp"

# where to find the tests
CTX.TEST_PREFIX = "tests/ee/"

# linker flags
CTX.LDFLAGS += """ -g3"""
CTX.LASTLDFLAGS += """ -lpcre2-8 """
CTX.LASTIPCLDFLAGS = """ -ldl """

###############################################################################
# SET RELEASE LEVEL CONTEXT
###############################################################################
if "VOLT_LOG_LEVEL" in os.environ:
    LOG_LEVEL = os.environ["VOLT_LOG_LEVEL"]
else:
    LOG_LEVEL = "500"

if CTX.LEVEL == "MEMCHECK":
    CTX.CPPFLAGS += " -g3 -DDEBUG -DMEMCHECK -DVOLT_LOG_LEVEL=%s" % LOG_LEVEL
    CTX.OUTPUT_PREFIX = "obj/memcheck"

if CTX.LEVEL == "DEBUG":
    CTX.CPPFLAGS += " -g3 -DDEBUG -DVOLT_LOG_LEVEL=%s" % LOG_LEVEL
    CTX.OUTPUT_PREFIX = "obj/debug"

if CTX.LEVEL == "RELEASE":
    CTX.CPPFLAGS += " -g3 -O3 -mmmx -msse -msse2 -msse3 -DNDEBUG -DVOLT_LOG_LEVEL=%s" % LOG_LEVEL
    CTX.OUTPUT_PREFIX = "obj/release"

# build in parallel directory instead of subdir so that relative paths work
if CTX.COVERAGE:
    CTX.CPPFLAGS += " -ftest-coverage -fprofile-arcs"
    CTX.OUTPUT_PREFIX += "-coverage"

CTX.OUTPUT_PREFIX += "/"

###############################################################################
# HANDLE PLATFORM SPECIFIC STUFF
###############################################################################

# Defaults Section
CTX.JNIEXT = "so"
CTX.JNILIBFLAGS += " -shared"
CTX.SOFLAGS += " -shared"
CTX.SOEXT = "so"
out = Popen('java -cp tools/ SystemPropertyPrinter java.library.path'.split(),
            stdout = PIPE).communicate()[0]
libpaths = ' '.join( '-L' + path for path in out.strip().split(':') if path != '' and path != '/usr/lib' )
CTX.JNIBINFLAGS += " " + libpaths
CTX.JNIBINFLAGS += " -ljava -ljvm -lverify"

if CTX.PLATFORM == "Darwin":
    CTX.CPPFLAGS += " -DMACOSX -arch x86_64"
    CTX.JNIEXT = "jnilib"
    CTX.JNILIBFLAGS = " -bundle"
    CTX.JNIBINFLAGS = " -framework JavaVM,1.8"
    CTX.SOFLAGS += "-dynamiclib -undefined dynamic_lookup -single_module"
    CTX.SOEXT = "dylib"
    CTX.JNIFLAGS = "-framework JavaVM,1.8"

if CTX.PLATFORM == "Linux":
    CTX.CPPFLAGS += " -Wno-attributes -Wcast-align -DLINUX -fpic"
    CTX.NMFLAGS += " --demangle"

###############################################################################
# SPECIFY SOURCE FILE INPUT
###############################################################################

# the input is a map from directory name to a list of whitespace
# separated source files (cpp only for now).  Preferred ordering is
# one file per line, indented one space, in alphabetical order.

CTX.INPUT[''] = """
 voltdbjni.cpp
"""

CTX.INPUT['catalog'] = """
 catalog.cpp
 catalogtype.cpp
 cluster.cpp
 column.cpp
 columnref.cpp
 connector.cpp
 connectortableinfo.cpp
 connectorproperty.cpp
 constraint.cpp
 constraintref.cpp
 database.cpp
 index.cpp
 indexref.cpp
 materializedviewhandlerinfo.cpp
 materializedviewinfo.cpp
 planfragment.cpp
 statement.cpp
 table.cpp
 tableref.cpp
"""

CTX.INPUT['structures'] = """
 ContiguousAllocator.cpp
"""

CTX.INPUT['common'] = """
 FatalException.cpp
 ThreadLocalPool.cpp
 SegvException.cpp
 SerializableEEException.cpp
 SQLException.cpp
 InterruptException.cpp
 StringRef.cpp
 tabletuple.cpp
 TupleSchema.cpp
 types.cpp
 UndoLog.cpp
 NValue.cpp
 RecoveryProtoMessage.cpp
 RecoveryProtoMessageBuilder.cpp
 executorcontext.cpp
 serializeio.cpp
 StreamPredicateList.cpp
 Topend.cpp
 TupleOutputStream.cpp
 TupleOutputStreamProcessor.cpp
 MiscUtil.cpp
 debuglog.cpp
"""

CTX.INPUT['execution'] = """
 FragmentManager.cpp
 JNITopend.cpp
 VoltDBEngine.cpp
 ExecutorVector.cpp
"""

CTX.INPUT['executors'] = """
 OptimizedProjector.cpp
 abstractexecutor.cpp
 abstractjoinexecutor.cpp
 aggregateexecutor.cpp
 deleteexecutor.cpp
 executorfactory.cpp
 executorutil.cpp
 indexcountexecutor.cpp
 indexscanexecutor.cpp
 insertexecutor.cpp
 limitexecutor.cpp
 materializedscanexecutor.cpp
 materializeexecutor.cpp
 mergereceiveexecutor.cpp
 nestloopexecutor.cpp
 nestloopindexexecutor.cpp
 orderbyexecutor.cpp
 partitionbyexecutor.cpp
 projectionexecutor.cpp
 receiveexecutor.cpp
 sendexecutor.cpp
 seqscanexecutor.cpp
 tablecountexecutor.cpp
 tuplescanexecutor.cpp
 unionexecutor.cpp
 updateexecutor.cpp
"""

CTX.INPUT['expressions'] = """
 abstractexpression.cpp
 expressionutil.cpp
 functionexpression.cpp
 geofunctions.cpp
 operatorexpression.cpp
 parametervalueexpression.cpp
 scalarvalueexpression.cpp
 subqueryexpression.cpp
 tupleaddressexpression.cpp
 vectorexpression.cpp
"""

CTX.INPUT['plannodes'] = """
 abstractjoinnode.cpp
 abstractoperationnode.cpp
 abstractplannode.cpp
 abstractreceivenode.cpp
 abstractscannode.cpp
 aggregatenode.cpp
 deletenode.cpp
 indexscannode.cpp
 indexcountnode.cpp
 tablecountnode.cpp
 insertnode.cpp
 limitnode.cpp
 materializenode.cpp
 materializedscanplannode.cpp
 mergereceivenode.cpp
 nestloopindexnode.cpp
 nestloopnode.cpp
 orderbynode.cpp
 plannodefragment.cpp
 plannodeutil.cpp
 partitionbynode.cpp
 projectionnode.cpp
 receivenode.cpp
 SchemaColumn.cpp
 sendnode.cpp
 seqscannode.cpp
 tuplescannode.cpp
 unionnode.cpp
 updatenode.cpp
"""

CTX.INPUT['indexes'] = """
 CoveringCellIndex.cpp
 IndexStats.cpp
 tableindex.cpp
 tableindexfactory.cpp
"""

CTX.INPUT['storage'] = """
 AbstractDRTupleStream.cpp
 BinaryLogSink.cpp
 BinaryLogSinkWrapper.cpp
 CompatibleBinaryLogSink.cpp
 CompatibleDRTupleStream.cpp
 ConstraintFailureException.cpp
 constraintutil.cpp
 CopyOnWriteContext.cpp
 CopyOnWriteIterator.cpp
 DRTupleStream.cpp
 ElasticContext.cpp
 ElasticIndex.cpp
 ElasticIndexReadContext.cpp
 ElasticScanner.cpp
 ExportTupleStream.cpp
 MaterializedViewHandler.cpp
 MaterializedViewTriggerForInsert.cpp
 MaterializedViewTriggerForWrite.cpp
 persistenttable.cpp
 PersistentTableStats.cpp
 RecoveryContext.cpp
 streamedtable.cpp
 StreamedTableStats.cpp
 table.cpp
 TableCatalogDelegate.cpp
 tablefactory.cpp
 TableStats.cpp
 TableStreamer.cpp
 TableStreamerContext.cpp
 tableutil.cpp
 tabletuplefilter.cpp
 temptable.cpp
 TempTableLimits.cpp
 TupleBlock.cpp
 TupleStreamBase.cpp
"""

CTX.INPUT['stats'] = """
 StatsAgent.cpp
 StatsSource.cpp
"""

CTX.INPUT['logging'] = """
 JNILogProxy.cpp
 LogManager.cpp
"""

# specify the third party input

CTX.THIRD_PARTY_INPUT['jsoncpp'] = """
 jsoncpp.cpp
"""

CTX.THIRD_PARTY_INPUT['crc'] = """
 crc32c.cc
 crc32ctables.cc
"""

CTX.THIRD_PARTY_INPUT['murmur3'] = """
 MurmurHash3.cpp
"""

CTX.THIRD_PARTY_INPUT['sha1'] = """
 sha1.cpp
"""

###############################################################################
# Some special handling for S2.
###############################################################################
CTX.S2GEO_LIBS += "-ls2geo -lcrypto"
CTX.LASTLDFLAGS += CTX.S2GEO_LIBS

###############################################################################
# Some special handling for OpenSSL
###############################################################################
CTX.OPENSSL_VERSION="1.0.2d"

###############################################################################
# SPECIFY THE TESTS
###############################################################################

whichtests = os.getenv("EETESTSUITE")
if whichtests == None:
    whichtests = "${eetestsuite}"

# input format similar to source, but the executable name is listed
if whichtests ==  "${eetestsuite}":
    CTX.TESTS['.'] = """
     harness_test
    """

if whichtests in ("${eetestsuite}", "catalog"):
    CTX.TESTS['catalog'] = """
    catalog_test
    """

if whichtests in ("${eetestsuite}", "logging"):
    CTX.TESTS['logging'] = """
    logging_test
    """

if whichtests in ("${eetestsuite}", "memleaktests"):
   CTX.TESTS['memleaktests'] = """
     definite_losses
     indirect_losses
     no_losses
     still_reachable_losses
     possible_losses
     rw_deleted
   """
if whichtests in ("${eetestsuite}", "common"):
    CTX.TESTS['common'] = """
     debuglog_test
     elastic_hashinator_test
     nvalue_test
     pool_test
     serializeio_test
     tabletuple_test
     ThreadLocalPoolTest
     tupleschema_test
     undolog_test
     valuearray_test
     uniqueid_test
    """

if whichtests in ("${eetestsuite}", "execution"):
    CTX.TESTS['execution'] = """
     add_drop_table
     engine_test
     FragmentManagerTest
    """
if whichtests in ("${eetestsuite}", "executors"):
    CTX.TESTS['executors'] = """
    OptimizedProjectorTest
    MergeReceiveExecutorTest
    PartitionByExecutorTest
    TestGeneratedPlans
    """

if whichtests in ("${eetestsuite}", "expressions"):
    CTX.TESTS['expressions'] = """
     expression_test
     function_test
    """

if whichtests in ("${eetestsuite}", "indexes"):
    CTX.TESTS['indexes'] = """
     index_key_test
     index_scripted_test
     index_test
     CompactingHashIndexTest
     CompactingTreeMultiIndexTest
     CoveringCellIndexTest
    """

if whichtests in ("${eetestsuite}", "storage"):
    CTX.TESTS['storage'] = """
     CompactionTest
     CopyOnWriteTest
     DRBinaryLog_test
     DRTupleStream_test
     ExportTupleStream_test
     PersistentTableMemStatsTest
     StreamedTable_test
     TempTableLimitsTest
     constraint_test
     filter_test
     persistent_table_log_test
     persistenttable_test
     serialize_test
     table_and_indexes_test
     table_test
     tabletuple_export_test
     tabletuplefilter_test
    """

if whichtests in ("${eetestsuite}", "structures"):
    CTX.TESTS['structures'] = """
     CompactingMapTest
     CompactingMapIndexCountTest
     CompactingHashTest
     CompactingPoolTest
     CompactingMapBenchmark
    """

if whichtests in ("${eetestsuite}", "plannodes"):
    CTX.TESTS['plannodes'] = """
     PartitionByPlanNodeTest
     PlanNodeFragmentTest
    """

###############################################################################
#
# Print some configuration information.  This is useful for debugging.
#
###############################################################################
print("Compiler: %s %d.%d.%d" % (CTX.compilerName(), CTX.compilerMajorVersion(), CTX.compilerMinorVersion(), CTX.compilerPatchLevel()))
print("OpenSSL: version %s, config %s\n" % (CTX.getOpenSSLVersion(), CTX.getOpenSSLToken()))

###############################################################################
# BUILD THE MAKEFILE
###############################################################################

# this function (in buildtools.py) generates the makefile
# it's currently a bit ugly but it'll get cleaned up soon
if not os.environ.get('EESKIPBUILDMAKEFILE'):
    print "build.py: Making the makefile"
    buildMakefile(CTX)

if os.environ.get('EEONLYBUILDMAKEFILE'):
    sys.exit()

###############################################################################
# RUN THE MAKEFILE
###############################################################################
numHardwareThreads = 4
if CTX.PLATFORM == "Darwin":
    numHardwareThreads = 0
    output = commands.getstatusoutput("sysctl hw.ncpu")
    numHardwareThreads = int(string.strip(string.split(output[1])[1]))
elif CTX.PLATFORM == "Linux":
    numHardwareThreads = 0
    for line in open('/proc/cpuinfo').readlines():
        name_value = map(string.strip, string.split(line, ':', 1))
        if len(name_value) != 2:
            continue
        name,value = name_value
        if name == "processor":
            numHardwareThreads = numHardwareThreads + 1

print("Making in directory \"%s\" with %d threads"
<<<<<<< HEAD
		% (CTX.OUTPUT_PREFIX, numHardwareThreads))
=======
        % (CTX.OUTPUT_PREFIX, numHardwareThreads))
>>>>>>> fb1de5b2
retval = os.system("make --directory=%s -j%d" % (CTX.OUTPUT_PREFIX, numHardwareThreads))
if retval != 0:
    sys.exit(-1)

###############################################################################
# RUN THE TESTS IF ASKED TO
###############################################################################

retval = 0
if CTX.TARGET == "TEST":
    retval = runTests(CTX)
elif CTX.TARGET == "VOLTDBIPC":
    retval = buildIPC(CTX)

if retval != 0:
    sys.exit(-1)<|MERGE_RESOLUTION|>--- conflicted
+++ resolved
@@ -591,11 +591,7 @@
             numHardwareThreads = numHardwareThreads + 1
 
 print("Making in directory \"%s\" with %d threads"
-<<<<<<< HEAD
-		% (CTX.OUTPUT_PREFIX, numHardwareThreads))
-=======
         % (CTX.OUTPUT_PREFIX, numHardwareThreads))
->>>>>>> fb1de5b2
 retval = os.system("make --directory=%s -j%d" % (CTX.OUTPUT_PREFIX, numHardwareThreads))
 if retval != 0:
     sys.exit(-1)
