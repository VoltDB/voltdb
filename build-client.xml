--- conflicted
+++ resolved
@@ -76,14 +76,9 @@
         <include name='commons-logging-1.1.3.jar' />
         <include name='slf4j-api-1.6.2.jar' />
         <include name='jaxb-api-2.3.0.jar' />
-<<<<<<< HEAD
         <include name='netty-all-4.1.53.Final.jar' />
-        <include name='netty-tcnative-boringssl-static-2.0.27.Final.jar' />
-=======
-        <include name='netty-all-4.1.43.Final.jar' />
         <include name='netty-tcnative-boringssl-static-2.0.34.Final.jar' />
         <include name='kafka-clients-2.3.0.jar' />
->>>>>>> f291dc93
     </fileset>
     <pathelement path="${java.class.path}"/>
 </path>
