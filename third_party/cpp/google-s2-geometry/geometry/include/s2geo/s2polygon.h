--- conflicted
+++ resolved
@@ -56,19 +56,10 @@
   explicit S2Polygon(S2Cell const& cell);
 
   /// Initialize a polygon by taking ownership of the given loops and clearing
-<<<<<<< HEAD
   /// the given vector.  The first loop must be the shell.  Subsequent
   /// loops must be holes.  The shell should be counter clockwise, and the
   /// holes should be clockwise.
-=======
-  /// the given vector.  This method figures out the loop nesting hierarchy and
-  /// then reorders the loops by following a preorder traversal.  This implies
-  /// that each loop is immediately followed by its descendants in the nesting
-  /// hierarchy.  (See also GetParent and GetLastDescendant.)
-  ///
-  /// If doRepairs is true, then try to fix orientation errors.
->>>>>>> 8fc4058d
-  void Init(vector<S2Loop*>* loops);
+  void Init(vector<S2Loop*>* loops, bool doRepairs = false);
 
   /// Release ownership of the loops of this polygon, and appends them to
   /// "loops" if non-NULL.  Resets the polygon to be empty.
@@ -76,7 +67,7 @@
 
   /// Makes a deep copy of the given source polygon.  Requires that the
   /// destination polygon is empty.
-  void Copy(S2Polygon const* src);
+  void Copy(S2Polygon const* src, bool doRepair = false);
 
   /// Destroys the polygon and frees its loops.
   ~S2Polygon();
