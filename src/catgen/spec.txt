begin Cluster                      "A set of connected hosts running one or more database application contexts"
  Database* databases              "The set of databases the cluster is running"
  Deployment* deployment           "Storage for settings passed in on deployment"
  int localepoch                   "The number of seconds since the epoch that we're calling our local epoch"
  bool securityEnabled             "Whether security and authentication should be enabled/disabled"
  int httpdportno                  "The port number httpd will listen on. A 0 value implies 8080."
  bool jsonapi                     "Is the http/json interface enabled?"
  bool networkpartition            "Is network partition detection enabled?"
  CommandLog* logconfig            "Command log configuration"
  int heartbeatTimeout             "How long to wait, in seconds, between messages before deciding a host is dead"
  bool useddlschema                "Manage the database schemas via catalog updates or live DDL"
  bool drConsumerEnabled           "Manage whether this consumer cluster will pull local DR transactions"
  bool drProducerEnabled           "Manage whether this producer cluster will log and distribute local DR transactions"
  string drRole                    "DR role of the cluster, can be master, replica, or xdcr"
  int drClusterId                  "Unique inter-cluster ID used to distinguish DR clusters"
  int drProducerPort               "DR port the this producer cluster will listen on (change only when !drProdEnabled)"
  string drMasterHost              "Hostname[:port] of producer cluster this consumer cluster will get transactions from"
  string drConsumerSslPropertyFile "Path to DR consumer property file containing path to trust store and the trust store password"
  int drFlushInterval              "Time interval in milliseconds between flushing partially filled DR buffers"
  int preferredSource              "The cluster id from which this joining cluster should request snapshot"
  string schemaCheckMode           "Whether remote db schema compatibility check should be strict or flexible"
end

begin Deployment javaonly         "Run-time deployment settings"
  int kfactor                     "The required k-safety factor"
  Systemsettings* systemsettings  "Values from the systemsettings element"
end

begin Systemsettings javaonly "Container for deployment systemsettings element"
  int temptablemaxsize        "The maximum allocation size for temp tables in the EE"
  int snapshotpriority        "The priority of snapshot work"
  int elasticduration         "Maximum duration time for rebalancing"
  int elasticthroughput       "Target throughput in megabytes for elasticity"
  int querytimeout            "The maximum latency for a query batch before timing out"
end

begin Database                       "A set of schema, procedures and other metadata that together comprise an application"
  string     schema                  "Full SQL DDL for the database's schema"
  User*      users                   "The set of users"
  Group*     groups                  "The set of groups"
  Table*     tables                  "The set of Tables for the database"
  Program*   programs                "The set of programs allowed to access this database"
  Procedure* procedures              "The set of stored procedures/transactions for this database"
  Function*  functions               "The set of user-defined functions for this database"
  Connector* connectors              "Export connector configuration"
  SnapshotSchedule* snapshotSchedule "Schedule for automated snapshots"
  bool   isActiveActiveDRed          "Are all DR tables in this database active-active DRed"
  string securityprovider            "The security provider used to authenticate users"
end

begin CommandLog javaonly     "Configuration for a command log"
  bool enabled                "Is command logging enabled"
  bool synchronous            "Should commands be executed only once durable"
  int fsyncInterval           "How often commands should be written to disk"
  int maxTxns                 "How many txns waiting to go to disk should trigger a flush"
  int logSize                 "Size of the command log in megabytes"
end

begin ConnectorTableInfo    "Per-export connector table configuration"
  Table? table              "Reference to the table being appended"
  bool appendOnly           "DEPRECATED: True if this table is an append-only table for export."
end

begin ConnectorProperty    "Connector configuration property"
  string name              "Configuration property name"
  string value             "Configuration property value"
end

begin Connector                 "Export connector"
  string loaderclass            "The class name of the connector"
  bool enabled                  "Is the connector enabled"
  ConnectorTableInfo* tableInfo "Per table configuration"
  ConnectorProperty* config     "Connector configuration properties"
end

begin Group javaonly
  UserRef* users
  bool admin            "Can perform all database operations"
  bool defaultproc      "Can invoke default procedures"
  bool defaultprocread  "Can invoke read-only default procedures"
  bool sql              "Can invoke the adhoc system procedures"
  bool sqlread          "Can invoke read-only adhoc system procedures"
  bool allproc          "Can invoke any user defined procedures"
end

begin GroupRef javaonly
  Group? group
end

begin UserRef javaonly
  User? user
end

begin User javaonly
  GroupRef* groups
  string password "encrypted password version for catalog comparison usage"
  string shadowPassword "SHA-1 double hashed hex encoded version of the password"
  string sha256ShadowPassword "SHA-256 double hashed hex encoded version of the password"
end

begin Program javaonly "The name of a program with access (effectively a username for an app server)"
end

begin Procedure javaonly    "A stored procedure (transaction) in the system"
  string classname          "The full class name for the Java class for this procedure"
  UserRef* authUsers        "Users authorized to invoke this procedure"
  GroupRef* authGroups      "Groups authorized to invoke this procedure"
  bool readonly             "Can the stored procedure modify data"
  bool singlepartition      "Does the stored procedure need data on more than one partition?"
  bool everysite            "Does the stored procedure as a single procedure txn at every site?"
  bool systemproc           "Is this procedure an internal system procedure?"
  bool defaultproc          "Is this procedure a default auto-generated CRUD procedure?"
  bool hasjava              "Is this a full java (or other JVM language) stored procedure or is it just a single stmt?"
  bool hasseqscans          "Do any of the proc statements use sequential scans?"
  string language           "What language is the procedure implemented with"
  Table? partitiontable     "Which table contains the partition column for this procedure?"
  Table? partitiontable2    "The second table that contains the partition column for this procedure"
  Column? partitioncolumn   "Which column in the partitioned table is this procedure mapped on?"
  Column? partitioncolumn2  "If two part, which column is this proc also partitioned on?"
  int partitionparameter    "Which parameter identifies the partition column?"
  int partitionparameter2   "If two part, which parameter is this proc also partitioned on?"
  AuthProgram* authPrograms "The set of authorized programs for this procedure (users)"
  // Note that UDF dependences are recorded on the
  // individual statements.
  Statement* statements     "The set of SQL statements this procedure may call"
  ProcParameter* parameters "The set of parameters to this stored procedure"
  bool allowedInShutdown    "Whether this procedure is allowed to be executed during shutdown"
  bool transactional        "Whether the code needs to access state or just run anywhere"
  bool restartable          "Whether this proc is allowed to restart when node failure happens?"
end

begin FunctionParameter      "A user-defined function parameter"
  int parameterType          "The type of the parameter"
end

begin Function                   "A user-defined function"
  int functionId                 "The function sequential ID"
  string functionName            "The name of the function"
  string className               "The class name of the function implementation"
  string methodName              "The method name of the function implementation"
  FunctionParameter* parameters  "The parameter types of this function"
  int returnType                 "The return value type of this function"
  // This is a comma-separated list of names of statements in procedures which
  // depend on this function.
  //   o The list starts and ends with commas, though the empty list is the
  //     empty string.  This helps with deduplication.
  //   o The names of the procedures are pairs "P:S", where "P" is a procedure
  //     name and "S" is a statement name in the procedure.  The statement
  //     names will only be unique within a single procedure.
  // For example, a function which has dependers "P:S" and "Q:S" will
  // have string ",P:S,Q:S,".
  string stmtDependers          "The set of names of statements which depend on this function"
end

begin Table                                  "A table (relation) in the database"
  Column* columns                            "The set of columns in the table"
  Index* indexes                             "The set of indexes on the columns in the table"
  Constraint* constraints                    "The set of constraints on the table"
  bool isreplicated                          "Is the table replicated?"
  Column? partitioncolumn                    "On which column is the table partitioned"
  int estimatedtuplecount                    "A rough estimate of the number of tuples in the table; used for planning"
  MaterializedViewInfo* views                "Information about materialized views based on this table's content"
  MaterializedViewHandlerInfo* mvHandlerInfo "Only on result table of a materialized view"
  Table? materializer                        "If this is a materialized view, this field stores the source table"
  string signature                           "Catalog version independent signature of the table consisting of name and schema"
  int tuplelimit                             "A maximum number of rows in a table"
  bool isDRed                                "Is this table DRed?"
  Statement* tuplelimitDeleteStmt            "Delete statement to execute if tuple limit will be exceeded"
  TimeToLive* timeToLive                     "Time to live"
<<<<<<< HEAD
  bool stream                                "Is this table a stream?"
=======
  int tableType                              "Types: no stream(persistent), view-only stream, stream with target, persistent table for export and migration"
>>>>>>> eddaeb4e
end

begin TimeToLive javaonly             "Time to Live (TTL), limits the life span of data"
  int ttlValue                        "time value-life span of data"
  string ttlUnit                      "time unit, second, minute, hour or day. default: second"
  Column? ttlColumn                   "A column used to determine the duration of data"
  int batchSize                       "Number of tuples to be deleted in a batch. default: 1000"
  int maxFrequency                    "Maximal number of times of deleting batchSize rows per second.default: 1"
  string migrationTarget              "The target where the data are migrated to"
end

begin MaterializedViewHandlerInfo       "Information used to build and update a materialized view"
  Statement* fallbackQueryStmts         "Statements to search for mview min/max fallback value"
  Statement* createQuery                "The SELECT statement that defines the view"
  TableRef* sourceTables                "Source table(s) of this materialized view"
  Table? destTable                      "The table which will be updated when the source table is updated"
  int groupByColumnCount                "Number of group by columns"
  bool isSafeWithNonemptySources        "Is this a materialized view which may be created with nonempty source tables"
end

begin MaterializedViewInfo          "Information used to build and update a materialized view"
  Table? dest                       "The table which will be updated when the source table is updated"
  ColumnRef* groupbycols            "The columns involved in the group by of the aggregation"
  string predicate                  "A filtering predicate"
  string groupbyExpressionsJson     "A serialized representation of the groupby expression trees"
  string aggregationExpressionsJson "A serialized representation of the aggregation expression trees"
  IndexRef* indexForMinMax          "The name of index on srcTable which can be used to maintain min()/max()"
  Statement* fallbackQueryStmts     "Statements to search for mview min/max fallback value"
  bool isSafeWithNonemptySources    "Is this a materialized view which may be created with nonempty source tables"
end

begin AuthProgram javaonly "The name of a program with access to a specific procedure. This is effectively a weak reference to a 'program'"
end

begin ProcParameter javaonly "Metadata for a parameter to a stored procedure"
  int type                   "The data type for the parameter (int/float/date/etc)"
  bool isarray               "Is the parameter an array of value"
  int index                  "The index of the parameter within the list of parameters for the stored procedure"
end

begin Statement           "A parameterized SQL statement embedded in a stored procedure"
  string sqltext            "The text of the sql statement"
  int querytype             ""
  bool readonly             "Can the statement modify any data?"
  bool singlepartition      "Does the statement only use data on one partition?"
  bool replicatedtabledml   "Should the result of this statememt be divided by partition count before returned"
  bool iscontentdeterministic "Is the result of this statement deterministic not accounting for row order"
  bool isorderdeterministic "Is the result of this statement deterministic even accounting for row order"
  string nondeterminismdetail "Explanation for any non-determinism in the statement result"
  StmtParameter* parameters "The set of parameters to this SQL statement"
  PlanFragment* fragments   "The set of plan fragments used to execute this statement"
  int cost                  "The cost of this plan measured in arbitrary units"
  int seqscancount          "The number of sequential table scans in the plan"
  string explainplan        "A human-readable plan description"
  string tablesread         "A CSV list of tables this statement reads"
  string tablesupdated      "A CSV list of tables this statement may update"
  string indexesused        "A CSV list of indexes this statement may use”
  string cachekeyprefix     "Unique string that combines with the SQL text to identify a unique corresponding plan."
  // This is the list of the user defined functions on which a statement may depend.
  // It's a comma separated list of simple function names, which starts and ends with a comma,
  // though the empty list is the empty string.
  //
  // The names are the keys in the Functions catalog map.
  //
  // So, the list with "a", "b" and "c" will look like ",a,b,c,".
  // The extra commas help with deduplication.
  //
    string functionDependees "The names of UDFs on which this statement depends"
end

begin StmtParameter javaonly   "A parameter for a parameterized SQL statement"
  int sqltype                  "The SQL type of the parameter (int/float/date/etc)"
  int javatype                 "The Java class of the parameter (int/float/date/etc)"
  bool isarray                 "Is the parameter an array of value"
  int index                    "The index of the parameter in the set of statement parameters"
end

begin PlanFragment               "Instructions to the executor to execute part of an execution plan"
  bool hasdependencies           "Dependencies must be received before this plan fragment can execute"
  bool multipartition            "Should this plan fragment be sent to all partitions"
  string plannodetree            "A serialized representation of the plan-graph/plan-pipeline"
  bool nontransactional          "True if this fragment doesn't read from or write to any persistent tables"
  string planhash                "SHA-1 Hash of the plan assumed to be unique"
end

begin Index                        "A index structure on a database table's columns"
  bool unique                      "May the index contain duplicate keys?"
  bool assumeUnique                "User allow unique index on partition table without including partition key?"
  bool countable                   "Index counter feature"
  int type                         "What data structure is the index using and what kinds of keys does it support?"
  ColumnRef* columns               "Columns referenced by the index"
  string expressionsjson           "A serialized representation of the optional expression trees"
  string predicatejson             "A serialized representation of the optional predicate for partial indexes"
  bool isSafeWithNonemptySources   "Is this an index which may be created with non-empty source tables"
end

begin TableRef
  Table? table
end

begin ColumnRef    "A reference to a table column"
  int index        "The index within the set"
  Column? column   "The table column being referenced"
end

begin IndexRef     "A reference to an index"
  string name      "The name of the index referenced"
end

begin Constraint            "A constraint on a database table"
  int type                  "The type of constraint"
  string oncommit           "(currently unused)"
  Index? index              "The index used by this constraint (if needed)"
  Table? foreignkeytable    "The table referenced by the foreign key (if needed)"
  ColumnRef* foreignkeycols "The columns in the foreign table referenced by the constraint (if needed)"
end

begin ConstraintRef      "A reference to a table constraint"
  Constraint? constraint "The constraint that is referenced"
end

begin Column                    "A table column"
  int index                     "The column's order in the table"
  int type                      "The type of the column (int/double/date/etc)"
  int size                      "(currently unused)"
  bool nullable                 "Is the column nullable?"
  string name                   "Name of column"
  string defaultvalue           "Default value of the column"
  int defaulttype               "Type of the default value of the column"
  ConstraintRef* constraints    "Constraints that use this column"
  int aggregatetype             "If part of a materialized view, represents aggregate type"
  Column? matviewsource         "If part of a materialized view, represents source column"
  MaterializedViewInfo? matview "Deprecated, keep for DR back-compatible reason."
  bool inbytes                  "If a varchar column and size was specified in bytes"
end

begin SnapshotSchedule javaonly "A schedule for the database to follow when creating automated snapshots"
  bool enabled                  "Is this auto snapshot schedule enabled?"
  string frequencyUnit          "Unit of time frequency is specified in"
  int frequencyValue            "Frequency in some unit"
  int retain                    "How many snapshots to retain"
  string prefix                 "Prefix for snapshot filenames"
end<|MERGE_RESOLUTION|>--- conflicted
+++ resolved
@@ -167,11 +167,7 @@
   bool isDRed                                "Is this table DRed?"
   Statement* tuplelimitDeleteStmt            "Delete statement to execute if tuple limit will be exceeded"
   TimeToLive* timeToLive                     "Time to live"
-<<<<<<< HEAD
-  bool stream                                "Is this table a stream?"
-=======
   int tableType                              "Types: no stream(persistent), view-only stream, stream with target, persistent table for export and migration"
->>>>>>> eddaeb4e
 end
 
 begin TimeToLive javaonly             "Time to Live (TTL), limits the life span of data"
