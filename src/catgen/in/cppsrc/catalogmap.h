--- conflicted
+++ resolved
@@ -87,10 +87,7 @@
     field_map_iter end() const;
 
     // Get the path of this catalog map.
-<<<<<<< HEAD
-=======
     // It is used by VoltDBEngine::processCatalogDeletes() for locating the deleted UDFs.
->>>>>>> a1b93841
     std::string path() const;
 
     /**
