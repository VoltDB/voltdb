--- conflicted
+++ resolved
@@ -1288,11 +1288,8 @@
         }
 
         // Information about user-defined functions need to be applied to EE.
-<<<<<<< HEAD
-=======
         // Because the EE needs to know about the parameter types and the return type to do
         // many type casting operations.
->>>>>>> a1b93841
         if (suspect instanceof Function) {
             return true;
         }
