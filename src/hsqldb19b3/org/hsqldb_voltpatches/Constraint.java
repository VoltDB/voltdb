/* Copyright (c) 2001-2011, The HSQL Development Group
 * All rights reserved.
 *
 * Redistribution and use in source and binary forms, with or without
 * modification, are permitted provided that the following conditions are met:
 *
 * Redistributions of source code must retain the above copyright notice, this
 * list of conditions and the following disclaimer.
 *
 * Redistributions in binary form must reproduce the above copyright notice,
 * this list of conditions and the following disclaimer in the documentation
 * and/or other materials provided with the distribution.
 *
 * Neither the name of the HSQL Development Group nor the names of its
 * contributors may be used to endorse or promote products derived from this
 * software without specific prior written permission.
 *
 * THIS SOFTWARE IS PROVIDED BY THE COPYRIGHT HOLDERS AND CONTRIBUTORS "AS IS"
 * AND ANY EXPRESS OR IMPLIED WARRANTIES, INCLUDING, BUT NOT LIMITED TO, THE
 * IMPLIED WARRANTIES OF MERCHANTABILITY AND FITNESS FOR A PARTICULAR PURPOSE
 * ARE DISCLAIMED. IN NO EVENT SHALL HSQL DEVELOPMENT GROUP, HSQLDB.ORG,
 * OR CONTRIBUTORS BE LIABLE FOR ANY DIRECT, INDIRECT, INCIDENTAL, SPECIAL,
 * EXEMPLARY, OR CONSEQUENTIAL DAMAGES (INCLUDING, BUT NOT LIMITED TO,
 * PROCUREMENT OF SUBSTITUTE GOODS OR SERVICES;
 * LOSS OF USE, DATA, OR PROFITS; OR BUSINESS INTERRUPTION) HOWEVER CAUSED AND
 * ON ANY THEORY OF LIABILITY, WHETHER IN CONTRACT, STRICT LIABILITY, OR TORT
 * (INCLUDING NEGLIGENCE OR OTHERWISE) ARISING IN ANY WAY OUT OF THE USE OF THIS
 * SOFTWARE, EVEN IF ADVISED OF THE POSSIBILITY OF SUCH DAMAGE.
 */


package org.hsqldb_voltpatches;

import org.hsqldb_voltpatches.HsqlNameManager.HsqlName;
import org.hsqldb_voltpatches.RangeVariable.RangeIteratorBase;
import org.hsqldb_voltpatches.error.Error;
import org.hsqldb_voltpatches.error.ErrorCode;
import org.hsqldb_voltpatches.index.Index;
import org.hsqldb_voltpatches.lib.ArrayUtil;
import org.hsqldb_voltpatches.lib.OrderedHashSet;
import org.hsqldb_voltpatches.navigator.RowIterator;
import org.hsqldb_voltpatches.persist.PersistentStore;
import org.hsqldb_voltpatches.result.Result;
import org.hsqldb_voltpatches.rights.Grantee;
import org.hsqldb_voltpatches.types.Type;

/**
 * Implementation of a table constraint with references to the indexes used
 * by the constraint.<p>
 *
 * @author Fred Toussi (fredt@users dot sourceforge.net)
 * @version 2.3.0
 * @since 1.6.0
 */
public final class Constraint implements SchemaObject {

    ConstraintCore   core;
    private HsqlName name;
    int              constType;
    boolean          isForward;

    //
    Expression      check;
    private boolean isNotNull;
    int             notNullColumnIndex;
    RangeVariable   rangeVariable;

    // for temp constraints only
    OrderedHashSet mainColSet;
    OrderedHashSet refColSet;

    //
    public static final Constraint[] emptyArray = new Constraint[]{};

    private Constraint() {}

    /**
     *  Constructor declaration for PK and UNIQUE
     */
    public Constraint(HsqlName name, Table t, Index index, int type) {

        this.name      = name;
        constType      = type;
        core           = new ConstraintCore();
        core.mainTable = t;
        core.mainIndex = index;
        core.mainCols  = index.getColumns();

        for (int i = 0; i < core.mainCols.length; i++) {
            Type dataType = t.getColumn(core.mainCols[i]).getDataType();

            if (dataType.isLobType()) {
                throw Error.error(ErrorCode.X_42534);
            }
        }
    }

    public Constraint(HsqlName name, Table table, int[] cols, int type) {

        this.name      = name;
        constType      = type;
        core           = new ConstraintCore();
        core.mainTable = table;
        core.mainCols  = cols;
    }

    /**
     *  Constructor for main constraints (foreign key references in PK table)
     */
    public Constraint(HsqlName name, Constraint fkconstraint) {

        this.name = name;
        constType = SchemaObject.ConstraintTypes.MAIN;
        core      = fkconstraint.core;
    }

    /**
     * General constructor for foreign key constraints.
     *
     * @param name name of constraint
     * @param refCols list of referencing columns
     * @param mainTableName referenced table
     * @param mainCols list of referenced columns
     * @param type constraint type
     * @param deleteAction triggered action on delete
     * @param updateAction triggered action on update
     *
     */
    public Constraint(HsqlName name, HsqlName refTableName,
                      OrderedHashSet refCols, HsqlName mainTableName,
                      OrderedHashSet mainCols, int type, int deleteAction,
                      int updateAction, int matchType) {

        this.name          = name;
        constType          = type;
        mainColSet         = mainCols;
        refColSet          = refCols;
        core               = new ConstraintCore();
        core.refTableName  = refTableName;
        core.mainTableName = mainTableName;
        core.deleteAction  = deleteAction;
        core.updateAction  = updateAction;
        core.matchType     = matchType;

        switch (core.deleteAction) {

            case SchemaObject.ReferentialAction.CASCADE :
            case SchemaObject.ReferentialAction.SET_DEFAULT :
            case SchemaObject.ReferentialAction.SET_NULL :
                core.hasDeleteAction = true;
        }

        switch (core.updateAction) {

            case SchemaObject.ReferentialAction.CASCADE :
            case SchemaObject.ReferentialAction.SET_DEFAULT :
            case SchemaObject.ReferentialAction.SET_NULL :
                core.hasUpdateAction = true;
        }
    }

    public Constraint(HsqlName name, OrderedHashSet mainCols, int type) {

        this.name  = name;
        constType  = type;
        mainColSet = mainCols;
        core       = new ConstraintCore();
    }

    public Constraint(HsqlName uniqueName, HsqlName mainName,
                      HsqlName refName, Table mainTable, Table refTable,
                      int[] mainCols, int[] refCols, Index mainIndex,
                      Index refIndex, int deleteAction,
                      int updateAction) throws HsqlException {

        this.name         = refName;
        constType         = SchemaObject.ConstraintTypes.FOREIGN_KEY;
        core              = new ConstraintCore();
        core.uniqueName   = uniqueName;
        core.mainName     = mainName;
        core.refName      = refName;
        core.mainTable    = mainTable;
        core.refTable     = refTable;
        core.mainCols     = mainCols;
        core.refCols      = refCols;
        core.mainIndex    = mainIndex;
        core.refIndex     = refIndex;
        core.deleteAction = deleteAction;
        core.updateAction = updateAction;
    }

    Constraint duplicate() {

        Constraint copy = new Constraint();

        copy.core      = core.duplicate();
        copy.name      = name;
        copy.constType = constType;
        copy.isForward = isForward;

        //
        copy.check              = check;
        copy.isNotNull          = isNotNull;
        copy.notNullColumnIndex = notNullColumnIndex;
        copy.rangeVariable      = rangeVariable;

        // A VoltDB extension to support indexed expressions, assumeunique,
        // and LIMIT PARTITION ROWS
        copy.voltIndexedExprs = voltIndexedExprs;
        copy.voltAssumeUnique = voltAssumeUnique;
        copy.voltRowsLimit = voltRowsLimit;
        copy.voltRowLimitDeleteStmt = voltRowLimitDeleteStmt;
        // End of VoltDB extension
        return copy;
    }

    void setColumnsIndexes(Table table) {

        if (constType == SchemaObject.ConstraintTypes.FOREIGN_KEY) {
            if (mainColSet == null) {
                core.mainCols = core.mainTable.getPrimaryKey();

                if (core.mainCols == null) {
                    throw Error.error(ErrorCode.X_42581);
                }
            } else if (core.mainCols == null) {
                core.mainCols = core.mainTable.getColumnIndexes(mainColSet);
            }

            if (core.refCols == null) {
                core.refCols = table.getColumnIndexes(refColSet);
            }

            for (int i = 0; i < core.refCols.length; i++) {
                Type dataType = table.getColumn(core.refCols[i]).getDataType();

                if (dataType.isLobType()) {
                    throw Error.error(ErrorCode.X_42534);
                }
            }

            if (core.mainCols.length != core.refCols.length) {
                throw Error.error(ErrorCode.X_42593);
            }
        } else if (mainColSet != null) {
            core.mainCols = table.getColumnIndexes(mainColSet);

            for (int i = 0; i < core.mainCols.length; i++) {
                Type dataType =
                    table.getColumn(core.mainCols[i]).getDataType();

                if (dataType.isLobType()) {
                    throw Error.error(ErrorCode.X_42534);
                }
            }
        }
    }

    public int getType() {
        return SchemaObject.CONSTRAINT;
    }

    /**
     * Returns the HsqlName.
     */
    public HsqlName getName() {
        return name;
    }

    public HsqlName getCatalogName() {
        return name.schema.schema;
    }

    public HsqlName getSchemaName() {
        return name.schema;
    }

    public Grantee getOwner() {
        return name.schema.owner;
    }

    public OrderedHashSet getReferences() {

        switch (constType) {

            case SchemaObject.ConstraintTypes.CHECK :
                OrderedHashSet refs = new OrderedHashSet();

                check.collectObjectNames(refs);

                for (int j = refs.size() - 1; j >= 0; j--) {
                    HsqlName name = (HsqlName) refs.get(j);

                    if (name.type == SchemaObject.COLUMN
                            || name.type == SchemaObject.TABLE) {
                        refs.remove(j);
                    }
                }
<<<<<<< HEAD

                return refs;

=======

                return refs;

>>>>>>> e8e687ce
            case SchemaObject.ConstraintTypes.FOREIGN_KEY :
                OrderedHashSet set = new OrderedHashSet();

                set.add(core.uniqueName);

                return set;
        }

        return new OrderedHashSet();
    }

    public OrderedHashSet getComponents() {
        return null;
    }

    public void compile(Session session, SchemaObject parentObject) {}

    public String getSQL() {

        StringBuffer sb = new StringBuffer();

        switch (getConstraintType()) {

            case SchemaObject.ConstraintTypes.PRIMARY_KEY :
                if (getMainColumns().length > 1
                        || (getMainColumns().length == 1
                            && !getName().isReservedName())) {
                    if (!getName().isReservedName()) {
                        sb.append(Tokens.T_CONSTRAINT).append(' ');
                        sb.append(getName().statementName).append(' ');
                    }

                    sb.append(Tokens.T_PRIMARY).append(' ').append(
                        Tokens.T_KEY);
                    sb.append(
                        getMain().getColumnListSQL(
                            getMainColumns(), getMainColumns().length));
                }
                break;

            case SchemaObject.ConstraintTypes.UNIQUE :
                if (!getName().isReservedName()) {
                    sb.append(Tokens.T_CONSTRAINT).append(' ');
                    sb.append(getName().statementName);
                    sb.append(' ');
                }

                sb.append(Tokens.T_UNIQUE);

                // A VoltDB extension to support indexed expressions
                if (voltIndexedExprs != null) {
                    String sep = "";
                    for (Expression ex : voltIndexedExprs) {
                        sb.append(sep).append(ex.getSQL());
                        sep = ", ";
                    }
                    break;
                }
                // End of VoltDB extension
                int[] col = getMainColumns();

                sb.append(getMain().getColumnListSQL(col, col.length));
                break;

            case SchemaObject.ConstraintTypes.FOREIGN_KEY :
                if (isForward) {
                    sb.append(Tokens.T_ALTER).append(' ').append(
                        Tokens.T_TABLE).append(' ');
                    sb.append(
                        getRef().getName().getSchemaQualifiedStatementName());
                    sb.append(' ').append(Tokens.T_ADD).append(' ');
                    getFKStatement(sb);
                } else {
                    getFKStatement(sb);
                }
                break;

            case SchemaObject.ConstraintTypes.CHECK :
                if (isNotNull()) {
                    break;
                }

                if (!getName().isReservedName()) {
                    sb.append(Tokens.T_CONSTRAINT).append(' ');
                    sb.append(getName().statementName).append(' ');
                }

                sb.append(Tokens.T_CHECK).append('(');
                sb.append(check.getSQL());
                sb.append(')');

                // should not throw as it is already tested OK
                break;
        }

        return sb.toString();
    }

    public long getChangeTimestamp() {
        return 0;
    }

    /**
     * Generates the foreign key declaration for a given Constraint object.
     */
    private void getFKStatement(StringBuffer sb) {

        if (!getName().isReservedName()) {
            sb.append(Tokens.T_CONSTRAINT).append(' ');
            sb.append(getName().statementName);
            sb.append(' ');
        }

        sb.append(Tokens.T_FOREIGN).append(' ').append(Tokens.T_KEY);

        int[] col = getRefColumns();

        sb.append(getRef().getColumnListSQL(col, col.length));
        sb.append(' ').append(Tokens.T_REFERENCES).append(' ');
        sb.append(getMain().getName().getSchemaQualifiedStatementName());

        col = getMainColumns();

        sb.append(getMain().getColumnListSQL(col, col.length));

        if (getDeleteAction() != SchemaObject.ReferentialAction.NO_ACTION) {
            sb.append(' ').append(Tokens.T_ON).append(' ').append(
                Tokens.T_DELETE).append(' ');
            sb.append(getDeleteActionString());
        }

        if (getUpdateAction() != SchemaObject.ReferentialAction.NO_ACTION) {
            sb.append(' ').append(Tokens.T_ON).append(' ').append(
                Tokens.T_UPDATE).append(' ');
            sb.append(getUpdateActionString());
        }
    }

    public HsqlName getMainTableName() {
        return core.mainTableName;
    }

    public HsqlName getMainName() {
        return core.mainName;
    }

    public HsqlName getRefName() {
        return core.refName;
    }

    public HsqlName getUniqueName() {
        return core.uniqueName;
    }

    /**
     *  Returns the type of constraint
     */
    public int getConstraintType() {
        return constType;
    }

    /**
     *  Returns the main table
     */
    public Table getMain() {
        return core.mainTable;
    }

    /**
     *  Returns the main index
     */
    Index getMainIndex() {
        return core.mainIndex;
    }

    /**
     *  Returns the reference table
     */
    public Table getRef() {
        return core.refTable;
    }

    /**
     *  Returns the reference index
     */
    Index getRefIndex() {
        return core.refIndex;
    }

    /**
     * Returns the foreign key action rule.
     */
    private static String getActionString(int action) {

        switch (action) {

            case SchemaObject.ReferentialAction.RESTRICT :
                return Tokens.T_RESTRICT;

            case SchemaObject.ReferentialAction.CASCADE :
                return Tokens.T_CASCADE;

            case SchemaObject.ReferentialAction.SET_DEFAULT :
                return Tokens.T_SET + ' ' + Tokens.T_DEFAULT;

            case SchemaObject.ReferentialAction.SET_NULL :
                return Tokens.T_SET + ' ' + Tokens.T_NULL;

            default :
                return Tokens.T_NO + ' ' + Tokens.T_ACTION;
        }
    }

    /**
     *  The ON DELETE triggered action of (foreign key) constraint
     */
    public int getDeleteAction() {
        return core.deleteAction;
    }

    public String getDeleteActionString() {
        return getActionString(core.deleteAction);
    }

    /**
     *  The ON UPDATE triggered action of (foreign key) constraint
     */
    public int getUpdateAction() {
        return core.updateAction;
    }

    public String getUpdateActionString() {
        return getActionString(core.updateAction);
    }

    public boolean hasTriggeredAction() {

        if (constType == SchemaObject.ConstraintTypes.FOREIGN_KEY) {
            switch (core.deleteAction) {

                case SchemaObject.ReferentialAction.CASCADE :
                case SchemaObject.ReferentialAction.SET_DEFAULT :
                case SchemaObject.ReferentialAction.SET_NULL :
                    return true;
            }

            switch (core.updateAction) {

                case SchemaObject.ReferentialAction.CASCADE :
                case SchemaObject.ReferentialAction.SET_DEFAULT :
                case SchemaObject.ReferentialAction.SET_NULL :
                    return true;
            }
        }

        return false;
    }

    public int getDeferability() {
        return SchemaObject.Deferable.NOT_DEFERRABLE;
    }

    /**
     *  Returns the main table column index array
     */
    public int[] getMainColumns() {
        return core.mainCols;
    }

    /**
     *  Returns the reference table column index array
     */
    public int[] getRefColumns() {
        return core.refCols;
    }

    /**
     * Returns the SQL for the expression in CHECK clause
     */
    public String getCheckSQL() {
        return check.getSQL();
    }

    /**
     * Returns true if the expression in CHECK is a simple IS NOT NULL
     */
    public boolean isNotNull() {
        return isNotNull;
    }

    boolean hasColumnOnly(int colIndex) {

        switch (constType) {

            case SchemaObject.ConstraintTypes.CHECK :
                return rangeVariable.usedColumns[colIndex] && ArrayUtil
                    .countTrueElements(rangeVariable.usedColumns) == 1;

            case SchemaObject.ConstraintTypes.PRIMARY_KEY :
            case SchemaObject.ConstraintTypes.UNIQUE :
                return core.mainCols.length == 1
                       && core.mainCols[0] == colIndex;

            case SchemaObject.ConstraintTypes.MAIN :
                return core.mainCols.length == 1
                       && core.mainCols[0] == colIndex
                       && core.mainTable == core.refTable;

            case SchemaObject.ConstraintTypes.FOREIGN_KEY :
                return core.refCols.length == 1 && core.refCols[0] == colIndex
                       && core.mainTable == core.refTable;

            // A VoltDB extension to support LIMIT PARTITION ROWS syntax
            case SchemaObject.ConstraintTypes.LIMIT :
                return false; // LIMIT PARTITION ROWS depends on no columns

            // End of VoltDB extension
            default :
                throw Error.runtimeError(ErrorCode.U_S0500, "Constraint");
        }
    }

    boolean hasColumnPlus(int colIndex) {

        switch (constType) {

            case SchemaObject.ConstraintTypes.CHECK :
                return rangeVariable.usedColumns[colIndex] && ArrayUtil
                    .countTrueElements(rangeVariable.usedColumns) > 1;

            case SchemaObject.ConstraintTypes.PRIMARY_KEY :
            case SchemaObject.ConstraintTypes.UNIQUE :
                return core.mainCols.length != 1
                       && ArrayUtil.find(core.mainCols, colIndex) != -1;

            case SchemaObject.ConstraintTypes.MAIN :
                return ArrayUtil.find(core.mainCols, colIndex) != -1
                       && (core.mainCols.length != 1
                           || core.mainTable != core.refTable);

            case SchemaObject.ConstraintTypes.FOREIGN_KEY :
                return ArrayUtil.find(core.refCols, colIndex) != -1
                       && (core.mainCols.length != 1
                           || core.mainTable != core.refTable);

            // A VoltDB extension to support LIMIT PARTITION ROWS syntax
            case SchemaObject.ConstraintTypes.LIMIT :
                return false; // LIMIT PARTITION ROWS depends on no columns

            // End of VoltDB extension
            default :
                throw Error.runtimeError(ErrorCode.U_S0500, "Constraint");
        }
    }

    boolean hasColumn(int colIndex) {

        switch (constType) {

            case SchemaObject.ConstraintTypes.CHECK :
                return rangeVariable.usedColumns[colIndex];

            case SchemaObject.ConstraintTypes.PRIMARY_KEY :
            case SchemaObject.ConstraintTypes.UNIQUE :
            case SchemaObject.ConstraintTypes.MAIN :
                return ArrayUtil.find(core.mainCols, colIndex) != -1;

            case SchemaObject.ConstraintTypes.FOREIGN_KEY :
                return ArrayUtil.find(core.refCols, colIndex) != -1;

            // A VoltDB extension to support LIMIT PARTITION ROWS syntax
            case SchemaObject.ConstraintTypes.LIMIT :
                return false; // LIMIT PARTITION ROWS depends on no columns

            // End of VoltDB extension
            default :
                throw Error.runtimeError(ErrorCode.U_S0500, "Constraint");
        }
    }

    /**
     * Compares this with another constraint column set. This is used only for
     * UNIQUE constraints.
     */
    boolean isUniqueWithColumns(int[] cols) {

        switch (constType) {

            case SchemaObject.ConstraintTypes.PRIMARY_KEY :
            case SchemaObject.ConstraintTypes.UNIQUE :
                if (core.mainCols.length == cols.length) {
                    return ArrayUtil.haveEqualSets(core.mainCols, cols,
                                                   cols.length);
                }
        }

        return false;
    }

    /**
     * Compares this with another constraint column set. This implementation
     * only checks FOREIGN KEY constraints.
     */
    boolean isEquivalent(Table mainTable, int[] mainCols, Table refTable,
                         int[] refCols) {

        switch (constType) {

            case SchemaObject.ConstraintTypes.MAIN :
            case SchemaObject.ConstraintTypes.FOREIGN_KEY :
                if (mainTable != core.mainTable || refTable != core.refTable) {
                    return false;
                }

                if (core.mainCols.length == mainCols.length
                        && core.refCols.length == refCols.length) {
                    return ArrayUtil.areEqualSets(core.mainCols, mainCols)
                           && ArrayUtil.areEqualSets(core.refCols, refCols);
                }
        }

        return false;
    }

    /**
     * Used to update constrains to reflect structural changes in a table. Prior
     * checks must ensure that this method does not throw.
     *
     * @param session Session
     * @param oldTable reference to the old version of the table
     * @param newTable referenct to the new version of the table
     * @param colIndex index at which table column is added or removed
     * @param adjust -1, 0, +1 to indicate if column is added or removed
     */
    void updateTable(Session session, Table oldTable, Table newTable,
                     int colIndex, int adjust) {

        if (oldTable == core.mainTable) {
            core.mainTable = newTable;

            if (core.mainIndex != null) {
                core.mainIndex =
                    core.mainTable.getIndex(core.mainIndex.getName().name);
                core.mainCols = ArrayUtil.toAdjustedColumnArray(core.mainCols,
                        colIndex, adjust);

                core.mainIndex.setTable(newTable);
            }
        }

        if (oldTable == core.refTable) {
            core.refTable = newTable;

            if (core.refIndex != null) {
                core.refIndex =
                    core.refTable.getIndex(core.refIndex.getName().name);
                core.refCols = ArrayUtil.toAdjustedColumnArray(core.refCols,
                        colIndex, adjust);

                core.refIndex.setTable(newTable);
            }
        }

        // CHECK
        if (constType == SchemaObject.ConstraintTypes.CHECK) {
            recompile(session, newTable);
        }
    }

    /**
     * Checks for foreign key or check constraint violation when
     * inserting a row into the child table.
     */
    void checkInsert(Session session, Table table, Object[] data,
                     boolean isNew) {

        switch (constType) {

            case SchemaObject.ConstraintTypes.CHECK :
                if (!isNotNull) {
                    checkCheckConstraint(session, table, data);
                }

                return;

            case SchemaObject.ConstraintTypes.FOREIGN_KEY :
                PersistentStore store = core.mainTable.getRowStore(session);

                if (ArrayUtil.hasNull(data, core.refCols)) {
                    if (core.matchType == OpTypes.MATCH_SIMPLE) {
                        return;
                    }

                    if (core.refCols.length == 1) {
                        return;
                    }

                    if (ArrayUtil.hasAllNull(data, core.refCols)) {
                        return;
                    }

                    // core.matchType == OpTypes.MATCH_FULL
                } else if (core.mainIndex.existsParent(session, store, data,
                                                       core.refCols)) {
                    return;
                }

                throw getException(data);
        }
    }

    /*
     * Tests a row against this CHECK constraint.
     */
    void checkCheckConstraint(Session session, Table table, Object[] data) {

        RangeIteratorBase it =
            session.sessionContext.getCheckIterator(rangeVariable);

        it.currentData = data;

        boolean nomatch = Boolean.FALSE.equals(check.getValue(session));

        it.currentData = null;

        if (nomatch) {
            String[] info = new String[] {
                name.name, table.getName().name
            };

            throw Error.error(null, ErrorCode.X_23513, ErrorCode.CONSTRAINT,
                              info);
        }
    }

    void checkCheckConstraint(Session session, Table table,
                              ColumnSchema column, Object data) {

        session.sessionData.currentValue = data;

        boolean nomatch = Boolean.FALSE.equals(check.getValue(session));

        session.sessionData.currentValue = null;

        if (nomatch) {
            String[] info = new String[] {
                name.statementName,
                table == null ? ""
                              : table.getName().statementName,
                column == null ? ""
                               : column.getName().statementName,
            };

            throw Error.error(null, ErrorCode.X_23513,
                              ErrorCode.COLUMN_CONSTRAINT, info);
        }
    }

    public HsqlException getException(Object[] data) {

        switch (this.constType) {

            case SchemaObject.ConstraintTypes.CHECK : {
                String[] info = new String[]{ name.statementName };

                return Error.error(null, ErrorCode.X_23513,
                                   ErrorCode.CONSTRAINT, info);
            }
            case SchemaObject.ConstraintTypes.FOREIGN_KEY : {
                StringBuffer sb = new StringBuffer();

                for (int i = 0; i < core.refCols.length; i++) {
                    Object o = data[core.refCols[i]];

                    sb.append(core.refTable.getColumnTypes()[core.refCols[i]]
                        .convertToString(o));
                    sb.append(',');
                }

                String[] info = new String[] {
                    name.statementName, core.refTable.getName().statementName,
                    sb.toString()
                };

                return Error.error(null, ErrorCode.X_23503,
                                   ErrorCode.CONSTRAINT, info);
            }
            case SchemaObject.ConstraintTypes.PRIMARY_KEY :
            case SchemaObject.ConstraintTypes.UNIQUE : {
                StringBuffer sb = new StringBuffer();

                for (int i = 0; i < core.mainCols.length; i++) {
                    Object o = data[core.mainCols[i]];

                    sb.append(core.mainTable.colTypes[core.mainCols[i]]
                        .convertToString(o));
                    sb.append(',');
                }

                return Error.error(null, ErrorCode.X_23505,
                                   ErrorCode.CONSTRAINT, new String[] {
                    name.statementName, core.mainTable.getName().statementName,
                    sb.toString()
                });
            }
            default :
                throw Error.runtimeError(ErrorCode.U_S0500, "Constraint");
        }
    }

// fredt@users 20020225 - patch 1.7.0 - cascading deletes

    /**
     * New method to find any referencing row for a foreign key (finds row in
     * child table). If ON DELETE CASCADE is specified for this constraint, then
     * the method finds the first row among the rows of the table ordered by the
     * index and doesn't throw. Without ON DELETE CASCADE, the method attempts
     * to finds any row that exists. If no
     * row is found, null is returned. (fredt@users)
     *
     * @param session Session
     * @param row array of objects for a database row
     * @return iterator
     */
    RowIterator findFkRef(Session session, Object[] row) {

        if (row == null || ArrayUtil.hasNull(row, core.mainCols)) {
            return core.refIndex.emptyIterator();
        }

        PersistentStore store = core.refTable.getRowStore(session);

        return core.refIndex.findFirstRow(session, store, row, core.mainCols);
    }

    /**
     * Check used before creating a new foreign key cosntraint, this method
     * checks all rows of a table to ensure they all have a corresponding
     * row in the main table.
     */
    void checkReferencedRows(Session session, Table table) {

        RowIterator it = table.rowIterator(session);

        while (true) {
            Row row = it.getNextRow();

            if (row == null) {
                break;
            }

            Object[] rowData = row.getData();

            checkInsert(session, table, rowData, false);
        }
    }

    public Expression getCheckExpression() {
        return check;
    }

    public OrderedHashSet getCheckColumnExpressions() {

        OrderedHashSet set = new OrderedHashSet();

        check.collectAllExpressions(set, Expression.columnExpressionSet,
                                    Expression.emptyExpressionSet);

        return set;
    }

    void recompile(Session session, Table newTable) {

        check = getNewCheckExpression(session);

        // this workaround is here to stop LIKE optimisation (for proper scripting)
        QuerySpecification checkSelect = Expression.getCheckSelect(session,
            newTable, check);

        rangeVariable = checkSelect.rangeVariables[0];

        rangeVariable.setForCheckConstraint();
    }

    private Expression getNewCheckExpression(Session session) {

        String    ddl     = check.getSQL();
        Scanner   scanner = new Scanner(ddl);
        ParserDQL parser  = new ParserDQL(session, scanner, null);

        parser.compileContext.setNextRangeVarIndex(0);
        parser.read();

        parser.isCheckOrTriggerCondition = true;

        Expression condition = parser.XreadBooleanValueExpression();

        return condition;
    }

    void prepareCheckConstraint(Session session, Table table) {

        // to ensure no subselects etc. are in condition
        check.checkValidCheckConstraint();

        if (table == null) {
            check.resolveTypes(session, null);
        } else {
            QuerySpecification checkSelect = Expression.getCheckSelect(session,
                table, check);

            rangeVariable = checkSelect.rangeVariables[0];

            // removes reference to the Index object in range variable
            rangeVariable.setForCheckConstraint();
        }

        if (check.getType() == OpTypes.NOT
                && check.getLeftNode().getType() == OpTypes.IS_NULL
                && check.getLeftNode().getLeftNode().getType()
                   == OpTypes.COLUMN) {
            notNullColumnIndex =
                check.getLeftNode().getLeftNode().getColumnIndex();
            isNotNull = true;
        }
    }

    void checkCheckConstraint(Session session, Table table) {

        if (table.getRowStore(session).elementCount() > 0) {
            Expression newCheck = getNewCheckExpression(session);
            QuerySpecification checkSelect = Expression.getCheckSelect(session,
                table, newCheck);
            Result r = checkSelect.getResult(session, 1);

            if (r.getNavigator().getSize() != 0) {
                String[] info = new String[] {
                    name.statementName, table.getName().statementName
                };

                throw Error.error(null, ErrorCode.X_23513,
                                  ErrorCode.CONSTRAINT, info);
            }
        }
    }
<<<<<<< HEAD
    /************************* Volt DB Extensions *************************/
=======
    // A VoltDB extension to export abstract parse trees and support indexed expressions
>>>>>>> e8e687ce

    // !!!!!!!!
    // NOTE!  IF YOU ARE GOING TO ADD NEW MEMBER FIELDS HERE YOU
    // NEED TO MAKE SURE THEY GET ADDED TO Constraint.duplicate()
    // AT THE TOP OF THE FILE OR ALTER WILL HATE YOU --izzy

    Expression[] voltIndexedExprs; // For VoltDB, support indexed expressions, not just columns
    boolean voltAssumeUnique = false; // For VoltDB, support the assume unique attribute.
    int voltRowsLimit = Integer.MAX_VALUE; // For VoltDB, support LIMIT PARTITION ROWS syntax
    String voltRowLimitDeleteStmt; // For VoltDB, support LIMIT PARTITION ROWS syntax

    // VoltDB support for indexed expressions
    // and new kinds of constraints
    Constraint voltWithExpressions(Expression[] exprs) {
        voltIndexedExprs = exprs;
        return this;
    }

    /**
     * @return The name of this constraint instance's type.
     */
    private String voltGetTypeName() {
        switch (constType) {
            case SchemaObject.ConstraintTypes.FOREIGN_KEY: return "FOREIGN_KEY";
            case SchemaObject.ConstraintTypes.MAIN: return "MAIN";
            case SchemaObject.ConstraintTypes.UNIQUE: return "UNIQUE";
            case SchemaObject.ConstraintTypes.CHECK: return isNotNull ? "NOT_NULL" : "CHECK";
            case SchemaObject.ConstraintTypes.PRIMARY_KEY: return "PRIMARY_KEY";
            case SchemaObject.ConstraintTypes.LIMIT: return "LIMIT";
        }
        return "UNKNOWN";
    }

    /**
     * VoltDB added method to get a non-catalog-dependent
     * representation of this HSQLDB object.
     * @param session The current Session object may be needed to resolve
     * some names.
     * @return XML, correctly indented, representing this object.
     */
    VoltXMLElement voltGetConstraintXML()
    {
        // Skip "MAIN" constraints, as they are a side effect of foreign key constraints and add no new info.
        if (this.constType == SchemaObject.ConstraintTypes.MAIN) {
            return null;
        }

        VoltXMLElement constraint = new VoltXMLElement("constraint");
        // WARNING: the name attribute setting is tentative, subject to reset in the
        // calling function, Table.voltGetTableXML.
        constraint.attributes.put("name", getName().name);
        constraint.attributes.put("constrainttype", voltGetTypeName());
        constraint.attributes.put("assumeunique", voltAssumeUnique ? "true" : "false");
        constraint.attributes.put("rowslimit", String.valueOf(voltRowsLimit));
        if (voltRowLimitDeleteStmt != null) {
            constraint.attributes.put("rowslimitdeletestmt", voltRowLimitDeleteStmt);
        }

        // VoltDB implements constraints by defining an index, by annotating metadata (such as for NOT NULL columns),
        // or by issuing a "not supported" warning (such as for foreign keys).
        // Any constraint implemented as an index must have an index name attribute.
        // No other constraint details are currently used by VoltDB.
        if (this.constType != SchemaObject.ConstraintTypes.FOREIGN_KEY && core.mainIndex != null) {
            // WARNING: the index attribute setting is tentative, subject to reset in
            // the calling function, Table.voltGetTableXML.
            constraint.attributes.put("index", core.mainIndex.getName().name);
        }
        return constraint;
    }

    // VoltDB support for indexed expressions
    boolean voltIsUniqueWithExprs(Expression[] indexExprs2) {
        if (constType != SchemaObject.ConstraintTypes.UNIQUE ||
                (voltIndexedExprs == null) || ! voltIndexedExprs.equals(indexExprs2)) {
            return false;
        }
        return true;
    }

    // VoltDB support for indexed expressions
    // Is this for temp constraints only? What's a temp constraint?
    boolean voltHasExprs() { return voltIndexedExprs != null; }

    Constraint voltSetAssumeUnique(boolean assumeUnique) {
        this.voltAssumeUnique = assumeUnique;
        return this;
    }

    @Override
    public String toString() {
        String str = "CONSTRAINT " + getName().name + " " + voltGetTypeName();
        if (constType == SchemaObject.ConstraintTypes.LIMIT) {
            str += " " + voltRowsLimit;
            if (voltRowLimitDeleteStmt != null) {
                str += " EXECUTE (" + voltRowLimitDeleteStmt + ")";
            }
        }

        return str;
    }
    // End of VoltDB extension
}<|MERGE_RESOLUTION|>--- conflicted
+++ resolved
@@ -296,15 +296,9 @@
                         refs.remove(j);
                     }
                 }
-<<<<<<< HEAD
 
                 return refs;
 
-=======
-
-                return refs;
-
->>>>>>> e8e687ce
             case SchemaObject.ConstraintTypes.FOREIGN_KEY :
                 OrderedHashSet set = new OrderedHashSet();
 
@@ -1050,11 +1044,7 @@
             }
         }
     }
-<<<<<<< HEAD
-    /************************* Volt DB Extensions *************************/
-=======
     // A VoltDB extension to export abstract parse trees and support indexed expressions
->>>>>>> e8e687ce
 
     // !!!!!!!!
     // NOTE!  IF YOU ARE GOING TO ADD NEW MEMBER FIELDS HERE YOU
