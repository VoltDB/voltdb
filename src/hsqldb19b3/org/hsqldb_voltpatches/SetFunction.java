/* Copyright (c) 2001-2011, The HSQL Development Group
 * All rights reserved.
 *
 * Redistribution and use in source and binary forms, with or without
 * modification, are permitted provided that the following conditions are met:
 *
 * Redistributions of source code must retain the above copyright notice, this
 * list of conditions and the following disclaimer.
 *
 * Redistributions in binary form must reproduce the above copyright notice,
 * this list of conditions and the following disclaimer in the documentation
 * and/or other materials provided with the distribution.
 *
 * Neither the name of the HSQL Development Group nor the names of its
 * contributors may be used to endorse or promote products derived from this
 * software without specific prior written permission.
 *
 * THIS SOFTWARE IS PROVIDED BY THE COPYRIGHT HOLDERS AND CONTRIBUTORS "AS IS"
 * AND ANY EXPRESS OR IMPLIED WARRANTIES, INCLUDING, BUT NOT LIMITED TO, THE
 * IMPLIED WARRANTIES OF MERCHANTABILITY AND FITNESS FOR A PARTICULAR PURPOSE
 * ARE DISCLAIMED. IN NO EVENT SHALL HSQL DEVELOPMENT GROUP, HSQLDB.ORG,
 * OR CONTRIBUTORS BE LIABLE FOR ANY DIRECT, INDIRECT, INCIDENTAL, SPECIAL,
 * EXEMPLARY, OR CONSEQUENTIAL DAMAGES (INCLUDING, BUT NOT LIMITED TO,
 * PROCUREMENT OF SUBSTITUTE GOODS OR SERVICES;
 * LOSS OF USE, DATA, OR PROFITS; OR BUSINESS INTERRUPTION) HOWEVER CAUSED AND
 * ON ANY THEORY OF LIABILITY, WHETHER IN CONTRACT, STRICT LIABILITY, OR TORT
 * (INCLUDING NEGLIGENCE OR OTHERWISE) ARISING IN ANY WAY OUT OF THE USE OF THIS
 * SOFTWARE, EVEN IF ADVISED OF THE POSSIBILITY OF SUCH DAMAGE.
 */


package org.hsqldb_voltpatches;

import java.io.Serializable;
import java.math.BigDecimal;
import java.math.BigInteger;

import org.hsqldb_voltpatches.error.Error;
import org.hsqldb_voltpatches.error.ErrorCode;
import org.hsqldb_voltpatches.lib.HashSet;
import org.hsqldb_voltpatches.map.ValuePool;
import org.hsqldb_voltpatches.types.ArrayType;
import org.hsqldb_voltpatches.types.DTIType;
import org.hsqldb_voltpatches.types.IntervalMonthData;
import org.hsqldb_voltpatches.types.IntervalSecondData;
import org.hsqldb_voltpatches.types.IntervalType;
import org.hsqldb_voltpatches.types.NumberType;
import org.hsqldb_voltpatches.types.RowType;
import org.hsqldb_voltpatches.types.TimestampData;
import org.hsqldb_voltpatches.types.Type;
import org.hsqldb_voltpatches.types.Type.TypedComparator;
import org.hsqldb_voltpatches.types.Types;

/**
 * Implementation of SQL set functions (currently only aggregate functions).
 * This reduces temporary Object creation by SUM and AVG functions for
 * INTEGER and narrower types.
 *
 * @author Campbell Boucher-Burnet (boucherb@users dot sourceforge.net)
 * @author Fred Toussi (fredt@users dot sourceforge.net)
 * @version 2.2.9
 * @since 1.7.2
 *
 */
public class SetFunction implements Serializable {

    private HashSet distinctValues;
    private boolean isDistinct;

    //
    private int       setType;
    private int       typeCode;
    private Type      type;
    private ArrayType arrayType;
    private Type      returnType;

    //
    private long count;

    //
    private boolean    hasNull;
    private boolean    every = true;
    private boolean    some  = false;
    private long       currentLong;
    private double     currentDouble;
    private BigDecimal currentBigDecimal;
    private Object     currentValue;

    SetFunction(Session session, int setType, Type type, Type returnType,
                boolean isDistinct, ArrayType arrayType) {

        this.setType    = setType;
        this.type       = type;
        this.returnType = returnType;

        if (isDistinct) {
            this.isDistinct = true;
            this.arrayType  = arrayType;
            distinctValues  = new HashSet();

            if (type.isRowType() || type.isArrayType()) {
                TypedComparator comparator = Type.newComparator(session);
                SortAndSlice    sort       = new SortAndSlice();
                int length = type.isRowType()
                             ? ((RowType) type).getTypesArray().length
                             : 1;

                sort.prepareMultiColumn(length);
                comparator.setType(type, sort);
                distinctValues.setComparator(comparator);
            }
        }

        if (setType == OpTypes.VAR_SAMP || setType == OpTypes.STDDEV_SAMP) {
            this.sample = true;
        }

        if (type != null) {
            typeCode = type.typeCode;

            if (type.isIntervalType()) {
                typeCode = Types.SQL_INTERVAL;
            }
        }
    }

    void add(Session session, Object item) {

        if (item == null) {
            hasNull = true;

            return;
        }

        if (isDistinct && !distinctValues.add(item)) {
            return;
        }

        count++;

        switch (setType) {

            case OpTypes.COUNT :
                return;

            case OpTypes.AVG :
            case OpTypes.SUM : {
                switch (typeCode) {

                    case Types.TINYINT :
                    case Types.SQL_SMALLINT :
                    case Types.SQL_INTEGER :
                        currentLong += ((Number) item).intValue();

                        return;

                    case Types.SQL_INTERVAL : {
                        if (item instanceof IntervalSecondData) {
                            addLong(((IntervalSecondData) item).getSeconds());

                            currentLong +=
                                ((IntervalSecondData) item).getNanos();

                            if (Math.abs(currentLong)
                                    >= DTIType.nanoScaleFactors[0]) {
                                addLong(currentLong
                                        / DTIType.nanoScaleFactors[0]);

                                currentLong %= DTIType.nanoScaleFactors[0];
                            }
                        } else if (item instanceof IntervalMonthData) {
                            addLong(((IntervalMonthData) item).units);
                        }

                        return;
                    }
                    case Types.SQL_DATE :
                    case Types.SQL_TIMESTAMP :
                    case Types.SQL_TIMESTAMP_WITH_TIME_ZONE : {
                        addLong(((TimestampData) item).getSeconds());

                        currentLong += ((TimestampData) item).getNanos();

                        if (Math.abs(currentLong)
                                >= DTIType.nanoScaleFactors[0]) {
                            addLong(currentLong / DTIType.nanoScaleFactors[0]);

                            currentLong %= DTIType.nanoScaleFactors[0];
                        }

                        currentDouble = ((TimestampData) item).getZone();

                        return;
                    }
                    case Types.SQL_BIGINT :
                        addLong(((Number) item).longValue());

                        return;

                    case Types.SQL_REAL :
                    case Types.SQL_FLOAT :
                    case Types.SQL_DOUBLE :
                        currentDouble += ((Number) item).doubleValue();

                        return;

                    case Types.SQL_NUMERIC :
                    case Types.SQL_DECIMAL :
                        if (currentBigDecimal == null) {
                            currentBigDecimal = (BigDecimal) item;
                        } else {
                            currentBigDecimal =
                                currentBigDecimal.add((BigDecimal) item);
                        }

                        return;

                    default :
                        throw Error.error(ErrorCode.X_42563);
                }
            }
            case OpTypes.MIN : {
                if (currentValue == null) {
                    currentValue = item;

                    return;
                }

                if (type.compare(session, currentValue, item) > 0) {
                    currentValue = item;
                }

                return;
            }
            case OpTypes.MAX : {
                if (currentValue == null) {
                    currentValue = item;

                    return;
                }

                if (type.compare(session, currentValue, item) < 0) {
                    currentValue = item;
                }

                return;
            }
            case OpTypes.EVERY :
                if (!(item instanceof Boolean)) {
                    throw Error.error(ErrorCode.X_42563);
                }

                every = every && ((Boolean) item).booleanValue();

                return;

            case OpTypes.SOME :
                if (!(item instanceof Boolean)) {
                    throw Error.error(ErrorCode.X_42563);
                }

                some = some || ((Boolean) item).booleanValue();

                return;

            case OpTypes.STDDEV_POP :
            case OpTypes.STDDEV_SAMP :
            case OpTypes.VAR_POP :
            case OpTypes.VAR_SAMP :
                addDataPoint((Number) item);

                return;

            case OpTypes.USER_AGGREGATE :
                currentValue = item;

                return;

            default :
                throw Error.runtimeError(ErrorCode.U_S0500, "SetFunction");
        }
    }

    Object getValue(Session session) {

        if (hasNull) {
            session.addWarning(Error.error(ErrorCode.W_01003));
        }

        if (setType == OpTypes.COUNT) {

            // todo - strings embedded in array or row
            if (count > 0 && isDistinct && type.isCharacterType()) {
                Object[] array = new Object[distinctValues.size()];

                distinctValues.toArray(array);

                SortAndSlice sort = new SortAndSlice();

                sort.prepareSingleColumn(0);
                arrayType.sort(session, array, sort);

                count = arrayType.deDuplicate(session, array, sort);
            }

            return ValuePool.getLong(count);
        }

        if (count == 0) {
            return null;
        }

        switch (setType) {

            case OpTypes.AVG : {
                switch (typeCode) {

                    case Types.TINYINT :
                    case Types.SQL_SMALLINT :
                    case Types.SQL_INTEGER :
                        if (returnType.scale != 0) {
                            return returnType.divide(session, currentLong,
                                                     count);
                        }

                        return Long.valueOf(currentLong / count);

                    case Types.SQL_BIGINT : {
                        long value = getLongSum().divide(
                            BigInteger.valueOf(count)).longValue();

                        return Long.valueOf(value);
                    }
                    case Types.SQL_REAL :
                    case Types.SQL_FLOAT :
                    case Types.SQL_DOUBLE :
                        return new Double(currentDouble / count);

                    case Types.SQL_NUMERIC :
                    case Types.SQL_DECIMAL :
                        if (returnType.scale == type.scale) {
                            return currentBigDecimal.divide(
                                new BigDecimal(count), BigDecimal.ROUND_DOWN);
                        } else {
                            return returnType.divide(session,
                                                     currentBigDecimal, count);
                        }
                    case Types.SQL_INTERVAL : {
                        BigInteger bi =
                            getLongSum().divide(BigInteger.valueOf(count));

                        if (!NumberType.isInLongLimits(bi)) {
                            throw Error.error(ErrorCode.X_22015);
                        }

                        if (((IntervalType) type).isDaySecondIntervalType()) {
                            return new IntervalSecondData(bi.longValue(),
                                                          currentLong,
                                                          (IntervalType) type,
                                                          true);
                        } else {
                            return IntervalMonthData.newIntervalMonth(
                                bi.longValue(), (IntervalType) type);
                        }
                    }
                    case Types.SQL_DATE :
                    case Types.SQL_TIMESTAMP :
                    case Types.SQL_TIMESTAMP_WITH_TIME_ZONE : {
                        BigInteger bi =
                            getLongSum().divide(BigInteger.valueOf(count));

                        if (!NumberType.isInLongLimits(bi)) {
                            throw Error.error(ErrorCode.X_22015);
                        }

                        return new TimestampData(bi.longValue(),
                                                 (int) currentLong,
                                                 (int) currentDouble);
                    }
                    default :
                        throw Error.runtimeError(ErrorCode.U_S0500,
                                                 "SetFunction");
                }
            }
            case OpTypes.SUM : {
                switch (typeCode) {

                    case Types.TINYINT :
                    case Types.SQL_SMALLINT :
                    case Types.SQL_INTEGER :
                        return Long.valueOf(currentLong);

                    case Types.SQL_BIGINT :
                        return new BigDecimal(getLongSum());

                    case Types.SQL_REAL :
                    case Types.SQL_FLOAT :
                    case Types.SQL_DOUBLE :
                        return new Double(currentDouble);

                    case Types.SQL_NUMERIC :
                    case Types.SQL_DECIMAL :
                        return currentBigDecimal;

                    case Types.SQL_INTERVAL : {
                        BigInteger bi = getLongSum();

                        if (!NumberType.isInLongLimits(bi)) {
                            throw Error.error(ErrorCode.X_22015);
                        }

                        if (((IntervalType) type).isDaySecondIntervalType()) {
                            return new IntervalSecondData(bi.longValue(),
                                                          currentLong,
                                                          (IntervalType) type,
                                                          true);
                        } else {
                            return IntervalMonthData.newIntervalMonth(
                                bi.longValue(), (IntervalType) type);
                        }
                    }
                    default :
                        throw Error.runtimeError(ErrorCode.U_S0500,
                                                 "SetFunction");
                }
            }
            case OpTypes.MIN :
            case OpTypes.MAX :
                return currentValue;

            case OpTypes.EVERY :
                return every ? Boolean.TRUE
                             : Boolean.FALSE;

            case OpTypes.SOME :
                return some ? Boolean.TRUE
                            : Boolean.FALSE;

            case OpTypes.STDDEV_POP :
            case OpTypes.STDDEV_SAMP :
                return getStdDev();

            case OpTypes.VAR_POP :
            case OpTypes.VAR_SAMP :
                return getVariance();

            case OpTypes.USER_AGGREGATE :
                return currentValue;

            default :
                throw Error.runtimeError(ErrorCode.U_S0500, "SetFunction");
        }
    }

    /**
     * During parsing and before an instance of SetFunction is created,
     * getType is called with type parameter set to correct type when main
     * SELECT statements contain aggregates.
     *
     */
    static Type getType(Session session, int setType, Type type) {

        if (setType == OpTypes.COUNT) {
            return Type.SQL_BIGINT;
        }

<<<<<<< HEAD
        int typeCode = type.isIntervalType() ? Types.SQL_INTERVAL
=======
        // A VoltDB extension to handle aggfnc(*) syntax errors.
        // If the argument node does not have
        // a data type, it may be '*'.  If the
        // operation is COUNT (optype == 71) this is
        // just fine.  But if it's anything else this
        // is a syntax error.
        if (type == null) {
            throw Error.error(ErrorCode.U_S0500);
        }
        // End of VoltDB extension
        int dataType = type.isIntervalType() ? Types.SQL_INTERVAL
>>>>>>> 2bc80179
                                             : type.typeCode;

        switch (setType) {

            case OpTypes.AVG :
            case OpTypes.MEDIAN : {
                switch (typeCode) {

                    case Types.TINYINT :
                    case Types.SQL_SMALLINT :
                    case Types.SQL_INTEGER :
                    case Types.SQL_BIGINT :
                    case Types.SQL_NUMERIC :
                    case Types.SQL_DECIMAL :
                        int scale = session.database.sqlAvgScale;

                        if (scale <= type.scale) {
                            return type;
                        }

                        int digits = ((NumberType) type).getDecimalPrecision();

                        return NumberType.getNumberType(Types.SQL_DECIMAL,
                                                        digits + scale, scale);

                    case Types.SQL_REAL :
                    case Types.SQL_FLOAT :
                    case Types.SQL_DOUBLE :
                    case Types.SQL_INTERVAL :
                    case Types.SQL_DATE :
                    case Types.SQL_TIMESTAMP :
                    case Types.SQL_TIMESTAMP_WITH_TIME_ZONE :
                        return type;

                    default :
                        throw Error.error(ErrorCode.X_42563);
                }
            }
            case OpTypes.SUM : {
                switch (typeCode) {

                    case Types.TINYINT :
                    case Types.SQL_SMALLINT :
                    case Types.SQL_INTEGER :
                        return Type.SQL_BIGINT;

                    case Types.SQL_BIGINT :
                        return Type.SQL_DECIMAL_BIGINT_SQR;

                    case Types.SQL_REAL :
                    case Types.SQL_FLOAT :
                    case Types.SQL_DOUBLE :
                        return Type.SQL_DOUBLE;

                    case Types.SQL_NUMERIC :
                    case Types.SQL_DECIMAL :
                        return Type.getType(type.typeCode, null, null,
                                            type.precision * 2, type.scale);

                    case Types.SQL_INTERVAL :
                        return IntervalType.newIntervalType(
                            type.typeCode, DTIType.maxIntervalPrecision,
                            type.scale);

                    default :
                        throw Error.error(ErrorCode.X_42563);
                }
            }
            case OpTypes.MIN :
            case OpTypes.MAX :
                if (type.isArrayType() || type.isLobType()) {
                    throw Error.error(ErrorCode.X_42563);
                }

                return type;

            case OpTypes.EVERY :
            case OpTypes.SOME :
                if (type.isBooleanType()) {
                    return Type.SQL_BOOLEAN;
                }
                break;

            case OpTypes.STDDEV_POP :
            case OpTypes.STDDEV_SAMP :
            case OpTypes.VAR_POP :
            case OpTypes.VAR_SAMP :
                if (type.isNumberType()) {
                    return Type.SQL_DOUBLE;
                }
                break;

            case OpTypes.USER_AGGREGATE :
                return type;

            default :
                throw Error.runtimeError(ErrorCode.U_S0500, "SetFunction");
        }

        throw Error.error(ErrorCode.X_42563);
    }

    // long sum - originally a separate class

    /**
     * Maintain the sum of multiple long values without creating a new
     * BigInteger object for each addition.
     */
    static final BigInteger multiplier =
        BigInteger.valueOf(0x0000000100000000L);

//        BigInteger bigint = BigInteger.ZERO;
    long hi;
    long lo;

    void addLong(long value) {

        if (value == 0) {}
        else if (value > 0) {
            hi += value >> 32;
            lo += value & 0x00000000ffffffffL;
        } else {
            if (value == Long.MIN_VALUE) {
                hi -= 0x000000080000000L;
            } else {
                long temp = ~value + 1;

                hi -= temp >> 32;
                lo -= temp & 0x00000000ffffffffL;
            }
        }

//            bigint = bigint.add(BigInteger.valueOf(value));
    }

    BigInteger getLongSum() {

        BigInteger biglo  = BigInteger.valueOf(lo);
        BigInteger bighi  = BigInteger.valueOf(hi);
        BigInteger result = (bighi.multiply(multiplier)).add(biglo);

/*
            if ( result.compareTo(bigint) != 0 ){
                 throw Trace.error(Trace.GENERAL_ERROR, "longSum mismatch");
            }
*/
        return result;
    }

    // end long sum
    // statistics support - written by Campbell
    // this section was orginally an independent class
    private double  sk;
    private double  vk;
    private long    n;
    private boolean initialized;
    private boolean sample;

    private void addDataPoint(Number x) {    // optimized

        double xi;
        double xsi;
        long   nm1;

        if (x == null) {
            return;
        }

        xi = x.doubleValue();

        if (!initialized) {
            n           = 1;
            sk          = xi;
            vk          = 0.0;
            initialized = true;

            return;
        }

        n++;

        nm1 = (n - 1);
        xsi = (sk - (xi * nm1));
        vk  += ((xsi * xsi) / n) / nm1;
        sk  += xi;
    }

    private Number getVariance() {

        if (!initialized) {
            return null;
        }

        return sample ? (n == 1) ? null    // NULL (not NaN) is correct in this case
                                 : new Double(vk / (double) (n - 1))
                      : new Double(vk / (double) (n));
    }

    private Number getStdDev() {

        if (!initialized) {
            return null;
        }

        return sample ? (n == 1) ? null    // NULL (not NaN) is correct in this case
                                 : new Double(Math.sqrt(vk / (double) (n - 1)))
                      : new Double(Math.sqrt(vk / (double) (n)));
    }

    // end statistics support
}<|MERGE_RESOLUTION|>--- conflicted
+++ resolved
@@ -464,9 +464,6 @@
             return Type.SQL_BIGINT;
         }
 
-<<<<<<< HEAD
-        int typeCode = type.isIntervalType() ? Types.SQL_INTERVAL
-=======
         // A VoltDB extension to handle aggfnc(*) syntax errors.
         // If the argument node does not have
         // a data type, it may be '*'.  If the
@@ -477,8 +474,7 @@
             throw Error.error(ErrorCode.U_S0500);
         }
         // End of VoltDB extension
-        int dataType = type.isIntervalType() ? Types.SQL_INTERVAL
->>>>>>> 2bc80179
+        int typeCode = type.isIntervalType() ? Types.SQL_INTERVAL
                                              : type.typeCode;
 
         switch (setType) {
