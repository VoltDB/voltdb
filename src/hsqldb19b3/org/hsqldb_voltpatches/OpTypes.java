/* Copyright (c) 2001-2009, The HSQL Development Group
 * All rights reserved.
 *
 * Redistribution and use in source and binary forms, with or without
 * modification, are permitted provided that the following conditions are met:
 *
 * Redistributions of source code must retain the above copyright notice, this
 * list of conditions and the following disclaimer.
 *
 * Redistributions in binary form must reproduce the above copyright notice,
 * this list of conditions and the following disclaimer in the documentation
 * and/or other materials provided with the distribution.
 *
 * Neither the name of the HSQL Development Group nor the names of its
 * contributors may be used to endorse or promote products derived from this
 * software without specific prior written permission.
 *
 * THIS SOFTWARE IS PROVIDED BY THE COPYRIGHT HOLDERS AND CONTRIBUTORS "AS IS"
 * AND ANY EXPRESS OR IMPLIED WARRANTIES, INCLUDING, BUT NOT LIMITED TO, THE
 * IMPLIED WARRANTIES OF MERCHANTABILITY AND FITNESS FOR A PARTICULAR PURPOSE
 * ARE DISCLAIMED. IN NO EVENT SHALL HSQL DEVELOPMENT GROUP, HSQLDB.ORG,
 * OR CONTRIBUTORS BE LIABLE FOR ANY DIRECT, INDIRECT, INCIDENTAL, SPECIAL,
 * EXEMPLARY, OR CONSEQUENTIAL DAMAGES (INCLUDING, BUT NOT LIMITED TO,
 * PROCUREMENT OF SUBSTITUTE GOODS OR SERVICES;
 * LOSS OF USE, DATA, OR PROFITS; OR BUSINESS INTERRUPTION) HOWEVER CAUSED AND
 * ON ANY THEORY OF LIABILITY, WHETHER IN CONTRACT, STRICT LIABILITY, OR TORT
 * (INCLUDING NEGLIGENCE OR OTHERWISE) ARISING IN ANY WAY OUT OF THE USE OF THIS
 * SOFTWARE, EVEN IF ADVISED OF THE POSSIBILITY OF SUCH DAMAGE.
 */


package org.hsqldb_voltpatches;

public interface OpTypes {

    int VALUE                = 1,     // constant value
        COLUMN               = 2,     // references
        COALESCE             = 3,
        DEFAULT              = 4,
        SIMPLE_COLUMN        = 5,
        VARIABLE             = 6,
        PARAMETER            = 7,
        DYNAMIC_PARAM        = 8,
        ASTERISK             = 9,
        SEQUENCE             = 10,
        SCALAR_SUBQUERY      = 21,    // query based row or table
        ROW_SUBQUERY         = 22,
        TABLE_SUBQUERY       = 23,
        ROW                  = 25,    // rows
        TABLE                = 26,
        FUNCTION             = 27,
        SQL_FUNCTION         = 28,
        ROUTINE_FUNCTION     = 29,
        NEGATE               = 31,    // arithmetic operations
        ADD                  = 32,
        SUBTRACT             = 33,
        MULTIPLY             = 34,
        DIVIDE               = 35,
        CONCAT               = 36,    // concatenation
        EQUAL                = 41,    // logical - comparison
        GREATER_EQUAL        = 42,
        GREATER              = 43,
        SMALLER              = 44,
        SMALLER_EQUAL        = 45,
        NOT_EQUAL            = 46,
        IS_NULL              = 47,
        NOT                  = 48,    // logical operations
        AND                  = 49,
        OR                   = 50,
        ALL_QUANTIFIED       = 51,    // logical - quantified comparison
        ANY_QUANTIFIED       = 52,
        LIKE                 = 53,    // logical - predicates
        IN                   = 54,
        EXISTS               = 55,
        OVERLAPS             = 56,
        UNIQUE               = 57,
        NOT_DISTINCT         = 58,
        MATCH_SIMPLE         = 59,
        MATCH_PARTIAL        = 60,
        MATCH_FULL           = 61,
        MATCH_UNIQUE_SIMPLE  = 62,
        MATCH_UNIQUE_PARTIAL = 63,
        MATCH_UNIQUE_FULL    = 64,
        COUNT                = 71,    // aggregate functions
        SUM                  = 72,
        MIN                  = 73,
        MAX                  = 74,
        AVG                  = 75,
        EVERY                = 76,
        SOME                 = 77,
        STDDEV_POP           = 78,
        STDDEV_SAMP          = 79,
        VAR_POP              = 80,
        VAR_SAMP             = 81,
        CAST                 = 91,    // other operations
        ZONE_MODIFIER        = 92,
        CASEWHEN             = 93,
        ORDER_BY             = 94,
        LIMIT                = 95,
        ALTERNATIVE          = 96,
        MULTICOLUMN          = 97
        // A VoltDB extension APPROX_COUNT_DISTINCT
        , APPROX_COUNT_DISTINCT = 98
        // The WindowedAggregate operators go here.  There
        // will be some duplication with the grouped aggregate
        // operators.  That is to say, MAX, MIN, and so forth
        // will be windowed and grouped both.  We can tell from
        // the syntax which one we are using, and we use different
        // OpType enumerals to distinguish.
        , WINDOWED_RANK         = 99
        , WINDOWED_DENSE_RANK   = 100
        , WINDOWED_COUNT        = 101
<<<<<<< HEAD
        , WINDOWED_MIN          = 102
        , WINDOWED_MAX          = 103
        , WINDOWED_SUM          = 104
=======
        , WINDOWED_PERCENT_RANK = 102 // reserved but not used
        , WINDOWED_CUME_DIST    = 103 // reserved but not used
>>>>>>> 11d5d3f9
        // End VoltDB extension
    ;

    /**
     * Return the name of an OpType.  It's surprising we only
     * need this for windowed aggregates.  These are used only
     * for error messages.
     *
     * @param opType
     * @return
     */
    static String aggregateName(int opType) {
        switch (opType) {
        case WINDOWED_RANK:
            return "RANK";
        case WINDOWED_DENSE_RANK:
            return "DENSE_RANK";
        case WINDOWED_COUNT:
<<<<<<< HEAD
        case COUNT:
=======
>>>>>>> 11d5d3f9
            return "COUNT";
        case AVG:
        	return "AVG";
        case WINDOWED_MIN:
        case MIN:
        	return "MIN";
        case WINDOWED_MAX:
        case MAX:
        	return "MAX";
        case WINDOWED_SUM:
        case SUM:
        	return "SUM";
        default:
            return "UnsupportedOp(" + opType + ")";
        }
    }
}<|MERGE_RESOLUTION|>--- conflicted
+++ resolved
@@ -110,14 +110,11 @@
         , WINDOWED_RANK         = 99
         , WINDOWED_DENSE_RANK   = 100
         , WINDOWED_COUNT        = 101
-<<<<<<< HEAD
         , WINDOWED_MIN          = 102
         , WINDOWED_MAX          = 103
         , WINDOWED_SUM          = 104
-=======
         , WINDOWED_PERCENT_RANK = 102 // reserved but not used
         , WINDOWED_CUME_DIST    = 103 // reserved but not used
->>>>>>> 11d5d3f9
         // End VoltDB extension
     ;
 
@@ -136,10 +133,7 @@
         case WINDOWED_DENSE_RANK:
             return "DENSE_RANK";
         case WINDOWED_COUNT:
-<<<<<<< HEAD
         case COUNT:
-=======
->>>>>>> 11d5d3f9
             return "COUNT";
         case AVG:
         	return "AVG";
