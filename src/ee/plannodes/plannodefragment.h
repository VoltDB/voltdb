/* This file is part of VoltDB.
 * Copyright (C) 2008-2019 VoltDB Inc.
 *
 * This file contains original code and/or modifications of original code.
 * Any modifications made by VoltDB Inc. are licensed under the following
 * terms and conditions:
 *
 * This program is free software: you can redistribute it and/or modify
 * it under the terms of the GNU Affero General Public License as
 * published by the Free Software Foundation, either version 3 of the
 * License, or (at your option) any later version.
 *
 * This program is distributed in the hope that it will be useful,
 * but WITHOUT ANY WARRANTY; without even the implied warranty of
 * MERCHANTABILITY or FITNESS FOR A PARTICULAR PURPOSE.  See the
 * GNU Affero General Public License for more details.
 *
 * You should have received a copy of the GNU Affero General Public License
 * along with VoltDB.  If not, see <http://www.gnu.org/licenses/>.
 */
/* Copyright (C) 2008 by H-Store Project
 * Brown University
 * Massachusetts Institute of Technology
 * Yale University
 *
 * Permission is hereby granted, free of charge, to any person obtaining
 * a copy of this software and associated documentation files (the
 * "Software"), to deal in the Software without restriction, including
 * without limitation the rights to use, copy, modify, merge, publish,
 * distribute, sublicense, and/or sell copies of the Software, and to
 * permit persons to whom the Software is furnished to do so, subject to
 * the following conditions:
 *
 * The above copyright notice and this permission notice shall be
 * included in all copies or substantial portions of the Software.
 *
 * THE SOFTWARE IS PROVIDED "AS IS", WITHOUT WARRANTY OF ANY KIND,
 * EXPRESS OR IMPLIED, INCLUDING BUT NOT LIMITED TO THE WARRANTIES OF
 * MERCHANTABILITY, FITNESS FOR A PARTICULAR PURPOSE AND NONINFRINGEMENT
 * IN NO EVENT SHALL THE AUTHORS BE LIABLE FOR ANY CLAIM, DAMAGES OR
 * OTHER LIABILITY, WHETHER IN AN ACTION OF CONTRACT, TORT OR OTHERWISE,
 * ARISING FROM, OUT OF OR IN CONNECTION WITH THE SOFTWARE OR THE USE OR
 * OTHER DEALINGS IN THE SOFTWARE.
 */


#pragma once

#include <vector>
#include <map>
#include <list>

#include "common/PlannerDomValue.h"
#include "common/common.h"
#include "common/serializeio.h"
#include "catalog/catalog.h"
#include "catalog/database.h"
#include "expressions/abstractexpression.h"

namespace voltdb {

class AbstractPlanNode;

/**
 * Represents the full intra-fragment node relationships and provides
 * a viable (but not necessarily exclusive) node execution order.
 */
class PlanNodeFragment {
    // construct a new fragment from a serialized json object
    static std::unique_ptr<PlanNodeFragment> fromJSONObject(PlannerDomValue const& planNodesArray);
    // read node list for a given sub statement
    void nodeListFromJSONObject(PlannerDomValue const& planNodesList, PlannerDomValue const& executeList, int stmtId);

    // translate id from catalog to pointer to plannode
    std::map<CatalogId, AbstractPlanNode*> m_idToNodeMap;
    // Pointers to nodes in execution order grouped by substatement
    // The statement id is the key. The top statement (parent) always has id = 0
    std::map<int, std::vector<AbstractPlanNode*>> m_stmtExecutionListMap;

    bool m_isLargeQuery;

public:
    using PlanNodeMapIterator = std::map<int, std::vector<AbstractPlanNode*>>::iterator;
    using PlanNodeMapIteratorConst = std::map<int, std::vector<AbstractPlanNode*>>::const_iterator;

    PlanNodeFragment();
    virtual ~PlanNodeFragment();

    // construct a new fragment from the catalog's serialization
    static PlanNodeFragment* createFromCatalog(const char*);

    // construct a new fragment from a root node (used by testcode)
    PlanNodeFragment(AbstractPlanNode *root_node);
    void constructTree(AbstractPlanNode *node);

    // first node from the statement plan
<<<<<<< HEAD
    AbstractPlanNode* getRootNode(int stmtId = 0) {
        assert(m_stmtExecutionListMap.find(stmtId) != m_stmtExecutionListMap.end());
        return m_stmtExecutionListMap[stmtId].front();
=======
    AbstractPlanNode * getRootNode(int stmtId = 0) {
        vassert(m_stmtExecutionListMap.find(stmtId) != m_stmtExecutionListMap.end());
        return m_stmtExecutionListMap[stmtId]->front();
>>>>>>> 3a294e32
    }

    // the list of plannodes in execution order for a given sub-statement
    PlanNodeMapIteratorConst executeListBegin() const {
        return m_stmtExecutionListMap.begin();
    }
    PlanNodeMapIterator executeListBegin() {
        return m_stmtExecutionListMap.begin();
    }

    PlanNodeMapIteratorConst executeListEnd() const {
        return m_stmtExecutionListMap.end();
    }
    PlanNodeMapIterator executeListEnd() {
        return m_stmtExecutionListMap.end();
    }

    // true if this plan fragment contains a delete plan node.  Used
    // as part of the horrible ENG-1333 hack.
    bool hasDelete() const;

    bool isLargeQuery() const {
        return m_isLargeQuery;
    }

    // produce a string describing pnf's content
    std::string debug();
};


}
<|MERGE_RESOLUTION|>--- conflicted
+++ resolved
@@ -94,15 +94,9 @@
     void constructTree(AbstractPlanNode *node);
 
     // first node from the statement plan
-<<<<<<< HEAD
     AbstractPlanNode* getRootNode(int stmtId = 0) {
-        assert(m_stmtExecutionListMap.find(stmtId) != m_stmtExecutionListMap.end());
+        vassert(m_stmtExecutionListMap.find(stmtId) != m_stmtExecutionListMap.end());
         return m_stmtExecutionListMap[stmtId].front();
-=======
-    AbstractPlanNode * getRootNode(int stmtId = 0) {
-        vassert(m_stmtExecutionListMap.find(stmtId) != m_stmtExecutionListMap.end());
-        return m_stmtExecutionListMap[stmtId]->front();
->>>>>>> 3a294e32
     }
 
     // the list of plannodes in execution order for a given sub-statement
