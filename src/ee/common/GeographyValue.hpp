--- conflicted
+++ resolved
@@ -48,7 +48,7 @@
     }
 
     template<class Deserializer>
-    void initFromBuffer(Deserializer& input);
+    void initFromBuffer(Deserializer& input, bool doRepairs = false);
 
     template<class Serializer>
     void saveToBuffer(Serializer& output) const;
@@ -74,16 +74,12 @@
     {
     }
 
-<<<<<<< HEAD
-    void init(std::vector<std::unique_ptr<S2Loop> > *loops, bool doRepairs = false);
-=======
     void init(std::vector<std::unique_ptr<S2Loop> > *loops, bool doRepairs);
->>>>>>> 8fc4058d
-
-    void initFromGeography(const GeographyValue& geog);
+
+    void initFromGeography(const GeographyValue& geog, bool doRepairs = false);
 
     template<class Deserializer>
-    void initFromBuffer(Deserializer& input);
+    void initFromBuffer(Deserializer& input, bool doRepairs = false);
 
     template<class Serializer>
     void saveToBuffer(Serializer& output) const;
@@ -512,15 +508,31 @@
 }
 
 template<class Deserializer>
-inline void Loop::initFromBuffer(Deserializer& input)
+inline void Loop::initFromBuffer(Deserializer& input, bool doRepairs)
 {
     input.readByte();
 
     set_num_vertices(input.readInt());
 
-    assert (!owns_vertices());
-
-    set_vertices(reinterpret_cast<S2Point*>(const_cast<char*>(input.getRawPointer(num_vertices() * sizeof(S2Point)))));
+    S2Point *src = reinterpret_cast<S2Point*>(
+                            const_cast<char*>(
+                                    input.getRawPointer(num_vertices() * sizeof(S2Point))));
+    /*
+     * If we are going to do repairs, potentially,
+     * we want to take command of our own vertices.
+     */
+    if (doRepairs) {
+        set_owns_vertices(true);
+        S2Point *vertices = new S2Point[num_vertices()];
+        memcpy(vertices, src, num_vertices() * sizeof(S2Point));
+    } else {
+        // Point these vertices at the vertices
+        // in the tuple.  This loop does not
+        // own these vertices, so we won't delete
+        // them when the loop is reaped.
+        assert (!owns_vertices());
+        set_vertices(src);
+    }
 
     set_origin_inside(input.readByte());
     set_depth(input.readInt());
@@ -554,7 +566,7 @@
 
     // base class method accepts a raw pointer vector,
     // and takes ownership of loops.
-    Init(&rawPtrVector);
+    Init(&rawPtrVector, doRepairs);
 }
 
 inline std::size_t Polygon::serializedLengthNoLoops() {
@@ -630,14 +642,14 @@
   loops->clear();
 }
 
-inline void Polygon::initFromGeography(const GeographyValue& geog)
+inline void Polygon::initFromGeography(const GeographyValue& geog, bool doRepairs)
 {
     ReferenceSerializeInputLE input(geog.data(), geog.length());
-    initFromBuffer(input);
+    initFromBuffer(input, doRepairs);
 }
 
 template<class Deserializer>
-inline void Polygon::initFromBuffer(Deserializer& input)
+inline void Polygon::initFromBuffer(Deserializer& input, bool doRepairs)
 {
     input.readByte(); // encoding version
 
@@ -655,7 +667,7 @@
     for (int i = 0; i < numLoops; ++i) {
         Loop *loop = new Loop;
         loops().push_back(loop);
-        loop->initFromBuffer(input);
+        loop->initFromBuffer(input, doRepairs);
         num_vertices += loop->num_vertices();
     }
 
