/* This file is part of VoltDB.
 * Copyright (C) 2008-2014 VoltDB Inc.
 *
 * This program is free software: you can redistribute it and/or modify
 * it under the terms of the GNU Affero General Public License as
 * published by the Free Software Foundation, either version 3 of the
 * License, or (at your option) any later version.
 *
 * This program is distributed in the hope that it will be useful,
 * but WITHOUT ANY WARRANTY; without even the implied warranty of
 * MERCHANTABILITY or FITNESS FOR A PARTICULAR PURPOSE.  See the
 * GNU Affero General Public License for more details.
 *
 * You should have received a copy of the GNU Affero General Public License
 * along with VoltDB.  If not, see <http://www.gnu.org/licenses/>.
 */

#ifndef NVALUE_HPP_
#define NVALUE_HPP_

#include <cassert>
#include <cfloat>
#include <climits>
#include <cmath>
#include <cstdlib>
#include <exception>
#include <limits>
#include <stdint.h>
#include <string>
#include <algorithm>
#include <vector>

#include "boost/scoped_ptr.hpp"
#include "boost/functional/hash.hpp"
#include "ttmath/ttmathint.h"

#include "common/ExportSerializeIo.h"
#include "common/FatalException.hpp"
#include "common/Pool.hpp"
#include "common/SQLException.h"
#include "common/StringRef.h"
#include "common/ThreadLocalPool.h"
#include "common/debuglog.h"
#include "common/serializeio.h"
#include "common/types.h"
#include "common/value_defs.h"
#include "utf8.h"
#include "murmur3/MurmurHash3.h"

namespace voltdb {

/*
 * Objects are length preceded with a short length value or a long length value
 * depending on how many bytes are needed to represent the length. These
 * define how many bytes are used for the short value vs. the long value.
 */
#define SHORT_OBJECT_LENGTHLENGTH static_cast<char>(1)
#define LONG_OBJECT_LENGTHLENGTH static_cast<char>(4)
#define OBJECT_NULL_BIT static_cast<char>(1 << 6)
#define OBJECT_CONTINUATION_BIT static_cast<char>(1 << 7)
#define OBJECT_MAX_LENGTH_SHORT_LENGTH 63

#define FULL_STRING_IN_MESSAGE_THRESHOLD 100

//The int used for storage and return values
typedef ttmath::Int<2> TTInt;
//Long integer with space for multiplication and division without carry/overflow
typedef ttmath::Int<4> TTLInt;

template<typename T>
void throwCastSQLValueOutOfRangeException(
        const T value,
        const ValueType origType,
        const ValueType newType)
{
    throwCastSQLValueOutOfRangeException((const int64_t)value, origType, newType);
}

template<>
inline void throwCastSQLValueOutOfRangeException<double>(
        const double value,
        const ValueType origType,
        const ValueType newType)
{
    char msg[1024];
    snprintf(msg, 1024, "Type %s with value %f can't be cast as %s because the value is "
            "out of range for the destination type",
            valueToString(origType).c_str(),
            value,
            valueToString(newType).c_str());
    throw SQLException(SQLException::data_exception_numeric_value_out_of_range,
                       msg);
}

template<>
inline void throwCastSQLValueOutOfRangeException<int64_t>(
                                  const int64_t value,
                                  const ValueType origType,
                                  const ValueType newType)
{
    char msg[1024];
    snprintf(msg, 1024, "Type %s with value %jd can't be cast as %s because the value is "
            "out of range for the destination type",
            valueToString(origType).c_str(),
            (intmax_t)value,
            valueToString(newType).c_str());

    // record underflow or overflow for executors that catch this (indexes, mostly)
    int internalFlags = 0;
    if (value > 0) internalFlags |= SQLException::TYPE_OVERFLOW;
    if (value < 0) internalFlags |= SQLException::TYPE_UNDERFLOW;

    throw SQLException(SQLException::data_exception_numeric_value_out_of_range,
                       msg, internalFlags);
}

int warn_if(int condition, const char* message);

// This has been demonstrated to be more reliable than std::isinf
// -- less sensitive on LINUX to the "g++ -ffast-math" option.
inline int non_std_isinf( double x ) { return (x > DBL_MAX) || (x < -DBL_MAX); }

inline void throwDataExceptionIfInfiniteOrNaN(double value, const char* function)
{
    static int warned_once_no_nan = warn_if( ! std::isnan(sqrt(-1.0)),
                                            "The C++ configuration (e.g. \"g++ --fast-math\") "
                                            "does not support SQL standard handling of NaN errors.");
    static int warned_once_no_inf = warn_if( ! non_std_isinf(std::pow(0.0, -1.0)),
                                            "The C++ configuration (e.g. \"g++ --fast-math\") "
                                            "does not support SQL standard handling of numeric infinity errors.");
    // This uses a standard test for NaN, even though that fails in some configurations like LINUX "g++ -ffast-math".
    // If it is known to fail in the current config, a warning has been sent to the log,
    // so at this point, just relax the check.
    if ((warned_once_no_nan || ! std::isnan(value)) && (warned_once_no_inf || ! non_std_isinf(value))) {
        return;
    }
    char msg[1024];
    snprintf(msg, 1024, "Invalid result value (%f) from floating point %s", value, function);
    throw SQLException(SQLException::data_exception_numeric_value_out_of_range, msg);
}


/// Stream out a double value in SQL standard format, a specific variation of E-notation.
/// TODO: it has been suggested that helper routines like this that are not specifically tied to
/// the NValue representation should be defined in some other header to help reduce clutter, here.
inline void streamSQLFloatFormat(std::stringstream& streamOut, double floatValue)
{
    // Standard SQL wants capital E scientific notation.
    // Yet it differs in some detail from C/C++ E notation, even with all of its customization options.

    // For starters, for 0, the standard explicitly calls for '0E0'.
    // For across-the-board compatibility, the HSQL backend had to be patched it was using '0.0E0'.
    // C++ uses 0.000000E+00 by default. So override that explicitly.
    if (0.0 == floatValue) {
        streamOut << "0E0";
        return;
    }
    // For other values, C++ generally adds too much garnish to be standard
    // -- trailing zeros in the mantissa, an explicit '+' on the exponent, and a
    // leading 0 before single-digit exponents.  Trim it down to the minimalist sql standard.
    std::stringstream fancy;
    fancy << std::setiosflags(std::ios::scientific | std::ios::uppercase) << floatValue;
    // match any format with the regular expression:
    std::string fancyText = fancy.str();
    size_t ePos = fancyText.find('E', 3); // find E after "[-]n.n".
    assert(ePos != std::string::npos);
    size_t endSignifMantissa;
    // Never truncate mantissa down to the bare '.' EVEN for the case of "n.0".
    for (endSignifMantissa = ePos; fancyText[endSignifMantissa-2] != '.'; --endSignifMantissa) {
        // Only truncate trailing '0's.
        if (fancyText[endSignifMantissa-1] != '0') {
            break; // from loop
        }
    }
    const char* optionalSign = (fancyText[ePos+1] == '-') ? "-" : "";
    size_t startSignifExponent;
    // Always keep at least 1 exponent digit.
    size_t endExponent = fancyText.length()-1;
    for (startSignifExponent = ePos+1; startSignifExponent < endExponent; ++startSignifExponent) {
        const char& exponentLeadChar = fancyText[startSignifExponent];
        // Only skip leading '-'s, '+'s and '0's.
        if (exponentLeadChar != '-' && exponentLeadChar != '+' && exponentLeadChar != '0') {
            break; // from loop
        }
    }
    // Bring the truncated pieces together.
    streamOut << fancyText.substr(0, endSignifMantissa)
              << 'E' << optionalSign << fancyText.substr(startSignifExponent);
}

/**
 * A class to wrap all scalar values regardless of type and
 * storage. An NValue is not the representation used in the
 * serialization of VoltTables nor is it the representation of how
 * scalar values are stored in tables. NValue does have serialization
 * and deserialization mechanisms for both those storage formats.
 * NValues are designed to be immutable and for the most part not
 * constructable from raw data types. Access to the raw data is
 * restricted so that all operations have to go through the member
 * functions that can perform the correct casting and error
 * checking. ValueFactory can be used to construct new NValues, but
 * that should be avoided if possible.
 */
class NValue {
    friend class ValuePeeker;
    friend class ValueFactory;

  public:
    /* Create a default NValue */
    NValue();

        // todo: free() should not really be const

    /* Release memory associated to object type NValues */
    void free() const;

    /* Release memory associated to object type tuple columns */
    static void freeObjectsFromTupleStorage(std::vector<char*> const &oldObjects);

    /* Set value to the correct SQL NULL representation. */
    void setNull();

    /* Reveal the contained pointer for type values  */
    void* castAsAddress() const;

    /* Create a boolean true NValue */
    static NValue getTrue();

    /* Create a boolean false NValue */
    static NValue getFalse();

    /* Create an NValue with the null representation for valueType */
    static NValue getNullValue(ValueType);

    /* Create an NValue promoted/demoted to type */
    NValue castAs(ValueType type) const;

        // todo: Why doesn't this return size_t? Also, this is a
        // quality of ValueType, not NValue.

    /* Calculate the tuple storage size for an NValue type. VARCHARs
       assume out-of-band tuple storage */
    static uint16_t getTupleStorageSize(const ValueType type);

       // todo: Could the isInlined argument be removed by have the
       // caller dereference the pointer?

    /* Deserialize a scalar of the specified type from the tuple
       storage area provided. If this is an Object type then the third
       argument indicates whether the object is stored in the tuple
       inline */
    static NValue initFromTupleStorage(const void *storage, ValueType type, bool isInlined);

    /* Serialize the scalar this NValue represents to the provided
       storage area. If the scalar is an Object type that is not
       inlined then the provided data pool or the heap will be used to
       allocated storage for a copy of the object. */
    void serializeToTupleStorageAllocateForObjects(
        void *storage, const bool isInlined, const int32_t maxLength,
        const bool isInBytes, Pool *dataPool) const;

    /* Serialize the scalar this NValue represents to the storage area
       provided. If the scalar is an Object type then the object will
       be copy if it can be inlined into the tuple. Otherwise a
       pointer to the object will be copied into the storage area. No
       allocations are performed. */
    void serializeToTupleStorage(
        void *storage, const bool isInlined, const int32_t maxLength, const bool isInBytes) const;

    /* Deserialize a scalar value of the specified type from the
       SerializeInput directly into the tuple storage area
       provided. This function will perform memory allocations for
       Object types as necessary using the provided data pool or the
       heap. This is used to deserialize tables. */
    static void deserializeFrom(
        SerializeInput &input, const ValueType type, char *storage,
        bool isInlined, const int32_t maxLength, Pool *dataPool);

        // TODO: no callers use the first form; Should combine these
        // eliminate the potential NValue copy.

    /* Read a ValueType from the SerializeInput stream and deserialize
       a scalar value of the specified type into this NValue from the provided
       SerializeInput and perform allocations as necessary. */
    void deserializeFromAllocateForStorage(SerializeInput &input, Pool *dataPool);
    void deserializeFromAllocateForStorage(ValueType vt, SerializeInput &input, Pool *dataPool);

    /* Serialize this NValue to a SerializeOutput */
    void serializeTo(SerializeOutput &output) const;

    /* Serialize this NValue to an Export stream */
    void serializeToExport_withoutNull(ExportSerializeOutput&) const;

    // See comment with inlined body, below.
    void allocateObjectFromInlinedValue();

    /* Check if the value represents SQL NULL */
    bool isNull() const;

    /* Check if the value represents IEEE 754 NaN */
    bool isNaN() const;

    /* For boolean NValues, convert to bool */
    bool isTrue() const;
    bool isFalse() const;

    /* For number values, check the number line. */
    bool isZero() const;

    /* For boolean NValues only, logical operators */
    NValue op_negate() const;
    NValue op_and(const NValue rhs) const;
    NValue op_or(const NValue rhs) const;

    /* Evaluate the ordering relation against two NValues. Promotes
       exact types to allow disparate type comparison. See also the
       op_ functions which return boolean NValues.
     */
    int compareNull(const NValue rhs) const;
    int compare(const NValue rhs) const;
    int compare_withoutNull(const NValue rhs) const;

    /* Return a boolean NValue with the comparison result */
    NValue op_equals(const NValue rhs) const;
    NValue op_notEquals(const NValue rhs) const;
    NValue op_lessThan(const NValue rhs) const;
    NValue op_lessThanOrEqual(const NValue rhs) const;
    NValue op_greaterThan(const NValue rhs) const;
    NValue op_greaterThanOrEqual(const NValue rhs) const;

    NValue op_equals_withoutNull(const NValue rhs) const;
    NValue op_notEquals_withoutNull(const NValue rhs) const;
    NValue op_lessThan_withoutNull(const NValue rhs) const;
    NValue op_lessThanOrEqual_withoutNull(const NValue rhs) const;
    NValue op_greaterThan_withoutNull(const NValue rhs) const;
    NValue op_greaterThanOrEqual_withoutNull(const NValue rhs) const;


    /* Return a copy of MAX(this, rhs) */
    NValue op_max(const NValue rhs) const;

    /* Return a copy of MIN(this, rhs) */
    NValue op_min(const NValue rhs) const;

    /* For number NValues, compute new NValues for arithmetic operators */
    NValue op_increment() const;
    NValue op_decrement() const;
    NValue op_subtract(const NValue rhs) const;
    NValue op_add(const NValue rhs) const;
    NValue op_multiply(const NValue rhs) const;
    NValue op_divide(const NValue rhs) const;
    /*
     * This NValue must be VARCHAR and the rhs must be VARCHAR.
     * This NValue is the value and the rhs is the pattern
     */
    NValue like(const NValue rhs) const;

    //TODO: passing NValue arguments by const reference SHOULD be standard practice
    // for the dozens of NValue "operator" functions. It saves on needless NValue copies.
    //TODO: returning bool (vs. NValue getTrue()/getFalse()) SHOULD be standard practice
    // for NValue "logical operator" functions.
    // It saves on needless NValue copies and makes unit tests more readable.
    // Cases that need the NValue -- for some actual purpose other than an immediate call to
    // "isTrue()" -- are rare and getting rarer as optimizations like short-cut eval are introduced.
    /**
     * Return true if this NValue is listed as a member of the IN LIST
     * represented as an NValueList* value cached in rhsList.
     */
    bool inList(NValue const& rhsList) const;

    /**
     * If this NValue is an array value, get it's length.
     * Undefined behavior if not an array (cassert fail in debug).
     */
    int arrayLength() const;

    /**
     * If this NValue is an array value, get a value.
     * Undefined behavior if not an array or if oob (cassert fail in debug).
     */
    NValue itemAtIndex(int index) const;

    /**
     * Used for SQL-IN-LIST to cast all array values to a specific type,
     * then sort an dedup them. Returns in a parameter vector, mostly for memory
     * management reasons. Dedup is important for index-accelerated plans, as
     * they might return duplicate rows from the inner join.
     * See MaterializedScanPlanNode & MaterializedScanExecutor
     *
     * Undefined behavior if not an array (cassert fail in debug).
     */
    void castAndSortAndDedupArrayForInList(const ValueType outputType, std::vector<NValue> &outList) const;

    /*
     * Out must have space for 16 bytes
     */
    int32_t murmurHash3() const;

    /*
     * callConstant, callUnary, and call are templates for arbitrary NValue member functions that implement
     * SQL "column functions". They differ in how many arguments they accept:
     * 0 for callConstant, 1 ("this") for callUnary, and any number (packaged in a vector) for call.
     * The main benefit of these functions being (always explicit) template instantiations for each
     * "FUNC_*" int value instead of a more normal named member function
     * of NValue is that it allows them to be invoked from the default eval method of the
     * correspondingly templated expression subclass
     * (ConstantFunctionExpression, UnaryFunctionExpression, or GeneralFunctionExpression).
     * The alternative would be to name each function (abs, substring, etc.)
     * and explicitly implement the eval method for every expression subclass template instantiation
     * (UnaryFunctionExpression<FUNC_ABS>::eval,
     * GeneralFunctionExpression<FUNC_VOLT_SUBSTRING_FROM>::eval, etc.
     * to call the corresponding NValue member function.
     * So, these member function templates save a bit of boilerplate for each SQL function and allow
     * the function expression subclass templates to be implemented completely generically.
     */
    template <int F> // template for SQL functions returning constants (like pi)
    static NValue callConstant();

    template <int F> // template for SQL functions of one NValue ("this")
    NValue callUnary() const;

    template <int F> // template for SQL functions of multiple NValues
    static NValue call(const std::vector<NValue>& arguments);

    /// Iterates over UTF8 strings one character "code point" at a time, being careful not to walk off the end.
    class UTF8Iterator {
    public:
        UTF8Iterator(const char *start, const char *end) :
            m_cursor(start),
            m_end(end)
            // TODO: We could validate up front that the string is well-formed UTF8,
            // at least to the extent that multi-byte characters have a valid
            // prefix byte and continuation bytes that will not cause a read
            // off the end of the buffer.
            // That done, extractCodePoint could be considerably simpler/faster.
            { assert(m_cursor <= m_end); }

        //Construct a one-off with an alternative current cursor position
        UTF8Iterator(const UTF8Iterator& other, const char *start) :
            m_cursor(start),
            m_end(other.m_end)
            { assert(m_cursor <= m_end); }

        const char * getCursor() { return m_cursor; }

        bool atEnd() { return m_cursor >= m_end; }

        const char * skipCodePoints(int64_t skips) {
            while (skips-- > 0 && ! atEnd()) {
                // TODO: since the returned code point is ignored, it might be better
                // to call a faster, simpler, skipCodePoint method -- maybe once that
                // becomes trivial due to up-front validation.
                extractCodePoint();
            }
            if (atEnd()) {
                return m_end;
            }
            return m_cursor;
        }

        /*
         * Go through a lot of trouble to make sure that corrupt
         * utf8 data doesn't result in touching uninitialized memory
         * by copying the character data onto the stack.
         * That wouldn't be needed if we pre-validated the buffer.
         */
        uint32_t extractCodePoint() {
            assert(m_cursor < m_end); // Caller should have tested and handled atEnd() condition
            /*
             * Copy the next 6 bytes to a temp buffer and retrieve.
             * We should only get 4 byte code points, and the library
             * should only accept 4 byte code points, but once upon a time there
             * were 6 byte code points in UTF-8 so be careful here.
             */
            char nextPotentialCodePoint[] = { 0, 0, 0, 0, 0, 0 };
            char *nextPotentialCodePointIter = nextPotentialCodePoint;
            //Copy 6 bytes or until the end
            ::memcpy( nextPotentialCodePoint, m_cursor, std::min( 6L, m_end - m_cursor));

            /*
             * Extract the code point, find out how many bytes it was
             */
            uint32_t codePoint = utf8::unchecked::next(nextPotentialCodePointIter);
            long int delta = nextPotentialCodePointIter - nextPotentialCodePoint;

            /*
             * Increment the iterator that was passed in by ref, by the delta
             */
            m_cursor += delta;
            return codePoint;
        }

        const char * m_cursor;
        const char * const m_end;
    };


    /* For boost hashing */
    void hashCombine(std::size_t &seed) const;

    /* Functor comparator for use with std::set */
    struct ltNValue {
        bool operator()(const NValue v1, const NValue v2) const {
            return v1.compare(v2) < 0;
        }
    };

    /* Functor equality predicate for use with boost unordered */
    struct equal_to : std::binary_function<NValue, NValue, bool>
    {
        bool operator()(NValue const& x,
            NValue const& y) const
        {
            return x.compare(y) == 0;
        }
    };

    /* Functor hash predicate for use with boost unordered */
    struct hash : std::unary_function<NValue, std::size_t>
    {
        std::size_t operator()(NValue const& x) const
        {
            std::size_t seed = 0;
            x.hashCombine(seed);
            return seed;
        }
    };

    /* Return a string full of arcana and wonder. */
    std::string debug() const;

    // Constants for Decimal type
    // Precision and scale (inherent in the schema)
    static const uint16_t kMaxDecPrec = 38;
    static const uint16_t kMaxDecScale = 12;
    static const int64_t kMaxScaleFactor = 1000000000000;

    // setArrayElements is a const method since it doesn't actually mutate any NValue state, just
    // the state of the contained NValues which are referenced via the allocated object storage.
    // For example, it is not intended to ever "grow the array" which would require the NValue's
    // object reference (in m_data) to be mutable.
    // The array size is predetermined in allocateANewNValueList.
    void setArrayElements(std::vector<NValue> &args) const;

    static ValueType promoteForOp(ValueType vta, ValueType vtb) {
        ValueType rt;
        switch (vta) {
          case VALUE_TYPE_TINYINT:
          case VALUE_TYPE_SMALLINT:
          case VALUE_TYPE_INTEGER:
          case VALUE_TYPE_BIGINT:
          case VALUE_TYPE_TIMESTAMP:
            rt = s_intPromotionTable[vtb];
            break;

          case VALUE_TYPE_DECIMAL:
            rt = s_decimalPromotionTable[vtb];
            break;

          case VALUE_TYPE_DOUBLE:
            rt = s_doublePromotionTable[vtb];
            break;

          // no valid promotion (currently) for these types
          case VALUE_TYPE_ADDRESS:
          case VALUE_TYPE_VARCHAR:
          case VALUE_TYPE_VARBINARY:
          case VALUE_TYPE_BOOLEAN:
          case VALUE_TYPE_INVALID:
          case VALUE_TYPE_NULL:
          default:
            rt = VALUE_TYPE_INVALID;
            break;
        }
        // There ARE rare but legitimate runtime type check exceptions in SQL, so
        // unless/until those legitimate cases get re-routed to some other code path,
        // it is not safe here to ...
        // assert(rt != VALUE_TYPE_INVALID);
        return rt;
    }

    // Declared public for cppunit test purposes .
    static int64_t parseTimestampString(const std::string &txt);

  private:
    /*
     * Private methods are private for a reason. Don't expose the raw
     * data so that it can be operated on directly.
     */

    // Function declarations for NValue.cpp definitions.
    void createDecimalFromString(const std::string &txt);
    std::string createStringFromDecimal() const;
    NValue opDivideDecimals(const NValue lhs, const NValue rhs) const;
    NValue opMultiplyDecimals(const NValue &lhs, const NValue &rhs) const;

    // Helpers for inList.
    // These are purposely not inlines to avoid exposure of NValueList details.
    void deserializeIntoANewNValueList(SerializeInput &input, Pool *dataPool);
    void allocateANewNValueList(size_t elementCount, ValueType elementType);

    // Promotion Rules. Initialized in NValue.cpp
    static ValueType s_intPromotionTable[];
    static ValueType s_decimalPromotionTable[];
    static ValueType s_doublePromotionTable[];
    static TTInt s_maxDecimalValue;
    static TTInt s_minDecimalValue;
    // These initializers give the unique double values that are
    // closest but not equal to +/-1E26 within the accuracy of a double.
    static const double s_gtMaxDecimalAsDouble;
    static const double s_ltMinDecimalAsDouble;

    /**
     * 16 bytes of storage for NValue data.
     */
    char m_data[16];
    ValueType m_valueType;
    bool m_sourceInlined;

    /**
     * Private constructor that initializes storage and the specifies the type of value
     * that will be stored in this instance
     */
    NValue(const ValueType type) {
        ::memset( m_data, 0, 16);
        setValueType(type);
        m_sourceInlined = false;
    }

    /**
     * Set the type of the value that will be stored in this instance.
     * The last of the 16 bytes of storage allocated in an NValue
     * is used to store the type
     */
    void setValueType(ValueType type) {
        m_valueType = type;
    }

    /**
     * Get the type of the value. This information is private
     * to prevent code outside of NValue from branching based on the type of a value.
     */
    ValueType getValueType() const {
        return m_valueType;
    }

    /**
     * Get the type of the value. This information is private
     * to prevent code outside of NValue from branching based on the type of a value.
     */
    std::string getValueTypeString() const {
        return getTypeName(m_valueType);
    }

    void setSourceInlined(bool sourceInlined)
    {
        m_sourceInlined = sourceInlined;
    }

    void tagAsNull() { m_data[13] = OBJECT_NULL_BIT; }

    /**
     * An Object is something like a String that has a variable length
     * (thus it is length preceded) and can potentially have indirect
     * storage (will always be indirect when referenced via an NValue).
     * NValues cache a decoded version of the length preceding value
     * in their data area after the pointer to the object storage area.
     *
     * Leverage private access and enforce strict requirements on
     * calling correctness.
     */
    int32_t getObjectLength_withoutNull() const {
        assert(isNull() == false);
        assert(getValueType() == VALUE_TYPE_VARCHAR || getValueType() == VALUE_TYPE_VARBINARY);
        // now safe to read and return the length preceding value.
        return *reinterpret_cast<const int32_t *>(&m_data[8]);
    }


    int8_t setObjectLength(int32_t length) {
        *reinterpret_cast<int32_t *>(&m_data[8]) = length;
        int8_t lengthLength = getAppropriateObjectLengthLength(length);
        setObjectLengthLength(lengthLength);
        return lengthLength;
    }

    /*
     * Retrieve the number of bytes used by the length preceding value
     * in the object's storage area. This value
     * is cached in the NValue's 13th byte.
     */
    int8_t getObjectLengthLength() const {
        return m_data[12];
    }

    /*
     * Set the objects length preceding values length to
     * the specified value
     */
    void setObjectLengthLength(int8_t length) {
        m_data[12] = length;
    }

    /*
     * Based on the objects actual length value get the length of the
     * length preceding value to the appropriate length
     */
    static int8_t getAppropriateObjectLengthLength(int32_t length) {
        if (length <= OBJECT_MAX_LENGTH_SHORT_LENGTH) {
            return SHORT_OBJECT_LENGTHLENGTH;
        } else {
            return LONG_OBJECT_LENGTHLENGTH;
        }
    }

    /*
     * Set the length preceding value using the short or long representation depending
     * on what is necessary to represent the length.
     */
    static void setObjectLengthToLocation(int32_t length, char *location) {
        int32_t beNumber = htonl(length);
        if (length < -1) {
            throw SQLException(SQLException::dynamic_sql_error, "Object length cannot be < -1");
        } else if (length == -1) {
            location[0] = OBJECT_NULL_BIT;
        } if (length <= OBJECT_MAX_LENGTH_SHORT_LENGTH) {
            location[0] = reinterpret_cast<char*>(&beNumber)[3];
        } else {
            char *pointer = reinterpret_cast<char*>(&beNumber);
            location[0] = pointer[0];
            location[0] |= OBJECT_CONTINUATION_BIT;
            location[1] = pointer[1];
            location[2] = pointer[2];
            location[3] = pointer[3];
        }
    }

    /*
     * Not truly symmetrical with getObjectValue which returns the actual object past
     * the length preceding value
     */
    void setObjectValue(void* object) {
        *reinterpret_cast<void**>(m_data) = object;
    }

    void* getObjectValue_withoutNull() const {
        void* value;
        if (m_sourceInlined) {
            value = *reinterpret_cast<char* const*>(m_data) + getObjectLengthLength();
        }
        else {
            StringRef* sref = *reinterpret_cast<StringRef* const*>(m_data);
            value = sref->get() + getObjectLengthLength();
        }
        return value;
    }

    /**
     * Get a pointer to the value of an Object that lies beyond the storage of the length information
     */
    void* getObjectValue() const {
        if (isNull()) {
            return NULL;
        }
        return getObjectValue_withoutNull();
    }

    // getters
    const int8_t& getTinyInt() const {
        assert(getValueType() == VALUE_TYPE_TINYINT);
        return *reinterpret_cast<const int8_t*>(m_data);
    }

    int8_t& getTinyInt() {
        assert(getValueType() == VALUE_TYPE_TINYINT);
        return *reinterpret_cast<int8_t*>(m_data);
    }

    const int16_t& getSmallInt() const {
        assert(getValueType() == VALUE_TYPE_SMALLINT);
        return *reinterpret_cast<const int16_t*>(m_data);
    }

    int16_t& getSmallInt() {
        assert(getValueType() == VALUE_TYPE_SMALLINT);
        return *reinterpret_cast<int16_t*>(m_data);
    }

    const int32_t& getInteger() const {
        assert(getValueType() == VALUE_TYPE_INTEGER);
        return *reinterpret_cast<const int32_t*>(m_data);
    }

    int32_t& getInteger() {
        assert(getValueType() == VALUE_TYPE_INTEGER);
        return *reinterpret_cast<int32_t*>(m_data);
    }

    const int64_t& getBigInt() const {
        assert((getValueType() == VALUE_TYPE_BIGINT) ||
               (getValueType() == VALUE_TYPE_TIMESTAMP) ||
               (getValueType() == VALUE_TYPE_ADDRESS));
        return *reinterpret_cast<const int64_t*>(m_data);
    }

    int64_t& getBigInt() {
        assert((getValueType() == VALUE_TYPE_BIGINT) ||
               (getValueType() == VALUE_TYPE_TIMESTAMP) ||
               (getValueType() == VALUE_TYPE_ADDRESS));
        return *reinterpret_cast<int64_t*>(m_data);
    }

    const int64_t& getTimestamp() const {
        assert(getValueType() == VALUE_TYPE_TIMESTAMP);
        return *reinterpret_cast<const int64_t*>(m_data);
    }

    int64_t& getTimestamp() {
        assert(getValueType() == VALUE_TYPE_TIMESTAMP);
        return *reinterpret_cast<int64_t*>(m_data);
    }

    const double& getDouble() const {
        assert(getValueType() == VALUE_TYPE_DOUBLE);
        return *reinterpret_cast<const double*>(m_data);
    }

    double& getDouble() {
        assert(getValueType() == VALUE_TYPE_DOUBLE);
        return *reinterpret_cast<double*>(m_data);
    }

    const TTInt& getDecimal() const {
        assert(getValueType() == VALUE_TYPE_DECIMAL);
        const void* retval = reinterpret_cast<const void*>(m_data);
        return *reinterpret_cast<const TTInt*>(retval);
    }

    TTInt& getDecimal() {
        assert(getValueType() == VALUE_TYPE_DECIMAL);
        void* retval = reinterpret_cast<void*>(m_data);
        return *reinterpret_cast<TTInt*>(retval);
    }

    const bool& getBoolean() const {
        assert(getValueType() == VALUE_TYPE_BOOLEAN);
        return *reinterpret_cast<const bool*>(m_data);
    }

    bool& getBoolean() {
        assert(getValueType() == VALUE_TYPE_BOOLEAN);
        return *reinterpret_cast<bool*>(m_data);
    }

    bool isBooleanNULL() const ;

    std::size_t getAllocationSizeForObject() const;
    static std::size_t getAllocationSizeForObject(int32_t length);

    static void throwCastSQLException(const ValueType origType,
                                      const ValueType newType)
    {
        char msg[1024];
        snprintf(msg, 1024, "Type %s can't be cast as %s",
                 valueToString(origType).c_str(),
                 valueToString(newType).c_str());
        throw SQLException(SQLException::
                           data_exception_most_specific_type_mismatch,
                           msg);
    }

    int64_t castAsBigIntAndGetValue() const {
        const ValueType type = getValueType();
        if (isNull()) {
            return INT64_NULL;
        }

        switch (type) {
        case VALUE_TYPE_NULL:
            return INT64_NULL;
        case VALUE_TYPE_TINYINT:
            return static_cast<int64_t>(getTinyInt());
        case VALUE_TYPE_SMALLINT:
            return static_cast<int64_t>(getSmallInt());
        case VALUE_TYPE_INTEGER:
            return static_cast<int64_t>(getInteger());
        case VALUE_TYPE_ADDRESS:
            return getBigInt();
        case VALUE_TYPE_BIGINT:
            return getBigInt();
        case VALUE_TYPE_TIMESTAMP:
            return getTimestamp();
        case VALUE_TYPE_DOUBLE:
            if (getDouble() > (double)INT64_MAX || getDouble() < (double)VOLT_INT64_MIN) {
                throwCastSQLValueOutOfRangeException<double>(getDouble(), VALUE_TYPE_DOUBLE, VALUE_TYPE_BIGINT);
            }
            return static_cast<int64_t>(getDouble());
        default:
            throwCastSQLException(type, VALUE_TYPE_BIGINT);
            return 0; // NOT REACHED
        }
    }

    int64_t castAsBigIntAndGetValue_withoutNull() const {
            const ValueType type = getValueType();
            switch (type) {
            case VALUE_TYPE_BIGINT:
                return getBigInt();
            case VALUE_TYPE_INTEGER:
                return static_cast<int64_t>(getInteger());
            case VALUE_TYPE_TINYINT:
                return static_cast<int64_t>(getTinyInt());
            case VALUE_TYPE_SMALLINT:
                return static_cast<int64_t>(getSmallInt());
            case VALUE_TYPE_ADDRESS:
                return getBigInt();
            case VALUE_TYPE_TIMESTAMP:
                return getTimestamp();
            default:
                throwCastSQLException(type, VALUE_TYPE_BIGINT);
                return 0; // NOT REACHED
            }
        }

    int64_t castAsRawInt64AndGetValue() const {
        const ValueType type = getValueType();

        switch (type) {
        case VALUE_TYPE_TINYINT:
            return static_cast<int64_t>(getTinyInt());
        case VALUE_TYPE_SMALLINT:
            return static_cast<int64_t>(getSmallInt());
        case VALUE_TYPE_INTEGER:
            return static_cast<int64_t>(getInteger());
        case VALUE_TYPE_BIGINT:
            return getBigInt();
        case VALUE_TYPE_TIMESTAMP:
            return getTimestamp();
        default:
            throwCastSQLException(type, VALUE_TYPE_BIGINT);
            return 0; // NOT REACHED
        }
    }

    int32_t castAsIntegerAndGetValue() const {
        const ValueType type = getValueType();
        if (isNull()) {
            return INT32_NULL;
        }

        switch (type) {
        case VALUE_TYPE_NULL:
            return INT32_NULL;
        case VALUE_TYPE_TINYINT:
            return static_cast<int32_t>(getTinyInt());
        case VALUE_TYPE_SMALLINT:
            return static_cast<int32_t>(getSmallInt());
        case VALUE_TYPE_INTEGER:
            return getInteger();
        case VALUE_TYPE_BIGINT:
        {
            const int64_t value = getBigInt();
            if (value > (int64_t)INT32_MAX || value < (int64_t)VOLT_INT32_MIN) {
                throwCastSQLValueOutOfRangeException<int64_t>(value, VALUE_TYPE_BIGINT, VALUE_TYPE_INTEGER);
            }
            return static_cast<int32_t>(value);
        }
        case VALUE_TYPE_DOUBLE:
        {
            const double value = getDouble();
            if (value > (double)INT32_MAX || value < (double)VOLT_INT32_MIN) {
                throwCastSQLValueOutOfRangeException(value, VALUE_TYPE_DOUBLE, VALUE_TYPE_INTEGER);
            }
            return static_cast<int32_t>(value);
        }
        default:
            throwCastSQLException(type, VALUE_TYPE_INTEGER);
            return 0; // NOT REACHED
        }
    }

    double castAsDoubleAndGetValue() const {
        const ValueType type = getValueType();
        if (isNull()) {
            return DOUBLE_MIN;
        }

        switch (type) {
          case VALUE_TYPE_NULL:
              return DOUBLE_MIN;
          case VALUE_TYPE_TINYINT:
            return static_cast<double>(getTinyInt());
          case VALUE_TYPE_SMALLINT:
            return static_cast<double>(getSmallInt());
          case VALUE_TYPE_INTEGER:
            return static_cast<double>(getInteger());
          case VALUE_TYPE_ADDRESS:
            return static_cast<double>(getBigInt());
          case VALUE_TYPE_BIGINT:
            return static_cast<double>(getBigInt());
          case VALUE_TYPE_TIMESTAMP:
            return static_cast<double>(getTimestamp());
          case VALUE_TYPE_DOUBLE:
            return getDouble();
          case VALUE_TYPE_DECIMAL:
          {
            double retval;
            TTInt scaledValue = getDecimal();
            TTInt whole(scaledValue);
            TTInt fractional(scaledValue);
            whole /= kMaxScaleFactor;
            fractional %= kMaxScaleFactor;
            retval = static_cast<double>(whole.ToInt()) +
                    (static_cast<double>(fractional.ToInt())/static_cast<double>(kMaxScaleFactor));
            return retval;
          }
          case VALUE_TYPE_VARCHAR:
          case VALUE_TYPE_VARBINARY:
          default:
            throwCastSQLException(type, VALUE_TYPE_DOUBLE);
            return 0; // NOT REACHED
        }
    }

    TTInt castAsDecimalAndGetValue() const {
        const ValueType type = getValueType();
        if (isNull()) {
            TTInt retval;
            retval.SetMin();
            return retval;
        }

        switch (type) {
          case VALUE_TYPE_TINYINT:
          case VALUE_TYPE_SMALLINT:
          case VALUE_TYPE_INTEGER:
          case VALUE_TYPE_BIGINT:
          case VALUE_TYPE_TIMESTAMP: {
            int64_t value = castAsRawInt64AndGetValue();
            TTInt retval(value);
            retval *= NValue::kMaxScaleFactor;
            return retval;
          }
          case VALUE_TYPE_DECIMAL:
              return getDecimal();
          case VALUE_TYPE_DOUBLE: {
            int64_t intValue = castAsBigIntAndGetValue();
            TTInt retval(intValue);
            retval *= NValue::kMaxScaleFactor;

            double value = getDouble();
            value -= (double)intValue; // isolate decimal part
            value *= NValue::kMaxScaleFactor; // scale up to integer.
            TTInt fracval((int64_t)value);
            retval += fracval;
            return retval;
          }
          case VALUE_TYPE_VARCHAR:
          case VALUE_TYPE_VARBINARY:
          default:
            throwCastSQLException(type, VALUE_TYPE_DECIMAL);
            return 0; // NOT REACHED
        }
    }

    /**
     * This funciton does not check NULL value.
     */
    double getNumberFromString() const
    {
        assert(isNull() == false);
        const int32_t strLength = getObjectLength_withoutNull();
        // Guarantee termination at end of object -- or strtod might not stop there.
        char safeBuffer[strLength+1];
        memcpy(safeBuffer, getObjectValue_withoutNull(), strLength);
        safeBuffer[strLength] = '\0';
        char * bufferEnd = safeBuffer;
        double result = strtod(safeBuffer, &bufferEnd);
        // Needs to have consumed SOMETHING.
        if (bufferEnd > safeBuffer) {
            // Unconsumed trailing chars are OK if they are whitespace.
            while (bufferEnd < safeBuffer+strLength && isspace(*bufferEnd)) {
                ++bufferEnd;
            }
            if (bufferEnd == safeBuffer+strLength) {
                return result;
            }
        }
        char errorDetail[strLength+10]; // Allocate enough extra for the text in the snprintf format.
        snprintf(errorDetail, sizeof(errorDetail), "value: '%s'", safeBuffer);
        throw SQLException(SQLException::data_exception_invalid_character_value_for_cast, errorDetail);
    }

    NValue castAsBigInt() const {
        NValue retval(VALUE_TYPE_BIGINT);
        const ValueType type = getValueType();
        if (isNull()) {
            retval.setNull();
            return retval;
        }
        switch (type) {
        case VALUE_TYPE_TINYINT:
            retval.getBigInt() = static_cast<int64_t>(getTinyInt()); break;
        case VALUE_TYPE_SMALLINT:
            retval.getBigInt() = static_cast<int64_t>(getSmallInt()); break;
        case VALUE_TYPE_INTEGER:
            retval.getBigInt() = static_cast<int64_t>(getInteger()); break;
        case VALUE_TYPE_ADDRESS:
            retval.getBigInt() = getBigInt(); break;
        case VALUE_TYPE_BIGINT:
            return *this;
        case VALUE_TYPE_TIMESTAMP:
            retval.getBigInt() = getTimestamp(); break;
        case VALUE_TYPE_DOUBLE:
            if (getDouble() > (double)INT64_MAX || getDouble() < (double)VOLT_INT64_MIN) {
                throwCastSQLValueOutOfRangeException<double>(getDouble(), VALUE_TYPE_DOUBLE, VALUE_TYPE_BIGINT);
            }
            retval.getBigInt() = static_cast<int64_t>(getDouble()); break;
        case VALUE_TYPE_DECIMAL: {
            TTInt scaledValue = getDecimal();
            TTInt whole(scaledValue);
            whole /= NValue::kMaxScaleFactor;
            retval.getBigInt() = whole.ToInt(); break;
        }
        case VALUE_TYPE_VARCHAR:
            retval.getBigInt() = static_cast<int64_t>(getNumberFromString()); break;
        case VALUE_TYPE_VARBINARY:
        default:
            throwCastSQLException(type, VALUE_TYPE_BIGINT);
        }
        return retval;
    }

    NValue castAsTimestamp() const {
        NValue retval(VALUE_TYPE_TIMESTAMP);
        const ValueType type = getValueType();
        if (isNull()) {
            retval.setNull();
            return retval;
        }
        switch (type) {
        case VALUE_TYPE_TINYINT:
            retval.getTimestamp() = static_cast<int64_t>(getTinyInt()); break;
        case VALUE_TYPE_SMALLINT:
            retval.getTimestamp() = static_cast<int64_t>(getSmallInt()); break;
        case VALUE_TYPE_INTEGER:
            retval.getTimestamp() = static_cast<int64_t>(getInteger()); break;
        case VALUE_TYPE_BIGINT:
            retval.getTimestamp() = getBigInt(); break;
        case VALUE_TYPE_TIMESTAMP:
            retval.getTimestamp() = getTimestamp(); break;
        case VALUE_TYPE_DOUBLE:
            // TODO: Consider just eliminating this switch case to throw a cast exception,
            // or explicitly throwing some other exception here.
            // Direct cast of double to timestamp (implemented via intermediate cast to integer, here)
            // is not a SQL standard requirement, may not even make it past the planner's type-checks,
            // or may just be too far a stretch.
            // OR it might be a convenience for some obscure system-generated edge case?

            if (getDouble() > (double)INT64_MAX || getDouble() < (double)VOLT_INT64_MIN) {
                throwCastSQLValueOutOfRangeException<double>(getDouble(), VALUE_TYPE_DOUBLE, VALUE_TYPE_BIGINT);
            }
            retval.getTimestamp() = static_cast<int64_t>(getDouble()); break;
        case VALUE_TYPE_DECIMAL: {
            // TODO: Consider just eliminating this switch case to throw a cast exception,
            // or explicitly throwing some other exception here.
            // Direct cast of decimal to timestamp (implemented via intermediate cast to integer, here)
            // is not a SQL standard requirement, may not even make it past the planner's type-checks,
            // or may just be too far a stretch.
            // OR it might be a convenience for some obscure system-generated edge case?

            TTInt scaledValue = getDecimal();
            TTInt whole(scaledValue);
            whole /= NValue::kMaxScaleFactor;
            retval.getTimestamp() = whole.ToInt(); break;
        }
        case VALUE_TYPE_VARCHAR: {
            const int32_t length = getObjectLength_withoutNull();
            const char* bytes = reinterpret_cast<const char*>(getObjectValue_withoutNull());
            const std::string value(bytes, length);
            retval.getTimestamp() = parseTimestampString(value);
            break;
        }
        case VALUE_TYPE_VARBINARY:
        default:
            throwCastSQLException(type, VALUE_TYPE_TIMESTAMP);
        }
        return retval;
    }

    template <typename T>
    void narrowToInteger(const T value, ValueType sourceType)
    {
        if (value > (T)INT32_MAX || value < (T)VOLT_INT32_MIN) {
            throwCastSQLValueOutOfRangeException(value, sourceType, VALUE_TYPE_INTEGER);
        }
        getInteger() = static_cast<int32_t>(value);
    }

    NValue castAsInteger() const {
        NValue retval(VALUE_TYPE_INTEGER);
        const ValueType type = getValueType();
        if (isNull()) {
            retval.setNull();
            return retval;
        }
        switch (type) {
        case VALUE_TYPE_TINYINT:
            retval.getInteger() = static_cast<int32_t>(getTinyInt()); break;
        case VALUE_TYPE_SMALLINT:
            retval.getInteger() = static_cast<int32_t>(getSmallInt()); break;
        case VALUE_TYPE_INTEGER:
            return *this;
        case VALUE_TYPE_BIGINT:
            retval.narrowToInteger(getBigInt(), type); break;
        case VALUE_TYPE_TIMESTAMP:
            retval.narrowToInteger(getTimestamp(), type); break;
        case VALUE_TYPE_DOUBLE:
            retval.narrowToInteger(getDouble(), type); break;
        case VALUE_TYPE_DECIMAL: {
            TTInt scaledValue = getDecimal();
            TTInt whole(scaledValue);
            whole /= NValue::kMaxScaleFactor;
            int64_t value = whole.ToInt();
            retval.narrowToInteger(value, type); break;
        }
        case VALUE_TYPE_VARCHAR:
            retval.narrowToInteger(getNumberFromString(), type); break;
        case VALUE_TYPE_VARBINARY:
        default:
            throwCastSQLException(type, VALUE_TYPE_INTEGER);
        }
        return retval;
    }

    template <typename T>
    void narrowToSmallInt(const T value, ValueType sourceType)
    {
        if (value > (T)INT16_MAX || value < (T)VOLT_INT16_MIN) {
            throwCastSQLValueOutOfRangeException(value, sourceType, VALUE_TYPE_SMALLINT);
        }
        getSmallInt() = static_cast<int16_t>(value);
    }

    NValue castAsSmallInt() const {
        NValue retval(VALUE_TYPE_SMALLINT);
        const ValueType type = getValueType();
        if (isNull()) {
            retval.setNull();
            return retval;
        }
        switch (type) {
        case VALUE_TYPE_TINYINT:
            retval.getSmallInt() = static_cast<int16_t>(getTinyInt()); break;
        case VALUE_TYPE_SMALLINT:
            retval.getSmallInt() = getSmallInt(); break;
        case VALUE_TYPE_INTEGER:
            retval.narrowToSmallInt(getInteger(), type); break;
        case VALUE_TYPE_BIGINT:
            retval.narrowToSmallInt(getBigInt(), type); break;
        case VALUE_TYPE_TIMESTAMP:
            retval.narrowToSmallInt(getTimestamp(), type); break;
        case VALUE_TYPE_DOUBLE:
            retval.narrowToSmallInt(getDouble(), type); break;
        case VALUE_TYPE_DECIMAL: {
            TTInt scaledValue = getDecimal();
            TTInt whole(scaledValue);
            whole /= NValue::kMaxScaleFactor;
            int64_t value = whole.ToInt();
            retval.narrowToSmallInt(value, type); break;
        }
        case VALUE_TYPE_VARCHAR:
            retval.narrowToSmallInt(getNumberFromString(), type); break;
        case VALUE_TYPE_VARBINARY:
        default:
            throwCastSQLException(type, VALUE_TYPE_SMALLINT);
        }
        return retval;
    }

    template <typename T>
    void narrowToTinyInt(const T value, ValueType sourceType)
    {
        if (value > (T)INT8_MAX || value < (T)VOLT_INT8_MIN) {
            throwCastSQLValueOutOfRangeException(value, sourceType, VALUE_TYPE_TINYINT);
        }
        getTinyInt() = static_cast<int8_t>(value);
    }

    NValue castAsTinyInt() const {
        NValue retval(VALUE_TYPE_TINYINT);
        const ValueType type = getValueType();
        if (isNull()) {
            retval.setNull();
            return retval;
        }
        switch (type) {
        case VALUE_TYPE_TINYINT:
            retval.getTinyInt() = getTinyInt(); break;
        case VALUE_TYPE_SMALLINT:
            retval.narrowToTinyInt(getSmallInt(), type); break;
        case VALUE_TYPE_INTEGER:
            retval.narrowToTinyInt(getInteger(), type); break;
        case VALUE_TYPE_BIGINT:
            retval.narrowToTinyInt(getBigInt(), type); break;
        case VALUE_TYPE_TIMESTAMP:
            retval.narrowToTinyInt(getTimestamp(), type); break;
        case VALUE_TYPE_DOUBLE:
            retval.narrowToTinyInt(getDouble(), type); break;
        case VALUE_TYPE_DECIMAL: {
            TTInt scaledValue = getDecimal();
            TTInt whole(scaledValue);
            whole /= NValue::kMaxScaleFactor;
            int64_t value = whole.ToInt();
            retval.narrowToTinyInt(value, type); break;
        }
        case VALUE_TYPE_VARCHAR:
            retval.narrowToTinyInt(getNumberFromString(), type); break;
        case VALUE_TYPE_VARBINARY:
        default:
            throwCastSQLException(type, VALUE_TYPE_TINYINT);
        }
        return retval;
    }

    NValue castAsDouble() const {
        NValue retval(VALUE_TYPE_DOUBLE);
        const ValueType type = getValueType();
        if (isNull()) {
            retval.setNull();
            return retval;
        }
        switch (type) {
        case VALUE_TYPE_TINYINT:
            retval.getDouble() = static_cast<double>(getTinyInt()); break;
        case VALUE_TYPE_SMALLINT:
            retval.getDouble() = static_cast<double>(getSmallInt()); break;
        case VALUE_TYPE_INTEGER:
            retval.getDouble() = static_cast<double>(getInteger()); break;
        case VALUE_TYPE_BIGINT:
            retval.getDouble() = static_cast<double>(getBigInt()); break;
        case VALUE_TYPE_TIMESTAMP:
            retval.getDouble() = static_cast<double>(getTimestamp()); break;
        case VALUE_TYPE_DOUBLE:
            retval.getDouble() = getDouble(); break;
        case VALUE_TYPE_DECIMAL:
            retval.getDouble() = castAsDoubleAndGetValue(); break;
        case VALUE_TYPE_VARCHAR:
            retval.getDouble() = getNumberFromString(); break;
        case VALUE_TYPE_VARBINARY:
        default:
            throwCastSQLException(type, VALUE_TYPE_DOUBLE);
        }
        return retval;
    }

    void streamTimestamp(std::stringstream& value) const;

    NValue castAsString() const {
        if (isNull()) {
            NValue retval(VALUE_TYPE_VARCHAR);
            retval.setNull();
            return retval;
        }
        std::stringstream value;
        const ValueType type = getValueType();
        switch (type) {
        case VALUE_TYPE_TINYINT:
            // This cast keeps the tiny int from being confused for a char.
            value << static_cast<int>(getTinyInt()); break;
        case VALUE_TYPE_SMALLINT:
            value << getSmallInt(); break;
        case VALUE_TYPE_INTEGER:
            value << getInteger(); break;
        case VALUE_TYPE_BIGINT:
            value << getBigInt(); break;
        //case VALUE_TYPE_TIMESTAMP:
            //TODO: The SQL standard wants an actual date literal rather than a numeric value, here. See ENG-4284.
            //value << static_cast<double>(getTimestamp()); break;
        case VALUE_TYPE_DOUBLE:
            // Use the specific standard SQL formatting for float values,
            // which the C/C++ format options don't quite support.
            streamSQLFloatFormat(value, getDouble());
            break;
        case VALUE_TYPE_DECIMAL:
            value << createStringFromDecimal(); break;
        case VALUE_TYPE_VARCHAR:
        case VALUE_TYPE_VARBINARY: {
        // note: we allow binary conversion to strings to support
        // byte[] as string parameters...
        // In the future, it would be nice to check this is a decent string here...
            NValue retval(VALUE_TYPE_VARCHAR);
            memcpy(retval.m_data, m_data, sizeof(m_data));
            return retval;
        }
        case VALUE_TYPE_TIMESTAMP: {
            streamTimestamp(value);
            break;
        }
        default:
            throwCastSQLException(type, VALUE_TYPE_VARCHAR);
        }
        return getTempStringValue(value.str().c_str(), value.str().length());
    }

    NValue castAsBinary() const {
        NValue retval(VALUE_TYPE_VARBINARY);
        const ValueType type = getValueType();
        if (isNull()) {
            retval.setNull();
            return retval;
        }
        switch (type) {
        case VALUE_TYPE_VARBINARY:
            memcpy(retval.m_data, m_data, sizeof(m_data));
            break;
        default:
            throwCastSQLException(type, VALUE_TYPE_VARBINARY);
        }
        return retval;
    }

    void createDecimalFromInt(int64_t rhsint)
    {
        TTInt scaled(rhsint);
        scaled *= NValue::kMaxScaleFactor;
        getDecimal() = scaled;
    }

    NValue castAsDecimal() const {
        NValue retval(VALUE_TYPE_DECIMAL);
        const ValueType type = getValueType();
        if (isNull()) {
            retval.setNull();
            return retval;
        }
        switch (type) {
        case VALUE_TYPE_TINYINT:
        case VALUE_TYPE_SMALLINT:
        case VALUE_TYPE_INTEGER:
        case VALUE_TYPE_BIGINT:
        {
            int64_t rhsint = castAsRawInt64AndGetValue();
            retval.createDecimalFromInt(rhsint);
            break;
        }
        case VALUE_TYPE_DECIMAL:
            ::memcpy(retval.m_data, m_data, sizeof(TTInt));
            break;
        case VALUE_TYPE_DOUBLE:
        {
            const double& value = getDouble();
            if (value >= s_gtMaxDecimalAsDouble || value <= s_ltMinDecimalAsDouble) {
                char message[4096];
                snprintf(message, 4096, "Attempted to cast value %f causing overflow/underflow", value);
                throw SQLException(SQLException::data_exception_numeric_value_out_of_range, message);
            }
            // Resort to string as the intermediary since even int64_t does not cover the full range.
            char decimalAsString[41]; // Large enough to account for digits, sign, decimal, and terminating null.
            snprintf(decimalAsString, sizeof(decimalAsString), "%.12f", value);
            // Shift the entire integer part 1 digit to the right, overwriting the decimal point.
            // This effectively creates a potentially very large integer value
            //  equal to the original double scaled up by 10^12.
            for (char* intDigit = strchr(decimalAsString, '.'); intDigit > decimalAsString; --intDigit) {
                *intDigit = *(intDigit-1);
            }
            TTInt result(decimalAsString+1);
            retval.getDecimal() = result;
            break;
        }
        case VALUE_TYPE_VARCHAR:
        {
            const int32_t length = getObjectLength_withoutNull();
            const char* bytes = reinterpret_cast<const char*>(getObjectValue_withoutNull());
            const std::string value(bytes, length);
            retval.createDecimalFromString(value);
            break;
        }
        default:
            throwCastSQLException(type, VALUE_TYPE_DECIMAL);
        }
        return retval;
    }

    /**
     * Copy the arbitrary size object that this value points to as an
     * inline object in the provided storage area
     */
    void inlineCopyObject(void *storage, int32_t maxLength, bool isInBytes) const {
        if (isNull()) {
            /*
             * The 7th bit of the length preceding value
             * is used to indicate that the object is null.
             */
            *reinterpret_cast<char*>(storage) = OBJECT_NULL_BIT;
        }
        else {
            const int32_t objLength = getObjectLength_withoutNull();
<<<<<<< HEAD
            checkTooNarrowVarcharAndVarbinary(objLength, maxLength);
=======
            checkTooNarrowVarcharAndVarbinary(objLength, maxLength, isInBytes);
>>>>>>> 8b991153

            if (m_sourceInlined)
            {
                ::memcpy( storage, *reinterpret_cast<char *const *>(m_data), getObjectLengthLength() + objLength);
            }
            else
            {
                const StringRef* sref =
                    *reinterpret_cast<StringRef* const*>(m_data);
                ::memcpy(storage, sref->get(),
                         getObjectLengthLength() + objLength);
            }
        }

    }

    static inline int32_t getCharLength(const char *valueChars, const size_t length) {
        // very efficient code to count characters in UTF string and ASCII string
        int32_t j = 0;
        size_t i = length;
        while (i-- > 0) {
            if ((valueChars[i] & 0xc0) != 0x80) j++;
        }
        return j;
    }

    // Return the beginning char * place of the ith char.
    // Return the end char* when ith is larger than it has, NULL if ith is less and equal to zero.
    static inline const char* getIthCharPosition(const char *valueChars, const size_t length, const int32_t ith) {
        // very efficient code to count characters in UTF string and ASCII string
        if (ith <= 0) return NULL;
        int32_t i = 0, j = 0;
        size_t len = length;
        while (len-- > 0) {
            if ((valueChars[i] & 0xc0) != 0x80) {
                j++;
                if (ith == j) break;
            }
            i++;
        }
        return &valueChars[i];
    }

<<<<<<< HEAD
    static inline bool validVarcharSize (const char *valueChars, const size_t length, const int32_t maxLength) {
=======
    static inline bool validVarcharSize(const char *valueChars, const size_t length, const int32_t maxLength) {
>>>>>>> 8b991153
        int32_t min_continuation_bytes = static_cast<int32_t>(length - maxLength);
        if (min_continuation_bytes <= 0) {
            return true;
        }
        size_t i = length;
        while (i--) {
            if ((valueChars[i] & 0xc0) == 0x80) {
                if (--min_continuation_bytes == 0) {
                    return true;
                }
            }
        }
        return false;
    }

<<<<<<< HEAD
    void checkTooNarrowVarcharAndVarbinary(int32_t objLength, int32_t maxLength) const {
=======
    void checkTooNarrowVarcharAndVarbinary(int32_t objLength, int32_t maxLength, bool isInBytes) const {
>>>>>>> 8b991153
        assert(isNull() == false);

        if (maxLength == 0) {
            throwFatalLogicErrorStreamed("Zero maxLength for object type " << valueToString(getValueType()));
        }

        if (m_valueType == VALUE_TYPE_VARBINARY) {
            if (objLength > maxLength) {
                char msg[1024];
                snprintf(msg, 1024,
                        "The size %d of the value exceeds the size of the VARBINARY(%d) column.",
                        objLength, maxLength);
                throw SQLException(SQLException::data_exception_string_data_length_mismatch,
                        msg);
            }
        } else if (m_valueType == VALUE_TYPE_VARCHAR) {
            const char* ptr = reinterpret_cast<const char*>(getObjectValue_withoutNull());

<<<<<<< HEAD
            if (!validVarcharSize(ptr, objLength, maxLength)) {
=======
            if (isInBytes) {
                if (objLength > maxLength) {
                    std::string inputValue;
                    if (objLength > FULL_STRING_IN_MESSAGE_THRESHOLD) {
                        inputValue = std::string(ptr, FULL_STRING_IN_MESSAGE_THRESHOLD) + std::string("...");
                    } else {
                        inputValue = std::string(ptr, objLength);
                    }
                    char msg[1024];
                    snprintf(msg, 1024,
                            "The size %d of the value '%s' exceeds the size of the VARCHAR(%d BYTES) column.",
                            objLength, inputValue.c_str(), maxLength);
                    throw SQLException(SQLException::data_exception_string_data_length_mismatch,
                            msg);
                }
            } else if (!validVarcharSize(ptr, objLength, maxLength)) {
>>>>>>> 8b991153
                const int32_t charLength = getCharLength(ptr, objLength);
                char msg[1024];
                std::string inputValue;
                if (charLength > FULL_STRING_IN_MESSAGE_THRESHOLD) {
                    const char * end = getIthCharPosition(ptr, objLength, FULL_STRING_IN_MESSAGE_THRESHOLD+1);
                    int32_t numBytes = (int32_t)(end - ptr);
                    inputValue = std::string(ptr, numBytes) + std::string("...");
                } else {
                    inputValue = std::string(ptr, objLength);
                }
                snprintf(msg, 1024,
                        "The size %d of the value '%s' exceeds the size of the VARCHAR(%d) column.",
                        charLength, inputValue.c_str(), maxLength);

                throw SQLException(SQLException::data_exception_string_data_length_mismatch,
                        msg);
            }
        }
    }

    template<typename T>
    int compareValue (const T lhsValue, const T rhsValue) const {
        if (lhsValue == rhsValue) {
            return VALUE_COMPARE_EQUAL;
        } else if (lhsValue > rhsValue) {
            return VALUE_COMPARE_GREATERTHAN;
        } else {
            return VALUE_COMPARE_LESSTHAN;
        }
    }

    int compareDoubleValue (const double lhsValue, const double rhsValue) const {
        // Treat NaN values as equals and also make them smaller than neagtive infinity.
        // This breaks IEEE754 for expressions slightly.
        if (std::isnan(lhsValue)) {
            return std::isnan(rhsValue) ? VALUE_COMPARE_EQUAL : VALUE_COMPARE_LESSTHAN;
        }
        else if (std::isnan(rhsValue)) {
            return VALUE_COMPARE_GREATERTHAN;
        }
        else if (lhsValue > rhsValue) {
            return VALUE_COMPARE_GREATERTHAN;
        }
        else if (lhsValue < rhsValue) {
            return VALUE_COMPARE_LESSTHAN;
        }
        else {
            return VALUE_COMPARE_EQUAL;
        }
    }

    int compareTinyInt (const NValue rhs) const {
        assert(m_valueType == VALUE_TYPE_TINYINT);

        // get the right hand side as a bigint
        if (rhs.getValueType() == VALUE_TYPE_DOUBLE) {
            return compareDoubleValue(static_cast<double>(getTinyInt()), rhs.getDouble());
        } else if (rhs.getValueType() == VALUE_TYPE_DECIMAL) {
            const TTInt rhsValue = rhs.getDecimal();
            TTInt lhsValue(static_cast<int64_t>(getTinyInt()));
            lhsValue *= NValue::kMaxScaleFactor;
            return compareValue<TTInt>(lhsValue, rhsValue);
        } else {
            int64_t lhsValue, rhsValue;
            lhsValue = static_cast<int64_t>(getTinyInt());
            rhsValue = rhs.castAsBigIntAndGetValue_withoutNull();
            return compareValue<int64_t>(lhsValue, rhsValue);
        }
    }

    int compareSmallInt (const NValue rhs) const {
        assert(m_valueType == VALUE_TYPE_SMALLINT);

        // get the right hand side as a bigint
        if (rhs.getValueType() == VALUE_TYPE_DOUBLE) {
            return compareDoubleValue(static_cast<double>(getSmallInt()), rhs.getDouble());
        } else if (rhs.getValueType() == VALUE_TYPE_DECIMAL) {
            const TTInt rhsValue = rhs.getDecimal();
            TTInt lhsValue(static_cast<int64_t>(getSmallInt()));
            lhsValue *= NValue::kMaxScaleFactor;
            return compareValue<TTInt>(lhsValue, rhsValue);
        } else {
            int64_t lhsValue, rhsValue;
            lhsValue = static_cast<int64_t>(getSmallInt());
            rhsValue = rhs.castAsBigIntAndGetValue_withoutNull();
            return compareValue<int64_t>(lhsValue, rhsValue);
        }
    }

    int compareInteger (const NValue rhs) const {
        assert(m_valueType == VALUE_TYPE_INTEGER);

        // get the right hand side as a bigint
        if (rhs.getValueType() == VALUE_TYPE_DOUBLE) {
            return compareDoubleValue(static_cast<double>(getInteger()), rhs.getDouble());
        } else if (rhs.getValueType() == VALUE_TYPE_DECIMAL) {
            const TTInt rhsValue = rhs.getDecimal();
            TTInt lhsValue(static_cast<int64_t>(getInteger()));
            lhsValue *= NValue::kMaxScaleFactor;
            return compareValue<TTInt>(lhsValue, rhsValue);
        } else {
            int64_t lhsValue, rhsValue;
            lhsValue = static_cast<int64_t>(getInteger());
            rhsValue = rhs.castAsBigIntAndGetValue_withoutNull();
            return compareValue<int64_t>(lhsValue, rhsValue);
        }
    }

    int compareBigInt (const NValue rhs) const {
        assert(m_valueType == VALUE_TYPE_BIGINT);

        // get the right hand side as a bigint
        if (rhs.getValueType() == VALUE_TYPE_DOUBLE) {
            return compareDoubleValue(static_cast<double>(getBigInt()), rhs.getDouble());
        } else if (rhs.getValueType() == VALUE_TYPE_DECIMAL) {
            const TTInt rhsValue = rhs.getDecimal();
            TTInt lhsValue(getBigInt());
            lhsValue *= NValue::kMaxScaleFactor;
            return compareValue<TTInt>(lhsValue, rhsValue);
        } else {
            int64_t lhsValue, rhsValue;
            lhsValue = getBigInt();
            rhsValue = rhs.castAsBigIntAndGetValue_withoutNull();
            return compareValue<int64_t>(lhsValue, rhsValue);
        }
    }


    int compareTimestamp (const NValue rhs) const {
        assert(m_valueType == VALUE_TYPE_TIMESTAMP);

        // get the right hand side as a bigint
        if (rhs.getValueType() == VALUE_TYPE_DOUBLE) {
            return compareDoubleValue(static_cast<double>(getTimestamp()), rhs.getDouble());
        } else if (rhs.getValueType() == VALUE_TYPE_DECIMAL) {
            const TTInt rhsValue = rhs.getDecimal();
            TTInt lhsValue(getTimestamp());
            lhsValue *= NValue::kMaxScaleFactor;
            return compareValue<TTInt>(lhsValue, rhsValue);
        } else {
            int64_t lhsValue, rhsValue;
            lhsValue = getTimestamp();
            rhsValue = rhs.castAsBigIntAndGetValue_withoutNull();
            return compareValue<int64_t>(lhsValue, rhsValue);
        }
    }

    int compareDoubleValue (const NValue rhs) const {
        assert(m_valueType == VALUE_TYPE_DOUBLE);

        const double lhsValue = getDouble();
        double rhsValue;

        switch (rhs.getValueType()) {
        case VALUE_TYPE_DOUBLE:
            rhsValue = rhs.getDouble(); break;
        case VALUE_TYPE_TINYINT:
            rhsValue = static_cast<double>(rhs.getTinyInt()); break;
        case VALUE_TYPE_SMALLINT:
            rhsValue = static_cast<double>(rhs.getSmallInt()); break;
        case VALUE_TYPE_INTEGER:
            rhsValue = static_cast<double>(rhs.getInteger()); break;
        case VALUE_TYPE_BIGINT:
            rhsValue = static_cast<double>(rhs.getBigInt()); break;
        case VALUE_TYPE_TIMESTAMP:
            rhsValue = static_cast<double>(rhs.getTimestamp()); break;
        case VALUE_TYPE_DECIMAL:
        {
            TTInt scaledValue = rhs.getDecimal();
            TTInt whole(scaledValue);
            TTInt fractional(scaledValue);
            whole /= kMaxScaleFactor;
            fractional %= kMaxScaleFactor;
            rhsValue = static_cast<double>(whole.ToInt()) +
                    (static_cast<double>(fractional.ToInt())/static_cast<double>(kMaxScaleFactor));
            break;
        }
        default:
            char message[128];
            snprintf(message, 128,
                    "Type %s cannot be cast for comparison to type %s",
                    valueToString(rhs.getValueType()).c_str(),
                    valueToString(getValueType()).c_str());
            throw SQLException(SQLException::
                    data_exception_most_specific_type_mismatch,
                    message);
            // Not reached
        }

        return compareDoubleValue(lhsValue, rhsValue);
    }

    int compareStringValue (const NValue rhs) const {
        assert(m_valueType == VALUE_TYPE_VARCHAR);

        ValueType rhsType = rhs.getValueType();
        if ((rhsType != VALUE_TYPE_VARCHAR) && (rhsType != VALUE_TYPE_VARBINARY)) {
            char message[128];
            snprintf(message, 128,
                    "Type %s cannot be cast for comparison to type %s",
                    valueToString(rhsType).c_str(),
                    valueToString(m_valueType).c_str());
            throw SQLException(SQLException::
                    data_exception_most_specific_type_mismatch,
                    message);
        }

        assert(m_valueType == VALUE_TYPE_VARCHAR);

        const int32_t leftLength = getObjectLength_withoutNull();
        const int32_t rightLength = rhs.getObjectLength_withoutNull();
        const char* left = reinterpret_cast<const char*>(getObjectValue_withoutNull());
        const char* right = reinterpret_cast<const char*>(rhs.getObjectValue_withoutNull());

        const int result = ::strncmp(left, right, std::min(leftLength, rightLength));
        if (result == 0 && leftLength != rightLength) {
            if (leftLength > rightLength) {
                return  VALUE_COMPARE_GREATERTHAN;
            } else {
                return VALUE_COMPARE_LESSTHAN;
            }
        }
        else if (result > 0) {
            return VALUE_COMPARE_GREATERTHAN;
        }
        else if (result < 0) {
            return VALUE_COMPARE_LESSTHAN;
        }

        return VALUE_COMPARE_EQUAL;
    }

    int compareBinaryValue (const NValue rhs) const {
        assert(m_valueType == VALUE_TYPE_VARBINARY);

        if (rhs.getValueType() != VALUE_TYPE_VARBINARY) {
            char message[128];
            snprintf(message, 128,
                     "Type %s cannot be cast for comparison to type %s",
                     valueToString(rhs.getValueType()).c_str(),
                     valueToString(m_valueType).c_str());
            throw SQLException(SQLException::
                               data_exception_most_specific_type_mismatch,
                               message);
        }
        const int32_t leftLength = getObjectLength_withoutNull();
        const int32_t rightLength = rhs.getObjectLength_withoutNull();

        const char* left = reinterpret_cast<const char*>(getObjectValue_withoutNull());
        const char* right = reinterpret_cast<const char*>(rhs.getObjectValue_withoutNull());

        const int result = ::memcmp(left, right, std::min(leftLength, rightLength));
        if (result == 0 && leftLength != rightLength) {
            if (leftLength > rightLength) {
                return  VALUE_COMPARE_GREATERTHAN;
            } else {
                return VALUE_COMPARE_LESSTHAN;
            }
        }
        else if (result > 0) {
            return VALUE_COMPARE_GREATERTHAN;
        }
        else if (result < 0) {
            return VALUE_COMPARE_LESSTHAN;
        }

        return VALUE_COMPARE_EQUAL;
    }

    int compareDecimalValue (const NValue rhs) const {
        assert(m_valueType == VALUE_TYPE_DECIMAL);
        switch (rhs.getValueType()) {
        case VALUE_TYPE_DECIMAL:
        {
            return compareValue<TTInt>(getDecimal(), rhs.getDecimal());
        }
        case VALUE_TYPE_DOUBLE:
        {
            const double rhsValue = rhs.getDouble();
            TTInt scaledValue = getDecimal();
            TTInt whole(scaledValue);
            TTInt fractional(scaledValue);
            whole /= kMaxScaleFactor;
            fractional %= kMaxScaleFactor;
            const double lhsValue = static_cast<double>(whole.ToInt()) +
                    (static_cast<double>(fractional.ToInt())/static_cast<double>(kMaxScaleFactor));

            return compareValue<double>(lhsValue, rhsValue);
        }
        // create the equivalent decimal value
        case VALUE_TYPE_TINYINT:
        {
            TTInt rhsValue(static_cast<int64_t>(rhs.getTinyInt()));
            rhsValue *= NValue::kMaxScaleFactor;
            return compareValue<TTInt>(getDecimal(), rhsValue);
        }
        case VALUE_TYPE_SMALLINT:
        {
            TTInt rhsValue(static_cast<int64_t>(rhs.getSmallInt()));
            rhsValue *= NValue::kMaxScaleFactor;
            return compareValue<TTInt>(getDecimal(), rhsValue);
        }
        case VALUE_TYPE_INTEGER:
        {
            TTInt rhsValue(static_cast<int64_t>(rhs.getInteger()));
            rhsValue *= NValue::kMaxScaleFactor;
            return compareValue<TTInt>(getDecimal(), rhsValue);
        }
        case VALUE_TYPE_BIGINT:
        {
            TTInt rhsValue(rhs.getBigInt());
            rhsValue *= NValue::kMaxScaleFactor;
            return compareValue<TTInt>(getDecimal(), rhsValue);
        }
        case VALUE_TYPE_TIMESTAMP:
        {
            TTInt rhsValue(rhs.getTimestamp());
            rhsValue *= NValue::kMaxScaleFactor;
            return compareValue<TTInt>(getDecimal(), rhsValue);
        }
        default:
        {
            char message[128];
            snprintf(message, 128,
                    "Type %s cannot be cast for comparison to type %s",
                    valueToString(rhs.getValueType()).c_str(),
                    valueToString(getValueType()).c_str());
            throw SQLException(SQLException::
                    data_exception_most_specific_type_mismatch,
                    message);
            // Not reached
            return 0;
        }
        }
    }

    NValue opAddBigInts(const int64_t lhs, const int64_t rhs) const {
        if (lhs == INT64_NULL || rhs == INT64_NULL)
            return getBigIntValue(INT64_NULL);
        //Scary overflow check from https://www.securecoding.cert.org/confluence/display/cplusplus/INT32-CPP.+Ensure+that+operations+on+signed+integers+do+not+result+in+overflow
        if ( ((lhs^rhs)
                | (((lhs^(~(lhs^rhs)
                  & (1L << (sizeof(int64_t)*CHAR_BIT-1))))+rhs)^rhs)) >= 0) {
            char message[4096];
            snprintf(message, 4096, "Adding %jd and %jd will overflow BigInt storage", (intmax_t)lhs, (intmax_t)rhs);
            throw SQLException( SQLException::data_exception_numeric_value_out_of_range, message);
        }
        return getBigIntValue(lhs + rhs);
    }

    NValue opSubtractBigInts(const int64_t lhs, const int64_t rhs) const {
        if (lhs == INT64_NULL || rhs == INT64_NULL)
            return getBigIntValue(INT64_NULL);
        //Scary overflow check from https://www.securecoding.cert.org/confluence/display/cplusplus/INT32-CPP.+Ensure+that+operations+on+signed+integers+do+not+result+in+overflow
        if ( ((lhs^rhs)
                & (((lhs ^ ((lhs^rhs)
                  & (1L << (sizeof(int64_t)*CHAR_BIT-1))))-rhs)^rhs)) < 0) {
            char message[4096];
            snprintf(message, 4096, "Subtracting %jd from %jd will overflow BigInt storage", (intmax_t)lhs, (intmax_t)rhs);
            throw SQLException( SQLException::data_exception_numeric_value_out_of_range, message);
        }
        return getBigIntValue(lhs - rhs);
    }

    NValue opMultiplyBigInts(const int64_t lhs, const int64_t rhs) const {
        if (lhs == INT64_NULL || rhs == INT64_NULL)
            return getBigIntValue(INT64_NULL);
        bool overflow = false;
        //Scary overflow check from https://www.securecoding.cert.org/confluence/display/cplusplus/INT32-CPP.+Ensure+that+operations+on+signed+integers+do+not+result+in+overflow
        if (lhs > 0){  /* lhs is positive */
            if (rhs > 0) {  /* lhs and rhs are positive */
                if (lhs > (INT64_MAX / rhs)) {
                    overflow= true;
                }
            } /* end if lhs and rhs are positive */
            else { /* lhs positive, rhs non-positive */
                if (rhs < (INT64_MIN / lhs)) {
                    overflow = true;
                }
            } /* lhs positive, rhs non-positive */
        } /* end if lhs is positive */
        else { /* lhs is non-positive */
            if (rhs > 0) { /* lhs is non-positive, rhs is positive */
                if (lhs < (INT64_MIN / rhs)) {
                    overflow = true;
                }
            } /* end if lhs is non-positive, rhs is positive */
            else { /* lhs and rhs are non-positive */
                if ( (lhs != 0) && (rhs < (INT64_MAX / lhs))) {
                    overflow = true;
                }
            } /* end if lhs and rhs non-positive */
        } /* end if lhs is non-positive */

        const int64_t result = lhs * rhs;

        if (result == INT64_NULL) {
            overflow = true;
        }

        if (overflow) {
            char message[4096];
            snprintf(message, 4096, "Multiplying %jd with %jd will overflow BigInt storage", (intmax_t)lhs, (intmax_t)rhs);
            throw SQLException( SQLException::data_exception_numeric_value_out_of_range, message);
        }

        return getBigIntValue(result);
    }

    NValue opDivideBigInts(const int64_t lhs, const int64_t rhs) const {
        if (lhs == INT64_NULL || rhs == INT64_NULL)
            return getBigIntValue(INT64_NULL);

        if (rhs == 0) {
            char message[4096];
            snprintf(message, 4096, "Attempted to divide %jd by 0", (intmax_t)lhs);
            throw SQLException(SQLException::data_exception_division_by_zero,
                               message);
        }

        /**
         * Because the smallest int64 value is used to represent null (and this is checked for an handled above)
         * it isn't necessary to check for any kind of overflow since none is possible.
         */
        return getBigIntValue(int64_t(lhs / rhs));
    }

    NValue opAddDoubles(const double lhs, const double rhs) const {
        if (lhs <= DOUBLE_NULL || rhs <= DOUBLE_NULL)
            return getDoubleValue(DOUBLE_MIN);

        const double result = lhs + rhs;
        throwDataExceptionIfInfiniteOrNaN(result, "'+' operator");
        return getDoubleValue(result);
    }

    NValue opSubtractDoubles(const double lhs, const double rhs) const {
        if (lhs <= DOUBLE_NULL || rhs <= DOUBLE_NULL)
            return getDoubleValue(DOUBLE_MIN);

        const double result = lhs - rhs;
        throwDataExceptionIfInfiniteOrNaN(result, "'-' operator");
        return getDoubleValue(result);
    }

    NValue opMultiplyDoubles(const double lhs, const double rhs) const {
        if (lhs <= DOUBLE_NULL || rhs <= DOUBLE_NULL)
            return getDoubleValue(DOUBLE_MIN);

        const double result = lhs * rhs;
        throwDataExceptionIfInfiniteOrNaN(result, "'*' operator");
        return getDoubleValue(result);
    }

    NValue opDivideDoubles(const double lhs, const double rhs) const {
        if (lhs <= DOUBLE_NULL || rhs <= DOUBLE_NULL)
            return getDoubleValue(DOUBLE_MIN);

        const double result = lhs / rhs;
        throwDataExceptionIfInfiniteOrNaN(result, "'/' operator");
        return getDoubleValue(result);
    }

    NValue opAddDecimals(const NValue lhs, const NValue rhs) const {
        if ((lhs.getValueType() != VALUE_TYPE_DECIMAL) ||
            (rhs.getValueType() != VALUE_TYPE_DECIMAL))
        {
            throw SQLException(SQLException::dynamic_sql_error, "Non-decimal NValue in decimal adder.");
        }

        if (lhs.isNull() || rhs.isNull()) {
            TTInt retval;
            retval.SetMin();
            return getDecimalValue(retval);
        }

        TTInt retval(lhs.getDecimal());
        if (retval.Add(rhs.getDecimal()) || retval > s_maxDecimalValue || retval < s_minDecimalValue) {
            char message[4096];
            snprintf(message, 4096, "Attempted to add %s with %s causing overflow/underflow",
                    lhs.createStringFromDecimal().c_str(), rhs.createStringFromDecimal().c_str());
            throw SQLException(SQLException::data_exception_numeric_value_out_of_range,
                               message);
        }

        return getDecimalValue(retval);
    }

    NValue opSubtractDecimals(const NValue lhs, const NValue rhs) const {
        if ((lhs.getValueType() != VALUE_TYPE_DECIMAL) ||
            (rhs.getValueType() != VALUE_TYPE_DECIMAL))
        {
            throw SQLException(SQLException::dynamic_sql_error, "Non-decimal NValue in decimal subtract.");
        }

        if (lhs.isNull() || rhs.isNull()) {
            TTInt retval;
            retval.SetMin();
            return getDecimalValue(retval);
        }

        TTInt retval(lhs.getDecimal());
        if (retval.Sub(rhs.getDecimal()) || retval > s_maxDecimalValue || retval < s_minDecimalValue) {
            char message[4096];
            snprintf(message, 4096, "Attempted to subtract %s from %s causing overflow/underflow",
                    rhs.createStringFromDecimal().c_str(), lhs.createStringFromDecimal().c_str());
            throw SQLException(SQLException::data_exception_numeric_value_out_of_range,
                               message);
        }

        return getDecimalValue(retval);
    }

    static NValue getTinyIntValue(int8_t value) {
        NValue retval(VALUE_TYPE_TINYINT);
        retval.getTinyInt() = value;
        if (value == INT8_NULL) {
            retval.tagAsNull();
        }
        return retval;
    }

    static NValue getSmallIntValue(int16_t value) {
        NValue retval(VALUE_TYPE_SMALLINT);
        retval.getSmallInt() = value;
        if (value == INT16_NULL) {
            retval.tagAsNull();
        }
        return retval;
    }

    static NValue getIntegerValue(int32_t value) {
        NValue retval(VALUE_TYPE_INTEGER);
        retval.getInteger() = value;
        if (value == INT32_NULL) {
            retval.tagAsNull();
        }
        return retval;
    }

    static NValue getBigIntValue(int64_t value) {
        NValue retval(VALUE_TYPE_BIGINT);
        retval.getBigInt() = value;
        if (value == INT64_NULL) {
            retval.tagAsNull();
        }
        return retval;
    }

    static NValue getTimestampValue(int64_t value) {
        NValue retval(VALUE_TYPE_TIMESTAMP);
        retval.getTimestamp() = value;
        if (value == INT64_NULL) {
            retval.tagAsNull();
        }
        return retval;
    }

    static NValue getDoubleValue(double value) {
        NValue retval(VALUE_TYPE_DOUBLE);
        retval.getDouble() = value;
        if (value <= DOUBLE_NULL) {
            retval.tagAsNull();
        }
        return retval;
    }

    static NValue getDecimalValueFromString(const std::string &value) {
        NValue retval(VALUE_TYPE_DECIMAL);
        retval.createDecimalFromString(value);
        return retval;
    }

    static NValue getAllocatedArrayValueFromSizeAndType(size_t elementCount, ValueType elementType)
    {
        NValue retval(VALUE_TYPE_ARRAY);
        retval.allocateANewNValueList(elementCount, elementType);
        return retval;
    }

    static Pool* getTempStringPool();

    static NValue getTempStringValue(const char* value, size_t size) {
        return getAllocatedValue(VALUE_TYPE_VARCHAR, value, size, getTempStringPool());
    }

    static NValue getTempBinaryValue(const unsigned char* value, size_t size) {
        return getAllocatedValue(VALUE_TYPE_VARBINARY, reinterpret_cast<const char*>(value), size, getTempStringPool());
    }

    /// Assumes hex-encoded input
    static inline NValue getTempBinaryValueFromHex(const std::string& value) {
        size_t rawLength = value.length() / 2;
        unsigned char rawBuf[rawLength];
        hexDecodeToBinary(rawBuf, value.c_str());
        return getTempBinaryValue(rawBuf, rawLength);
    }

    static NValue getAllocatedValue(ValueType type, const char* value, size_t size, Pool* stringPool) {
        NValue retval(type);
        char* storage = retval.allocateValueStorage((int32_t)size, stringPool);
        ::memcpy(storage, value, (int32_t)size);
        return retval;
    }

    char* allocateValueStorage(int32_t length, Pool* stringPool)
    {
        // This unsets the NValue's null tag and returns the length of the length.
        const int8_t lengthLength = setObjectLength(length);
        const int32_t minLength = length + lengthLength;
        StringRef* sref = StringRef::create(minLength, stringPool);
        char* storage = sref->get();
        setObjectLengthToLocation(length, storage);
        storage += lengthLength;
        setObjectValue(sref);
        return storage;
    }

    static NValue getNullStringValue() {
        NValue retval(VALUE_TYPE_VARCHAR);
        retval.tagAsNull();
        *reinterpret_cast<char**>(retval.m_data) = NULL;
        return retval;
    }

    static NValue getNullBinaryValue() {
        NValue retval(VALUE_TYPE_VARBINARY);
        retval.tagAsNull();
        *reinterpret_cast<char**>(retval.m_data) = NULL;
        return retval;
    }

    static NValue getNullValue() {
        NValue retval(VALUE_TYPE_NULL);
        retval.tagAsNull();
        return retval;
    }

    static NValue getDecimalValue(TTInt value) {
        NValue retval(VALUE_TYPE_DECIMAL);
        retval.getDecimal() = value;
        return retval;
    }

    static NValue getAddressValue(void *address) {
        NValue retval(VALUE_TYPE_ADDRESS);
        *reinterpret_cast<void**>(retval.m_data) = address;
        return retval;
    }
};

/**
 * Public constructor that initializes to an NValue that is unusable
 * with other NValues.  Useful for declaring storage for an NValue.
 */
inline NValue::NValue() {
    ::memset( m_data, 0, 16);
    setValueType(VALUE_TYPE_INVALID);
    m_sourceInlined = false;
}

/**
 * Retrieve a boolean NValue that is true
 */
inline NValue NValue::getTrue() {
    NValue retval(VALUE_TYPE_BOOLEAN);
    retval.getBoolean() = true;
    return retval;
}

/**
 * Retrieve a boolean NValue that is false
 */
inline NValue NValue::getFalse() {
    NValue retval(VALUE_TYPE_BOOLEAN);
    retval.getBoolean() = false;
    return retval;
}

/**
 * Returns C++ true if this NValue is a boolean and is true
 * If it is NULL, return false.
 */
inline bool NValue::isTrue() const {
    if (isBooleanNULL()) {
        return false;
    }
    return getBoolean();
}

/**
 * Returns C++ false if this NValue is a boolean and is true
 * If it is NULL, return false.
 */
inline bool NValue::isFalse() const {
    if (isBooleanNULL()) {
        return false;
    }
    return !getBoolean();
}

inline bool NValue::isBooleanNULL() const {
    assert(getValueType() == VALUE_TYPE_BOOLEAN);
    return *reinterpret_cast<const int8_t*>(m_data) == INT8_NULL;
}

/**
 * Objects may have storage allocated for them. Calling free causes the NValue to return the storage allocated for
 * the object to the heap
 */
inline void NValue::free() const {
    switch (getValueType())
    {
    case VALUE_TYPE_VARCHAR:
    case VALUE_TYPE_VARBINARY:
    case VALUE_TYPE_ARRAY:
        {
            assert(!m_sourceInlined);
            StringRef* sref = *reinterpret_cast<StringRef* const*>(m_data);
            if (sref != NULL)
            {
                StringRef::destroy(sref);
            }
        }
        break;
    default:
        return;
    }
}

inline void NValue::freeObjectsFromTupleStorage(std::vector<char*> const &oldObjects)
{

    for (std::vector<char*>::const_iterator it = oldObjects.begin(); it != oldObjects.end(); ++it) {
        StringRef* sref = reinterpret_cast<StringRef*>(*it);
        if (sref != NULL) {
            StringRef::destroy(sref);
        }
    }
}

/**
 * Get the amount of storage necessary to store a value of the specified type
 * in a tuple
 */
inline uint16_t NValue::getTupleStorageSize(const ValueType type) {
    switch (type) {
      case VALUE_TYPE_BIGINT:
      case VALUE_TYPE_TIMESTAMP:
        return sizeof(int64_t);
      case VALUE_TYPE_TINYINT:
        return sizeof(int8_t);
      case VALUE_TYPE_SMALLINT:
        return sizeof(int16_t);
      case VALUE_TYPE_INTEGER:
        return sizeof(int32_t);
      case VALUE_TYPE_DOUBLE:
        return sizeof(double);
      case VALUE_TYPE_VARCHAR:
      case VALUE_TYPE_VARBINARY:
        return sizeof(char*);
      case VALUE_TYPE_DECIMAL:
        return sizeof(TTInt);
      default:
          char message[128];
          snprintf(message, 128, "NValue::getTupleStorageSize() unsupported type '%s'",
                   getTypeName(type).c_str());
          throw SerializableEEException(VOLT_EE_EXCEPTION_TYPE_EEEXCEPTION,
                                        message);
    }
}

/**
 * This null compare function works for GROUP BY, ORDER BY, INDEX KEY, etc,
 * except for comparison expression.
 * comparison expression has different logic for null.
 */
inline int NValue::compareNull(const NValue rhs) const {
    bool lnull = isNull();
    bool rnull = rhs.isNull();

    if (lnull) {
        if (rnull) {
            return VALUE_COMPARE_EQUAL;
        } else {
            return VALUE_COMPARE_LESSTHAN;
        }
    } else if (rnull) {
        return VALUE_COMPARE_GREATERTHAN;
    }
    return VALUE_COMPARE_INVALID;
}

/**
 * Assuming no nulls are in comparison.
 * Compare any two NValues. Comparison is not guaranteed to
 * succeed if the values are incompatible.  Avoid use of
 * comparison in favor of op_*.
 */
inline int NValue::compare_withoutNull(const NValue rhs) const {
    assert(isNull() == false && rhs.isNull() == false);

    switch (m_valueType) {
    case VALUE_TYPE_VARCHAR:
        return compareStringValue(rhs);
    case VALUE_TYPE_BIGINT:
        return compareBigInt(rhs);
    case VALUE_TYPE_INTEGER:
        return compareInteger(rhs);
    case VALUE_TYPE_SMALLINT:
        return compareSmallInt(rhs);
    case VALUE_TYPE_TINYINT:
        return compareTinyInt(rhs);
    case VALUE_TYPE_TIMESTAMP:
        return compareTimestamp(rhs);
    case VALUE_TYPE_DOUBLE:
        return compareDoubleValue(rhs);
    case VALUE_TYPE_VARBINARY:
        return compareBinaryValue(rhs);
    case VALUE_TYPE_DECIMAL:
        return compareDecimalValue(rhs);
    default: {
        throwDynamicSQLException(
                "non comparable types lhs '%s' rhs '%s'",
                getValueTypeString().c_str(),
                rhs.getValueTypeString().c_str());
    }
    /* no break */
    }
}

/**
 * Compare any two NValues. Comparison is not guaranteed to
 * succeed if the values are incompatible.  Avoid use of
 * comparison in favor of op_*.
 */
inline int NValue::compare(const NValue rhs) const {
    int hasNullCompare = compareNull(rhs);
    if (hasNullCompare != VALUE_COMPARE_INVALID) {
        return hasNullCompare;
    }

    return compare_withoutNull(rhs);
}

/**
 * Set this NValue to null.
 */
inline void NValue::setNull() {
    tagAsNull(); // This gets overwritten for DECIMAL -- but that's OK.
    switch (getValueType())
    {
    case VALUE_TYPE_BOOLEAN:
        // HACK BOOL NULL
        *reinterpret_cast<int8_t*>(m_data) = INT8_NULL;
        break;
    case VALUE_TYPE_NULL:
    case VALUE_TYPE_INVALID:
        return;
    case VALUE_TYPE_TINYINT:
        getTinyInt() = INT8_NULL;
        break;
    case VALUE_TYPE_SMALLINT:
        getSmallInt() = INT16_NULL;
        break;
    case VALUE_TYPE_INTEGER:
        getInteger() = INT32_NULL;
        break;
    case VALUE_TYPE_TIMESTAMP:
        getTimestamp() = INT64_NULL;
        break;
    case VALUE_TYPE_BIGINT:
        getBigInt() = INT64_NULL;
        break;
    case VALUE_TYPE_DOUBLE:
        getDouble() = DOUBLE_MIN;
        break;
    case VALUE_TYPE_VARCHAR:
    case VALUE_TYPE_VARBINARY:
        *reinterpret_cast<void**>(m_data) = NULL;
        break;
    case VALUE_TYPE_DECIMAL:
        getDecimal().SetMin();
        break;
    default: {
        throwDynamicSQLException("NValue::setNull() called with unsupported ValueType '%d'", getValueType());
    }
    }
}

/**
 * Initialize an NValue of the specified type from the tuple
 * storage area provided. If this is an Object type then the third
 * argument indicates whether the object is stored in the tuple inline.
 */
inline NValue NValue::initFromTupleStorage(const void *storage, ValueType type, bool isInlined)
{
    NValue retval(type);
    switch (type)
    {
    case VALUE_TYPE_INTEGER:
        if ((retval.getInteger() = *reinterpret_cast<const int32_t*>(storage)) == INT32_NULL) {
            retval.tagAsNull();
        }
        break;
    case VALUE_TYPE_BIGINT:
        if ((retval.getBigInt() = *reinterpret_cast<const int64_t*>(storage)) == INT64_NULL) {
            retval.tagAsNull();
        }
        break;
    case VALUE_TYPE_DOUBLE:
        if ((retval.getDouble() = *reinterpret_cast<const double*>(storage)) <= DOUBLE_NULL) {
            retval.tagAsNull();
        }
        break;
    case VALUE_TYPE_VARCHAR:
    case VALUE_TYPE_VARBINARY:
    {
        //Potentially non-inlined type requires special handling
        if (isInlined) {
            //If it is inlined the storage area contains the actual data so copy a reference
            //to the storage area
            const char* inline_data = reinterpret_cast<const char*>(storage);
            *reinterpret_cast<const char**>(retval.m_data) = inline_data;
            retval.setSourceInlined(true);
            /**
             * If a string is inlined in its storage location there will be no pointer to
             * check for NULL. The length preceding value must be used instead.
             */
            if ((inline_data[0] & OBJECT_NULL_BIT) != 0) {
                retval.tagAsNull();
                break;
            }
            int length = inline_data[0];
            //std::cout << "NValue::initFromTupleStorage: length: " << length << std::endl;
            retval.setObjectLength(length); // this unsets the null tag.
            break;
        }

        // If it isn't inlined the storage area contains a pointer to the
        // StringRef object containing the string's memory
        StringRef* sref = *reinterpret_cast<StringRef**>(const_cast<void*>(storage));
        *reinterpret_cast<StringRef**>(retval.m_data) = sref;
        // If the StringRef pointer is null, that's because this
        // was a null value; otherwise get the right char* from the StringRef
        if (sref == NULL) {
            retval.tagAsNull();
            break;
        }

        // Cache the object length in the NValue.

        /* The format for a length preceding value is a 1-byte short representation
         * with the the 7th bit used to indicate a null value and the 8th bit used
         * to indicate that this is part of a long representation and that 3 bytes
         * follow. 6 bits are available to represent length for a maximum length
         * of 63 bytes representable with a single byte length. 30 bits are available
         * when the continuation bit is set and 3 bytes follow.
         *
         * The value is converted to network byte order so that the code
         * will always know which byte contains the most signficant digits.
         */

        /*
         * Generated mask that removes the null and continuation bits
         * from a single byte length value
         */
        const char mask = ~static_cast<char>(OBJECT_NULL_BIT | OBJECT_CONTINUATION_BIT);

        char* data = sref->get();
        int32_t length = 0;
        if ((data[0] & OBJECT_CONTINUATION_BIT) != 0) {
            char numberBytes[4];
            numberBytes[0] = static_cast<char>(data[0] & mask);
            numberBytes[1] = data[1];
            numberBytes[2] = data[2];
            numberBytes[3] = data[3];
            length = ntohl(*reinterpret_cast<int32_t*>(numberBytes));
        } else {
            length = data[0] & mask;
        }

        //std::cout << "NValue::initFromTupleStorage: length: " << length << std::endl;
        retval.setObjectLength(length); // this unsets the null tag.
        break;
    }
    case VALUE_TYPE_TIMESTAMP:
        if ((retval.getTimestamp() = *reinterpret_cast<const int64_t*>(storage)) == INT64_NULL) {
            retval.tagAsNull();
        }
        break;
    case VALUE_TYPE_TINYINT:
        if ((retval.getTinyInt() = *reinterpret_cast<const int8_t*>(storage)) == INT8_NULL) {
            retval.tagAsNull();
        }
        break;
    case VALUE_TYPE_SMALLINT:
        if ((retval.getSmallInt() = *reinterpret_cast<const int16_t*>(storage)) == INT16_NULL) {
            retval.tagAsNull();
        }
        break;
    case VALUE_TYPE_DECIMAL:
    {
        ::memcpy(retval.m_data, storage, sizeof(TTInt));
        break;
    }
    default:
        throwDynamicSQLException("NValue::initFromTupleStorage() invalid column type '%s'",
                                 getTypeName(type).c_str());
                                 /* no break */
    }
    return retval;
}

/**
 * Serialize the scalar this NValue represents to the provided
 * storage area. If the scalar is an Object type that is not
 * inlined then the provided data pool or the heap will be used to
 * allocated storage for a copy of the object.
 */
inline void NValue::serializeToTupleStorageAllocateForObjects(void *storage, const bool isInlined,
        const int32_t maxLength, const bool isInBytes, Pool *dataPool) const
{
    const ValueType type = getValueType();

    switch (type) {
    case VALUE_TYPE_TIMESTAMP:
        *reinterpret_cast<int64_t*>(storage) = getTimestamp();
        break;
    case VALUE_TYPE_TINYINT:
        *reinterpret_cast<int8_t*>(storage) = getTinyInt();
        break;
    case VALUE_TYPE_SMALLINT:
        *reinterpret_cast<int16_t*>(storage) = getSmallInt();
        break;
    case VALUE_TYPE_INTEGER:
        *reinterpret_cast<int32_t*>(storage) = getInteger();
        break;
    case VALUE_TYPE_BIGINT:
        *reinterpret_cast<int64_t*>(storage) = getBigInt();
        break;
    case VALUE_TYPE_DOUBLE:
        *reinterpret_cast<double*>(storage) = getDouble();
        break;
    case VALUE_TYPE_DECIMAL:
        ::memcpy(storage, m_data, sizeof(TTInt));
        break;
    case VALUE_TYPE_VARCHAR:
    case VALUE_TYPE_VARBINARY:
        //Potentially non-inlined type requires special handling
        if (isInlined) {
            inlineCopyObject(storage, maxLength, isInBytes);
        }
        else {
            if (isNull()) {
                *reinterpret_cast<void**>(storage) = NULL;
            }
            else {
                int32_t objLength = getObjectLength_withoutNull();
<<<<<<< HEAD
                checkTooNarrowVarcharAndVarbinary(objLength, maxLength);
=======
                checkTooNarrowVarcharAndVarbinary(objLength, maxLength, isInBytes);
>>>>>>> 8b991153

                const int8_t lengthLength = getObjectLengthLength();
                const int32_t minlength = lengthLength + objLength;
                StringRef* sref = StringRef::create(minlength, dataPool);
                char *copy = sref->get();
                setObjectLengthToLocation(objLength, copy);
                ::memcpy(copy + lengthLength, getObjectValue_withoutNull(), objLength);
                *reinterpret_cast<StringRef**>(storage) = sref;
            }
        }
        break;
    default: {
        throwDynamicSQLException(
                "NValue::serializeToTupleStorageAllocateForObjects() unrecognized type '%s'",
                getTypeName(type).c_str());
    }
    }
}

/**
 * Serialize the scalar this NValue represents to the storage area
 * provided. If the scalar is an Object type then the object will
 * be copy if it can be inlined into the tuple. Otherwise a
 * pointer to the object will be copied into the storage area. No
 * allocations are performed.
 */
inline void NValue::serializeToTupleStorage(void *storage, const bool isInlined,
        const int32_t maxLength, const bool isInBytes) const
{
    const ValueType type = getValueType();
    switch (type) {
    case VALUE_TYPE_TIMESTAMP:
        *reinterpret_cast<int64_t*>(storage) = getTimestamp();
        break;
    case VALUE_TYPE_TINYINT:
        *reinterpret_cast<int8_t*>(storage) = getTinyInt();
        break;
    case VALUE_TYPE_SMALLINT:
        *reinterpret_cast<int16_t*>(storage) = getSmallInt();
        break;
    case VALUE_TYPE_INTEGER:
        *reinterpret_cast<int32_t*>(storage) = getInteger();
        break;
    case VALUE_TYPE_BIGINT:
        *reinterpret_cast<int64_t*>(storage) = getBigInt();
        break;
    case VALUE_TYPE_DOUBLE:
        *reinterpret_cast<double*>(storage) = getDouble();
        break;
    case VALUE_TYPE_DECIMAL:
        ::memcpy( storage, m_data, sizeof(TTInt));
        break;
    case VALUE_TYPE_VARCHAR:
    case VALUE_TYPE_VARBINARY:
        //Potentially non-inlined type requires special handling
        if (isInlined) {
            inlineCopyObject(storage, maxLength, isInBytes);
        }
        else {
            if (m_sourceInlined) {
                throwDynamicSQLException(
                        "Cannot serialize an inlined string to non-inlined tuple storage in serializeToTupleStorage()");
            }

            if (!isNull()) {
                int objLength = getObjectLength_withoutNull();
<<<<<<< HEAD
                checkTooNarrowVarcharAndVarbinary(objLength, maxLength);
=======
                checkTooNarrowVarcharAndVarbinary(objLength, maxLength, isInBytes);
>>>>>>> 8b991153
            }

            // copy the StringRef pointers, even for NULL case.
            *reinterpret_cast<StringRef**>(storage) = *reinterpret_cast<StringRef* const*>(m_data);
        }
        break;
    default:
        char message[128];
        snprintf(message, 128, "NValue::serializeToTupleStorage() unrecognized type '%s'",
                getTypeName(type).c_str());
        throw SQLException(SQLException::data_exception_most_specific_type_mismatch,
                message);
    }
}


/**
 * Deserialize a scalar value of the specified type from the
 * SerializeInput directly into the tuple storage area
 * provided. This function will perform memory allocations for
 * Object types as necessary using the provided data pool or the
 * heap. This is used to deserialize tables.
 */
inline void NValue::deserializeFrom(SerializeInput &input, const ValueType type,
                             char *storage, bool isInlined, const int32_t maxLength, Pool *dataPool) {
    switch (type) {
    case VALUE_TYPE_BIGINT:
    case VALUE_TYPE_TIMESTAMP:
        *reinterpret_cast<int64_t*>(storage) = input.readLong();
        break;
    case VALUE_TYPE_TINYINT:
        *reinterpret_cast<int8_t*>(storage) = input.readByte();
        break;
    case VALUE_TYPE_SMALLINT:
        *reinterpret_cast<int16_t*>(storage) = input.readShort();
        break;
    case VALUE_TYPE_INTEGER:
        *reinterpret_cast<int32_t*>(storage) = input.readInt();
        break;
    case VALUE_TYPE_DOUBLE:
        *reinterpret_cast<double* >(storage) = input.readDouble();
        break;
    case VALUE_TYPE_VARCHAR:
    case VALUE_TYPE_VARBINARY:
    {
        const int32_t length = input.readInt();
        if (length > maxLength) {
            char msg[1024];
            snprintf(msg, 1024, "In NValue::deserializeFrom, Object exceeds specified size. Size is %d and max is %d", length, maxLength);
            throw SQLException(
                    SQLException::data_exception_string_data_length_mismatch,
                    msg);
        }

        const int8_t lengthLength = getAppropriateObjectLengthLength(length);
        // the NULL SQL string is a NULL C pointer
        if (isInlined) {
            setObjectLengthToLocation(length, storage);
            if (length == OBJECTLENGTH_NULL) {
                break;
            }
            const char *data = reinterpret_cast<const char*>(input.getRawPointer(length));
            ::memcpy( storage + lengthLength, data, length);
        } else {
            if (length == OBJECTLENGTH_NULL) {
                *reinterpret_cast<void**>(storage) = NULL;
                return;
            }
            const char *data = reinterpret_cast<const char*>(input.getRawPointer(length));
            const int32_t minlength = lengthLength + length;
            StringRef* sref = StringRef::create(minlength, dataPool);
            char* copy = sref->get();
            setObjectLengthToLocation( length, copy);
            ::memcpy(copy + lengthLength, data, length);
            *reinterpret_cast<StringRef**>(storage) = sref;
        }
        break;
    }
    case VALUE_TYPE_DECIMAL: {
        int64_t *longStorage = reinterpret_cast<int64_t*>(storage);
        //Reverse order for Java BigDecimal BigEndian
        longStorage[1] = input.readLong();
        longStorage[0] = input.readLong();
        break;
    }
    default:
        char message[128];
        snprintf(message, 128, "NValue::deserializeFrom() unrecognized type '%s'",
                getTypeName(type).c_str());
        throw SerializableEEException(VOLT_EE_EXCEPTION_TYPE_EEEXCEPTION,
                message);
    }
}

/**
 * Deserialize a scalar value of the specified type from the
 * provided SerializeInput and perform allocations as necessary.
 * This is used to deserialize parameter sets.
 */
inline void NValue::deserializeFromAllocateForStorage(SerializeInput &input, Pool *dataPool)
{
    const ValueType type = static_cast<ValueType>(input.readByte());
    deserializeFromAllocateForStorage(type, input, dataPool);
}

inline void NValue::deserializeFromAllocateForStorage(ValueType type, SerializeInput &input, Pool *dataPool)
{
    setValueType(type);
    // Parameter array NValue elements are reused from one executor call to the next,
    // so these NValues need to forget they were ever null.
    m_data[13] = 0; // effectively, this is tagAsNonNull()
    switch (type) {
    case VALUE_TYPE_BIGINT:
        getBigInt() = input.readLong();
        if (getBigInt() == INT64_NULL) {
            tagAsNull();
        }
        break;
    case VALUE_TYPE_TIMESTAMP:
        getTimestamp() = input.readLong();
        if (getTimestamp() == INT64_NULL) {
            tagAsNull();
        }
        break;
    case VALUE_TYPE_TINYINT:
        getTinyInt() = input.readByte();
        if (getTinyInt() == INT8_NULL) {
            tagAsNull();
        }
        break;
    case VALUE_TYPE_SMALLINT:
        getSmallInt() = input.readShort();
        if (getSmallInt() == INT16_NULL) {
            tagAsNull();
        }
        break;
    case VALUE_TYPE_INTEGER:
        getInteger() = input.readInt();
        if (getInteger() == INT32_NULL) {
            tagAsNull();
        }
        break;
    case VALUE_TYPE_DOUBLE:
        getDouble() = input.readDouble();
        if (getDouble() <= DOUBLE_NULL) {
            tagAsNull();
        }
        break;
    case VALUE_TYPE_VARCHAR:
    case VALUE_TYPE_VARBINARY:
    {
        const int32_t length = input.readInt();
        // the NULL SQL string is a NULL C pointer
        if (length == OBJECTLENGTH_NULL) {
            setNull();
            break;
        }
        char* storage = allocateValueStorage(length, dataPool);
        const char *str = (const char*) input.getRawPointer(length);
        ::memcpy(storage, str, length);
        break;
    }
    case VALUE_TYPE_DECIMAL: {
        getDecimal().table[1] = input.readLong();
        getDecimal().table[0] = input.readLong();
        break;
    }
    case VALUE_TYPE_NULL: {
        setNull();
        break;
    }
    case VALUE_TYPE_ARRAY: {
        deserializeIntoANewNValueList(input, dataPool);
        break;
    }
    default:
        throwDynamicSQLException("NValue::deserializeFromAllocateForStorage() unrecognized type '%s'",
                                 getTypeName(type).c_str());
    }
}

/**
 * Serialize this NValue to the provided SerializeOutput
 */
inline void NValue::serializeTo(SerializeOutput &output) const {
    const ValueType type = getValueType();
    switch (type) {
    case VALUE_TYPE_VARCHAR:
    case VALUE_TYPE_VARBINARY:
    {
        if (isNull()) {
            output.writeInt(OBJECTLENGTH_NULL);
            break;
        }
        const int32_t length = getObjectLength_withoutNull();
        if (length <= OBJECTLENGTH_NULL) {
            throwDynamicSQLException("Attempted to serialize an NValue with a negative length");
        }
        output.writeInt(static_cast<int32_t>(length));

        // Not a null string: write it out
        output.writeBytes(getObjectValue_withoutNull(), length);

        break;
    }
    case VALUE_TYPE_TINYINT: {
        output.writeByte(getTinyInt());
        break;
    }
    case VALUE_TYPE_SMALLINT: {
        output.writeShort(getSmallInt());
        break;
    }
    case VALUE_TYPE_INTEGER: {
        output.writeInt(getInteger());
        break;
    }
    case VALUE_TYPE_TIMESTAMP: {
        output.writeLong(getTimestamp());
        break;
    }
    case VALUE_TYPE_BIGINT: {
        output.writeLong(getBigInt());
        break;
    }
    case VALUE_TYPE_DOUBLE: {
        output.writeDouble(getDouble());
        break;
    }
    case VALUE_TYPE_DECIMAL: {
        output.writeLong(getDecimal().table[1]);
        output.writeLong(getDecimal().table[0]);
        break;
    }
    default:
        throwDynamicSQLException( "NValue::serializeTo() found a column "
                "with ValueType '%s' that is not handled", getValueTypeString().c_str());
    }
}

inline void NValue::serializeToExport_withoutNull(ExportSerializeOutput &io) const
{
    assert(isNull() == false);
    switch (getValueType()) {
    case VALUE_TYPE_TINYINT:
    case VALUE_TYPE_SMALLINT:
    case VALUE_TYPE_INTEGER:
    case VALUE_TYPE_BIGINT:
    case VALUE_TYPE_TIMESTAMP:
    {
        int64_t val = castAsBigIntAndGetValue_withoutNull();
        io.writeLong(val);
        return;
    }
    case VALUE_TYPE_DOUBLE:
    {
        double value = getDouble();
        io.writeDouble(value);
        return;
    }
    case VALUE_TYPE_VARCHAR:
    case VALUE_TYPE_VARBINARY:
    {
        // requires (and uses) bytecount not character count
                io.writeBinaryString(getObjectValue_withoutNull(), getObjectLength_withoutNull());
                return;
    }
    case VALUE_TYPE_DECIMAL:
    {
        std::string decstr = createStringFromDecimal();
        int32_t objectLength = (int32_t)decstr.length();
        io.writeBinaryString(decstr.data(), objectLength);
        return;
    }
    case VALUE_TYPE_INVALID:
    case VALUE_TYPE_NULL:
    case VALUE_TYPE_BOOLEAN:
    case VALUE_TYPE_ADDRESS:
    case VALUE_TYPE_ARRAY:
    case VALUE_TYPE_FOR_DIAGNOSTICS_ONLY_NUMERIC:
        char message[128];
        snprintf(message, sizeof(message), "Invalid type in serializeToExport: %s", getTypeName(getValueType()).c_str());
        throw SerializableEEException(VOLT_EE_EXCEPTION_TYPE_EEEXCEPTION,
                message);
    }

    throw SerializableEEException(VOLT_EE_EXCEPTION_TYPE_EEEXCEPTION,
            "Invalid type in serializeToExport");
}

/** Reformat an object-typed value from its inlined form to its allocated out-of-line form,
 *  for use with a wider/widened tuple column, always from the temp pool**/
inline void NValue::allocateObjectFromInlinedValue()
{
    if (m_valueType == VALUE_TYPE_NULL || m_valueType == VALUE_TYPE_INVALID) {
        return;
    }

    assert(m_valueType == VALUE_TYPE_VARCHAR || m_valueType == VALUE_TYPE_VARBINARY);
    assert(m_sourceInlined);

    if (isNull()) {
        *reinterpret_cast<void**>(m_data) = NULL;
        // serializeToTupleStorage fusses about this inline flag being set, even for NULLs
        setSourceInlined(false);
        return;
    }

    // When an object is inlined, m_data is a direct pointer into a tuple's inline storage area.
    char* source = *reinterpret_cast<char**>(m_data);

    // When it isn't inlined, m_data must contain a pointer to a StringRef object
    // that contains that same data in that same format.

    int32_t length = getObjectLength_withoutNull();
    // inlined objects always have a minimal (1-byte) length field.
    StringRef* sref = StringRef::create(length + SHORT_OBJECT_LENGTHLENGTH, getTempStringPool());
    char* storage = sref->get();
    // Copy length and value into the allocated out-of-line storage
    ::memcpy(storage, source, length + SHORT_OBJECT_LENGTHLENGTH);
    setObjectValue(sref);
    setSourceInlined(false);
}

inline bool NValue::isNull() const {
    if (getValueType() == VALUE_TYPE_DECIMAL) {
        TTInt min;
        min.SetMin();
        return getDecimal() == min;
    }
    return m_data[13] == OBJECT_NULL_BIT;
}

inline bool NValue::isNaN() const {
    if (getValueType() == VALUE_TYPE_DOUBLE) {
        return std::isnan(getDouble());
    }
    return false;
}

// general full comparison
inline NValue NValue::op_equals(const NValue rhs) const {
    return compare(rhs) == 0 ? getTrue() : getFalse();
}

inline NValue NValue::op_notEquals(const NValue rhs) const {
    return compare(rhs) != 0 ? getTrue() : getFalse();
}

inline NValue NValue::op_lessThan(const NValue rhs) const {
    return compare(rhs) < 0 ? getTrue() : getFalse();
}

inline NValue NValue::op_lessThanOrEqual(const NValue rhs) const {
    return compare(rhs) <= 0 ? getTrue() : getFalse();
}

inline NValue NValue::op_greaterThan(const NValue rhs) const {
    return compare(rhs) > 0 ? getTrue() : getFalse();
}

inline NValue NValue::op_greaterThanOrEqual(const NValue rhs) const {
    return compare(rhs) >= 0 ? getTrue() : getFalse();
}

// without null comparison
inline NValue NValue::op_equals_withoutNull(const NValue rhs) const {
    return compare_withoutNull(rhs) == 0 ? getTrue() : getFalse();
}

inline NValue NValue::op_notEquals_withoutNull(const NValue rhs) const {
    return compare_withoutNull(rhs) != 0 ? getTrue() : getFalse();
}

inline NValue NValue::op_lessThan_withoutNull(const NValue rhs) const {
    return compare_withoutNull(rhs) < 0 ? getTrue() : getFalse();
}

inline NValue NValue::op_lessThanOrEqual_withoutNull(const NValue rhs) const {
    return compare_withoutNull(rhs) <= 0 ? getTrue() : getFalse();
}

inline NValue NValue::op_greaterThan_withoutNull(const NValue rhs) const {
    return compare_withoutNull(rhs) > 0 ? getTrue() : getFalse();
}

inline NValue NValue::op_greaterThanOrEqual_withoutNull(const NValue rhs) const {
    return compare_withoutNull(rhs) >= 0 ? getTrue() : getFalse();
}

inline NValue NValue::op_max(const NValue rhs) const {
    if (compare(rhs) > 0) {
        return *this;
    } else {
        return rhs;
    }
}

inline NValue NValue::op_min(const NValue rhs) const {
    if (compare(rhs) < 0) {
        return *this;
    } else {
        return rhs;
    }
}

inline NValue NValue::getNullValue(ValueType type) {
    NValue retval(type);
    retval.setNull();
    return retval;
}

inline void NValue::hashCombine(std::size_t &seed) const {
    const ValueType type = getValueType();
    switch (type) {
    case VALUE_TYPE_TINYINT:
        boost::hash_combine( seed, getTinyInt()); break;
    case VALUE_TYPE_SMALLINT:
        boost::hash_combine( seed, getSmallInt()); break;
    case VALUE_TYPE_INTEGER:
        boost::hash_combine( seed, getInteger()); break;
    case VALUE_TYPE_BIGINT:
    case VALUE_TYPE_TIMESTAMP:
        boost::hash_combine( seed, getBigInt()); break;
    case VALUE_TYPE_DOUBLE:
        // This method was observed to fail on Centos 5 / GCC 4.1.2, returning different hashes
        // for identical inputs, so the conditional was added,
        // mutated from the one in boost/type_traits/intrinsics.hpp,
        // and the broken overload for "double" was by-passed in favor of the more reliable
        // one for int64 -- even if this may give sub-optimal hashes for typical collections of double.
        // This conditional can be dropped when Centos 5 support is dropped.
#if defined(__GNUC__) && ((__GNUC__ > 4) || ((__GNUC__ == 4) && (__GNUC_MINOR__ >= 2) && !defined(__GCCXML__))) && !defined(BOOST_CLANG)
        boost::hash_combine( seed, getDouble()); break;
#else
        {
            const int64_t proxyForDouble =  *reinterpret_cast<const int64_t*>(m_data);
            boost::hash_combine( seed, proxyForDouble); break;
        }
#endif
      case VALUE_TYPE_VARCHAR: {
          if (isNull()) {
              boost::hash_combine( seed, std::string(""));
          } else {
              const int32_t length = getObjectLength_withoutNull();
              boost::hash_combine( seed, std::string( reinterpret_cast<const char*>(getObjectValue_withoutNull()), length ));
          }
          break;
      }
      case VALUE_TYPE_VARBINARY: {
          if (isNull()) {
              boost::hash_combine( seed, std::string(""));
          } else {
              const int32_t length = getObjectLength_withoutNull();
              char* data = reinterpret_cast<char*>(getObjectValue_withoutNull());
              for (int32_t i = 0; i < length; i++)
                  boost::hash_combine(seed, data[i]);
          }
          break;
      }
      case VALUE_TYPE_DECIMAL:
          getDecimal().hash(seed); break;
      default:
          throwDynamicSQLException( "NValue::hashCombine unknown type %s", getValueTypeString().c_str());
    }
}


inline NValue NValue::castAs(ValueType type) const {
    VOLT_TRACE("Converting from %s to %s",
            voltdb::getTypeName(getValueType()).c_str(),
            voltdb::getTypeName(type).c_str());
    if (getValueType() == type) {
        return *this;
    }

    switch (type) {
    case VALUE_TYPE_TINYINT:
        return castAsTinyInt();
    case VALUE_TYPE_SMALLINT:
        return castAsSmallInt();
    case VALUE_TYPE_INTEGER:
        return castAsInteger();
    case VALUE_TYPE_BIGINT:
        return castAsBigInt();
    case VALUE_TYPE_TIMESTAMP:
        return castAsTimestamp();
    case VALUE_TYPE_DOUBLE:
        return castAsDouble();
    case VALUE_TYPE_VARCHAR:
        return castAsString();
    case VALUE_TYPE_VARBINARY:
        return castAsBinary();
    case VALUE_TYPE_DECIMAL:
        return castAsDecimal();
    default:
        DEBUG_IGNORE_OR_THROW_OR_CRASH("Fallout from planner error."
                " The invalid target value type for a cast is " <<
                getTypeName(type))

                char message[128];
        snprintf(message, 128, "Type %d not a recognized type for casting",
                (int) type);
        throw SQLException(SQLException::
                data_exception_most_specific_type_mismatch,
                message);
    }
}

inline void* NValue::castAsAddress() const {
    const ValueType type = getValueType();
    switch (type) {
    case VALUE_TYPE_BIGINT:
    case VALUE_TYPE_ADDRESS:
        return *reinterpret_cast<void* const*>(m_data);
    default:
        throwDynamicSQLException(
                "Type %s not a recognized type for casting as an address",
                getValueTypeString().c_str());
    }
}

inline NValue NValue::op_increment() const {
    const ValueType type = getValueType();
    NValue retval(type);
    switch(type) {
    case VALUE_TYPE_TINYINT:
        if (getTinyInt() == INT8_MAX) {
            throw SQLException(SQLException::data_exception_numeric_value_out_of_range,
                    "Incrementing this TinyInt results in a value out of range");
        }
        retval.getTinyInt() = static_cast<int8_t>(getTinyInt() + 1); break;
    case VALUE_TYPE_SMALLINT:
        if (getSmallInt() == INT16_MAX) {
            throw SQLException(SQLException::data_exception_numeric_value_out_of_range,
                    "Incrementing this SmallInt results in a value out of range");
        }
        retval.getSmallInt() = static_cast<int16_t>(getSmallInt() + 1); break;
    case VALUE_TYPE_INTEGER:
        if (getInteger() == INT32_MAX) {
            throw SQLException(SQLException::data_exception_numeric_value_out_of_range,
                    "Incrementing this Integer results in a value out of range");
        }
        retval.getInteger() = getInteger() + 1; break;
    case VALUE_TYPE_BIGINT:
    case VALUE_TYPE_TIMESTAMP:
        if (getBigInt() == INT64_MAX) {
            throw SQLException(SQLException::data_exception_numeric_value_out_of_range,
                    "Incrementing this BigInt/Timestamp results in a value out of range");
        }
        retval.getBigInt() = getBigInt() + 1; break;
    case VALUE_TYPE_DOUBLE:
        retval.getDouble() = getDouble() + 1; break;
    default:
        throwDynamicSQLException( "type %s is not incrementable", getValueTypeString().c_str());
        break;
    }
    return retval;
}

inline NValue NValue::op_decrement() const {
    const ValueType type = getValueType();
    NValue retval(type);
    switch(type) {
    case VALUE_TYPE_TINYINT:
        if (getTinyInt() == VOLT_INT8_MIN) {
            throw SQLException(SQLException::data_exception_numeric_value_out_of_range,
                    "Decrementing this TinyInt results in a value out of range");
        }
        retval.getTinyInt() = static_cast<int8_t>(getTinyInt() - 1); break;
    case VALUE_TYPE_SMALLINT:
        if (getSmallInt() == VOLT_INT16_MIN) {
            throw SQLException(SQLException::data_exception_numeric_value_out_of_range,
                    "Decrementing this SmallInt results in a value out of range");
        }
        retval.getSmallInt() = static_cast<int16_t>(getSmallInt() - 1); break;
    case VALUE_TYPE_INTEGER:
        if (getInteger() == VOLT_INT32_MIN) {
            throw SQLException(SQLException::data_exception_numeric_value_out_of_range,
                    "Decrementing this Integer results in a value out of range");
        }
        retval.getInteger() = getInteger() - 1; break;
    case VALUE_TYPE_BIGINT:
    case VALUE_TYPE_TIMESTAMP:
        if (getBigInt() == VOLT_INT64_MIN) {
            throw SQLException(SQLException::data_exception_numeric_value_out_of_range,
                    "Decrementing this BigInt/Timestamp results in a value out of range");
        }
        retval.getBigInt() = getBigInt() - 1; break;
    case VALUE_TYPE_DOUBLE:
        retval.getDouble() = getDouble() - 1; break;
    default:
        throwDynamicSQLException( "type %s is not decrementable", getValueTypeString().c_str());
        break;
    }
    return retval;
}

inline bool NValue::isZero() const {
    const ValueType type = getValueType();
    switch(type) {
    case VALUE_TYPE_TINYINT:
        return getTinyInt() == 0;
    case VALUE_TYPE_SMALLINT:
        return getSmallInt() == 0;
    case VALUE_TYPE_INTEGER:
        return getInteger() == 0;
    case VALUE_TYPE_BIGINT:
    case VALUE_TYPE_TIMESTAMP:
        return getBigInt() == 0;
    case VALUE_TYPE_DECIMAL:
        return getDecimal().IsZero();
    default:
        throwDynamicSQLException(
                "type %s is not a numeric type that implements isZero()",
                getValueTypeString().c_str());
    }
}

inline NValue NValue::op_subtract(const NValue rhs) const {
    ValueType vt = promoteForOp(getValueType(), rhs.getValueType());
    switch (vt) {
    case VALUE_TYPE_TINYINT:
    case VALUE_TYPE_SMALLINT:
    case VALUE_TYPE_INTEGER:
    case VALUE_TYPE_BIGINT:
    case VALUE_TYPE_TIMESTAMP:
        return opSubtractBigInts(castAsBigIntAndGetValue(),
                rhs.castAsBigIntAndGetValue());

    case VALUE_TYPE_DOUBLE:
        return opSubtractDoubles(castAsDoubleAndGetValue(),
                rhs.castAsDoubleAndGetValue());

    case VALUE_TYPE_DECIMAL:
        return opSubtractDecimals(castAsDecimal(),
                rhs.castAsDecimal());

    default:
        break;
    }
    throwDynamicSQLException("Promotion of %s and %s failed in op_subtract.",
            getValueTypeString().c_str(),
            rhs.getValueTypeString().c_str());
}

inline NValue NValue::op_add(const NValue rhs) const {
    ValueType vt = promoteForOp(getValueType(), rhs.getValueType());
    switch (vt) {
    case VALUE_TYPE_TINYINT:
    case VALUE_TYPE_SMALLINT:
    case VALUE_TYPE_INTEGER:
    case VALUE_TYPE_BIGINT:
    case VALUE_TYPE_TIMESTAMP:
        return opAddBigInts(castAsBigIntAndGetValue(),
                rhs.castAsBigIntAndGetValue());

    case VALUE_TYPE_DOUBLE:
        return opAddDoubles(castAsDoubleAndGetValue(),
                rhs.castAsDoubleAndGetValue());

    case VALUE_TYPE_DECIMAL:
        return opAddDecimals(castAsDecimal(),
                rhs.castAsDecimal());

    default:
        break;
    }
    throwDynamicSQLException("Promotion of %s and %s failed in op_add.",
            getValueTypeString().c_str(),
            rhs.getValueTypeString().c_str());
}

inline NValue NValue::op_multiply(const NValue rhs) const {
    ValueType vt = promoteForOp(getValueType(), rhs.getValueType());
    switch (vt) {
    case VALUE_TYPE_TINYINT:
    case VALUE_TYPE_SMALLINT:
    case VALUE_TYPE_INTEGER:
    case VALUE_TYPE_BIGINT:
    case VALUE_TYPE_TIMESTAMP:
        return opMultiplyBigInts(castAsBigIntAndGetValue(),
                rhs.castAsBigIntAndGetValue());

    case VALUE_TYPE_DOUBLE:
        return opMultiplyDoubles(castAsDoubleAndGetValue(),
                rhs.castAsDoubleAndGetValue());

    case VALUE_TYPE_DECIMAL:
        return opMultiplyDecimals(*this, rhs);

    default:
        break;
    }
    throwDynamicSQLException("Promotion of %s and %s failed in op_multiply.",
            getValueTypeString().c_str(),
            rhs.getValueTypeString().c_str());
}

inline NValue NValue::op_divide(const NValue rhs) const {
    ValueType vt = promoteForOp(getValueType(), rhs.getValueType());
    switch (vt) {
    case VALUE_TYPE_TINYINT:
    case VALUE_TYPE_SMALLINT:
    case VALUE_TYPE_INTEGER:
    case VALUE_TYPE_BIGINT:
    case VALUE_TYPE_TIMESTAMP:
        return opDivideBigInts(castAsBigIntAndGetValue(),
                rhs.castAsBigIntAndGetValue());

    case VALUE_TYPE_DOUBLE:
        return opDivideDoubles(castAsDoubleAndGetValue(),
                rhs.castAsDoubleAndGetValue());

    case VALUE_TYPE_DECIMAL:
        return opDivideDecimals(castAsDecimal(),
                rhs.castAsDecimal());

    default:
        break;
    }
    throwDynamicSQLException("Promotion of %s and %s failed in op_divide.",
            getValueTypeString().c_str(),
            rhs.getValueTypeString().c_str());
}

/*
 * Out must have storage for 16 bytes
 */
inline int32_t NValue::murmurHash3() const {
    const ValueType type = getValueType();
    switch(type) {
    case VALUE_TYPE_TIMESTAMP:
    case VALUE_TYPE_DOUBLE:
    case VALUE_TYPE_BIGINT:
    case VALUE_TYPE_INTEGER:
    case VALUE_TYPE_SMALLINT:
    case VALUE_TYPE_TINYINT:
        return MurmurHash3_x64_128( m_data, 8, 0);
    case VALUE_TYPE_VARBINARY:
    case VALUE_TYPE_VARCHAR:
        if (isNull()) {
            // Use NULL check first to be able to get rid of checks inside of other functions.
            // Maybe it is impossible to be null here. -xin
            throw SQLException(SQLException::dynamic_sql_error,
                    "Must not ask  for object length on sql null object.");
        }
        return MurmurHash3_x64_128( getObjectValue_withoutNull(), getObjectLength_withoutNull(), 0);
    default:
        throwFatalException("Unknown type for murmur hashing %d", type);
        break;
    }
}

/*
 * The LHS (this) should always be the string being compared
 * and the RHS should always be the LIKE expression.
 * The planner or EE needs to enforce this.
 *
 * Null check should have been handled already.
 */
inline NValue NValue::like(const NValue rhs) const {
    /*
     * Validate that all params are VARCHAR
     */
    const ValueType mType = getValueType();
    if (mType != VALUE_TYPE_VARCHAR) {
        throwDynamicSQLException(
                "lhs of LIKE expression is %s not %s",
                getValueTypeString().c_str(),
                getTypeName(VALUE_TYPE_VARCHAR).c_str());
    }

    const ValueType rhsType = rhs.getValueType();
    if (rhsType != VALUE_TYPE_VARCHAR) {
        throwDynamicSQLException(
                "rhs of LIKE expression is %s not %s",
                rhs.getValueTypeString().c_str(),
                getTypeName(VALUE_TYPE_VARCHAR).c_str());
    }

    const int32_t valueUTF8Length = getObjectLength_withoutNull();
    const int32_t patternUTF8Length = rhs.getObjectLength_withoutNull();

    if (0 == patternUTF8Length) {
        if (0 == valueUTF8Length) {
            return getTrue();
        } else {
            return getFalse();
        }
    }

    char *valueChars = reinterpret_cast<char*>(getObjectValue_withoutNull());
    char *patternChars = reinterpret_cast<char*>(rhs.getObjectValue_withoutNull());
    assert(valueChars);
    assert(patternChars);

    /*
     * Because lambdas are for poseurs.
     */
    class Liker {

    private:
        // Constructor used internally for temporary recursion contexts.
        Liker( const Liker& original, const char* valueChars, const char* patternChars) :
            m_value(original.m_value, valueChars),
            m_pattern(original.m_pattern, patternChars)
             {}

    public:
        Liker(char *valueChars, char* patternChars, int32_t valueUTF8Length, int32_t patternUTF8Length) :
            m_value(valueChars, valueChars + valueUTF8Length),
            m_pattern(patternChars, patternChars + patternUTF8Length)
             {}

        bool like() {
            while ( ! m_pattern.atEnd()) {
                const uint32_t nextPatternCodePoint = m_pattern.extractCodePoint();
                switch (nextPatternCodePoint) {
                case '%': {
                    if (m_pattern.atEnd()) {
                        return true;
                    }

                    const char *postPercentPatternIterator = m_pattern.getCursor();
                    const uint32_t nextPatternCodePointAfterPercent = m_pattern.extractCodePoint();
                    const bool nextPatternCodePointAfterPercentIsSpecial =
                            (nextPatternCodePointAfterPercent == '_') ||
                            (nextPatternCodePointAfterPercent == '%');

                    /*
                     * This loop tries to skip as many characters as possible with the % by checking
                     * if the next value character matches the pattern character after the %.
                     *
                     * If the next pattern character is special then we always have to recurse to
                     * match that character. For stacked %s this just skips to the last one.
                     * For stacked _ it will recurse and demand the correct number of characters.
                     *
                     * For a regular character it will recurse if the value character matches the pattern character.
                     * This saves doing a function call per character and allows us to skip if there is no match.
                     */
                    while ( ! m_value.atEnd()) {

                        const char *preExtractionValueIterator = m_value.getCursor();
                        const uint32_t nextValueCodePoint = m_value.extractCodePoint();

                        const bool nextPatternCodePointIsSpecialOrItEqualsNextValueCodePoint =
                                (nextPatternCodePointAfterPercentIsSpecial ||
                                        (nextPatternCodePointAfterPercent == nextValueCodePoint));

                        if ( nextPatternCodePointIsSpecialOrItEqualsNextValueCodePoint) {
                            Liker recursionContext( *this, preExtractionValueIterator, postPercentPatternIterator);
                            if (recursionContext.like()) {
                                return true;
                            }
                        }
                    }
                    return false;
                }
                case '_': {
                    if ( m_value.atEnd()) {
                        return false;
                    }
                    //Extract a code point to consume a character
                    m_value.extractCodePoint();
                    break;
                }
                default: {
                    if ( m_value.atEnd()) {
                        return false;
                    }
                    const int nextValueCodePoint = m_value.extractCodePoint();
                    if (nextPatternCodePoint != nextValueCodePoint) {
                        return false;
                    }
                    break;
                }
                }
            }
            //A matching value ends exactly where the pattern ends (having already accounted for '%')
            return m_value.atEnd();
        }

        UTF8Iterator m_value;
        UTF8Iterator m_pattern;
    };

    Liker liker(valueChars, patternChars, valueUTF8Length, patternUTF8Length);

    return liker.like() ? getTrue() : getFalse();
}

} // namespace voltdb

#endif /* NVALUE_HPP_ */<|MERGE_RESOLUTION|>--- conflicted
+++ resolved
@@ -1496,11 +1496,7 @@
         }
         else {
             const int32_t objLength = getObjectLength_withoutNull();
-<<<<<<< HEAD
-            checkTooNarrowVarcharAndVarbinary(objLength, maxLength);
-=======
             checkTooNarrowVarcharAndVarbinary(objLength, maxLength, isInBytes);
->>>>>>> 8b991153
 
             if (m_sourceInlined)
             {
@@ -1544,11 +1540,7 @@
         return &valueChars[i];
     }
 
-<<<<<<< HEAD
-    static inline bool validVarcharSize (const char *valueChars, const size_t length, const int32_t maxLength) {
-=======
     static inline bool validVarcharSize(const char *valueChars, const size_t length, const int32_t maxLength) {
->>>>>>> 8b991153
         int32_t min_continuation_bytes = static_cast<int32_t>(length - maxLength);
         if (min_continuation_bytes <= 0) {
             return true;
@@ -1564,11 +1556,7 @@
         return false;
     }
 
-<<<<<<< HEAD
-    void checkTooNarrowVarcharAndVarbinary(int32_t objLength, int32_t maxLength) const {
-=======
     void checkTooNarrowVarcharAndVarbinary(int32_t objLength, int32_t maxLength, bool isInBytes) const {
->>>>>>> 8b991153
         assert(isNull() == false);
 
         if (maxLength == 0) {
@@ -1587,9 +1575,6 @@
         } else if (m_valueType == VALUE_TYPE_VARCHAR) {
             const char* ptr = reinterpret_cast<const char*>(getObjectValue_withoutNull());
 
-<<<<<<< HEAD
-            if (!validVarcharSize(ptr, objLength, maxLength)) {
-=======
             if (isInBytes) {
                 if (objLength > maxLength) {
                     std::string inputValue;
@@ -1606,7 +1591,6 @@
                             msg);
                 }
             } else if (!validVarcharSize(ptr, objLength, maxLength)) {
->>>>>>> 8b991153
                 const int32_t charLength = getCharLength(ptr, objLength);
                 char msg[1024];
                 std::string inputValue;
@@ -2666,11 +2650,7 @@
             }
             else {
                 int32_t objLength = getObjectLength_withoutNull();
-<<<<<<< HEAD
-                checkTooNarrowVarcharAndVarbinary(objLength, maxLength);
-=======
                 checkTooNarrowVarcharAndVarbinary(objLength, maxLength, isInBytes);
->>>>>>> 8b991153
 
                 const int8_t lengthLength = getObjectLengthLength();
                 const int32_t minlength = lengthLength + objLength;
@@ -2737,11 +2717,7 @@
 
             if (!isNull()) {
                 int objLength = getObjectLength_withoutNull();
-<<<<<<< HEAD
-                checkTooNarrowVarcharAndVarbinary(objLength, maxLength);
-=======
                 checkTooNarrowVarcharAndVarbinary(objLength, maxLength, isInBytes);
->>>>>>> 8b991153
             }
 
             // copy the StringRef pointers, even for NULL case.
