/* This file is part of VoltDB.
 * Copyright (C) 2008-2018 VoltDB Inc.
 *
 * This program is free software: you can redistribute it and/or modify
 * it under the terms of the GNU Affero General Public License as
 * published by the Free Software Foundation, either version 3 of the
 * License, or (at your option) any later version.
 *
 * This program is distributed in the hope that it will be useful,
 * but WITHOUT ANY WARRANTY; without even the implied warranty of
 * MERCHANTABILITY or FITNESS FOR A PARTICULAR PURPOSE.  See the
 * GNU Affero General Public License for more details.
 *
 * You should have received a copy of the GNU Affero General Public License
 * along with VoltDB.  If not, see <http://www.gnu.org/licenses/>.
 */

#include <sstream>

#include "LargeTempTableBlockCache.h"

#include "common/Topend.h"
#include "common/executorcontext.hpp"
#include "common/FixUnusedAssertHack.h"
#include "common/SQLException.h"

namespace voltdb {

LargeTempTableBlockCache::LargeTempTableBlockCache(Topend *topend,
                                                   int64_t maxCacheSizeInBytes,
                                                   LargeTempTableBlockId::siteId_t siteId)
    : m_topend(topend)
    , m_maxCacheSizeInBytes(maxCacheSizeInBytes)
    , m_blockList()
    , m_idToBlockMap()
<<<<<<< HEAD
    , m_nextId(siteId, 0)
    , m_totalAllocatedBytes(0) { }
=======
    , m_nextId(0)
    , m_totalAllocatedBytes(0)
    , m_numCacheMisses(0)
    , m_numCacheHits(0)
{
}
>>>>>>> 0fab18c4

LargeTempTableBlockCache::~LargeTempTableBlockCache() {
    assert (m_blockList.size() == 0);
}

LargeTempTableBlock* LargeTempTableBlockCache::getEmptyBlock(const TupleSchema* schema) {
    ensureSpaceForNewBlock();

    LargeTempTableBlockId id = getNextId();

    m_blockList.emplace_back(new LargeTempTableBlock(id, schema));
    auto it = m_blockList.end();
    --it;
    m_idToBlockMap[id] = it;
    (*it)->pin();

    m_totalAllocatedBytes += LargeTempTableBlock::BLOCK_SIZE_IN_BYTES;

    return it->get();
}

LargeTempTableBlock* LargeTempTableBlockCache::fetchBlock(LargeTempTableBlockId blockId) {
    auto mapIt = m_idToBlockMap.find(blockId);
    if (mapIt == m_idToBlockMap.end()) {
        throwSerializableEEException("Request for unknown block ID in LargeTempTableBlockCache (fetch)");
    }

    auto listIt = mapIt->second;
    assert ((*listIt)->id() == blockId);
    if (! (*listIt)->isResident()) {
        ++m_numCacheMisses;
        ensureSpaceForNewBlock();

        bool rc = m_topend->loadLargeTempTableBlock(listIt->get());
        assert(rc);
        assert (! (*listIt)->isPinned());
        m_totalAllocatedBytes += LargeTempTableBlock::BLOCK_SIZE_IN_BYTES;
    }
    else {
        ++m_numCacheHits;
    }

    (*listIt)->pin();

    // Also need to move it to the back of the queue.
    std::unique_ptr<LargeTempTableBlock> blockPtr;
    blockPtr.swap(*listIt);

    m_blockList.erase(listIt);
    m_blockList.emplace_back(std::move(blockPtr));
    auto it = m_blockList.end();
    --it;
    m_idToBlockMap[blockId] = it;

    LargeTempTableBlock* block = it->get();
    assert (block->id() == blockId);
    return block;
}

void LargeTempTableBlockCache::unpinBlock(LargeTempTableBlockId blockId) {
    auto mapIt = m_idToBlockMap.find(blockId);
    if (mapIt == m_idToBlockMap.end()) {
        throwSerializableEEException("Request for unknown block ID in LargeTempTableBlockCache (unpin)");
    }

    (*(mapIt->second))->unpin();
}

bool LargeTempTableBlockCache::blockIsPinned(LargeTempTableBlockId blockId) const {
    auto mapIt = m_idToBlockMap.find(blockId);
    if (mapIt == m_idToBlockMap.end()) {
        throwSerializableEEException("Request for unknown block ID in LargeTempTableBlockCache (blockIsPinned)");
    }

    return (*(mapIt->second))->isPinned();
}

<<<<<<< HEAD
void LargeTempTableBlockCache::releaseBlock(LargeTempTableBlockId blockId) {
=======
void LargeTempTableBlockCache::invalidateStoredCopy(LargeTempTableBlock* block) {
    if (! block->isStored()) {
        return;
    }

    bool success = m_topend->releaseLargeTempTableBlock(block->id());
    if (! success) {
        throwSerializableEEException("Release of large temp table block failed");
    }

    block->unstore();
}


void LargeTempTableBlockCache::releaseBlock(int64_t blockId) {
>>>>>>> 0fab18c4
    auto mapIt = m_idToBlockMap.find(blockId);
    if (mapIt == m_idToBlockMap.end()) {
        throwSerializableEEException("Request for unknown block ID in LargeTempTableBlockCache (release)");
    }

    auto it = mapIt->second;
    if ((*it)->isPinned()) {
        throwSerializableEEException("Request to release pinned block");
    }

    if ((*it)->isStored()) {
        bool success = m_topend->releaseLargeTempTableBlock(blockId);
        if (! success) {
            throwSerializableEEException("Release of large temp table block failed");
        }
    }

    if ((*it)->isResident()) {
        m_totalAllocatedBytes -= LargeTempTableBlock::BLOCK_SIZE_IN_BYTES;
        assert (m_totalAllocatedBytes >= 0);
    }

    m_idToBlockMap.erase(blockId);
    // Block list contains unique_ptrs so erasing will invoke
    // destructors and free resources.
    m_blockList.erase(it);
}

void LargeTempTableBlockCache::releaseAllBlocks() {
    if (! m_blockList.empty()) {
        BOOST_FOREACH (auto& block, m_blockList) {
            if (block->isPinned()) {
                throwSerializableEEException("Request to release pinned block (releaseAllBlocks)");
            }

            if (block->isStored()) {
                bool rc = m_topend->releaseLargeTempTableBlock(block->id());
                assert(rc);
            }

            if (block->isResident()) {
                m_totalAllocatedBytes -= LargeTempTableBlock::BLOCK_SIZE_IN_BYTES;
                assert (m_totalAllocatedBytes >= 0);
            }

            m_idToBlockMap.erase(block->id());
        }
        m_blockList.clear();
    }

    assert (m_totalAllocatedBytes == 0);
    assert (m_blockList.empty());
    assert (m_idToBlockMap.empty());
}

void LargeTempTableBlockCache::ensureSpaceForNewBlock() {
    if (m_totalAllocatedBytes + LargeTempTableBlock::BLOCK_SIZE_IN_BYTES <= m_maxCacheSizeInBytes) {
        return; // There is already enough space
    }

    if (m_blockList.empty()) {
        assert (m_totalAllocatedBytes == 0);
        throwSerializableEEException("LTT block cache needs a block be stored but there are no blocks");
    }

    auto it = m_blockList.end();
    do {
        --it;
        LargeTempTableBlock *block = it->get();
        assert (block != NULL);
        if (!block->isPinned() && block->isResident()) {
            // this block may have already been stored, in which case
            // we do not need to store it again.
            if (! block->isStored()) {
                bool success = m_topend->storeLargeTempTableBlock(block);
                if (! success) {
                    throwSerializableEEException("Topend failed to store LTT block");
                }
            }
            else {
                // Block is already stored, so just release its storage.
                block->releaseData();
            }

            m_totalAllocatedBytes -= LargeTempTableBlock::BLOCK_SIZE_IN_BYTES;
            assert (m_totalAllocatedBytes >= 0);
            assert (! block->isResident());
            return;
        }
    }
    while (it != m_blockList.begin());

    throwSerializableEEException("Failed to find unpinned LTT block to make space");
}

std::string LargeTempTableBlockCache::debug() const {
    std::ostringstream oss;
    oss << "LargeTempTableBlockCache:\n";
    BOOST_FOREACH(auto& block, m_blockList) {
        if (block.get() != NULL) {
            bool isResident = block->isResident();
            oss << "  Block id " << block->id() << ": "
                << (block->isPinned() ? "" : "un") << "pinned, "
                << (isResident ? "" : "not ") << "resident, "
                << (block->isStored() ? "" : "not ") << "stored\n";
            oss << "  Tuple count: " << block->activeTupleCount() << "\n";
            oss << "    Using " << block->getAllocatedMemory() << " bytes \n";
            oss << "      " << block->getAllocatedTupleMemory() << " bytes for tuple storage\n";
            oss << "      " << block->getAllocatedPoolMemory() << " bytes for pool storage\n";
        }
        else {
            oss << "  Mysteriously NULL block pointer\n";
        }
    }

    oss << "Total bytes used: " << allocatedMemory() << "\n";

    return oss.str();
}

std::string LargeTempTableBlockCache::statsForDebug() const {
    std::ostringstream oss;
    oss << "LargeTempTableBlockCache stats:\n"
        << "    Number of cache hits:    " << m_numCacheHits << "\n"
        << "    Number of cache misses:  " << m_numCacheMisses << "\n";
    return oss.str();
}

} // end namespace voltdb<|MERGE_RESOLUTION|>--- conflicted
+++ resolved
@@ -33,17 +33,8 @@
     , m_maxCacheSizeInBytes(maxCacheSizeInBytes)
     , m_blockList()
     , m_idToBlockMap()
-<<<<<<< HEAD
     , m_nextId(siteId, 0)
     , m_totalAllocatedBytes(0) { }
-=======
-    , m_nextId(0)
-    , m_totalAllocatedBytes(0)
-    , m_numCacheMisses(0)
-    , m_numCacheHits(0)
-{
-}
->>>>>>> 0fab18c4
 
 LargeTempTableBlockCache::~LargeTempTableBlockCache() {
     assert (m_blockList.size() == 0);
@@ -121,9 +112,6 @@
     return (*(mapIt->second))->isPinned();
 }
 
-<<<<<<< HEAD
-void LargeTempTableBlockCache::releaseBlock(LargeTempTableBlockId blockId) {
-=======
 void LargeTempTableBlockCache::invalidateStoredCopy(LargeTempTableBlock* block) {
     if (! block->isStored()) {
         return;
@@ -138,8 +126,7 @@
 }
 
 
-void LargeTempTableBlockCache::releaseBlock(int64_t blockId) {
->>>>>>> 0fab18c4
+void LargeTempTableBlockCache::releaseBlock(LargeTempTableBlockId blockId) {
     auto mapIt = m_idToBlockMap.find(blockId);
     if (mapIt == m_idToBlockMap.end()) {
         throwSerializableEEException("Request for unknown block ID in LargeTempTableBlockCache (release)");
