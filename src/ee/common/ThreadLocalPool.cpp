/* This file is part of VoltDB.
 * Copyright (C) 2008-2019 VoltDB Inc.
 *
 * This program is free software: you can redistribute it and/or modify
 * it under the terms of the GNU Affero General Public License as
 * published by the Free Software Foundation, either version 3 of the
 * License, or (at your option) any later version.
 *
 * This program is distributed in the hope that it will be useful,
 * but WITHOUT ANY WARRANTY; without even the implied warranty of
 * MERCHANTABILITY or FITNESS FOR A PARTICULAR PURPOSE.  See the
 * GNU Affero General Public License for more details.
 *
 * You should have received a copy of the GNU Affero General Public License
 * along with VoltDB.  If not, see <http://www.gnu.org/licenses/>.
 */

#include "common/ThreadLocalPool.h"

#include "common/FatalException.hpp"
#include "common/SQLException.h"
#include "common/SynchronizedThreadLock.h"
#include "ExecuteWithMpMemory.h"
#include <numeric>

namespace voltdb {

#if defined (MEMCHECK) && defined (VOLT_POOL_CHECKING)
#error Do not build with both MEMCHECK and VOLT_POOL_CHECKING turned on
#endif

/**
 * Thread local key for storing thread specific memory pools
 */
thread_local PoolPairType* m_key = nullptr;
thread_local CompactingStringStorage* m_stringKey = nullptr;
/**
 * Thread local key for storing integer value of amount of memory allocated
 */
thread_local size_t* m_allocated = nullptr;
thread_local int32_t* m_threadPartitionIdPtr = nullptr;
thread_local int32_t* m_enginePartitionIdPtr = nullptr;

#ifdef VOLT_POOL_CHECKING
std::mutex ThreadLocalPool::s_sharedMemoryMutex;
ThreadLocalPool::PartitionBucketMap_t ThreadLocalPool::s_allocations;
#endif

ThreadLocalPool::ThreadLocalPool() {
    if (m_key == nullptr) {
        m_allocated = new size_t(0);
        // Since these are int32_t values we can't just
        // put them into the void* pointer which is the thread
        // local data.  We have to allocate an int32_t
        // buffer to hold the partition id value.
        m_threadPartitionIdPtr = new int32_t(0);
        m_enginePartitionIdPtr = new int32_t(0);
        PoolsByObjectSize* pools = new PoolsByObjectSize();
        m_key = new PoolPairType(1, pools);
        m_stringKey = new CompactingStringStorage();
#ifdef VOLT_POOL_CHECKING
        m_allocatingEngine = -1;
        m_allocatingThread = -1;
#endif
    } else {
        m_key->first++;
        VOLT_TRACE("Increment (%d) ThreadPool Memory counter for partition %d on thread %d",
                m_key->first, getEnginePartitionId(), getThreadPartitionId());
#ifdef VOLT_POOL_CHECKING
        m_allocatingEngine = getEnginePartitionId();
        m_allocatingThread = getThreadPartitionId();
#endif
    }
}

ThreadLocalPool::~ThreadLocalPool() {
<<<<<<< HEAD
    PoolPairTypePtr p = static_cast<PoolPairTypePtr>(pthread_getspecific(m_key));
    if (p == NULL) {
        VOLT_ERROR("Failed to find context");
        VOLT_ERROR_STACK();
        vassert(p != NULL);
    }
    if (p != NULL) {
        if (p->first == 1) {
            delete p->second;
            pthread_setspecific( m_key, NULL);
            delete static_cast<CompactingStringStorage*>(pthread_getspecific(m_stringKey));
            pthread_setspecific(m_stringKey, NULL);
            delete static_cast<std::size_t*>(pthread_getspecific(m_allocatedKey));
            pthread_setspecific( m_allocatedKey, NULL);
            int32_t* threadPartitionIdPtr = static_cast<int32_t*>(pthread_getspecific(m_threadPartitionIdKey));
            pthread_setspecific( m_threadPartitionIdKey, NULL);
            int32_t* enginePartitionIdPtr = static_cast<int32_t*>(pthread_getspecific(m_enginePartitionIdKey));
#ifdef VOLT_POOL_CHECKING
            VOLT_TRACE("Destroying ThreadPool Memory for partition %d on thread %d", *enginePartitionIdPtr, *threadPartitionIdPtr);
            // Sadly, a delta table is created on demand and deleted using a refcount so it is likely for it to be created on the lowest partition
            // but deallocated on partition that cleans up the last view handler so we can't enforce thread-based allocation validation below:
            // if (m_allocatingThread != -1 && (*threadPartitionIdPtr != m_allocatingThread || *enginePartitionIdPtr != m_allocatingEngine)) {
            if (m_allocatingThread != -1 && *enginePartitionIdPtr != m_allocatingEngine) {
                // Only the VoltDBEngine's ThreadLocalPool instance will have a -1 allocating thread because the threadId
                // has not been assigned yet. Normally the last ThreadLocalPool instance to be deallocated is the VoltDBEngine.
                VOLT_ERROR("Unmatched deallocation allocated from partition %d on thread %d", m_allocatingEngine, m_allocatingThread);
                VOLT_ERROR("deallocation from:");
                VOLT_ERROR_STACK();
                vassert(false);
            }
            pthread_mutex_lock(&s_sharedMemoryMutex);
            SizeBucketMap_t& mapBySize = s_allocations[*enginePartitionIdPtr];
            pthread_mutex_unlock(&s_sharedMemoryMutex);
            SizeBucketMap_t::iterator mapForAdd = mapBySize.begin();
            while (mapForAdd != mapBySize.end()) {
                AllocTraceMap_t& allocMap = mapForAdd->second;
                mapForAdd++;
                if (!allocMap.empty()) {
                    AllocTraceMap_t::iterator nextAlloc = allocMap.begin();
                    do {
=======
    vassert(m_key != nullptr);
    if (m_key->first == 1) {
#ifdef VOLT_POOL_CHECKING
        VOLT_TRACE("Destroying ThreadPool Memory for partition %d on thread %d", *m_enginePartitionIdPtr, *m_threadPartitionIdPtr);
        // Sadly, a delta table is created on demand and deleted using a refcount so it is likely for it to be created on the lowest partition
        // but deallocated on partition that cleans up the last view handler so we can't enforce thread-based allocation validation below:
        // if (m_allocatingThread != -1 && (*m_threadPartitionIdPtr != m_allocatingThread || *m_enginePartitionIdPtr != m_allocatingEngine)) {
        if (m_allocatingThread != -1 && *m_enginePartitionIdPtr != m_allocatingEngine) {
            // Only the VoltDBEngine's ThreadLocalPool instance will have a -1 allocating thread because the threadId
            // has not been assigned yet. Normally the last ThreadLocalPool instance to be deallocated is the VoltDBEngine.
            VOLT_ERROR("Unmatched deallocation allocated from partition %d on thread %d", m_allocatingEngine, m_allocatingThread);
            VOLT_ERROR("deallocation from:");
            VOLT_ERROR_STACK();
            vassert(false);
        }
        s_sharedMemoryMutex.lock();
        SizeBucketMap_t& mapBySize = s_allocations[*m_enginePartitionIdPtr];
        s_sharedMemoryMutex.unlock();
        auto mapForAdd = mapBySize.begin();
        while (mapForAdd != mapBySize.end()) {
            AllocTraceMap_t& allocMap = mapForAdd->second;
            mapForAdd++;
            if (!allocMap.empty()) {
                for(auto nextAlloc : allocMap) {
>>>>>>> 78d253e8
#ifdef VOLT_TRACE_ALLOCATIONS
                    VOLT_ERROR("Missing deallocation for %p at:", nextAlloc.first);
                    nextAlloc->second->printLocalTrace();
                    delete nextAlloc->second;
#else
                    VOLT_ERROR("Missing deallocation for %p at:", nextAlloc);
#endif
<<<<<<< HEAD
                        nextAlloc++;
                    } while (nextAlloc != allocMap.end());
                    allocMap.clear();
                    vassert(false);
=======
>>>>>>> 78d253e8
                }
                allocMap.clear();
                vassert(false);
            }
            mapBySize.erase(mapBySize.begin());
        }
#endif
        if (m_threadPartitionIdPtr) {
            SynchronizedThreadLock::resetMemory(*m_threadPartitionIdPtr);
        }
        delete m_threadPartitionIdPtr;
        delete m_enginePartitionIdPtr;
        delete m_stringKey;
        delete m_key->second;
        delete m_key;
        delete m_allocated;
        m_stringKey = nullptr;
        m_key = nullptr;
        m_allocated = nullptr;
        m_enginePartitionIdPtr = m_threadPartitionIdPtr = nullptr;
    } else {
        m_key->first--;
#ifdef VOLT_POOL_CHECKING
<<<<<<< HEAD
            VOLT_TRACE("Decrement (%d) ThreadPool Memory counter for partition %d on thread %d",
                    p->first, getEnginePartitionId(), getThreadPartitionId());
            // Sadly, a delta table is created on demand and deleted using a refcount so it is likely for it to be created on the lowest partition
            // but deallocated on partition that cleans up the last view handler so we can't enforce thread-based allocation validation below:
            // if (m_allocatingThread != -1 && (getThreadPartitionId() != m_allocatingThread || getEnginePartitionId() != m_allocatingEngine)) {
            if (m_allocatingThread != -1 && getEnginePartitionId() != m_allocatingEngine) {
                VOLT_ERROR("Unmatched deallocation allocated from partition %d on thread %d", m_allocatingEngine, m_allocatingThread);
                VOLT_ERROR("deallocation from partition %d on thread %d:", getEnginePartitionId(), getThreadPartitionId());
                VOLT_ERROR_STACK();
                vassert(false);
            }
#endif
=======
        VOLT_TRACE("Decrement (%d) ThreadPool Memory counter for partition %d on thread %d",
                m_key->first, getEnginePartitionId(), getThreadPartitionId());
        // Sadly, a delta table is created on demand and deleted using a refcount so it is likely for it to be created on the lowest partition
        // but deallocated on partition that cleans up the last view handler so we can't enforce thread-based allocation validation below:
        // if (m_allocatingThread != -1 && (getThreadPartitionId() != m_allocatingThread || getEnginePartitionId() != m_allocatingEngine)) {
        if (m_allocatingThread != -1 && getEnginePartitionId() != m_allocatingEngine) {
            VOLT_ERROR("Unmatched deallocation allocated from partition %d on thread %d", m_allocatingEngine, m_allocatingThread);
            VOLT_ERROR("deallocation from partition %d on thread %d:", getEnginePartitionId(), getThreadPartitionId());
            VOLT_ERROR_STACK();
            vassert(false);
>>>>>>> 78d253e8
        }
#endif
    }
}

<<<<<<< HEAD
void ThreadLocalPool::assignThreadLocals(const PoolLocals& mapping)
{
=======
void ThreadLocalPool::assignThreadLocals(const PoolLocals& mapping) {
>>>>>>> 78d253e8
    vassert(mapping.enginePartitionId != NULL && getThreadPartitionId() != 16383);

    m_allocated = mapping.allocated;
    m_key = mapping.poolData;
    m_stringKey = mapping.stringData;
    m_enginePartitionIdPtr = mapping.enginePartitionId;
}

void ThreadLocalPool::resetStateForTest() {
    m_key = nullptr;
    m_stringKey = nullptr;
    m_enginePartitionIdPtr = nullptr;
    m_threadPartitionIdPtr = nullptr;
}
int32_t* ThreadLocalPool::getThreadPartitionIdForTest() {
    return m_threadPartitionIdPtr;
}
void ThreadLocalPool::setThreadPartitionIdForTest(int32_t* partitionId) {
    m_threadPartitionIdPtr = partitionId;
}

int32_t getAllocationSizeForObject(int length) {
    static const int32_t NVALUE_LONG_OBJECT_LENGTHLENGTH = sizeof(voltdb::ThreadLocalPool::Sized);
<<<<<<< HEAD
    static const int32_t MAX_ALLOCATION = ThreadLocalPool::POOLED_MAX_VALUE_LENGTH +
                                          NVALUE_LONG_OBJECT_LENGTHLENGTH +
                                          CompactingPool::FIXED_OVERHEAD_PER_ENTRY();
=======
    static const int32_t MAX_ALLOCATION =
        ThreadLocalPool::POOLED_MAX_VALUE_LENGTH + NVALUE_LONG_OBJECT_LENGTHLENGTH +
        CompactingPool::FIXED_OVERHEAD_PER_ENTRY();
>>>>>>> 78d253e8

    int length_to_fit = length + NVALUE_LONG_OBJECT_LENGTHLENGTH +
        CompactingPool::FIXED_OVERHEAD_PER_ENTRY();

    // The -1 and repeated shifting and + 1 are part of the rounding algorithm
    // that produces the nearest power of 2 greater than or equal to the value.
    int target = length_to_fit - 1;
    target |= target >> 1;
    target |= target >> 2;
    target |= target >> 4;
    target |= target >> 8;
    target |= target >> 16;
    target++;
    // Try to shrink the target to "midway" down to the previous power of 2,
    // if the length fits.
    // Strictly speaking, a geometric mean (dividing the even power by sqrt(2))
    // would give a more consistently proportional over-allocation for values
    // at slightly different scales, but the arithmetic mean (3/4 of the power)
    // is fast to calculate and close enough for our purposes.
    int threeQuartersTarget = target - (target >> 2);
    if (length_to_fit < threeQuartersTarget) {
        target = threeQuartersTarget;
    }
    if (target <= MAX_ALLOCATION) {
        return target;
    } else if (length_to_fit <= MAX_ALLOCATION) {
        return MAX_ALLOCATION;
    } else {
        throwFatalException(
                "Attempted to allocate an object larger than the 1 MB limit. Requested size was %d",
                length);
    }
}

int TestOnlyAllocationSizeForObject(int length) {
    return getAllocationSizeForObject(length);
}


#ifdef MEMCHECK
/// Persistent string pools with their compaction are completely bypassed for
/// the memcheck build. It just does standard C++ heap allocations and
/// deallocations.
ThreadLocalPool::Sized* ThreadLocalPool::allocateRelocatable(char** referrer_ignored, int32_t sz) {
    return new (new char[sizeof(Sized) + sz]) Sized(sz);
}

int32_t ThreadLocalPool::getAllocationSizeForRelocatable(Sized* data) {
    return static_cast<int32_t>(data->m_size + sizeof(Sized));
}

void ThreadLocalPool::freeRelocatable(Sized* data) {
    delete [] reinterpret_cast<char*>(data);
}

#else // not MEMCHECK

PoolPairType* ThreadLocalPool::getDataPoolPair() {
    return m_key;
}

CompactingStringStorage &getStringPoolMap() {
    return *m_stringKey;
}

ThreadLocalPool::Sized* ThreadLocalPool::allocateRelocatable(char** referrer, int32_t sz) {
    // The size provided to this function determines the
    // approximate-size-specific pool selection. It gets
    // reflected (after rounding and padding) in the size
    // prefix padded into each allocation. The size prefix is somewhat
    // redundant with the "object length" that NValue will eventually
    // encode into the first 1-3 bytes of the buffer being returned here.
    // So, in theory, this code could avoid adding the overhead of a
    // "Sized" allocation by trusting the NValue code and decoding
    // (and rounding up) the object length out of the first few bytes
    // of the "user data" whenever it gets passed back into
    // getAllocationSizeForRelocatable and freeRelocatable.
    // For now, to keep the allocator simple and abstract,
    // NValue and the allocator each keep their own accounting.
    auto const alloc_size = getAllocationSizeForObject(sz);
    auto& poolMap = getStringPoolMap();
    //std::cerr << " *** Allocating from pool " << &poolMap << std::endl;
<<<<<<< HEAD
    CompactingStringStorage::iterator iter = poolMap.find(alloc_size);
    void* allocation;
    if (iter == poolMap.end()) {
        // There is no pool yet for objects of this size, so create one.
        // Compute num_elements to be the largest multiple of alloc_size
        // to fit in a 2MB buffer.
        int32_t num_elements = ((2 * 1024 * 1024 - 1) / alloc_size) + 1;
        // Compacting pool adds in its overhead so remove it since getAllocationSizeForObject also adds it
        boost::shared_ptr<CompactingPool> pool(new CompactingPool(alloc_size - CompactingPool::FIXED_OVERHEAD_PER_ENTRY(),
                num_elements));
        poolMap[alloc_size] = pool;
        allocation = pool->malloc(referrer);
=======
    auto iter = poolMap.find(alloc_size);
    if (iter == poolMap.cend()) { // Compacting pool adds in its overhead so remove it since getAllocationSizeForObject also adds it
        iter = poolMap.emplace(alloc_size,
                std::unique_ptr<CompactingPool>(new CompactingPool(
                    alloc_size - CompactingPool::FIXED_OVERHEAD_PER_ENTRY(),
                    // There is no pool yet for objects of this size, so create one.
                    // Compute num_elements to be the largest multiple of alloc_size
                    // to fit in a 2MB buffer.
                    (2 * 1024 * 1024 - 1) / alloc_size + 1))).first;
>>>>>>> 78d253e8
    }
    // Convert from the raw allocation to the initialized size header.
    return new (iter->second->malloc(referrer)) Sized(sz);
}

int32_t ThreadLocalPool::getAllocationSizeForRelocatable(Sized* sized) {
    // Convert from the caller data to the size-prefixed allocation to
    // extract its size field.
    return getAllocationSizeForObject(sized->m_size);
}

void ThreadLocalPool::freeRelocatable(Sized* sized) {
    // use the cached size to find the right pool.
    int32_t alloc_size = getAllocationSizeForObject(sized->m_size);
    CompactingStringStorage& poolMap = getStringPoolMap();
    //std::cerr << " *** Deallocating from pool " << &poolMap << std::endl;
    auto iter = poolMap.find(alloc_size);
    if (iter == poolMap.cend()) {
        // If the pool can not be found, there could not have been a prior
        // allocation for any object of this size, so either the caller
        // passed a bogus data pointer that was never allocated here OR
        // the data pointer's size header has been corrupted.

        // We will catch this when we see what compacting pool data is left
        VOLT_ERROR("Deallocated relocatable pointer %p in wrong context thread (partition %d). Requested size was %d",
                sized, getEnginePartitionId(), alloc_size);
        VOLT_ERROR_STACK();
        // TODO: ENG-14906: improve thread local pool
        // implementation and tracking mechanism
        // throwFatalException("Attempted to free an object of an unrecognized size. Requested size was %d", alloc_size);
        vassert(false);
    } else {
       // Free the raw allocation from the found pool.
       iter->second->free(sized);
    }
}

#endif

void* ThreadLocalPool::allocateExactSizedObject(std::size_t sz) {
    PoolsByObjectSize& pools = *(m_key->second);
    auto iter = pools.find(sz);
    PoolForObjectSize* pool;
#ifdef VOLT_POOL_CHECKING
    int32_t enginePartitionId =  getEnginePartitionId();
    s_sharedMemoryMutex.lock();
    SizeBucketMap_t& mapBySize = s_allocations[enginePartitionId];
    s_sharedMemoryMutex.unlock();
    SizeBucketMap_t::iterator mapForAdd;
#endif
    if (iter == pools.end()) {
        pool = new PoolForObjectSize(sz);
        pools.emplace(sz, std::unique_ptr<PoolForObjectSize>(pool));
#ifdef VOLT_POOL_CHECKING
        mapForAdd = mapBySize.find(sz);
<<<<<<< HEAD
        if (mapForAdd == mapBySize.end()) {
            mapForAdd = mapBySize.insert(std::make_pair(sz, AllocTraceMap_t())).first;
        }
        else {
=======
        if (mapForAdd == mapBySize.cend()) {
            mapForAdd = mapBySize.emplace(sz, AllocTraceMap_t{}).first;
        } else {
>>>>>>> 78d253e8
            vassert(mapForAdd->second.size() == 0);
        }
#endif
    } else {
        pool = iter->second.get();
#ifdef VOLT_POOL_CHECKING
        mapForAdd = mapBySize.find(sz);
<<<<<<< HEAD
        vassert(mapForAdd != mapBySize.end());
=======
        vassert(mapForAdd != mapBySize.cend());
>>>>>>> 78d253e8
#endif
    }
    /**
     * The goal of this code is to bypass the pool sizing algorithm used by
     * boost and replace it with something that bounds allocations to a series
     * of 2MB blocks for small allocation sizes. For larger allocations
     * (not a typical case, possibly not a useful case), fall back to
     * allocating two of these huge things at a time.
     * The goal of this bounding is to make the amount of unused but allocated
     * memory relatively small so that the counting done by the volt allocator
     * accurately represents the effect on RSS. Left to its own algorithms,
     * boost will purposely allocate pages that increase in size until they
     * are too large to ever overflow, regardless of absolute scale.
     * That makes it likely that they will contain lots of unused space
     * (for safety against repeated allocations). VoltDB prefers
     * to risk lots of separate smaller allocations (~2MB each) at larger
     * scale rather than risk fewer, larger, but mostly unused buffers.
     * Also, for larger allocation requests (not typical -- not used? -- in
     * VoltDB, boost will _start_ with very large blocks, while VoltDB would
     * prefer to start smaller with just 2 allocations per block.
     */
    if (pool->get_next_size() * pool->get_requested_size() > 1024 * 1024 * 2) {
        //If the size of objects served by this pool is less than 256 kilobytes
        // plan to allocate a 2MB block, but no larger, even if it eventually
        // requires more blocks than boost would normally allocate.
        if (pool->get_requested_size() < 1024 * 256) {
            pool->set_next_size(1024 * 1024 * 2 /  pool->get_requested_size());
        } else {
            //For large objects allocated just two of them
            pool->set_next_size(2);
        }
    }
#ifdef VOLT_POOL_CHECKING
    void* newMem = pool->malloc();
#ifdef VOLT_TRACE_ALLOCATIONS
    StackTrace* st = new StackTrace();
    bool success = mapForAdd->second.emplace(newMem, st).second;
#else
    bool success = mapForAdd->second.insert(newMem).second;
#endif
    if (!success) {
        VOLT_ERROR("Previously allocated (see below) pointer %p is being allocated a second time on thread (partition %d)",
                newMem, getEnginePartitionId());
#ifdef VOLT_TRACE_ALLOCATIONS
        mapForAdd->second[newMem]->printLocalTrace();
        delete st;
#endif
        vassert(false);
    }
    VOLT_DEBUG("Allocated %p of size %lu on engine %d, thread %d", newMem, sz,
            getEnginePartitionId(), getThreadPartitionId());
    return newMem;
#else
    return pool->malloc();
#endif
}

#ifdef VOLT_POOL_CHECKING
StackTrace* ThreadLocalPool::getStackTraceFor(int32_t engineId, std::size_t sz, void* object) {
#ifdef VOLT_TRACE_ALLOCATIONS
    {
        std::lock_guard<std::mutex> guard(s_sharedMemoryMutex);
        auto const foundEngineAlloc = s_allocations.find(engineId);
    }
    if (foundEngineAlloc == s_allocations.end()) {
        return nullptr;
    }
    auto const mapForAdd = foundEngineAlloc->second.find(sz);
    if (mapForAdd == foundEngineAlloc->second.cend()) {
        return nullptr;
    } else {
        auto alloc = mapForAdd->second.find(object);
        return alloc == mapForAdd->second.cend() ? nullptr : alloc->second;
    }
#else
    return nullptr;
#endif
}
#endif

void ThreadLocalPool::freeExactSizedObject(std::size_t sz, void* object) {
#ifdef VOLT_POOL_CHECKING
    int32_t engineId = getEnginePartitionId();
    VOLT_DEBUG("Deallocating %p of size %lu on engine %d, thread %d", object, sz,
            engineId, getThreadPartitionId());
    s_sharedMemoryMutex.lock();
    SizeBucketMap_t& mapBySize = s_allocations[engineId];
    s_sharedMemoryMutex.unlock();
    auto const mapForAdd = mapBySize.find(sz);
    if (mapForAdd == mapBySize.cend()) {
        VOLT_ERROR("Deallocated data pointer %p in wrong context thread (partition %d)",
                object, engineId);
        VOLT_ERROR_STACK();
        if (engineId == SynchronizedThreadLock::s_mpMemoryPartitionId) {
            StackTrace* st = getStackTraceFor(0, sz, object);
            if (st) {
                VOLT_ERROR("Allocated data partition %d:", 0);
                st->printLocalTrace();
            }
        } else {
            StackTrace* st = getStackTraceFor(SynchronizedThreadLock::s_mpMemoryPartitionId, sz, object);
            if (st) {
                VOLT_ERROR("Allocated data partition %d:", SynchronizedThreadLock::s_mpMemoryPartitionId);
                st->printLocalTrace();
            }
        }
        throwFatalException("Attempt to deallocate exact-sized object of unknown size");
    } else {
        auto const alloc = mapForAdd->second.find(object);
        if (alloc == mapForAdd->second.cend()) {
            VOLT_ERROR("Deallocated data pointer %p in wrong context thread (partition %d)",
                    object, engineId);
            VOLT_ERROR_STACK();
            if (engineId == SynchronizedThreadLock::s_mpMemoryPartitionId) {
                StackTrace* st = getStackTraceFor(0, sz, object);
                if (st) {
                    VOLT_ERROR("Allocated data partition %d:", 0);
                    st->printLocalTrace();
                }
            } else {
                StackTrace* st = getStackTraceFor(SynchronizedThreadLock::s_mpMemoryPartitionId, sz, object);
                if (st) {
                    VOLT_ERROR("Allocated data partition %d:", SynchronizedThreadLock::s_mpMemoryPartitionId);
                    st->printLocalTrace();
                }
            }
            throwFatalException("Attempt to deallocate unknown exact-sized object");
            return;
        } else {
#ifdef VOLT_TRACE_ALLOCATIONS
           free(alloc->second);
#endif
            mapForAdd->second.erase(alloc);
        }
    }
#endif

    PoolsByObjectSize& pools = *(m_key->second);
    auto const iter = pools.find(sz);
    if (iter == pools.cend()) {
        throwFatalException("Failed to locate an allocated object of size %ld to free it.",
                static_cast<long>(sz));
    }
    iter->second.get()->free(object);
}

// internal non-member helper function for calcuate Pool allocation Size
std::size_t getPoolAllocationSize_internal(size_t *bytes, CompactingStringStorage *poolMap) {
    // For relocatable objects, each object-size-specific pool
    // -- or actually, its ContiguousAllocator -- tracks its own memory
    // allocation, so sum them, here.
    return std::accumulate(poolMap->cbegin(), poolMap->cend(), *bytes,
            [](size_t acc, typename CompactingStringStorage::value_type const& cur) {
            return acc + cur.second->getBytesAllocated();
            });
}

std::size_t ThreadLocalPool::getPoolAllocationSize() {
    size_t bytes_allocated = getPoolAllocationSize_internal(m_allocated, m_stringKey);

    if (SynchronizedThreadLock::isLowestSiteContext()) {
        PoolLocals mpMapping = SynchronizedThreadLock::getMpEngine();
        bytes_allocated += getPoolAllocationSize_internal(mpMapping.allocated, mpMapping.stringData);
    }
    return bytes_allocated;
}

void ThreadLocalPool::setPartitionIds(int32_t partitionId) {
#ifdef VOLT_POOL_CHECKING
    // Don't track allocations on the mp thread because it is not used at all
    if (partitionId != 16383) {
        std::lock_guard<std::mutex> guard(s_sharedMemoryMutex);
        auto const it = s_allocations.find(partitionId);
        if (it != s_allocations.cend()) {
            SizeBucketMap_t& mapBySize = it->second;
            SizeBucketMap_t::iterator it2 = mapBySize.begin();
<<<<<<< HEAD
            while (it2 != mapBySize.end()) {
=======
            while (it2 != mapBySize.cend()) {
>>>>>>> 78d253e8
                vassert(it2->second.empty());
                it2++;
                mapBySize.erase(mapBySize.begin());
            }
        } else {
            s_allocations.emplace(partitionId, SizeBucketMap_t{});
        }
    }
#endif
    auto* pidPtr = m_threadPartitionIdPtr;
    *pidPtr = partitionId;
    pidPtr = m_enginePartitionIdPtr;
    *pidPtr = partitionId;
}

int32_t ThreadLocalPool::getThreadPartitionId() {
    return *m_threadPartitionIdPtr;
}

int32_t ThreadLocalPool::getEnginePartitionId() {
    return *m_enginePartitionIdPtr;
}

int32_t ThreadLocalPool::getThreadPartitionIdWithNullCheck() {
    int32_t *ptrToPartitionId = m_threadPartitionIdPtr;
    if (ptrToPartitionId == nullptr) {
        return -1;
    } else {
        return *ptrToPartitionId;
    }
}

int32_t ThreadLocalPool::getEnginePartitionIdWithNullCheck() {
    auto *ptrToPartitionId = m_enginePartitionIdPtr;
    if (ptrToPartitionId == NULL) {
        return -1;
    } else {
        return *ptrToPartitionId;
    }
}

char* voltdb_pool_allocator_new_delete::malloc(const size_t bytes) {
    *m_allocated += bytes + sizeof(std::size_t);
    char *retval = new char[bytes + sizeof(std::size_t)];
    *reinterpret_cast<std::size_t*>(retval) = bytes + sizeof(std::size_t);
    return &retval[sizeof(std::size_t)];
}

void voltdb_pool_allocator_new_delete::free(char *const block) {
    *m_allocated -= *reinterpret_cast<std::size_t*>(block - sizeof(std::size_t));
    delete [](block - sizeof(std::size_t));
}

PoolLocals::PoolLocals() {
    allocated = m_allocated;
    poolData = m_key;
    stringData = m_stringKey;
    enginePartitionId = m_enginePartitionIdPtr;
}

}<|MERGE_RESOLUTION|>--- conflicted
+++ resolved
@@ -74,48 +74,6 @@
 }
 
 ThreadLocalPool::~ThreadLocalPool() {
-<<<<<<< HEAD
-    PoolPairTypePtr p = static_cast<PoolPairTypePtr>(pthread_getspecific(m_key));
-    if (p == NULL) {
-        VOLT_ERROR("Failed to find context");
-        VOLT_ERROR_STACK();
-        vassert(p != NULL);
-    }
-    if (p != NULL) {
-        if (p->first == 1) {
-            delete p->second;
-            pthread_setspecific( m_key, NULL);
-            delete static_cast<CompactingStringStorage*>(pthread_getspecific(m_stringKey));
-            pthread_setspecific(m_stringKey, NULL);
-            delete static_cast<std::size_t*>(pthread_getspecific(m_allocatedKey));
-            pthread_setspecific( m_allocatedKey, NULL);
-            int32_t* threadPartitionIdPtr = static_cast<int32_t*>(pthread_getspecific(m_threadPartitionIdKey));
-            pthread_setspecific( m_threadPartitionIdKey, NULL);
-            int32_t* enginePartitionIdPtr = static_cast<int32_t*>(pthread_getspecific(m_enginePartitionIdKey));
-#ifdef VOLT_POOL_CHECKING
-            VOLT_TRACE("Destroying ThreadPool Memory for partition %d on thread %d", *enginePartitionIdPtr, *threadPartitionIdPtr);
-            // Sadly, a delta table is created on demand and deleted using a refcount so it is likely for it to be created on the lowest partition
-            // but deallocated on partition that cleans up the last view handler so we can't enforce thread-based allocation validation below:
-            // if (m_allocatingThread != -1 && (*threadPartitionIdPtr != m_allocatingThread || *enginePartitionIdPtr != m_allocatingEngine)) {
-            if (m_allocatingThread != -1 && *enginePartitionIdPtr != m_allocatingEngine) {
-                // Only the VoltDBEngine's ThreadLocalPool instance will have a -1 allocating thread because the threadId
-                // has not been assigned yet. Normally the last ThreadLocalPool instance to be deallocated is the VoltDBEngine.
-                VOLT_ERROR("Unmatched deallocation allocated from partition %d on thread %d", m_allocatingEngine, m_allocatingThread);
-                VOLT_ERROR("deallocation from:");
-                VOLT_ERROR_STACK();
-                vassert(false);
-            }
-            pthread_mutex_lock(&s_sharedMemoryMutex);
-            SizeBucketMap_t& mapBySize = s_allocations[*enginePartitionIdPtr];
-            pthread_mutex_unlock(&s_sharedMemoryMutex);
-            SizeBucketMap_t::iterator mapForAdd = mapBySize.begin();
-            while (mapForAdd != mapBySize.end()) {
-                AllocTraceMap_t& allocMap = mapForAdd->second;
-                mapForAdd++;
-                if (!allocMap.empty()) {
-                    AllocTraceMap_t::iterator nextAlloc = allocMap.begin();
-                    do {
-=======
     vassert(m_key != nullptr);
     if (m_key->first == 1) {
 #ifdef VOLT_POOL_CHECKING
@@ -140,7 +98,6 @@
             mapForAdd++;
             if (!allocMap.empty()) {
                 for(auto nextAlloc : allocMap) {
->>>>>>> 78d253e8
 #ifdef VOLT_TRACE_ALLOCATIONS
                     VOLT_ERROR("Missing deallocation for %p at:", nextAlloc.first);
                     nextAlloc->second->printLocalTrace();
@@ -148,13 +105,6 @@
 #else
                     VOLT_ERROR("Missing deallocation for %p at:", nextAlloc);
 #endif
-<<<<<<< HEAD
-                        nextAlloc++;
-                    } while (nextAlloc != allocMap.end());
-                    allocMap.clear();
-                    vassert(false);
-=======
->>>>>>> 78d253e8
                 }
                 allocMap.clear();
                 vassert(false);
@@ -178,20 +128,6 @@
     } else {
         m_key->first--;
 #ifdef VOLT_POOL_CHECKING
-<<<<<<< HEAD
-            VOLT_TRACE("Decrement (%d) ThreadPool Memory counter for partition %d on thread %d",
-                    p->first, getEnginePartitionId(), getThreadPartitionId());
-            // Sadly, a delta table is created on demand and deleted using a refcount so it is likely for it to be created on the lowest partition
-            // but deallocated on partition that cleans up the last view handler so we can't enforce thread-based allocation validation below:
-            // if (m_allocatingThread != -1 && (getThreadPartitionId() != m_allocatingThread || getEnginePartitionId() != m_allocatingEngine)) {
-            if (m_allocatingThread != -1 && getEnginePartitionId() != m_allocatingEngine) {
-                VOLT_ERROR("Unmatched deallocation allocated from partition %d on thread %d", m_allocatingEngine, m_allocatingThread);
-                VOLT_ERROR("deallocation from partition %d on thread %d:", getEnginePartitionId(), getThreadPartitionId());
-                VOLT_ERROR_STACK();
-                vassert(false);
-            }
-#endif
-=======
         VOLT_TRACE("Decrement (%d) ThreadPool Memory counter for partition %d on thread %d",
                 m_key->first, getEnginePartitionId(), getThreadPartitionId());
         // Sadly, a delta table is created on demand and deleted using a refcount so it is likely for it to be created on the lowest partition
@@ -202,18 +138,12 @@
             VOLT_ERROR("deallocation from partition %d on thread %d:", getEnginePartitionId(), getThreadPartitionId());
             VOLT_ERROR_STACK();
             vassert(false);
->>>>>>> 78d253e8
-        }
-#endif
-    }
-}
-
-<<<<<<< HEAD
-void ThreadLocalPool::assignThreadLocals(const PoolLocals& mapping)
-{
-=======
+        }
+#endif
+    }
+}
+
 void ThreadLocalPool::assignThreadLocals(const PoolLocals& mapping) {
->>>>>>> 78d253e8
     vassert(mapping.enginePartitionId != NULL && getThreadPartitionId() != 16383);
 
     m_allocated = mapping.allocated;
@@ -237,15 +167,9 @@
 
 int32_t getAllocationSizeForObject(int length) {
     static const int32_t NVALUE_LONG_OBJECT_LENGTHLENGTH = sizeof(voltdb::ThreadLocalPool::Sized);
-<<<<<<< HEAD
-    static const int32_t MAX_ALLOCATION = ThreadLocalPool::POOLED_MAX_VALUE_LENGTH +
-                                          NVALUE_LONG_OBJECT_LENGTHLENGTH +
-                                          CompactingPool::FIXED_OVERHEAD_PER_ENTRY();
-=======
     static const int32_t MAX_ALLOCATION =
         ThreadLocalPool::POOLED_MAX_VALUE_LENGTH + NVALUE_LONG_OBJECT_LENGTHLENGTH +
         CompactingPool::FIXED_OVERHEAD_PER_ENTRY();
->>>>>>> 78d253e8
 
     int length_to_fit = length + NVALUE_LONG_OBJECT_LENGTHLENGTH +
         CompactingPool::FIXED_OVERHEAD_PER_ENTRY();
@@ -328,20 +252,6 @@
     auto const alloc_size = getAllocationSizeForObject(sz);
     auto& poolMap = getStringPoolMap();
     //std::cerr << " *** Allocating from pool " << &poolMap << std::endl;
-<<<<<<< HEAD
-    CompactingStringStorage::iterator iter = poolMap.find(alloc_size);
-    void* allocation;
-    if (iter == poolMap.end()) {
-        // There is no pool yet for objects of this size, so create one.
-        // Compute num_elements to be the largest multiple of alloc_size
-        // to fit in a 2MB buffer.
-        int32_t num_elements = ((2 * 1024 * 1024 - 1) / alloc_size) + 1;
-        // Compacting pool adds in its overhead so remove it since getAllocationSizeForObject also adds it
-        boost::shared_ptr<CompactingPool> pool(new CompactingPool(alloc_size - CompactingPool::FIXED_OVERHEAD_PER_ENTRY(),
-                num_elements));
-        poolMap[alloc_size] = pool;
-        allocation = pool->malloc(referrer);
-=======
     auto iter = poolMap.find(alloc_size);
     if (iter == poolMap.cend()) { // Compacting pool adds in its overhead so remove it since getAllocationSizeForObject also adds it
         iter = poolMap.emplace(alloc_size,
@@ -351,7 +261,6 @@
                     // Compute num_elements to be the largest multiple of alloc_size
                     // to fit in a 2MB buffer.
                     (2 * 1024 * 1024 - 1) / alloc_size + 1))).first;
->>>>>>> 78d253e8
     }
     // Convert from the raw allocation to the initialized size header.
     return new (iter->second->malloc(referrer)) Sized(sz);
@@ -407,16 +316,9 @@
         pools.emplace(sz, std::unique_ptr<PoolForObjectSize>(pool));
 #ifdef VOLT_POOL_CHECKING
         mapForAdd = mapBySize.find(sz);
-<<<<<<< HEAD
-        if (mapForAdd == mapBySize.end()) {
-            mapForAdd = mapBySize.insert(std::make_pair(sz, AllocTraceMap_t())).first;
-        }
-        else {
-=======
         if (mapForAdd == mapBySize.cend()) {
             mapForAdd = mapBySize.emplace(sz, AllocTraceMap_t{}).first;
         } else {
->>>>>>> 78d253e8
             vassert(mapForAdd->second.size() == 0);
         }
 #endif
@@ -424,11 +326,7 @@
         pool = iter->second.get();
 #ifdef VOLT_POOL_CHECKING
         mapForAdd = mapBySize.find(sz);
-<<<<<<< HEAD
-        vassert(mapForAdd != mapBySize.end());
-=======
         vassert(mapForAdd != mapBySize.cend());
->>>>>>> 78d253e8
 #endif
     }
     /**
@@ -605,11 +503,7 @@
         if (it != s_allocations.cend()) {
             SizeBucketMap_t& mapBySize = it->second;
             SizeBucketMap_t::iterator it2 = mapBySize.begin();
-<<<<<<< HEAD
-            while (it2 != mapBySize.end()) {
-=======
             while (it2 != mapBySize.cend()) {
->>>>>>> 78d253e8
                 vassert(it2->second.empty());
                 it2++;
                 mapBySize.erase(mapBySize.begin());
