--- conflicted
+++ resolved
@@ -34,27 +34,27 @@
  */
 class ValuePeeker {
 public:
-    static inline double peekDouble(const NValue value) {
+    static double peekDouble(const NValue& value) {
         assert(value.getValueType() == VALUE_TYPE_DOUBLE);
         return value.getDouble();
     }
 
-    static inline int8_t peekTinyInt(const NValue value) {
+    static int8_t peekTinyInt(const NValue& value) {
         assert(value.getValueType() == VALUE_TYPE_TINYINT);
         return value.getTinyInt();
     }
 
-    static inline int16_t peekSmallInt(const NValue value) {
+    static int16_t peekSmallInt(const NValue& value) {
         assert(value.getValueType() == VALUE_TYPE_SMALLINT);
         return value.getSmallInt();
     }
 
-    static inline int32_t peekInteger(const NValue value) {
+    static int32_t peekInteger(const NValue& value) {
         assert(value.getValueType() == VALUE_TYPE_INTEGER);
         return value.getInteger();
     }
 
-    static inline bool peekBoolean(const NValue value) {
+    static bool peekBoolean(const NValue& value) {
         assert(value.getValueType() == VALUE_TYPE_BOOLEAN);
         return value.getBoolean();
     }
@@ -62,47 +62,32 @@
     // cast as int and peek at value. this is used by index code that need a
     // real number from a tuple and the limit node code used to get the limit
     // from an expression.
-    static inline int32_t peekAsInteger(const NValue value) {
+    static int32_t peekAsInteger(const NValue& value) {
         return value.castAsInteger().getInteger();
     }
 
-    static inline int64_t peekBigInt(const NValue value) {
+    static int64_t peekBigInt(const NValue& value) {
         assert(value.getValueType() == VALUE_TYPE_BIGINT);
         return value.getBigInt();
     }
 
-    static inline int64_t peekTimestamp(const NValue value) {
+    static int64_t peekTimestamp(const NValue& value) {
         assert(value.getValueType() == VALUE_TYPE_TIMESTAMP);
         return value.getTimestamp();
     }
 
-    static inline void* peekObjectValue(const NValue value) {
-        assert(isVariableLengthType(value.getValueType()));
-        return value.getObjectValue();
+    static const char* peekObjectValue(const NValue& value) {
+        if (value.isNull()) {
+            return NULL;
+        }
+        return peekObjectValue_withoutNull(value);
     }
 
-    static inline void* peekObjectValue_withoutNull(const NValue value) {
+    static const char* peekObject_withoutNull(const NValue& value, int32_t* lengthOut) {
         assert(isVariableLengthType(value.getValueType()));
-        return value.getObjectValue_withoutNull();
+        return value.getObject_withoutNull(lengthOut);
     }
 
-    static inline int32_t peekObjectLength_withoutNull(const NValue value) {
-        assert(isVariableLengthType(value.getValueType()));
-        return value.getObjectLength_withoutNull();
-    }
-
-    /**
-     * This function is only used in 'nvalue_test.cpp', why test a function that
-     * is not used in source code? Get rid of it? -xin
-     */
-    static std::string peekStringCopy_withoutNull(const NValue value) {
-        assert(isVariableLengthType(value.getValueType()));
-        std::string result(reinterpret_cast<const char*>(value.getObjectValue_withoutNull()),
-                                                         value.getObjectLength_withoutNull());
-        return result;
-    }
-
-<<<<<<< HEAD
     static const char* peekObjectValue_withoutNull(const NValue& value) {
         assert(isVariableLengthType(value.getValueType()));
         return value.getObjectValue_withoutNull();
@@ -121,31 +106,28 @@
     }
 
     static ValueType peekValueType(const NValue& value) {
-=======
-    static inline ValueType peekValueType(const NValue value) {
->>>>>>> 0ba26ba0
         return value.getValueType();
     }
 
-    static inline TTInt peekDecimal(const NValue value) {
+    static TTInt peekDecimal(const NValue& value) {
         return value.getDecimal();
     }
 
     // exists for test.
-    static inline std::string peekDecimalString(const NValue value) {
+    static std::string peekDecimalString(const NValue& value) {
         return value.createStringFromDecimal();
     }
 
     // cast as big int and peek at value. this is used by
     // index code that need a real number from a tuple.
-    static inline int64_t peekAsBigInt(const NValue value) {
+    static int64_t peekAsBigInt(const NValue& value) {
         if (value.isNull()) {
             return INT64_NULL;
         }
         return value.castAsBigIntAndGetValue();
     }
 
-    static inline int64_t peekAsRawInt64(const NValue value) {
+    static int64_t peekAsRawInt64(const NValue& value) {
         return value.castAsBigIntAndGetValue();
     }
 
@@ -153,11 +135,7 @@
     /// The length of the data bytes via output parameter.
     ///
     /// Assumes that value is not null!!
-<<<<<<< HEAD
     static const char* peekPointerToDataBytes(const NValue& value, int32_t* length) {
-=======
-    static inline const char* peekPointerToDataBytes(const NValue &value, int32_t *length) {
->>>>>>> 0ba26ba0
         ValueType vt = value.getValueType();
         switch (vt) {
         case VALUE_TYPE_TINYINT:
