--- conflicted
+++ resolved
@@ -76,35 +76,18 @@
         return value.getTimestamp();
     }
 
-<<<<<<< HEAD
-    static const char* peekObjectValue(const NValue& value) {
+    static inline void* peekObjectValue(const NValue value) {
         assert(isVariableLengthType(value.getValueType()));
-        if (value.isNull()) {
-            return NULL;
-        }
-        return value.getObjectValue_withoutNull();
-    }
-
-    static const char* peekObject_withoutNull(const NValue& value, int32_t* lengthOut) {
-        assert(isVariableLengthType(value.getValueType()));
-        // NEEDS WORK
-        return value.getObject_withoutNull(lengthOut);
-=======
-    static inline void* peekObjectValue(const NValue value) {
-        assert((value.getValueType() == VALUE_TYPE_VARCHAR) ||
-               (value.getValueType() == VALUE_TYPE_VARBINARY));
         return value.getObjectValue();
     }
 
     static inline void* peekObjectValue_withoutNull(const NValue value) {
-        assert((value.getValueType() == VALUE_TYPE_VARCHAR) ||
-               (value.getValueType() == VALUE_TYPE_VARBINARY));
+        assert(isVariableLengthType(value.getValueType()));
         return value.getObjectValue_withoutNull();
     }
 
     static inline int32_t peekObjectLength_withoutNull(const NValue value) {
-        assert((value.getValueType() == VALUE_TYPE_VARCHAR) ||
-               (value.getValueType() == VALUE_TYPE_VARBINARY));
+        assert(isVariableLengthType(value.getValueType()));
         return value.getObjectLength_withoutNull();
     }
 
@@ -113,12 +96,10 @@
      * is not used in source code? Get rid of it? -xin
      */
     static std::string peekStringCopy_withoutNull(const NValue value) {
-        assert((value.getValueType() == VALUE_TYPE_VARCHAR) ||
-               (value.getValueType() == VALUE_TYPE_VARBINARY));
+        assert(isVariableLengthType(value.getValueType()));
         std::string result(reinterpret_cast<const char*>(value.getObjectValue_withoutNull()),
                                                          value.getObjectLength_withoutNull());
         return result;
->>>>>>> 0b3f8172
     }
 
     static inline ValueType peekValueType(const NValue value) {
