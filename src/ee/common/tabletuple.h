--- conflicted
+++ resolved
@@ -394,12 +394,7 @@
     inline const NValue getNValue(const int idx) const {
         assert(m_schema);
         assert(m_data);
-<<<<<<< HEAD
-        VOLT_DEBUG("GET.............VALUE.......%d", idx);
-        assert(idx < m_schema->columnCount());
-=======
         assert(idx < m_schema->totalColumnCount());   // column index might point to a hidden column of migrating table
->>>>>>> 089372ee
 
         const TupleSchema::ColumnInfo *columnInfo = m_schema->getColumnInfo(idx);
         const voltdb::ValueType columnType = columnInfo->getVoltType();
