--- conflicted
+++ resolved
@@ -93,16 +93,11 @@
     /** Delete any data for the specified block that is stored on disk. */
     virtual bool releaseLargeTempTableBlock(int64_t blockId) = 0;
 
-<<<<<<< HEAD
-    // Call into Java top end to execute a user-defined function
-    virtual int callJavaUserDefinedFunction(int32_t functionId) = 0;
-=======
     // Call into the Java top end to execute a user-defined function.
     // The function Id for the function to be called and the parameter data is stored in a
     // buffer shared by the top end and the EE.
     // The VoltDBEngine will serialize them into the buffer before calling this function.
     virtual int callJavaUserDefinedFunction() = 0;
->>>>>>> a1b93841
 
     virtual ~Topend()
     {
@@ -149,11 +144,7 @@
 
     virtual bool releaseLargeTempTableBlock(int64_t blockId);
 
-<<<<<<< HEAD
-    int callJavaUserDefinedFunction(int32_t functionId);
-=======
     int callJavaUserDefinedFunction();
->>>>>>> a1b93841
 
     std::queue<int32_t> partitionIds;
     std::queue<std::string> signatures;
