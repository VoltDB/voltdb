/* This file is part of VoltDB.
 * Copyright (C) 2008-2018 VoltDB Inc.
 *
 * This program is free software: you can redistribute it and/or modify
 * it under the terms of the GNU Affero General Public License as
 * published by the Free Software Foundation, either version 3 of the
 * License, or (at your option) any later version.
 *
 * This program is distributed in the hope that it will be useful,
 * but WITHOUT ANY WARRANTY; without even the implied warranty of
 * MERCHANTABILITY or FITNESS FOR A PARTICULAR PURPOSE.  See the
 * GNU Affero General Public License for more details.
 *
 * You should have received a copy of the GNU Affero General Public License
 * along with VoltDB.  If not, see <http://www.gnu.org/licenses/>.
 */
<<<<<<< HEAD

// For backtrace and backtrace_symbols
// These do not appear to work on the Mac in a JNI library
#include <cxxabi.h>
=======
#include "debuglog.h"
#include "common/ThreadLocalPool.h"
>>>>>>> 7dd78adb
#include <execinfo.h>

#include <cstdlib> // for malloc/free
#include <cstring>
#include <sstream> // for std::ostringstream

#include "common/debuglog.h"
#include "common/executorcontext.hpp"
#include "common/Topend.h"

#include "execution/JNITopend.h"

namespace voltdb {

<<<<<<< HEAD
namespace {

bool DO_BACKTRACE() {
#ifndef MACOSX
    // On Linux, it's always safe to do a backtrace.
    return true;
#else
    // On the Mac, calling backtrace_symbols can crash if done from
    // a Java process.  But it's okay when done from an IPC EE.
    VoltDBEngine* engine = ExecutorContext::getEngine();
    if (engine == NULL) {
        return false;
    }

    Topend* topend = engine->getTopend();
    if (dynamic_cast<JNITopend*>(topend) != NULL) {
        return true;
    }
    else {
        return false;
    }
#endif
}

=======
// Output log message header in this format: [type] [threadPartition:enginePartition] [file:line:function] time -
// ex: [ERROR] [1:1] [somefile.cpp:123:doSome()] 2008/07/06 10:00:00 -
void outputLogHeader(const char *file, int line, const char *func, int level) {
    time_t t = ::time(NULL) ;
    tm *curTime = localtime(&t);
    char time_str[32]; // FIXME
    ::strftime(time_str, 32, VOLT_LOG_TIME_FORMAT, curTime);
    const int32_t tPartId = ThreadLocalPool::getThreadPartitionIdWithNullCheck();
    const int32_t ePartId = ThreadLocalPool::getEnginePartitionIdWithNullCheck();
    const char* type;
    switch (level) {
        case VOLT_LEVEL_ERROR:
            type = "ERROR";
            break;
        case VOLT_LEVEL_WARN:
            type = "WARN ";
            break;
        case VOLT_LEVEL_INFO:
            type = "INFO ";
            break;
        case VOLT_LEVEL_DEBUG:
            type = "DEBUG";
            break;
        case VOLT_LEVEL_TRACE:
            type = "TRACE";
            break;
        default:
            type = "UNKWN";
    }
    printf("[%s] [T%d:E%d] [%s:%d:%s()] %s - ", type, tPartId, ePartId, file, line, func, time_str);
>>>>>>> 7dd78adb
}

StackTrace::StackTrace() {

    if (DO_BACKTRACE()) {
        /**
         * Stack trace code from http://tombarta.wordpress.com/2008/08/01/c-stack-traces-with-gcc/
         */
        void *traces[128];
        char mangledName[256];
        for (int i = 0; i < 128; i++) traces[i] = NULL; // silence valgrind
        const int numTraces = backtrace(traces, 128);
        m_traceSymbols = backtrace_symbols(traces, numTraces);

        for (int ii = 0; ii < numTraces; ii++) {
            std::size_t sz = 200;
            // Note: must use malloc vs. new so __cxa_demangle can use realloc.
            char *function = static_cast<char *>(::malloc(sz));
            char *begin = NULL, *end = NULL;

            //Find parens surrounding mangled name
            for (char *j = m_traceSymbols[ii]; *j; ++j) {
                if (*j == '(') {
                    begin = j;
                } else if (*j == '+') {
                    end = j;
                }
            }

            if (begin && end) {
                begin++;
                ::memcpy(mangledName, begin, end - begin);
                mangledName[end - begin] = '\0';
                int status;
                char *ret = abi::__cxa_demangle(mangledName, function, &sz, &status);
                if (ret) {
                    //return value may be a realloc of input
                    function = ret;
                } else {
                    // demangle failed, treat it like a C function with no args
                    strncpy(function, mangledName, sz);
                    strncat(function, "()", sz);
                    function[sz - 1] = '\0';
                }
                m_traces.push_back(std::string(function));
            } else {
                //didn't find the mangled name in the trace
                m_traces.push_back(std::string(m_traceSymbols[ii]));
            }
            ::free(function);
        }
    }
    else {
        m_traces.push_back("Stack traces disabled from Mac OS X Java process");
        m_traceSymbols = NULL;
    }
}

StackTrace::~StackTrace() {
    ::free(m_traceSymbols);
}

void StackTrace::printMangledAndUnmangledToFile(FILE *targetFile) {
    StackTrace st;
    // write header for backtrace file
    int numFrames = (int) st.m_traces.size();
    // Ignore the stack frames specific to StackTrace object
    fprintf(targetFile, "VoltDB Backtrace (%d stack frames)\n", numFrames - 2);
    for (int ii = 2; ii < numFrames; ii++) {
        // write original symbol to file.
        fprintf(targetFile, "raw[%d]: %s\n", ii, st.m_traceSymbols[ii]);
    }
    for (int ii = 2; ii < numFrames; ii++) {
        const char *str = st.m_traces[ii].c_str();
        fprintf(targetFile, "demangled[%d]: %s\n", ii, str);
    }
}

std::string StackTrace::stringStackTrace()
{
    StackTrace st;
    std::ostringstream stacked;
    for (int ii=2; ii < st.m_traces.size(); ii++) {
        stacked << st.m_traces[ii] << "\n";
    }
    return stacked.str();
}

} // namespace voltdb<|MERGE_RESOLUTION|>--- conflicted
+++ resolved
@@ -14,15 +14,10 @@
  * You should have received a copy of the GNU Affero General Public License
  * along with VoltDB.  If not, see <http://www.gnu.org/licenses/>.
  */
-<<<<<<< HEAD
 
 // For backtrace and backtrace_symbols
 // These do not appear to work on the Mac in a JNI library
 #include <cxxabi.h>
-=======
-#include "debuglog.h"
-#include "common/ThreadLocalPool.h"
->>>>>>> 7dd78adb
 #include <execinfo.h>
 
 #include <cstdlib> // for malloc/free
@@ -37,7 +32,6 @@
 
 namespace voltdb {
 
-<<<<<<< HEAD
 namespace {
 
 bool DO_BACKTRACE() {
@@ -62,7 +56,8 @@
 #endif
 }
 
-=======
+}
+
 // Output log message header in this format: [type] [threadPartition:enginePartition] [file:line:function] time -
 // ex: [ERROR] [1:1] [somefile.cpp:123:doSome()] 2008/07/06 10:00:00 -
 void outputLogHeader(const char *file, int line, const char *func, int level) {
@@ -93,59 +88,58 @@
             type = "UNKWN";
     }
     printf("[%s] [T%d:E%d] [%s:%d:%s()] %s - ", type, tPartId, ePartId, file, line, func, time_str);
->>>>>>> 7dd78adb
 }
 
 StackTrace::StackTrace() {
 
     if (DO_BACKTRACE()) {
-        /**
-         * Stack trace code from http://tombarta.wordpress.com/2008/08/01/c-stack-traces-with-gcc/
-         */
-        void *traces[128];
-        char mangledName[256];
-        for (int i = 0; i < 128; i++) traces[i] = NULL; // silence valgrind
-        const int numTraces = backtrace(traces, 128);
-        m_traceSymbols = backtrace_symbols(traces, numTraces);
+    /**
+     * Stack trace code from http://tombarta.wordpress.com/2008/08/01/c-stack-traces-with-gcc/
+     */
+    void *traces[128];
+    char mangledName[256];
+    for (int i=0; i < 128; i++) traces[i] = NULL; // silence valgrind
+    const int numTraces = backtrace( traces, 128);
+    m_traceSymbols = backtrace_symbols( traces, numTraces);
 
-        for (int ii = 0; ii < numTraces; ii++) {
-            std::size_t sz = 200;
-            // Note: must use malloc vs. new so __cxa_demangle can use realloc.
-            char *function = static_cast<char *>(::malloc(sz));
-            char *begin = NULL, *end = NULL;
+    for (int ii = 0; ii < numTraces; ii++) {
+        std::size_t sz = 200;
+        // Note: must use malloc vs. new so __cxa_demangle can use realloc.
+        char *function = static_cast<char*>(::malloc(sz));
+        char *begin = NULL, *end = NULL;
 
-            //Find parens surrounding mangled name
-            for (char *j = m_traceSymbols[ii]; *j; ++j) {
-                if (*j == '(') {
-                    begin = j;
+        //Find parens surrounding mangled name
+        for (char *j = m_traceSymbols[ii]; *j; ++j) {
+            if (*j == '(') {
+                begin = j;
                 } else if (*j == '+') {
-                    end = j;
-                }
+                end = j;
             }
+        }
 
-            if (begin && end) {
-                begin++;
-                ::memcpy(mangledName, begin, end - begin);
-                mangledName[end - begin] = '\0';
-                int status;
-                char *ret = abi::__cxa_demangle(mangledName, function, &sz, &status);
-                if (ret) {
-                    //return value may be a realloc of input
-                    function = ret;
-                } else {
-                    // demangle failed, treat it like a C function with no args
-                    strncpy(function, mangledName, sz);
-                    strncat(function, "()", sz);
-                    function[sz - 1] = '\0';
-                }
-                m_traces.push_back(std::string(function));
+        if (begin && end) {
+            begin++;
+            ::memcpy(mangledName, begin, end-begin);
+            mangledName[end-begin] = '\0';
+            int status;
+            char *ret = abi::__cxa_demangle(mangledName, function, &sz, &status);
+            if (ret) {
+                //return value may be a realloc of input
+                function = ret;
             } else {
-                //didn't find the mangled name in the trace
-                m_traces.push_back(std::string(m_traceSymbols[ii]));
+                // demangle failed, treat it like a C function with no args
+                strncpy(function, mangledName, sz);
+                strncat(function, "()", sz);
+                function[sz-1] = '\0';
             }
-            ::free(function);
+            m_traces.push_back(std::string(function));
+        } else {
+            //didn't find the mangled name in the trace
+            m_traces.push_back(std::string(m_traceSymbols[ii]));
         }
+        ::free(function);
     }
+}
     else {
         m_traces.push_back("Stack traces disabled from Mac OS X Java process");
         m_traceSymbols = NULL;
