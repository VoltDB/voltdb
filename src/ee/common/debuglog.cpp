/* This file is part of VoltDB.
 * Copyright (C) 2008-2018 VoltDB Inc.
 *
 * This program is free software: you can redistribute it and/or modify
 * it under the terms of the GNU Affero General Public License as
 * published by the Free Software Foundation, either version 3 of the
 * License, or (at your option) any later version.
 *
 * This program is distributed in the hope that it will be useful,
 * but WITHOUT ANY WARRANTY; without even the implied warranty of
 * MERCHANTABILITY or FITNESS FOR A PARTICULAR PURPOSE.  See the
 * GNU Affero General Public License for more details.
 *
 * You should have received a copy of the GNU Affero General Public License
 * along with VoltDB.  If not, see <http://www.gnu.org/licenses/>.
 */

// For backtrace and backtrace_symbols
// These do not appear to work on the Mac in a JNI library
#include <cxxabi.h>
#include <execinfo.h>
<<<<<<< HEAD
#include <cstring>
#include <cxxabi.h>   // for abi
#include <cstdlib>    // for malloc/free
#include <sstream>    // for std::ostringstream
=======

#include <cstdlib> // for malloc/free
#include <cstring>
#include <sstream> // for std::ostringstream
>>>>>>> bce3e47b

#include "common/debuglog.h"
#include "common/executorcontext.hpp"
#include "common/Topend.h"

#include "execution/JNITopend.h"

namespace voltdb {

namespace {

bool backtraceIsSupported() {
#ifndef MACOSX
    // On Linux, it's always safe to do a backtrace.
    return true;
#else
    // On the Mac, calling backtrace_symbols can crash if done from
    // a Java process.  But it's okay when done from an IPC EE.
    ExecutorContext* ec = ExecutorContext::getExecutorContext();
    if (!ec) {
        // Either we're in a unit test, or before the DB has completely initialized.
        // No way to know if we're in a JNI environment or not...
        return false;
    }

    VoltDBEngine* engine = ExecutorContext::getEngine();
    if (engine == NULL) {
        return false;
    }

    Topend* topend = engine->getTopend();
    if (dynamic_cast<JNITopend*>(topend) != NULL) {
        return false;
    }
    else {
        // Must be an IPC or some other top end for testing.
        return true;
    }
#endif
}

}

// Output log message header in this format: [type] [threadPartition:enginePartition] [file:line:function] time -
// ex: [ERROR] [1:1] [somefile.cpp:123:doSome()] 2008/07/06 10:00:00 -
void outputLogHeader(const char *file, int line, const char *func, int level) {
    time_t t = ::time(NULL) ;
    tm *curTime = localtime(&t);
    char time_str[32]; // FIXME
    ::strftime(time_str, 32, VOLT_LOG_TIME_FORMAT, curTime);
    const int32_t tPartId = ThreadLocalPool::getThreadPartitionIdWithNullCheck();
    const int32_t ePartId = ThreadLocalPool::getEnginePartitionIdWithNullCheck();
    const char* type;
    switch (level) {
        case VOLT_LEVEL_ERROR:
            type = "ERROR";
            break;
        case VOLT_LEVEL_WARN:
            type = "WARN ";
            break;
        case VOLT_LEVEL_INFO:
            type = "INFO ";
            break;
        case VOLT_LEVEL_DEBUG:
            type = "DEBUG";
            break;
        case VOLT_LEVEL_TRACE:
            type = "TRACE";
            break;
        default:
            type = "UNKWN";
    }
    printf("[%s] [T%d:E%d] [%s:%d:%s()] %s - ", type, tPartId, ePartId, file, line, func, time_str);
}

StackTrace::StackTrace() {

    if (backtraceIsSupported()) {
        /**
         * Stack trace code from http://tombarta.wordpress.com/2008/08/01/c-stack-traces-with-gcc/
         */
        void *traces[128];
        char mangledName[256];
        for (int i=0; i < 128; i++) traces[i] = NULL; // silence valgrind
        const int numTraces = backtrace( traces, 128);
        m_traceSymbols = backtrace_symbols( traces, numTraces);

        for (int ii = 0; ii < numTraces; ii++) {
            std::size_t sz = 200;
            // Note: must use malloc vs. new so __cxa_demangle can use realloc.
            char *function = static_cast<char*>(::malloc(sz));
            char *begin = NULL, *end = NULL;

            //Find parens surrounding mangled name
            for (char *j = m_traceSymbols[ii]; *j; ++j) {
                if (*j == '(') {
                    begin = j;
                } else if (*j == '+') {
                    end = j;
                }
            }

            if (begin && end) {
                begin++;
                ::memcpy(mangledName, begin, end-begin);
                mangledName[end-begin] = '\0';
                int status;
                char *ret = abi::__cxa_demangle(mangledName, function, &sz, &status);
                if (ret) {
                    //return value may be a realloc of input
                    function = ret;
                } else {
                    // demangle failed, treat it like a C function with no args
                    strncpy(function, mangledName, sz);
                    strncat(function, "()", sz);
                    function[sz-1] = '\0';
                }
                m_traces.push_back(std::string(function));
            } else {
                //didn't find the mangled name in the trace
                m_traces.push_back(std::string(m_traceSymbols[ii]));
            }
            ::free(function);
        }
    }
    else {
        m_traces.push_back("Stack traces disabled from Mac OS X Java process");
        m_traceSymbols = NULL;
    }
}

StackTrace::~StackTrace() {
    ::free(m_traceSymbols);
}

void StackTrace::printMangledAndUnmangledToFile(FILE *targetFile) {
    StackTrace st;
    // write header for backtrace file
    int numFrames = (int) st.m_traces.size();
    // Ignore the stack frames specific to StackTrace object
    fprintf(targetFile, "VoltDB Backtrace (%d stack frames)\n", numFrames - 2);
    for (int ii = 2; ii < numFrames; ii++) {
        // write original symbol to file.
        fprintf(targetFile, "raw[%d]: %s\n", ii, st.m_traceSymbols[ii]);
    }
    for (int ii = 2; ii < numFrames; ii++) {
        const char *str = st.m_traces[ii].c_str();
        fprintf(targetFile, "demangled[%d]: %s\n", ii, str);
    }
}

std::string StackTrace::stringStackTrace()
{
    StackTrace st;
    std::ostringstream stacked;
    for (int ii=2; ii < st.m_traces.size(); ii++) {
        stacked << st.m_traces[ii] << "\n";
    }
    return stacked.str();
}

} // namespace voltdb<|MERGE_RESOLUTION|>--- conflicted
+++ resolved
@@ -19,17 +19,10 @@
 // These do not appear to work on the Mac in a JNI library
 #include <cxxabi.h>
 #include <execinfo.h>
-<<<<<<< HEAD
 #include <cstring>
 #include <cxxabi.h>   // for abi
 #include <cstdlib>    // for malloc/free
 #include <sstream>    // for std::ostringstream
-=======
-
-#include <cstdlib> // for malloc/free
-#include <cstring>
-#include <sstream> // for std::ostringstream
->>>>>>> bce3e47b
 
 #include "common/debuglog.h"
 #include "common/executorcontext.hpp"
