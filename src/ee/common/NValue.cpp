/* This file is part of VoltDB.
 * Copyright (C) 2008-2016 VoltDB Inc.
 *
 * This program is free software: you can redistribute it and/or modify
 * it under the terms of the GNU Affero General Public License as
 * published by the Free Software Foundation, either version 3 of the
 * License, or (at your option) any later version.
 *
 * This program is distributed in the hope that it will be useful,
 * but WITHOUT ANY WARRANTY; without even the implied warranty of
 * MERCHANTABILITY or FITNESS FOR A PARTICULAR PURPOSE.  See the
 * GNU Affero General Public License for more details.
 *
 * You should have received a copy of the GNU Affero General Public License
 * along with VoltDB.  If not, see <http://www.gnu.org/licenses/>.
 */

#include "common/NValue.hpp"
#include "common/StlFriendlyNValue.h"
#include "common/executorcontext.hpp"
#include "expressions/functionexpression.h" // Really for datefunctions and its dependencies.
#include "logging/LogManager.h"

#include <cstdio>
#include <sstream>
#include <algorithm>
#include <set>

namespace voltdb {
Pool* NValue::getTempStringPool() {
    return ExecutorContext::getTempStringPool();
}


// For x<op>y where x is an integer,
// promote x and y to s_intPromotionTable[y]
ValueType NValue::s_intPromotionTable[] = {
    VALUE_TYPE_INVALID,   // 0 invalid
    VALUE_TYPE_NULL,      // 1 null
    VALUE_TYPE_INVALID,   // 2 <unused>
    VALUE_TYPE_BIGINT,    // 3 tinyint
    VALUE_TYPE_BIGINT,    // 4 smallint
    VALUE_TYPE_BIGINT,    // 5 integer
    VALUE_TYPE_BIGINT,    // 6 bigint
    VALUE_TYPE_INVALID,   // 7 <unused>
    VALUE_TYPE_DOUBLE,    // 8 double
    VALUE_TYPE_INVALID,   // 9 varchar
    VALUE_TYPE_INVALID,   // 10 <unused>
    VALUE_TYPE_BIGINT,    // 11 timestamp
    // 12 - 21 unused
    VALUE_TYPE_INVALID, VALUE_TYPE_INVALID, VALUE_TYPE_INVALID, VALUE_TYPE_INVALID,
    VALUE_TYPE_INVALID, VALUE_TYPE_INVALID, VALUE_TYPE_INVALID, VALUE_TYPE_INVALID,
    VALUE_TYPE_INVALID, VALUE_TYPE_INVALID,
    VALUE_TYPE_DECIMAL,   // 22 decimal
    VALUE_TYPE_INVALID,   // 23 boolean
    VALUE_TYPE_INVALID,   // 24 address
};

// for x<op>y where x is a double
// promote x and y to s_doublePromotionTable[y]
ValueType NValue::s_doublePromotionTable[] = {
    VALUE_TYPE_INVALID,   // 0 invalid
    VALUE_TYPE_NULL,      // 1 null
    VALUE_TYPE_INVALID,   // 2 <unused>
    VALUE_TYPE_DOUBLE,    // 3 tinyint
    VALUE_TYPE_DOUBLE,    // 4 smallint
    VALUE_TYPE_DOUBLE,    // 5 integer
    VALUE_TYPE_DOUBLE,    // 6 bigint
    VALUE_TYPE_INVALID,   // 7 <unused>
    VALUE_TYPE_DOUBLE,    // 8 double
    VALUE_TYPE_INVALID,   // 9 varchar
    VALUE_TYPE_INVALID,   // 10 <unused>
    VALUE_TYPE_DOUBLE,    // 11 timestamp
    // 12 - 21 unused.
    VALUE_TYPE_INVALID, VALUE_TYPE_INVALID, VALUE_TYPE_INVALID, VALUE_TYPE_INVALID,
    VALUE_TYPE_INVALID, VALUE_TYPE_INVALID, VALUE_TYPE_INVALID, VALUE_TYPE_INVALID,
    VALUE_TYPE_INVALID, VALUE_TYPE_INVALID,
    VALUE_TYPE_DOUBLE,    // 22 decimal
    VALUE_TYPE_INVALID,   // 23 boolean
    VALUE_TYPE_INVALID,   // 24 address
};

// for x<op>y where x is a decimal
// promote x and y to s_decimalPromotionTable[y]
ValueType NValue::s_decimalPromotionTable[] = {
    VALUE_TYPE_INVALID,   // 0 invalid
    VALUE_TYPE_NULL,      // 1 null
    VALUE_TYPE_INVALID,   // 2 <unused>
    VALUE_TYPE_DECIMAL,   // 3 tinyint
    VALUE_TYPE_DECIMAL,   // 4 smallint
    VALUE_TYPE_DECIMAL,   // 5 integer
    VALUE_TYPE_DECIMAL,   // 6 bigint
    VALUE_TYPE_INVALID,   // 7 <unused>
    VALUE_TYPE_DOUBLE,    // 8 double
    VALUE_TYPE_INVALID,   // 9 varchar
    VALUE_TYPE_INVALID,   // 10 <unused>
    VALUE_TYPE_DECIMAL,   // 11 timestamp
    // 12 - 21 unused. ick.
    VALUE_TYPE_INVALID, VALUE_TYPE_INVALID, VALUE_TYPE_INVALID, VALUE_TYPE_INVALID,
    VALUE_TYPE_INVALID, VALUE_TYPE_INVALID, VALUE_TYPE_INVALID, VALUE_TYPE_INVALID,
    VALUE_TYPE_INVALID, VALUE_TYPE_INVALID,
    VALUE_TYPE_DECIMAL,   // 22 decimal
    VALUE_TYPE_INVALID,   // 23 boolean
    VALUE_TYPE_INVALID,   // 24 address
};

TTInt NValue::s_maxDecimalValue("9999999999"   //10 digits
                                "9999999999"   //20 digits
                                "9999999999"   //30 digits
                                "99999999");    //38 digits

TTInt NValue::s_minDecimalValue("-9999999999"   //10 digits
                                 "9999999999"   //20 digits
                                 "9999999999"   //30 digits
                                 "99999999");    //38 digits

const double NValue::s_gtMaxDecimalAsDouble = 1E26;
const double NValue::s_ltMinDecimalAsDouble = -1E26;

TTInt NValue::s_maxInt64AsDecimal(TTInt(INT64_MAX) * kMaxScaleFactor);
TTInt NValue::s_minInt64AsDecimal(TTInt(-INT64_MAX) * kMaxScaleFactor);

/*
 * Produce a debugging string describing an NValue.
 */
std::string NValue::debug() const {
    const ValueType type = getValueType();
    if (isNull()) {
        return "<NULL>";
    }
    std::ostringstream buffer;
    std::string out_val;
    int32_t length;
    const char* ptr;
    int64_t addr;
    buffer << getTypeName(type) << "::";
    switch (type) {
    case VALUE_TYPE_BOOLEAN:
        buffer << (getBoolean() ? "true" : "false");
        break;
    case VALUE_TYPE_TINYINT:
        buffer << static_cast<int32_t>(getTinyInt());
        break;
    case VALUE_TYPE_SMALLINT:
        buffer << getSmallInt();
        break;
    case VALUE_TYPE_INTEGER:
        buffer << getInteger();
        break;
    case VALUE_TYPE_BIGINT:
    case VALUE_TYPE_TIMESTAMP:
        buffer << getBigInt();
        break;
    case VALUE_TYPE_DOUBLE:
        buffer << getDouble();
        break;
    case VALUE_TYPE_VARCHAR:
<<<<<<< HEAD
        ptr = getObject_withoutNull(&length);
=======
        ptr = reinterpret_cast<const char*>(getObjectValue_withoutNull());
>>>>>>> 0ba26ba0
        addr = reinterpret_cast<int64_t>(ptr);
        out_val = std::string(ptr, getObjectLength_withoutNull());
        buffer << "[" << getObjectLength_withoutNull() << "]";
        buffer << "\"" << out_val << "\"[@" << addr << "]";
        break;
    case VALUE_TYPE_VARBINARY:
<<<<<<< HEAD
    {
        ptr = getObject_withoutNull(&length);
        addr = reinterpret_cast<int64_t>(ptr);
        buffer << "[" << length << "]";
=======
        ptr = reinterpret_cast<const char*>(getObjectValue_withoutNull());
        addr = reinterpret_cast<int64_t>(ptr);
        out_val = std::string(ptr, getObjectLength_withoutNull());
        buffer << "[" << getObjectLength_withoutNull() << "]";
>>>>>>> 0ba26ba0
        buffer << "-bin[@" << addr << "]";
        break;
    case VALUE_TYPE_DECIMAL:
        buffer << createStringFromDecimal();
        break;
    case VALUE_TYPE_POINT:
        buffer << getGeographyPointValue().toString();
        break;
    case VALUE_TYPE_GEOGRAPHY:
        buffer << getGeographyValue().toString();
        break;
    default:
        buffer << "(no details)";
        break;
    }
    std::string ret(buffer.str());
    return (ret);
}


/**
 * Serialize sign and value using radix point (no exponent).
 */
std::string NValue::createStringFromDecimal() const {
    assert(!isNull());
    std::ostringstream buffer;
    TTInt scaledValue = getDecimal();
    if (scaledValue.IsSign()) {
        buffer << '-';
    }
    TTInt whole(scaledValue);
    TTInt fractional(scaledValue);
    whole /= NValue::kMaxScaleFactor;
    fractional %= NValue::kMaxScaleFactor;
    if (whole.IsSign()) {
        whole.ChangeSign();
    }
    buffer << whole.ToString(10);
    buffer << '.';
    if (fractional.IsSign()) {
        fractional.ChangeSign();
    }
    std::string fractionalString = fractional.ToString(10);
    for (int ii = static_cast<int>(fractionalString.size()); ii < NValue::kMaxDecScale; ii++) {
        buffer << '0';
    }
    buffer << fractionalString;
    return buffer.str();
}

/**
 *   Set a decimal value from a serialized representation
 *   This function does not handle scientific notation string, Java planner should convert that to plan string first.
 */
void NValue::createDecimalFromString(const std::string &txt) {
    if (txt.length() == 0) {
        throw SQLException(SQLException::volt_decimal_serialization_error,
                                       "Empty string provided");
    }
    bool setSign = false;
    if (txt[0] == '-') {
        setSign = true;
    }

    /**
     * Check for invalid characters
     */
    for (int ii = (setSign ? 1 : 0); ii < static_cast<int>(txt.size()); ii++) {
        if ((txt[ii] < '0' || txt[ii] > '9') && txt[ii] != '.') {
            char message[4096];
            snprintf(message, 4096, "Invalid characters in decimal string: %s",
                     txt.c_str());
            throw SQLException(SQLException::volt_decimal_serialization_error,
                               message);
        }
    }

    std::size_t separatorPos = txt.find( '.', 0);
    if (separatorPos == std::string::npos) {
        const std::string wholeString = txt.substr( setSign ? 1 : 0, txt.size());
        const std::size_t wholeStringSize = wholeString.size();
        if (wholeStringSize > 26) {
            throw SQLException(SQLException::volt_decimal_serialization_error,
                               "Maximum precision exceeded. Maximum of 26 digits to the left of the decimal point");
        }
        TTInt whole(wholeString);
        if (setSign) {
            whole.SetSign();
        }
        whole *= kMaxScaleFactor;
        getDecimal() = whole;
        return;
    }

    if (txt.find( '.', separatorPos + 1) != std::string::npos) {
        throw SQLException(SQLException::volt_decimal_serialization_error,
                           "Too many decimal points");
    }

    // This is set to 1 if we carry in the scale.
    int carryScale = 0;
    // This is set to 1 if we carry from the scale to the whole.
    int carryWhole = 0;

    // Start with the fractional part.  We need to
    // see if we need to carry from it first.
    std::string fractionalString = txt.substr( separatorPos + 1, txt.size() - (separatorPos + 1));
    // remove trailing zeros
    while (fractionalString.size() > 0 && fractionalString[fractionalString.size() - 1] == '0')
        fractionalString.erase(fractionalString.size() - 1, 1);
    //
    // If the scale is too large, then we will round
    // the number to the nearest 10**-12, and to the
    // furthest from zero if the number is equidistant
    // from the next highest and lowest.  This is the
    // definition of the Java rounding mode HALF_UP.
    //
    // At some point we will read a rounding mode from the
    // Java side at Engine configuration time, or something
    // like that, and have a whole flurry of rounding modes
    // here.  However, for now we have just the one.
    //
    if (fractionalString.size() > kMaxDecScale) {
        carryScale = ('5' <= fractionalString[kMaxDecScale]) ? 1 : 0;
        fractionalString = fractionalString.substr(0, kMaxDecScale);
    } else {
        while(fractionalString.size() < NValue::kMaxDecScale) {
            fractionalString.push_back('0');
        }
    }
    TTInt fractional(fractionalString);

    // If we decided to carry above, then do it here.
    // The fractional string is set up so that it represents
    // 1.0e-12 * units.
    fractional += carryScale;
    if (TTInt((uint64_t)kMaxScaleFactor) <= fractional) {
        // We know fractional was < kMaxScaleFactor before
        // we rounded, since fractional is 12 digits and
        // kMaxScaleFactor is 13.  So, if carrying makes
        // the fractional number too big, it must be eactly
        // too big.  That is to say, the rounded fractional
        // number number has become zero, and we need to
        // carry to the whole number.
        fractional = 0;
        carryWhole = 1;
    }

    // Process the whole number string.
    const std::string wholeString = txt.substr( setSign ? 1 : 0, separatorPos - (setSign ? 1 : 0));
    // We will check for oversize numbers below, so don't waste time
    // doing it now.
    TTInt whole(wholeString);
    whole += carryWhole;
    if (oversizeWholeDecimal(whole)) {
        throw SQLException(SQLException::volt_decimal_serialization_error,
                           "Maximum precision exceeded. Maximum of 26 digits to the left of the decimal point");
    }
    whole *= kMaxScaleFactor;
    whole += fractional;

    if (setSign) {
        whole.SetSign();
    }

    getDecimal() = whole;
}

struct NValueList {
    static int allocationSizeForLength(size_t length)
    {
        //TODO: May want to consider extra allocation, here,
        // such as space for a sorted copy of the array.
        // This allocation has the advantage of getting freed via NValue::free.
        return (int)(sizeof(NValueList) + length*sizeof(StlFriendlyNValue));
    }

    void* operator new(size_t size, char* placement)
    {
        return placement;
    }
    void operator delete(void*, char*) {}
    void operator delete(void*) {}

    NValueList(size_t length, ValueType elementType) : m_length(length), m_elementType(elementType)
    { }

    void deserializeNValues(SerializeInputBE &input, Pool *dataPool)
    {
        for (int ii = 0; ii < m_length; ++ii) {
            m_values[ii].deserializeFromAllocateForStorage(m_elementType, input, dataPool);
        }
    }

    StlFriendlyNValue const* begin() const { return m_values; }
    StlFriendlyNValue const* end() const { return m_values + m_length; }

    const size_t m_length;
    const ValueType m_elementType;
    StlFriendlyNValue m_values[0];
};

/**
 * This NValue can be of any scalar value type.
 * @param rhs  a VALUE_TYPE_ARRAY NValue whose referent must be an NValueList.
 *             The NValue elements of the NValueList should be comparable to and ideally
 *             of exactly the same VALUE_TYPE as "this".
 * The planner and/or deserializer should have taken care of this with checks and
 * explicit cast operators and and/or constant promotions as needed.
 * @return a VALUE_TYPE_BOOLEAN NValue.
 */
bool NValue::inList(const NValue& rhs) const
{
    //TODO: research: does the SQL standard allow a null to match a null list element
    // vs. returning FALSE or NULL?
    const bool lhsIsNull = isNull();
    if (lhsIsNull) {
        return false;
    }

    const ValueType rhsType = rhs.getValueType();
    if (rhsType != VALUE_TYPE_ARRAY) {
        throwDynamicSQLException("rhs of IN expression is of a non-list type %s", rhs.getValueTypeString().c_str());
    }
    const NValueList* listOfNValues = (NValueList*)rhs.getObjectValue_withoutNull();
    const StlFriendlyNValue& value = *static_cast<const StlFriendlyNValue*>(this);
    //TODO: An O(ln(length)) implementation vs. the current O(length) implementation
    // such as binary search would likely require some kind of sorting/re-org of values
    // post-update/pre-lookup, and would likely require some sortable inequality method
    // (operator<()?) to be defined on StlFriendlyNValue.
    return std::find(listOfNValues->begin(), listOfNValues->end(), value) != listOfNValues->end();
}

void NValue::deserializeIntoANewNValueList(SerializeInputBE &input, Pool *dataPool)
{
    ValueType elementType = (ValueType)input.readByte();
    size_t length = input.readShort();
    int trueSize = NValueList::allocationSizeForLength(length);
    char* storage = allocateValueStorage(trueSize, dataPool);
    ::memset(storage, 0, trueSize);
    NValueList* nvset = new (storage) NValueList(length, elementType);
    nvset->deserializeNValues(input, dataPool);
    //TODO: An O(ln(length)) implementation vs. the current O(length) implementation of NValue::inList
    // would likely require some kind of sorting/re-org of values at this point post-update pre-lookup.
}

void NValue::allocateANewNValueList(size_t length, ValueType elementType)
{
    int trueSize = NValueList::allocationSizeForLength(length);
    char* storage = allocateValueStorage(trueSize, NULL);
    ::memset(storage, 0, trueSize);
    new (storage) NValueList(length, elementType);
}

void NValue::setArrayElements(std::vector<NValue> &args) const
{
    assert(m_valueType == VALUE_TYPE_ARRAY);
    NValueList* listOfNValues = (NValueList*)getObjectValue();
    // Assign each of the elements.
    int ii = (int)args.size();
    assert(ii == listOfNValues->m_length);
    while (ii--) {
        listOfNValues->m_values[ii] = args[ii];
    }
    //TODO: An O(ln(length)) implementation vs. the current O(length) implementation of NValue::inList
    // would likely require some kind of sorting/re-org of values at this point post-update pre-lookup.
}

int NValue::arrayLength() const
{
    assert(m_valueType == VALUE_TYPE_ARRAY);
    NValueList* listOfNValues = (NValueList*)getObjectValue();
    return static_cast<int>(listOfNValues->m_length);
}

NValue NValue::itemAtIndex(int index) const
{
    assert(m_valueType == VALUE_TYPE_ARRAY);
    NValueList* listOfNValues = (NValueList*)getObjectValue();
    assert(index >= 0);
    assert(index < listOfNValues->m_length);
    return listOfNValues->m_values[index];
}

void NValue::castAndSortAndDedupArrayForInList(const ValueType outputType, std::vector<NValue> &outList) const
{
    int size = arrayLength();

    // make a set to eliminate unique values in O(nlogn) time
    std::set<StlFriendlyNValue> uniques;

    // iterate over the array of values and build a sorted set of unique
    // values that don't overflow or violate unique constaints
    // (n.b. sorted set means dups are removed)
    for (int i = 0; i < size; i++) {
        NValue value = itemAtIndex(i);
        // cast the value to the right type and catch overflow/cast problems
        try {
            StlFriendlyNValue stlValue;
            stlValue = value.castAs(outputType);
            std::pair<std::set<StlFriendlyNValue>::iterator, bool> ret;
            ret = uniques.insert(stlValue);
        }
        // cast exceptions mean the in-list test is redundant
        // don't include these values in the materialized table
        // TODO: make this less hacky
        catch (SQLException &sqlException) {}
    }

    // insert all items in the set in order
    std::set<StlFriendlyNValue>::const_iterator iter;
    for (iter = uniques.begin(); iter != uniques.end(); iter++) {
        outList.push_back(*iter);
    }
}

void NValue::streamTimestamp(std::stringstream& value) const
{
    int64_t epoch_micros = getTimestamp();
    boost::gregorian::date as_date;
    boost::posix_time::time_duration as_time;
    micros_to_date_and_time(epoch_micros, as_date, as_time);

    long micro = epoch_micros % 1000000;
    if (epoch_micros < 0 && micro < 0) {
        // deal with negative micros (for dates before 1970)
        // by taking back the 1 whole second that was rounded down from the formatted date/time
        // and converting it to 1000000 micros
        micro += 1000000;
    }
    char mbstr[27];    // Format: "YYYY-MM-DD HH:MM:SS."- 20 characters + terminator
    snprintf(mbstr, sizeof(mbstr), "%04d-%02d-%02d %02d:%02d:%02d.%06d",
             (int)as_date.year(), (int)as_date.month(), (int)as_date.day(),
             (int)as_time.hours(), (int)as_time.minutes(), (int)as_time.seconds(), (int)micro);
    value << mbstr;
}

inline static void throwTimestampFormatError(const std::string &str)
{
    char message[4096];
    // No space separator for between the date and time
    snprintf(message, 4096, "Attempted to cast \'%s\' to type %s failed. Supported format: \'YYYY-MM-DD HH:MM:SS.UUUUUU\'"
             "or \'YYYY-MM-DD\'",
             str.c_str(), valueToString(VALUE_TYPE_TIMESTAMP).c_str());
    throw SQLException(SQLException::dynamic_sql_error, message);
}

int64_t NValue::parseTimestampString(const std::string &str)
{
    // date_str
    std::string date_str(str);
    // This is the std:string API for "ltrim" and "rtrim".
    date_str.erase(date_str.begin(), std::find_if(date_str.begin(), date_str.end(), std::not1(std::ptr_fun<int, int>(std::isspace))));
    date_str.erase(std::find_if(date_str.rbegin(), date_str.rend(), std::not1(std::ptr_fun<int, int>(std::isspace))).base(), date_str.end());
    std::size_t sep_pos;


    int year = 0;
    int month = 0;
    int day = 0;
    int hour = 0;
    int minute = 0;
    int second = 0;
    int micro = 1000000;
    // time_str
    std::string time_str;
    std::string number_string;
    const char * pch;

    switch (date_str.size()) {
    case 26:
        sep_pos  = date_str.find(' ');
        if (sep_pos != 10) {
            throwTimestampFormatError(str);
        }

        time_str = date_str.substr(sep_pos + 1);
        // This is the std:string API for "ltrim"
        time_str.erase(time_str.begin(), std::find_if(time_str.begin(), time_str.end(), std::not1(std::ptr_fun<int, int>(std::isspace))));
        if (time_str.length() != 15) {
            throwTimestampFormatError(str);
        }

        // tokenize time_str: HH:MM:SS.mmmmmm
        if (time_str.at(2) != ':' || time_str.at(5) != ':' || time_str.at(8) != '.') {
            throwTimestampFormatError(str);
        }

        // HH
        number_string = time_str.substr(0,2);
        pch = number_string.c_str();
        if (pch[0] == '0') {
            hour = 0;
        } else if (pch[0] == '1') {
            hour = 10;
        } else if (pch[0] == '2') {
            hour = 20;
        } else {
            throwTimestampFormatError(str);
        }
        if (pch[1] > '9' || pch[1] < '0') {
            throwTimestampFormatError(str);
        }
        hour += pch[1] - '0';
        if (hour > 23 || hour < 0) {
            throwTimestampFormatError(str);
        }

        // MM
        number_string = time_str.substr(3,2);
        pch = number_string.c_str();
        if (pch[0] > '5' || pch[0] < '0') {
            throwTimestampFormatError(str);
        }
        minute = 10*(pch[0] - '0');
        if (pch[1] > '9' || pch[1] < '0') {
            throwTimestampFormatError(str);
        }
        minute += pch[1] - '0';
        if (minute > 59 || minute < 0) {
            throwTimestampFormatError(str);
        }

        // SS
        number_string = time_str.substr(6,2);
        pch = number_string.c_str();
        if (pch[0] > '5' || pch[0] < '0') {
            throwTimestampFormatError(str);
        }
        second = 10*(pch[0] - '0');
        if (pch[1] > '9' || pch[1] < '0') {
            throwTimestampFormatError(str);
        }
        second += pch[1] - '0';
        if (second > 59 || second < 0) {
            throwTimestampFormatError(str);
        }
        // hack a '1' in the place if the decimal and use atoi to get a value that
        // MUST be between 1 and 2 million if all 6 digits of micros were included.
        number_string = time_str.substr(8,7);
        number_string.at(0) = '1';
        pch = number_string.c_str();
        micro = atoi(pch);
        if (micro >= 2000000 || micro < 1000000) {
            throwTimestampFormatError(str);
        }
    case 10:
        if (date_str.at(4) != '-' || date_str.at(7) != '-') {
            throwTimestampFormatError(str);
        }

        number_string = date_str.substr(0,4);
        pch = number_string.c_str();

        // YYYY
        year = atoi(pch);
        // new years day 10000 is likely to cause problems.
        // There's a boost library limitation against years before 1400.
        if (year > 9999 || year < 1400) {
            throwTimestampFormatError(str);
        }

        // MM
        number_string = date_str.substr(5,2);
        pch = number_string.c_str();
        if (pch[0] == '0') {
            month = 0;
        } else if (pch[0] == '1') {
            month = 10;
        } else {
            throwTimestampFormatError(str);
        }
        if (pch[1] > '9' || pch[1] < '0') {
            throwTimestampFormatError(str);
        }
        month += pch[1] - '0';
        if (month > 12 || month < 1) {
            throwTimestampFormatError(str);
        }

        // DD
        number_string = date_str.substr(8,2);
        pch = number_string.c_str();
        if (pch[0] == '0') {
            day = 0;
        } else if (pch[0] == '1') {
            day = 10;
        } else if (pch[0] == '2') {
            day = 20;
        } else if (pch[0] == '3') {
            day = 30;
        } else {
            throwTimestampFormatError(str);
        }
        if (pch[1] > '9' || pch[1] < '0') {
            throwTimestampFormatError(str);
        }
        day += pch[1] - '0';
        if (day > 31 || day < 1) {
            throwTimestampFormatError(str);
        }
        break;
    default:
        throwTimestampFormatError(str);
    }

    int64_t result = 0;
    try {
        result = epoch_microseconds_from_components(
            (unsigned short int)year, (unsigned short int)month, (unsigned short int)day,
            hour, minute, second);
    } catch (const std::out_of_range& bad) {
        throwTimestampFormatError(str);
    }
    result += (micro - 1000000);
    return result;
}


int warn_if(int condition, const char* message)
{
    if (condition) {
        LogManager::getThreadLogger(LOGGERID_HOST)->log(LOGLEVEL_WARN, message);
    }
    return condition;
}

};<|MERGE_RESOLUTION|>--- conflicted
+++ resolved
@@ -155,28 +155,16 @@
         buffer << getDouble();
         break;
     case VALUE_TYPE_VARCHAR:
-<<<<<<< HEAD
         ptr = getObject_withoutNull(&length);
-=======
-        ptr = reinterpret_cast<const char*>(getObjectValue_withoutNull());
->>>>>>> 0ba26ba0
         addr = reinterpret_cast<int64_t>(ptr);
-        out_val = std::string(ptr, getObjectLength_withoutNull());
-        buffer << "[" << getObjectLength_withoutNull() << "]";
+        out_val = std::string(ptr, length);
+        buffer << "[" << length << "]";
         buffer << "\"" << out_val << "\"[@" << addr << "]";
         break;
     case VALUE_TYPE_VARBINARY:
-<<<<<<< HEAD
-    {
         ptr = getObject_withoutNull(&length);
         addr = reinterpret_cast<int64_t>(ptr);
         buffer << "[" << length << "]";
-=======
-        ptr = reinterpret_cast<const char*>(getObjectValue_withoutNull());
-        addr = reinterpret_cast<int64_t>(ptr);
-        out_val = std::string(ptr, getObjectLength_withoutNull());
-        buffer << "[" << getObjectLength_withoutNull() << "]";
->>>>>>> 0ba26ba0
         buffer << "-bin[@" << addr << "]";
         break;
     case VALUE_TYPE_DECIMAL:
@@ -401,7 +389,7 @@
     if (rhsType != VALUE_TYPE_ARRAY) {
         throwDynamicSQLException("rhs of IN expression is of a non-list type %s", rhs.getValueTypeString().c_str());
     }
-    const NValueList* listOfNValues = (NValueList*)rhs.getObjectValue_withoutNull();
+    const NValueList* listOfNValues = reinterpret_cast<const NValueList*>(rhs.getObjectValue_withoutNull());
     const StlFriendlyNValue& value = *static_cast<const StlFriendlyNValue*>(this);
     //TODO: An O(ln(length)) implementation vs. the current O(length) implementation
     // such as binary search would likely require some kind of sorting/re-org of values
@@ -434,7 +422,8 @@
 void NValue::setArrayElements(std::vector<NValue> &args) const
 {
     assert(m_valueType == VALUE_TYPE_ARRAY);
-    NValueList* listOfNValues = (NValueList*)getObjectValue();
+    NValueList* listOfNValues = const_cast<NValueList*>(
+        reinterpret_cast<const NValueList*>(getObjectValue_withoutNull()));
     // Assign each of the elements.
     int ii = (int)args.size();
     assert(ii == listOfNValues->m_length);
@@ -448,14 +437,14 @@
 int NValue::arrayLength() const
 {
     assert(m_valueType == VALUE_TYPE_ARRAY);
-    NValueList* listOfNValues = (NValueList*)getObjectValue();
+    const NValueList* listOfNValues = reinterpret_cast<const NValueList*>(getObjectValue_withoutNull());
     return static_cast<int>(listOfNValues->m_length);
 }
 
-NValue NValue::itemAtIndex(int index) const
+const NValue& NValue::itemAtIndex(int index) const
 {
     assert(m_valueType == VALUE_TYPE_ARRAY);
-    NValueList* listOfNValues = (NValueList*)getObjectValue();
+    const NValueList* listOfNValues = reinterpret_cast<const NValueList*>(getObjectValue_withoutNull());
     assert(index >= 0);
     assert(index < listOfNValues->m_length);
     return listOfNValues->m_values[index];
@@ -472,13 +461,12 @@
     // values that don't overflow or violate unique constaints
     // (n.b. sorted set means dups are removed)
     for (int i = 0; i < size; i++) {
-        NValue value = itemAtIndex(i);
+        const NValue& value = itemAtIndex(i);
         // cast the value to the right type and catch overflow/cast problems
         try {
             StlFriendlyNValue stlValue;
             stlValue = value.castAs(outputType);
-            std::pair<std::set<StlFriendlyNValue>::iterator, bool> ret;
-            ret = uniques.insert(stlValue);
+            uniques.insert(stlValue);
         }
         // cast exceptions mean the in-list test is redundant
         // don't include these values in the materialized table
