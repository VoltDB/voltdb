/* This file is part of VoltDB.
 * Copyright (C) 2008-2014 VoltDB Inc.
 *
 * This program is free software: you can redistribute it and/or modify
 * it under the terms of the GNU Affero General Public License as
 * published by the Free Software Foundation, either version 3 of the
 * License, or (at your option) any later version.
 *
 * This program is distributed in the hope that it will be useful,
 * but WITHOUT ANY WARRANTY; without even the implied warranty of
 * MERCHANTABILITY or FITNESS FOR A PARTICULAR PURPOSE.  See the
 * GNU Affero General Public License for more details.
 *
 * You should have received a copy of the GNU Affero General Public License
 * along with VoltDB.  If not, see <http://www.gnu.org/licenses/>.
 */
#ifndef STREAMBLOCK_H_
#define STREAMBLOCK_H_

#include "common/FatalException.hpp"

#include <cassert>
#include <cstring>
#include <stdint.h>
#include <limits>

#define MAGIC_HEADER_SPACE_FOR_JAVA 8
namespace voltdb
{
    enum StreamBlockType {
        NORMAL_STREAM_BLOCK = 1,
        LARGE_STREAM_BLOCK = 2
    };
    /**
     * A single data block with some buffer semantics.
     */
    class StreamBlock {
    public:
        StreamBlock(char* data, size_t capacity, size_t uso)
            : m_data(data + MAGIC_HEADER_SPACE_FOR_JAVA), m_capacity(capacity - MAGIC_HEADER_SPACE_FOR_JAVA), m_offset(0),
              m_uso(uso),
<<<<<<< HEAD
              m_startSpHandle(std::numeric_limits<int64_t>::max()),
              m_lastSpHandle(std::numeric_limits<int64_t>::max()),
              m_lastCommittedSpHandle(std::numeric_limits<int64_t>::max()),
              m_lastDRBeginTxnOffset(0),
              m_hasDRBeginTxn(false),
              m_type(voltdb::NORMAL_STREAM_BLOCK)
=======
              m_startSpUniqueId(std::numeric_limits<int64_t>::max()),
              m_lastSpUniqueId(std::numeric_limits<int64_t>::max())
>>>>>>> 508e1c8c
        {
        }

        StreamBlock(StreamBlock *other)
            : m_data(other->m_data), m_capacity(other->m_capacity), m_offset(other->m_offset),
              m_uso(other->m_uso),
<<<<<<< HEAD
              m_startSpHandle(std::numeric_limits<int64_t>::max()),
              m_lastSpHandle(std::numeric_limits<int64_t>::max()),
              m_lastCommittedSpHandle(std::numeric_limits<int64_t>::max()),
              m_lastDRBeginTxnOffset(other->m_lastDRBeginTxnOffset),
              m_hasDRBeginTxn(other->m_hasDRBeginTxn),
              m_type(other->m_type)
=======
              m_startSpUniqueId(other->m_startSpUniqueId),
              m_lastSpUniqueId(other->m_lastSpUniqueId)
>>>>>>> 508e1c8c
        {
        }

        ~StreamBlock()
        {
        }

        /**
         * Returns a pointer to the underlying raw memory allocation
         */
        char* rawPtr() {
            return m_data - MAGIC_HEADER_SPACE_FOR_JAVA;
        }

        int32_t rawLength() const {
            return  static_cast<int32_t>(m_offset) + MAGIC_HEADER_SPACE_FOR_JAVA;
        }

        /**
         * Returns the universal stream offset of the block not
         * including any of the octets in this block.
         */
        size_t uso() const {
            return m_uso;
        }

        /**
         * Returns the additional offset from uso() to count all the
         * octets in this block.  uso() + offset() will compute the
         * universal stream offset for the entire block. This excludes
         * the length prefix.
         */
        size_t offset() const {
            return m_offset;
        }

        /**
         * Number of bytes left in the buffer
         */
        size_t remaining() const {
            return m_capacity - m_offset;
        }

        int64_t startSpUniqueId() {
            return m_startSpUniqueId;
        }

        /*
         * Sneakily set both start and last
         */
        void startSpUniqueId(int64_t spUniqueId) {
            m_lastSpUniqueId = spUniqueId;
            m_startSpUniqueId = std::min(spUniqueId, m_startSpUniqueId);
        }

        int64_t lastSpUniqueId() {
            return m_lastSpUniqueId;
        }

        void lastSpUniqueId(int64_t spUniqueId) {
            m_lastSpUniqueId = spUniqueId;
        }

        /**
         * Number of maximum bytes stored in the buffer
         */
        size_t capacity() const {
            return m_capacity;
        }

        size_t lastDRBeginTxnOffset() const {
            return m_lastDRBeginTxnOffset;
        }

        StreamBlockType type() const {
            return m_type;
        }

    private:
        char* mutableDataPtr() {
            return m_data + m_offset;
        }

        void consumed(size_t consumed) {
            assert ((m_offset + consumed) <= m_capacity);
            m_offset += consumed;
        }

        void truncateTo(size_t mark) {
            // just move offset. pretty easy.
            if (((m_uso + offset()) >= mark ) && (m_uso <= mark)) {
                m_offset = mark - m_uso;
            }
            else {
                throwFatalException("Attempted Export block truncation past start of block."
                                    "\n m_uso(%jd), m_offset(%jd), mark(%jd)\n",
                                    (intmax_t)m_uso, (intmax_t)m_offset, (intmax_t)mark);
            }
        }

        void recordLastBeginTxnOffset() {
            m_lastDRBeginTxnOffset = m_offset;
            m_hasDRBeginTxn = true;
        }

        void clearLastBeginTxnOffset() {
            m_lastDRBeginTxnOffset = 0;
            m_hasDRBeginTxn =false;
        }

        bool hasDRBeginTxn() {
            return m_hasDRBeginTxn;
        }

        char* mutableLastBeginTxnDataPtr() {
            return m_data + m_lastDRBeginTxnOffset;
        }

        void setType(StreamBlockType type) { m_type = type; }

        char *m_data;
        const size_t m_capacity;
        size_t m_offset;         // position for next write.
        size_t m_uso;            // universal stream offset of m_offset 0.
<<<<<<< HEAD
        int64_t m_startSpHandle;
        int64_t m_lastSpHandle;
        int64_t m_lastCommittedSpHandle;
        size_t m_lastDRBeginTxnOffset;  // keep record of DR begin txn to avoid txn span multiple buffers
        bool m_hasDRBeginTxn;    // only used for DR Buffer
        StreamBlockType m_type;
=======
        int64_t m_startSpUniqueId;
        int64_t m_lastSpUniqueId;
>>>>>>> 508e1c8c

        friend class TupleStreamBase;
        friend class ExportTupleStream;
        friend class DRTupleStream;
    };
}

#endif<|MERGE_RESOLUTION|>--- conflicted
+++ resolved
@@ -39,34 +39,28 @@
         StreamBlock(char* data, size_t capacity, size_t uso)
             : m_data(data + MAGIC_HEADER_SPACE_FOR_JAVA), m_capacity(capacity - MAGIC_HEADER_SPACE_FOR_JAVA), m_offset(0),
               m_uso(uso),
-<<<<<<< HEAD
               m_startSpHandle(std::numeric_limits<int64_t>::max()),
               m_lastSpHandle(std::numeric_limits<int64_t>::max()),
               m_lastCommittedSpHandle(std::numeric_limits<int64_t>::max()),
+              m_startSpUniqueId(std::numeric_limits<int64_t>::max()),
+              m_lastSpUniqueId(std::numeric_limits<int64_t>::max()),
               m_lastDRBeginTxnOffset(0),
               m_hasDRBeginTxn(false),
               m_type(voltdb::NORMAL_STREAM_BLOCK)
-=======
-              m_startSpUniqueId(std::numeric_limits<int64_t>::max()),
-              m_lastSpUniqueId(std::numeric_limits<int64_t>::max())
->>>>>>> 508e1c8c
         {
         }
 
         StreamBlock(StreamBlock *other)
             : m_data(other->m_data), m_capacity(other->m_capacity), m_offset(other->m_offset),
               m_uso(other->m_uso),
-<<<<<<< HEAD
               m_startSpHandle(std::numeric_limits<int64_t>::max()),
               m_lastSpHandle(std::numeric_limits<int64_t>::max()),
               m_lastCommittedSpHandle(std::numeric_limits<int64_t>::max()),
+              m_startSpUniqueId(other->m_startSpUniqueId),
+              m_lastSpUniqueId(other->m_lastSpUniqueId),
               m_lastDRBeginTxnOffset(other->m_lastDRBeginTxnOffset),
               m_hasDRBeginTxn(other->m_hasDRBeginTxn),
               m_type(other->m_type)
-=======
-              m_startSpUniqueId(other->m_startSpUniqueId),
-              m_lastSpUniqueId(other->m_lastSpUniqueId)
->>>>>>> 508e1c8c
         {
         }
 
@@ -191,17 +185,14 @@
         const size_t m_capacity;
         size_t m_offset;         // position for next write.
         size_t m_uso;            // universal stream offset of m_offset 0.
-<<<<<<< HEAD
         int64_t m_startSpHandle;
         int64_t m_lastSpHandle;
         int64_t m_lastCommittedSpHandle;
+        int64_t m_startSpUniqueId;
+        int64_t m_lastSpUniqueId;
         size_t m_lastDRBeginTxnOffset;  // keep record of DR begin txn to avoid txn span multiple buffers
         bool m_hasDRBeginTxn;    // only used for DR Buffer
         StreamBlockType m_type;
-=======
-        int64_t m_startSpUniqueId;
-        int64_t m_lastSpUniqueId;
->>>>>>> 508e1c8c
 
         friend class TupleStreamBase;
         friend class ExportTupleStream;
