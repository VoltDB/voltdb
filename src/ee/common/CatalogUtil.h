/* This file is part of VoltDB.
 * Copyright (C) 2008-2019 VoltDB Inc.
 *
 * This program is free software: you can redistribute it and/or modify
 * it under the terms of the GNU Affero General Public License as
 * published by the Free Software Foundation, either version 3 of the
 * License, or (at your option) any later version.
 *
 * This program is distributed in the hope that it will be useful,
 * but WITHOUT ANY WARRANTY; without even the implied warranty of
 * MERCHANTABILITY or FITNESS FOR A PARTICULAR PURPOSE.  See the
 * GNU Affero General Public License for more details.
 *
 * You should have received a copy of the GNU Affero General Public License
 * along with VoltDB.  If not, see <http://www.gnu.org/licenses/>.
 */

#ifndef CATALOGUTIL_H
#define CATALOGUTIL_H

#include "catalog/connector.h"
#include "catalog/connectortableinfo.h"
#include "catalog/database.h"
#include "catalog/table.h"
#include "common/types.h"

/*
  Global helper functions for extracting more complex
  information from the catalog.
*/


/**
 * A table is export only its catalog says so.
 */
<<<<<<< HEAD
bool tableTypePersistentWithMigrateStream(catalog::Table const& catalogTable) {
     return voltdb::tableTypePersistentWithMigrateStream(static_cast<voltdb::TableType>(catalogTable.tableType()));
}

bool tableTypePeristentWithLinkingStream(catalog::Table const& catalogTable) {
     return voltdb::tableTypePersistentWithLinkingStream(static_cast<voltdb::TableType>(catalogTable.tableType()));
=======
bool isTableExportOnly(catalog::Table const& catalogTable) {
    return voltdb::isStream(static_cast<voltdb::TableType>(catalogTable.tableType()));
}

bool isTableWithMigrate(catalog::Table const& catalogTable) {
     return voltdb::isTableWithMigrate(static_cast<voltdb::TableType>(catalogTable.tableType()));
}

bool isTableWithExport(catalog::Table const& catalogTable) {
     return voltdb::isTableWithExport(static_cast<voltdb::TableType>(catalogTable.tableType()));
>>>>>>> 96ef47e4
}

/**
 * a table is only enabled for export if explicitly listed in
<<<<<<< HEAD
 * a connector's table list (regardless of the enabled state of
 * the connector)
=======
 * a connector's table list and if export is enabled for the
 * database as a whole
>>>>>>> 96ef47e4
 */
bool isExportEnabledForTable(catalog::Database const & database, catalog::Table const& catalogTable) {

    int32_t tableIndex = catalogTable.relativeIndex();
    // export is disabled unless a connector exists
    if (database.connectors().size() == 0) {
        return false;
    }
    bool streamTable = isTableExportOnly(catalogTable);
    if (!streamTable) {
       return false;
    }
    // iterate through all connectors
    std::map<std::string, catalog::Connector*>::const_iterator connIter;
    for (connIter = database.connectors().begin();
         connIter != database.connectors().end();
         connIter++)
    {
        catalog::Connector *connector = connIter->second;

        // iterate the connector tableinfo list looking for tableIndex matches
        std::map<std::string, catalog::ConnectorTableInfo*>::const_iterator it;
        for (it = connector->tableInfo().begin();
             it != connector->tableInfo().end();
             it++)
        {
            if (it->second->table()->relativeIndex() == tableIndex) {
                return true;
            }
        }
    }

    return false;
}

bool isTableMaterialized(const catalog::Table &table) {
    return table.materializer() != NULL;
}


#endif<|MERGE_RESOLUTION|>--- conflicted
+++ resolved
@@ -33,36 +33,16 @@
 /**
  * A table is export only its catalog says so.
  */
-<<<<<<< HEAD
-bool tableTypePersistentWithMigrateStream(catalog::Table const& catalogTable) {
-     return voltdb::tableTypePersistentWithMigrateStream(static_cast<voltdb::TableType>(catalogTable.tableType()));
-}
 
-bool tableTypePeristentWithLinkingStream(catalog::Table const& catalogTable) {
-     return voltdb::tableTypePersistentWithLinkingStream(static_cast<voltdb::TableType>(catalogTable.tableType()));
-=======
 bool isTableExportOnly(catalog::Table const& catalogTable) {
-    return voltdb::isStream(static_cast<voltdb::TableType>(catalogTable.tableType()));
-}
-
-bool isTableWithMigrate(catalog::Table const& catalogTable) {
-     return voltdb::isTableWithMigrate(static_cast<voltdb::TableType>(catalogTable.tableType()));
-}
-
-bool isTableWithExport(catalog::Table const& catalogTable) {
-     return voltdb::isTableWithExport(static_cast<voltdb::TableType>(catalogTable.tableType()));
->>>>>>> 96ef47e4
+    return voltdb::tableTypeIsStream(static_cast<voltdb::TableType>(catalogTable.tableType()));
 }
 
 /**
  * a table is only enabled for export if explicitly listed in
-<<<<<<< HEAD
  * a connector's table list (regardless of the enabled state of
- * the connector)
-=======
- * a connector's table list and if export is enabled for the
+ * the connector) if export is enabled for the
  * database as a whole
->>>>>>> 96ef47e4
  */
 bool isExportEnabledForTable(catalog::Database const & database, catalog::Table const& catalogTable) {
 
