/* This file is part of VoltDB.
 * Copyright (C) 2008-2014 VoltDB Inc.
 *
 * This file contains original code and/or modifications of original code.
 * Any modifications made by VoltDB Inc. are licensed under the following
 * terms and conditions:
 *
 * This program is free software: you can redistribute it and/or modify
 * it under the terms of the GNU Affero General Public License as
 * published by the Free Software Foundation, either version 3 of the
 * License, or (at your option) any later version.
 *
 * This program is distributed in the hope that it will be useful,
 * but WITHOUT ANY WARRANTY; without even the implied warranty of
 * MERCHANTABILITY or FITNESS FOR A PARTICULAR PURPOSE.  See the
 * GNU Affero General Public License for more details.
 *
 * You should have received a copy of the GNU Affero General Public License
 * along with VoltDB.  If not, see <http://www.gnu.org/licenses/>.
 */
/* Copyright (C) 2008 by H-Store Project
 * Brown University
 * Massachusetts Institute of Technology
 * Yale University
 *
 * Permission is hereby granted, free of charge, to any person obtaining
 * a copy of this software and associated documentation files (the
 * "Software"), to deal in the Software without restriction, including
 * without limitation the rights to use, copy, modify, merge, publish,
 * distribute, sublicense, and/or sell copies of the Software, and to
 * permit persons to whom the Software is furnished to do so, subject to
 * the following conditions:
 *
 * The above copyright notice and this permission notice shall be
 * included in all copies or substantial portions of the Software.
 *
 * THE SOFTWARE IS PROVIDED "AS IS", WITHOUT WARRANTY OF ANY KIND,
 * EXPRESS OR IMPLIED, INCLUDING BUT NOT LIMITED TO THE WARRANTIES OF
 * MERCHANTABILITY, FITNESS FOR A PARTICULAR PURPOSE AND NONINFRINGEMENT
 * IN NO EVENT SHALL THE AUTHORS BE LIABLE FOR ANY CLAIM, DAMAGES OR
 * OTHER LIABILITY, WHETHER IN AN ACTION OF CONTRACT, TORT OR OTHERWISE,
 * ARISING FROM, OUT OF OR IN CONNECTION WITH THE SOFTWARE OR THE USE OR
 * OTHER DEALINGS IN THE SOFTWARE.
 */

#ifndef HSTORESEQSCANEXECUTOR_H
#define HSTORESEQSCANEXECUTOR_H

#include "common/common.h"
#include "common/valuevector.h"
#include "executors/abstractexecutor.h"
#include "execution/VoltDBEngine.h"

namespace voltdb
{
    class UndoLog;
    class ReadWriteSet;
    class AggregateExecutorBase;

    class SeqScanExecutor : public AbstractExecutor {
    public:
        SeqScanExecutor(VoltDBEngine *engine, AbstractPlanNode* abstract_node)
            : AbstractExecutor(engine, abstract_node)
            , m_aggExec(NULL)
        {}
    protected:
        bool p_init(AbstractPlanNode* abstract_node,
                    TempTableLimits* limits);
        bool p_execute(const NValueArray& params);
<<<<<<< HEAD
        bool needsOutputTableClear();

    private:

        // If the indicator is set to true, the scan finishes on the first predicate hit
        bool m_isSemiScan;
=======

    private:
        AggregateExecutorBase* m_aggExec;
>>>>>>> 8f363097
    };
}

#endif<|MERGE_RESOLUTION|>--- conflicted
+++ resolved
@@ -67,18 +67,14 @@
         bool p_init(AbstractPlanNode* abstract_node,
                     TempTableLimits* limits);
         bool p_execute(const NValueArray& params);
-<<<<<<< HEAD
+
         bool needsOutputTableClear();
 
     private:
+        AggregateExecutorBase* m_aggExec;
 
         // If the indicator is set to true, the scan finishes on the first predicate hit
         bool m_isSemiScan;
-=======
-
-    private:
-        AggregateExecutorBase* m_aggExec;
->>>>>>> 8f363097
     };
 }
 
