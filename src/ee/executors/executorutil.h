--- conflicted
+++ resolved
@@ -46,41 +46,6 @@
 #ifndef HSTOREEXECUTORUTIL_H
 #define HSTOREEXECUTORUTIL_H
 
-<<<<<<< HEAD
-#include <cstddef> // for NULL !
-
-namespace voltdb {
-
-class AbstractExpression;
-class TableTuple;
-class TempTable;
-
-// Helper struct to evaluate a postfilter and count the number of tuples that
-// successfully passed the evaluation
-struct CountingPostfilter {
-    static const int NO_LIMIT = -1;
-    static const int NO_OFFSET = -1;
-    static const int LIMIT = NO_LIMIT + 1;
-
-    // A CountingPostfilter is not fully initialized by its default constructor.
-    // It should be re-initialized before use via assignment from a properly initialized CountingPostfilter.
-    CountingPostfilter();
-
-    // Constructor to initialize a CountingPostfilter
-    CountingPostfilter(const TempTable* table, const AbstractExpression * postPredicate, int limit, int offset,
-        CountingPostfilter* parentPostfilter = NULL);
-
-    // Returns true is LIMIT is not reached yet
-    bool isUnderLimit() const {
-        return m_under_limit;
-    }
-
-    // Returns true if predicate evaluates to true and LIMIT/OFFSET conditions are satisfied.
-    bool eval(const TableTuple* outer_tuple, const TableTuple* inner_tuple);
-
-    private:
-
-=======
 #include "common/tabletuple.h"
 #include "expressions/abstractexpression.h"
 #include "storage/temptable.h"
@@ -114,7 +79,6 @@
 
     private:
 
->>>>>>> 3684a7da
     // Indicate that an inline (child) AggCountingPostfilter associated with this postfilter
     // has reached its limit
     void setAboveLimit() {
@@ -131,8 +95,6 @@
     int m_tuple_skipped;
     bool m_under_limit;
 };
-<<<<<<< HEAD
-=======
 
 inline
 bool CountingPostfilter::eval(const TableTuple* outer_tuple, const TableTuple* inner_tuple) {
@@ -160,7 +122,6 @@
     // Predicate is not NULL and was evaluated to FALSE
     return false;
 }
->>>>>>> 3684a7da
 
 }
 
