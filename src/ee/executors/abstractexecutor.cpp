/* This file is part of VoltDB.
 * Copyright (C) 2008-2019 VoltDB Inc.
 *
 * This file contains original code and/or modifications of original code.
 * Any modifications made by VoltDB Inc. are licensed under the following
 * terms and conditions:
 *
 * This program is free software: you can redistribute it and/or modify
 * it under the terms of the GNU Affero General Public License as
 * published by the Free Software Foundation, either version 3 of the
 * License, or (at your option) any later version.
 *
 * This program is distributed in the hope that it will be useful,
 * but WITHOUT ANY WARRANTY; without even the implied warranty of
 * MERCHANTABILITY or FITNESS FOR A PARTICULAR PURPOSE.  See the
 * GNU Affero General Public License for more details.
 *
 * You should have received a copy of the GNU Affero General Public License
 * along with VoltDB.  If not, see <http://www.gnu.org/licenses/>.
 */
/* Copyright (C) 2008 by H-Store Project
 * Brown University
 * Massachusetts Institute of Technology
 * Yale University
 *
 * Permission is hereby granted, free of charge, to any person obtaining
 * a copy of this software and associated documentation files (the
 * "Software"), to deal in the Software without restriction, including
 * without limitation the rights to use, copy, modify, merge, publish,
 * distribute, sublicense, and/or sell copies of the Software, and to
 * permit persons to whom the Software is furnished to do so, subject to
 * the following conditions:
 *
 * The above copyright notice and this permission notice shall be
 * included in all copies or substantial portions of the Software.
 *
 * THE SOFTWARE IS PROVIDED "AS IS", WITHOUT WARRANTY OF ANY KIND,
 * EXPRESS OR IMPLIED, INCLUDING BUT NOT LIMITED TO THE WARRANTIES OF
 * MERCHANTABILITY, FITNESS FOR A PARTICULAR PURPOSE AND NONINFRINGEMENT
 * IN NO EVENT SHALL THE AUTHORS BE LIABLE FOR ANY CLAIM, DAMAGES OR
 * OTHER LIABILITY, WHETHER IN AN ACTION OF CONTRACT, TORT OR OTHERWISE,
 * ARISING FROM, OUT OF OR IN CONNECTION WITH THE SOFTWARE OR THE USE OR
 * OTHER DEALINGS IN THE SOFTWARE.
 */

#include <sstream>
#include <vector>

#include "abstractexecutor.h"

#include "plannodes/abstractoperationnode.h"
#include "plannodes/abstractscannode.h"
#include "storage/tablefactory.h"
#include "storage/temptable.h"
#include "storage/LargeTempTable.h"

namespace voltdb {

<<<<<<< HEAD
bool AbstractExecutor::init(VoltDBEngine* engine, const ExecutorVector& executorVector) {
    assert (m_abstractNode);
=======
bool AbstractExecutor::init(VoltDBEngine* engine,
                            const ExecutorVector& executorVector)
{
    vassert(m_abstractNode);
>>>>>>> 3a294e32

    //
    // Grab the input tables directly from this node's children
    //
    vector<Table*> input_tables;
    for (int ctr = 0, cnt = static_cast<int>(m_abstractNode->getChildren().size());
            ctr < cnt; ctr++) {
        Table* table = m_abstractNode->getChildren()[ctr]->getOutputTable();
        if (table == NULL) {
            VOLT_ERROR("Output table from PlanNode '%s' is NULL",
                       m_abstractNode->getChildren()[ctr]->debug().c_str());
            return false;
        }
        input_tables.push_back(table);
    }
    m_abstractNode->setInputTables(input_tables);

    // Some tables have target tables (scans + operations) that are
    // based on tables under the control of the local storage manager
    // (as opposed to an intermediate result table). We'll grab them
    // from the VoltDBEngine. This is kind of a hack job here... is
    // there a better way?

    AbstractScanPlanNode* scan_node = dynamic_cast<AbstractScanPlanNode*>(m_abstractNode);
    AbstractOperationPlanNode* oper_node = dynamic_cast<AbstractOperationPlanNode*>(m_abstractNode);
    if (scan_node || oper_node) {
        Table* target_table = NULL;

        string targetTableName;
        if (scan_node) {
            targetTableName = scan_node->getTargetTableName();
            target_table = scan_node->getTargetTable();
        } else if (oper_node) {
            targetTableName = oper_node->getTargetTableName();
            target_table = oper_node->getTargetTable();
        }

        // If the target_table is NULL, then we need to ask the engine
        // for a reference to what we need
        // Really, we can't enforce this when we load the plan? --izzy 7/3/2010
        bool isPersistentTableScan = (scan_node != NULL && scan_node->isPersistentTableScan());
        if (target_table == NULL && isPersistentTableScan) {
            target_table = engine->getTableByName(targetTableName);
            if (target_table == NULL) {
                VOLT_ERROR("Failed to retrieve target table '%s' "
                           "from execution engine for PlanNode '%s'",
                           targetTableName.c_str(),
                           m_abstractNode->debug().c_str());
                return false;
            }
            TableCatalogDelegate * tcd = engine->getTableDelegate(targetTableName);
            vassert(tcd != NULL);
            if (scan_node) {
                scan_node->setTargetTableDelegate(tcd);
            } else if (oper_node) {
                oper_node->setTargetTableDelegate(tcd);
            }
        }
    }

    // Call the p_init() method on our derived class
    if (!p_init(m_abstractNode, executorVector)) {
        return false;
    }

    if (m_tmpOutputTable == nullptr) {
        m_tmpOutputTable = dynamic_cast<AbstractTempTable*>(m_abstractNode->getOutputTable());
    }

    return true;
}

/**
 * Set up a multi-column temp output table for those executors that require one.
 * Called from p_init.
 */
void AbstractExecutor::setTempOutputTable(const ExecutorVector& executorVector,
        const string tempTableName) {
    TupleSchema* schema = m_abstractNode->generateTupleSchema();
    int column_count = schema->columnCount();
    std::vector<std::string> column_names(column_count);
    vassert(column_count >= 1);
    const std::vector<SchemaColumn*>& outputSchema = m_abstractNode->getOutputSchema();

    for (int ctr = 0; ctr < column_count; ctr++) {
        column_names[ctr] = outputSchema[ctr]->getColumnName();
    }

    if (executorVector.isLargeQuery()) {
        m_tmpOutputTable = TableFactory::buildLargeTempTable(
                tempTableName, schema, column_names);
    } else {
        m_tmpOutputTable = TableFactory::buildTempTable(
                tempTableName, schema, column_names, executorVector.limits());
    }

    m_abstractNode->setOutputTable(m_tmpOutputTable);
}

/**
 * Set up a single-column temp output table for DML executors that require one to return their counts.
 * Called from p_init.
 */
void AbstractExecutor::setDMLCountOutputTable(TempTableLimits const* limits) {
    TupleSchema* schema = m_abstractNode->generateDMLCountTupleSchema();
    const std::vector<std::string> columnNames(1, "modified_tuples");
    m_tmpOutputTable = TableFactory::buildTempTable("temp", schema, columnNames, limits);
    m_abstractNode->setOutputTable(m_tmpOutputTable);
}

AbstractExecutor::~AbstractExecutor() {}

AbstractExecutor::TupleComparer::TupleComparer(const std::vector<AbstractExpression*>& keys,
<<<<<<< HEAD
    const std::vector<SortDirectionType>& dirs) : m_keys(keys), m_dirs(dirs), m_keyCount(keys.size()) {
    assert(keys.size() == dirs.size());
    assert(std::find(m_dirs.begin(), m_dirs.end(), SORT_DIRECTION_TYPE_INVALID) == m_dirs.end());
=======
    const std::vector<SortDirectionType>& dirs) : m_keys(keys), m_dirs(dirs), m_keyCount(keys.size())
{
    vassert(keys.size() == dirs.size());
    vassert(std::find(m_dirs.begin(), m_dirs.end(), SORT_DIRECTION_TYPE_INVALID) == m_dirs.end());
>>>>>>> 3a294e32
}

bool AbstractExecutor::TupleComparer::operator()(TableTuple ta, TableTuple tb) const {
    for (size_t i = 0; i < m_keyCount; ++i) {
        AbstractExpression* k = m_keys[i];
        SortDirectionType dir = m_dirs[i];
        int cmp = k->eval(&ta, NULL).compare(k->eval(&tb, NULL));
        if (cmp < 0)
            return dir == SORT_DIRECTION_TYPE_ASC;
        else if (cmp > 0)
            return dir == SORT_DIRECTION_TYPE_DESC;
    }
    return false; // ta == tb on these keys
}

std::string AbstractExecutor::debug() const {
    std::ostringstream oss;
    oss << "Executor with plan node: " << getPlanNode()->debug("");
    return oss.str();
}

} // end namespace voltdb<|MERGE_RESOLUTION|>--- conflicted
+++ resolved
@@ -56,15 +56,8 @@
 
 namespace voltdb {
 
-<<<<<<< HEAD
 bool AbstractExecutor::init(VoltDBEngine* engine, const ExecutorVector& executorVector) {
-    assert (m_abstractNode);
-=======
-bool AbstractExecutor::init(VoltDBEngine* engine,
-                            const ExecutorVector& executorVector)
-{
     vassert(m_abstractNode);
->>>>>>> 3a294e32
 
     //
     // Grab the input tables directly from this node's children
@@ -178,16 +171,9 @@
 AbstractExecutor::~AbstractExecutor() {}
 
 AbstractExecutor::TupleComparer::TupleComparer(const std::vector<AbstractExpression*>& keys,
-<<<<<<< HEAD
     const std::vector<SortDirectionType>& dirs) : m_keys(keys), m_dirs(dirs), m_keyCount(keys.size()) {
-    assert(keys.size() == dirs.size());
-    assert(std::find(m_dirs.begin(), m_dirs.end(), SORT_DIRECTION_TYPE_INVALID) == m_dirs.end());
-=======
-    const std::vector<SortDirectionType>& dirs) : m_keys(keys), m_dirs(dirs), m_keyCount(keys.size())
-{
     vassert(keys.size() == dirs.size());
     vassert(std::find(m_dirs.begin(), m_dirs.end(), SORT_DIRECTION_TYPE_INVALID) == m_dirs.end());
->>>>>>> 3a294e32
 }
 
 bool AbstractExecutor::TupleComparer::operator()(TableTuple ta, TableTuple tb) const {
