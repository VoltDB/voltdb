/* This file is part of VoltDB.
 * Copyright (C) 2008-2016 VoltDB Inc.
 *
 * This file contains original code and/or modifications of original code.
 * Any modifications made by VoltDB Inc. are licensed under the following
 * terms and conditions:
 *
 * This program is free software: you can redistribute it and/or modify
 * it under the terms of the GNU Affero General Public License as
 * published by the Free Software Foundation, either version 3 of the
 * License, or (at your option) any later version.
 *
 * This program is distributed in the hope that it will be useful,
 * but WITHOUT ANY WARRANTY; without even the implied warranty of
 * MERCHANTABILITY or FITNESS FOR A PARTICULAR PURPOSE.  See the
 * GNU Affero General Public License for more details.
 *
 * You should have received a copy of the GNU Affero General Public License
 * along with VoltDB.  If not, see <http://www.gnu.org/licenses/>.
 */
/* Copyright (C) 2008 by H-Store Project
 * Brown University
 * Massachusetts Institute of Technology
 * Yale University
 *
 * Permission is hereby granted, free of charge, to any person obtaining
 * a copy of this software and associated documentation files (the
 * "Software"), to deal in the Software without restriction, including
 * without limitation the rights to use, copy, modify, merge, publish,
 * distribute, sublicense, and/or sell copies of the Software, and to
 * permit persons to whom the Software is furnished to do so, subject to
 * the following conditions:
 *
 * The above copyright notice and this permission notice shall be
 * included in all copies or substantial portions of the Software.
 *
 * THE SOFTWARE IS PROVIDED "AS IS", WITHOUT WARRANTY OF ANY KIND,
 * EXPRESS OR IMPLIED, INCLUDING BUT NOT LIMITED TO THE WARRANTIES OF
 * MERCHANTABILITY, FITNESS FOR A PARTICULAR PURPOSE AND NONINFRINGEMENT
 * IN NO EVENT SHALL THE AUTHORS BE LIABLE FOR ANY CLAIM, DAMAGES OR
 * OTHER LIABILITY, WHETHER IN AN ACTION OF CONTRACT, TORT OR OTHERWISE,
 * ARISING FROM, OUT OF OR IN CONNECTION WITH THE SOFTWARE OR THE USE OR
 * OTHER DEALINGS IN THE SOFTWARE.
 */

#include "executorutil.h"

<<<<<<< HEAD
#include "common/tabletuple.h"
#include "expressions/abstractexpression.h"
#include "storage/temptable.h"

namespace voltdb {

CountingPostfilter::CountingPostfilter(const TempTable* table, const AbstractExpression * postPredicate, int limit, int offset,
    CountingPostfilter* parentPostfilter) :
    m_table(table),
    m_postPredicate(postPredicate),
    m_parentPostfilter(parentPostfilter),
    m_limit(limit),
    m_offset(offset),
    m_tuple_skipped(0),
    m_under_limit(true)
{}

CountingPostfilter::CountingPostfilter() :
    m_table(NULL),
    m_postPredicate(NULL),
    m_parentPostfilter(NULL),
    m_limit(NO_LIMIT),
    m_offset(NO_OFFSET),
    m_tuple_skipped(0),
    m_under_limit(false)
{}

// Returns true if predicate evaluates to true and LIMIT/OFFSET conditions are satisfied.
bool CountingPostfilter::eval(const TableTuple* outer_tuple, const TableTuple* inner_tuple) {
    if (m_postPredicate == NULL || m_postPredicate->eval(outer_tuple, inner_tuple).isTrue()) {
        // Check if we have to skip this tuple because of offset
        if (m_tuple_skipped < m_offset) {
            m_tuple_skipped++;
            return false;
        }
        // Evaluate LIMIT now
        if (m_limit >= 0) {
            assert(m_table != NULL);
            if (m_table->activeTupleCount() == m_limit) {
                m_under_limit = false;
                // Notify a parent that the limit is reached
                if (m_parentPostfilter) {
                    m_parentPostfilter->setAboveLimit();
                }
                return false;
            }
        }
        // LIMIT/OFFSET are satisfied
        return true;
    }
    // Predicate is not NULL and was evaluated to FALSE
    return false;
}
=======
namespace voltdb {

CountingPostfilter::CountingPostfilter(const TempTable* table, const AbstractExpression * postPredicate, int limit, int offset,
    CountingPostfilter* parentPostfilter) :
    m_table(table),
    m_postPredicate(postPredicate),
    m_parentPostfilter(parentPostfilter),
    m_limit(limit),
    m_offset(offset),
    m_tuple_skipped(0),
    m_under_limit(true)
{}

CountingPostfilter::CountingPostfilter() :
    m_table(NULL),
    m_postPredicate(NULL),
    m_parentPostfilter(NULL),
    m_limit(NO_LIMIT),
    m_offset(NO_OFFSET),
    m_tuple_skipped(0),
    m_under_limit(false)
{}
>>>>>>> 3684a7da

}<|MERGE_RESOLUTION|>--- conflicted
+++ resolved
@@ -45,11 +45,6 @@
 
 #include "executorutil.h"
 
-<<<<<<< HEAD
-#include "common/tabletuple.h"
-#include "expressions/abstractexpression.h"
-#include "storage/temptable.h"
-
 namespace voltdb {
 
 CountingPostfilter::CountingPostfilter(const TempTable* table, const AbstractExpression * postPredicate, int limit, int offset,
@@ -73,55 +68,4 @@
     m_under_limit(false)
 {}
 
-// Returns true if predicate evaluates to true and LIMIT/OFFSET conditions are satisfied.
-bool CountingPostfilter::eval(const TableTuple* outer_tuple, const TableTuple* inner_tuple) {
-    if (m_postPredicate == NULL || m_postPredicate->eval(outer_tuple, inner_tuple).isTrue()) {
-        // Check if we have to skip this tuple because of offset
-        if (m_tuple_skipped < m_offset) {
-            m_tuple_skipped++;
-            return false;
-        }
-        // Evaluate LIMIT now
-        if (m_limit >= 0) {
-            assert(m_table != NULL);
-            if (m_table->activeTupleCount() == m_limit) {
-                m_under_limit = false;
-                // Notify a parent that the limit is reached
-                if (m_parentPostfilter) {
-                    m_parentPostfilter->setAboveLimit();
-                }
-                return false;
-            }
-        }
-        // LIMIT/OFFSET are satisfied
-        return true;
-    }
-    // Predicate is not NULL and was evaluated to FALSE
-    return false;
-}
-=======
-namespace voltdb {
-
-CountingPostfilter::CountingPostfilter(const TempTable* table, const AbstractExpression * postPredicate, int limit, int offset,
-    CountingPostfilter* parentPostfilter) :
-    m_table(table),
-    m_postPredicate(postPredicate),
-    m_parentPostfilter(parentPostfilter),
-    m_limit(limit),
-    m_offset(offset),
-    m_tuple_skipped(0),
-    m_under_limit(true)
-{}
-
-CountingPostfilter::CountingPostfilter() :
-    m_table(NULL),
-    m_postPredicate(NULL),
-    m_parentPostfilter(NULL),
-    m_limit(NO_LIMIT),
-    m_offset(NO_OFFSET),
-    m_tuple_skipped(0),
-    m_under_limit(false)
-{}
->>>>>>> 3684a7da
-
 }