--- conflicted
+++ resolved
@@ -656,11 +656,7 @@
         m_exceptionBuffer = new char[MAX_MSG_SZ];
         m_engine->setBuffers(NULL, 0,
                              m_perFragmentStatsBuffer, MAX_MSG_SZ,
-<<<<<<< HEAD
-                             NULL, 0, // udfBuffer, we will come back to this part later.
-=======
                              m_udfBuffer, MAX_MSG_SZ,
->>>>>>> a1b93841
                              NULL, 0, // firstResultBuffer
                              m_reusedResultBuffer, MAX_MSG_SZ,
                              m_exceptionBuffer, MAX_MSG_SZ);
