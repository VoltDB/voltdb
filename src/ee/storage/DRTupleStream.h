/* This file is part of VoltDB.
 * Copyright (C) 2008-2014 VoltDB Inc.
 *
 * This program is free software: you can redistribute it and/or modify
 * it under the terms of the GNU Affero General Public License as
 * published by the Free Software Foundation, either version 3 of the
 * License, or (at your option) any later version.
 *
 * This program is distributed in the hope that it will be useful,
 * but WITHOUT ANY WARRANTY; without even the implied warranty of
 * MERCHANTABILITY or FITNESS FOR A PARTICULAR PURPOSE.  See the
 * GNU Affero General Public License for more details.
 *
 * You should have received a copy of the GNU Affero General Public License
 * along with VoltDB.  If not, see <http://www.gnu.org/licenses/>.
 */

#ifndef DRTUPLESTREAM_H_
#define DRTUPLESTREAM_H_

#include "common/ids.h"
#include "common/tabletuple.h"
#include "common/FatalException.hpp"
#include "storage/TupleStreamBase.h"
#include <deque>
#include <cassert>

namespace voltdb {
class StreamBlock;

const int SECONDARY_BUFFER_SIZE = (45 * 1024 * 1024) + MAGIC_HEADER_SPACE_FOR_JAVA + (4096 - MAGIC_HEADER_SPACE_FOR_JAVA);

class DRTupleStream : public voltdb::TupleStreamBase {
public:
    //Version(1), type(1), uniqueId(8), spUniqueId(8), checksum(4)
    static const size_t BEGIN_RECORD_SIZE = 1 + 1 + 8 + 8 + 4;
    //Version(1), type(1), sphandle(8), checksum(4)
    static const size_t END_RECORD_SIZE = 1 + 1 + 8 + 4;
    //Version(1), type(1), table signature(8), checksum(4)
    static const size_t TXN_RECORD_HEADER_SIZE = 1 + 1 + 4 + 8;
    static const uint8_t DR_VERSION = 0;

    DRTupleStream();

    virtual ~DRTupleStream() {
    }

    void configure(CatalogId partitionId) {
        m_partitionId = partitionId;
    }

    // for test purpose
    virtual void setSecondaryCapacity(size_t capacity);

    virtual void pushExportBuffer(StreamBlock *block, bool sync, bool endOfStream);

    /** write a tuple to the stream */
    virtual size_t appendTuple(int64_t lastCommittedSpHandle,
                       char *tableHandle,
                       int64_t txnId,
                       int64_t spHandle,
                       int64_t uniqueId,
                       int64_t spUniqueId,
                       TableTuple &tuple,
                       DRRecordType type);

    size_t computeOffsets(TableTuple &tuple,size_t *rowHeaderSz);

    void beginTransaction(int64_t uniqueId, int64_t spUniqueId);
    void endTransaction(int64_t spUniqueId);

    bool checkOpenTransaction(StreamBlock *sb, size_t minLength, size_t& blockSize, size_t& uso);

    bool m_enabled;
private:
    CatalogId m_partitionId;
<<<<<<< HEAD
    size_t m_secondaryCapacity;
=======
    int8_t __attribute__ ((unused)) m_clusterId;
>>>>>>> 508e1c8c
};

class MockDRTupleStream : public DRTupleStream {
public:
    MockDRTupleStream() : DRTupleStream() {}
    size_t appendTuple(int64_t lastCommittedSpHandle,
                           char *tableHandle,
                           int64_t txnId,
                           int64_t spHandle,
                           int64_t uniqueId,
                           int64_t spUniqueId,
                           TableTuple &tuple,
                           DRRecordType type) {
        return 0;
    }

    void pushExportBuffer(StreamBlock *block, bool sync, bool endOfStream) {}

    void rollbackTo(size_t mark) {}
};

class DRTupleStreamDisableGuard {
public:
    DRTupleStreamDisableGuard(DRTupleStream *stream) : m_stream(stream), m_oldValue(stream->m_enabled) {
        stream->m_enabled = false;
    }
    ~DRTupleStreamDisableGuard() {
        m_stream->m_enabled = m_oldValue;
    }
private:
    DRTupleStream *m_stream;
    const bool m_oldValue;
};

}

#endif<|MERGE_RESOLUTION|>--- conflicted
+++ resolved
@@ -74,11 +74,8 @@
     bool m_enabled;
 private:
     CatalogId m_partitionId;
-<<<<<<< HEAD
     size_t m_secondaryCapacity;
-=======
     int8_t __attribute__ ((unused)) m_clusterId;
->>>>>>> 508e1c8c
 };
 
 class MockDRTupleStream : public DRTupleStream {
