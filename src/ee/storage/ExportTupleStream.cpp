/* This file is part of VoltDB.
 * Copyright (C) 2008-2018 VoltDB Inc.
 *
 * This program is free software: you can redistribute it and/or modify
 * it under the terms of the GNU Affero General Public License as
 * published by the Free Software Foundation, either version 3 of the
 * License, or (at your option) any later version.
 *
 * This program is distributed in the hope that it will be useful,
 * but WITHOUT ANY WARRANTY; without even the implied warranty of
 * MERCHANTABILITY or FITNESS FOR A PARTICULAR PURPOSE.  See the
 * GNU Affero General Public License for more details.
 *
 * You should have received a copy of the GNU Affero General Public License
 * along with VoltDB.  If not, see <http://www.gnu.org/licenses/>.
 */

#include "storage/ExportTupleStream.h"

#include "common/TupleSchema.h"

#include <cstdio>
#include <limits>
#include <ctime>
#include <utility>
#include <math.h>

using namespace std;
using namespace voltdb;

const std::string ExportTupleStream::VOLT_TRANSACTION_ID = "VOLT_TRANSACTION_ID"; // 19 + sizeof(int32_t)
const std::string ExportTupleStream::VOLT_EXPORT_TIMESTAMP = "VOLT_EXPORT_TIMESTAMP"; // 21 + sizeof(int32_t)
const std::string ExportTupleStream::VOLT_EXPORT_SEQUENCE_NUMBER = "VOLT_EXPORT_SEQUENCE_NUMBER"; // 27 + sizeof(int32_t)
const std::string ExportTupleStream::VOLT_PARTITION_ID = "VOLT_PARTITION_ID"; // 17 + sizeof(int32_t)
const std::string ExportTupleStream::VOLT_SITE_ID = "VOLT_SITE_ID"; // 12 + sizeof(int32_t);
const std::string ExportTupleStream::VOLT_EXPORT_OPERATION = "VOLT_EXPORT_OPERATION"; // 21 + sizeof(int32_t)
//Change this constant if anything changes with metadata column names number etc. (171)
const size_t ExportTupleStream::s_mdSchemaSize = (19 + 21 + 27 + 17 + 12 + 21 //Size of string column names
                                                                + ExportTupleStream::METADATA_COL_CNT // Volt Type byte
                                                                + (ExportTupleStream::METADATA_COL_CNT * sizeof(int32_t)) // Int for column names string size
                                                                + (ExportTupleStream::METADATA_COL_CNT * sizeof(int32_t))); // column length colInfo->length
<<<<<<< HEAD
const size_t EXPORT_BUFFER_HEADER_SIZE = 4; // Number of rows in the buffer

ExportTupleStream::ExportTupleStream(CatalogId partitionId, int64_t siteId,
                                     int64_t generation, std::string signature)
    : TupleStreamBase(EL_BUFFER_SIZE, EXPORT_BUFFER_HEADER_SIZE),
=======
const size_t ExportTupleStream::s_FIXED_BUFFER_HEADER_SIZE = 13; // Size of header before schema: Version(1) + GenerationId(8) + SchemaLen(4)
const uint8_t ExportTupleStream::s_EXPORT_BUFFER_VERSION = 1;

ExportTupleStream::ExportTupleStream(CatalogId partitionId, int64_t siteId, int64_t generation, std::string signature,
                                     const std::string &tableName, const std::vector<std::string> &columnNames)
    : TupleStreamBase(EL_BUFFER_SIZE, computeSchemaSize(tableName, columnNames) + s_FIXED_BUFFER_HEADER_SIZE),
>>>>>>> 82775ae6
      m_partitionId(partitionId),
      m_siteId(siteId),
      m_signature(signature),
      m_generation(generation),
      m_tableName(tableName),
      m_columnNames(columnNames),
      m_ddlSchemaSize(m_headerSpace - MAGIC_HEADER_SPACE_FOR_JAVA - s_FIXED_BUFFER_HEADER_SIZE)
{
    m_new = true;
}

void ExportTupleStream::setSignatureAndGeneration(std::string signature, int64_t generation) {
    assert(generation > m_generation);
    assert(signature == m_signature || m_signature == string(""));

    m_signature = signature;
    m_generation = generation;
}

/*
 * If SpHandle represents a new transaction, commit previous data.
 * Always serialize the supplied tuple in to the stream.
 * Return m_uso before this invocation - this marks the point
 * in the stream the caller can rollback to if this append
 * should be rolled back.
 */
size_t ExportTupleStream::appendTuple(int64_t lastCommittedSpHandle,
        int64_t spHandle,
        int64_t seqNo,
        int64_t uniqueId,
        int64_t timestamp,
        const TableTuple &tuple,
        int partitionColumn,
        ExportTupleStream::Type type)
{
    assert(m_columnNames.size() == tuple.columnCount());
    size_t streamHeaderSz = 0;
    size_t tupleMaxLength = 0;

    // Transaction IDs for transactions applied to this tuple stream
    // should always be moving forward in time.
    if (spHandle < m_openSpHandle)
    {
        throwFatalException(
                "Active transactions moving backwards: openSpHandle is %jd, while the append spHandle is %jd",
                (intmax_t)m_openSpHandle, (intmax_t)spHandle
                );
    }

    //Most of the transaction id info and unique id info supplied to commit
    //is nonsense since it isn't currently supplied with a transaction id
    //but it is fine since export isn't currently using the info
    commit(lastCommittedSpHandle, spHandle, uniqueId, false, m_new);

    // Compute the upper bound on bytes required to serialize tuple.
    // exportxxx: can memoize this calculation.
    tupleMaxLength = computeOffsets(tuple, &streamHeaderSz);
    //First time always include schema.
    if (!m_currBlock) {
        extendBufferChain(m_defaultCapacity);
    }
    if ((m_currBlock->remaining() < tupleMaxLength) ) {
        //If we can not fit the data get a new block with size that includes schemaSize as well.
        extendBufferChain(tupleMaxLength);
    }
    bool includeSchema = m_currBlock->needsSchema();
    if (includeSchema) {
        ExportSerializeOutput blkhdr(m_currBlock->headerDataPtr(), m_currBlock->headerSize());
        // FIXED_BUFFER_HEADER
        // version and generation Id for the buffer
        blkhdr.writeByte(s_EXPORT_BUFFER_VERSION);
        blkhdr.writeLong(m_generation);
        // length of schema header
        blkhdr.writeInt(m_ddlSchemaSize);
        // Schema
        writeSchema(blkhdr, tuple);
        m_currBlock->noSchema();
    }


    // initialize the full row header to 0. This also
    // has the effect of setting each column non-null.
    ::memset(m_currBlock->mutableDataPtr(), 0, streamHeaderSz);

    // the nullarray lives in rowheader after the 4 byte header length prefix + 4 bytes for column count +
    // 4 partition index
    uint8_t *nullArray =
      reinterpret_cast<uint8_t*>(m_currBlock->mutableDataPtr()
              + sizeof(int32_t)         // row length
              + sizeof(int32_t)         // partition index
              + sizeof(int32_t)         // column count
              );

    // position the serializer after the full rowheader
    ExportSerializeOutput io(m_currBlock->mutableDataPtr() + streamHeaderSz, m_currBlock->remaining() - streamHeaderSz);

    // write metadata columns - data we always write this.
    io.writeLong(spHandle);
    io.writeLong(timestamp);
    io.writeLong(seqNo);
    io.writeLong(m_partitionId);
    io.writeLong(m_siteId);
    // use 1 for INSERT EXPORT op, 0 for DELETE EXPORT op
    io.writeByte(static_cast<int8_t>((type == INSERT) ? 1L : 0L));
    // write the tuple's data
    tuple.serializeToExport(io, METADATA_COL_CNT, nullArray);

    m_uncommittedTupleCount++;

    // row size, generation, partition-index, column count and hasSchema flag (byte)
    ExportSerializeOutput hdr(m_currBlock->mutableDataPtr(), streamHeaderSz);
    // write the row size in to the row header rowlength does not include
    // the 4 byte row header but does include the null array.
    hdr.writeInt((int32_t)(io.position()) + (int32_t)streamHeaderSz - 4);
    hdr.writeInt(METADATA_COL_CNT + partitionColumn);           // partition index
    hdr.writeInt(METADATA_COL_CNT + tuple.columnCount());      // column count

    // update m_offset
    m_currBlock->consumed(streamHeaderSz + io.position());

    // update uso.
    const size_t startingUso = m_uso;
    m_uso += (streamHeaderSz + io.position());
//    cout << "Appending row " << rowHeaderSz + io.position() << " to uso " << m_currBlock->uso()
//            << " offset " << m_currBlock->offset() << std::endl;
    //Not new anymore as we have new transaction after UAC
    m_new = false;
    return startingUso;
}

//Computes full schema size includes metadata columns.
size_t
ExportTupleStream::computeSchemaSize(const std::string &tableName, const std::vector<std::string> &columnNames) {
    // column names size for metadata columns
    size_t schemaSz = s_mdSchemaSize;
    // table name size
    schemaSz += getTextStringSerializedSize(tableName);
    // Column name sizes for table columns + Column length field.
    for (int i = 0; i < columnNames.size(); i++) {
        schemaSz += getTextStringSerializedSize(columnNames[i]);
        schemaSz += sizeof(int32_t);
    }
    // Add type byte for every column
    schemaSz += columnNames.size();
    return schemaSz;
}

void
ExportTupleStream::writeSchema(ExportSerializeOutput &hdr, const TableTuple &tuple) {
    // table name
    hdr.writeTextString(m_tableName);

    // encode name, type, column length
    hdr.writeTextString(VOLT_TRANSACTION_ID);
    hdr.writeEnumInSingleByte(VALUE_TYPE_BIGINT);
    hdr.writeInt(sizeof(int64_t));

    hdr.writeTextString(VOLT_EXPORT_TIMESTAMP);
    hdr.writeEnumInSingleByte(VALUE_TYPE_BIGINT);
    hdr.writeInt(sizeof(int64_t));

    hdr.writeTextString(VOLT_EXPORT_SEQUENCE_NUMBER);
    hdr.writeEnumInSingleByte(VALUE_TYPE_BIGINT);
    hdr.writeInt(sizeof(int64_t));

    hdr.writeTextString(VOLT_PARTITION_ID);
    hdr.writeEnumInSingleByte(VALUE_TYPE_BIGINT);
    hdr.writeInt(sizeof(int64_t));

    hdr.writeTextString(VOLT_SITE_ID);
    hdr.writeEnumInSingleByte(VALUE_TYPE_BIGINT);
    hdr.writeInt(sizeof(int64_t));

    hdr.writeTextString(VOLT_EXPORT_OPERATION);
    hdr.writeEnumInSingleByte(VALUE_TYPE_TINYINT);
    hdr.writeInt(sizeof(int8_t));

    const TupleSchema::ColumnInfo *columnInfo;
    // encode table columns name, type, length
    for (int i = 0; i < m_columnNames.size(); i++) {
        hdr.writeTextString(m_columnNames[i]);
        columnInfo = tuple.getSchema()->getColumnInfo(i);
        assert (columnInfo != NULL);
        hdr.writeEnumInSingleByte(columnInfo->getVoltType());
        hdr.writeInt(columnInfo->length);
    }
}

size_t
ExportTupleStream::computeOffsets(const TableTuple &tuple, size_t *streamHeaderSz) const {
    // round-up columncount to next multiple of 8 and divide by 8
    int columnCount = tuple.columnCount() + METADATA_COL_CNT;
    int nullMaskLength = ((columnCount + 7) & -8) >> 3;

    // tuple stream header
    *streamHeaderSz = sizeof (int32_t)      // row size
            + sizeof (int32_t)           // partition index
            + sizeof (int32_t)           // column count
            + nullMaskLength;           // null array

    // returns 0 if corrupt tuple detected
    size_t dataSz = tuple.maxExportSerializationSize();
    if (dataSz == 0) {
        throwFatalException("Invalid tuple passed to computeTupleMaxLength. Crashing System.");
    }
    //Data size for metadata columns.
    dataSz += (5 * sizeof(int64_t)) + 1;

    return *streamHeaderSz              // row header
            + dataSz;                   // non-null tuple data
}

void ExportTupleStream::pushStreamBuffer(StreamBlock *block, bool sync) {
    ExecutorContext::getPhysicalTopend()->pushExportBuffer(
                    m_partitionId,
                    m_signature,
                    block,
                    sync);
}

void ExportTupleStream::pushEndOfStream() {
    ExecutorContext::getPhysicalTopend()->pushEndOfStream(
                    m_partitionId,
                    m_signature);
}<|MERGE_RESOLUTION|>--- conflicted
+++ resolved
@@ -39,27 +39,20 @@
                                                                 + ExportTupleStream::METADATA_COL_CNT // Volt Type byte
                                                                 + (ExportTupleStream::METADATA_COL_CNT * sizeof(int32_t)) // Int for column names string size
                                                                 + (ExportTupleStream::METADATA_COL_CNT * sizeof(int32_t))); // column length colInfo->length
-<<<<<<< HEAD
 const size_t EXPORT_BUFFER_HEADER_SIZE = 4; // Number of rows in the buffer
-
-ExportTupleStream::ExportTupleStream(CatalogId partitionId, int64_t siteId,
-                                     int64_t generation, std::string signature)
-    : TupleStreamBase(EL_BUFFER_SIZE, EXPORT_BUFFER_HEADER_SIZE),
-=======
 const size_t ExportTupleStream::s_FIXED_BUFFER_HEADER_SIZE = 13; // Size of header before schema: Version(1) + GenerationId(8) + SchemaLen(4)
 const uint8_t ExportTupleStream::s_EXPORT_BUFFER_VERSION = 1;
 
 ExportTupleStream::ExportTupleStream(CatalogId partitionId, int64_t siteId, int64_t generation, std::string signature,
                                      const std::string &tableName, const std::vector<std::string> &columnNames)
-    : TupleStreamBase(EL_BUFFER_SIZE, computeSchemaSize(tableName, columnNames) + s_FIXED_BUFFER_HEADER_SIZE),
->>>>>>> 82775ae6
+    : TupleStreamBase(EL_BUFFER_SIZE, computeSchemaSize(tableName, columnNames) + s_FIXED_BUFFER_HEADER_SIZE + EXPORT_BUFFER_HEADER_SIZE),
       m_partitionId(partitionId),
       m_siteId(siteId),
       m_signature(signature),
       m_generation(generation),
       m_tableName(tableName),
       m_columnNames(columnNames),
-      m_ddlSchemaSize(m_headerSpace - MAGIC_HEADER_SPACE_FOR_JAVA - s_FIXED_BUFFER_HEADER_SIZE)
+      m_ddlSchemaSize(m_headerSpace - MAGIC_HEADER_SPACE_FOR_JAVA - s_FIXED_BUFFER_HEADER_SIZE - EXPORT_BUFFER_HEADER_SIZE)
 {
     m_new = true;
 }
