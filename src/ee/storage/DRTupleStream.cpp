/* This file is part of VoltDB.
 * Copyright (C) 2008-2014 VoltDB Inc.
 *
 * This program is free software: you can redistribute it and/or modify
 * it under the terms of the GNU Affero General Public License as
 * published by the Free Software Foundation, either version 3 of the
 * License, or (at your option) any later version.
 *
 * This program is distributed in the hope that it will be useful,
 * but WITHOUT ANY WARRANTY; without even the implied warranty of
 * MERCHANTABILITY or FITNESS FOR A PARTICULAR PURPOSE.  See the
 * GNU Affero General Public License for more details.
 *
 * You should have received a copy of the GNU Affero General Public License
 * along with VoltDB.  If not, see <http://www.gnu.org/licenses/>.
 */

#include "storage/DRTupleStream.h"

#include "common/TupleSchema.h"
#include "common/types.h"
#include "common/NValue.hpp"
#include "common/ValuePeeker.hpp"
#include "common/tabletuple.h"
#include "common/ExportSerializeIo.h"
#include "common/executorcontext.hpp"
#include "crc/crc32c.h"

#include <cstdio>
#include <limits>
#include <iostream>
#include <cassert>
#include <ctime>
#include <utility>
#include <math.h>

using namespace std;
using namespace voltdb;

DRTupleStream::DRTupleStream()
    : TupleStreamBase(),
      m_enabled(true),
<<<<<<< HEAD
      m_partitionId(0),m_secondaryCapacity(SECONDARY_BUFFER_SIZE)
{}

void DRTupleStream::setSecondaryCapacity(size_t capacity) {
    assert (capacity > 0);
    if (m_uso != 0 || m_openSpHandle != 0 ||
        m_openTransactionUso != 0 || m_committedSpHandle != 0)
    {
        throwFatalException("setSecondaryCapacity only callable before "
                            "TupleStreamBase is used");
    }
    m_secondaryCapacity = capacity;
}
=======
      m_partitionId(0),
      m_clusterId(0)
{}

const int64_t PARTITION_ID_MASK = (1 << 14) - 1;
>>>>>>> 508e1c8c

/*
 * If SpHandle represents a new transaction, commit previous data.
 * Always serialize the supplied tuple in to the stream.
 * Return m_uso before this invocation - this marks the point
 * in the stream the caller can rollback to if this append
 * should be rolled back.
 */
size_t DRTupleStream::appendTuple(int64_t lastCommittedSpHandle,
                                  char *tableHandle,
                                  int64_t txnId,
                                  int64_t spHandle,
                                  int64_t uniqueId,
                                  int64_t spUniqueId,
                                  TableTuple &tuple,
                                  DRRecordType type)
{
    assert((spUniqueId & PARTITION_ID_MASK) == m_partitionId);
    assert((spHandle & PARTITION_ID_MASK) == m_partitionId);
    assert((lastCommittedSpHandle & PARTITION_ID_MASK) == m_partitionId);
    //Drop the row, don't move the USO
    if (!m_enabled) return m_uso;

    size_t rowHeaderSz = 0;
    size_t tupleMaxLength = 0;

    // Transaction IDs for transactions applied to this tuple stream
    // should always be moving forward in time.
    if (spHandle < m_openSpHandle)
    {
        throwFatalException(
                "Active transactions moving backwards: openSpHandle is %jd, while the append spHandle is %jd",
                (intmax_t)m_openSpHandle, (intmax_t)spHandle
                );
    }

    commit(lastCommittedSpHandle, spHandle, txnId, uniqueId, spUniqueId, false, false);

    // Compute the upper bound on bytes required to serialize tuple.
    // exportxxx: can memoize this calculation.
    tupleMaxLength = computeOffsets(tuple, &rowHeaderSz) + TXN_RECORD_HEADER_SIZE;

    if (!m_currBlock) {
        extendBufferChain(m_defaultCapacity);
    }

    if (m_currBlock->remaining() < tupleMaxLength) {
        extendBufferChain(tupleMaxLength);
    }

    ExportSerializeOutput io(m_currBlock->mutableDataPtr(),
                             m_currBlock->remaining());
    io.writeByte(DR_VERSION);
    io.writeByte(static_cast<int8_t>(type));
    io.writeLong(*reinterpret_cast<int64_t*>(tableHandle));

    // initialize the full row header to 0. This also
    // has the effect of setting each column non-null.
    ::memset(m_currBlock->mutableDataPtr() + io.position(), 0, rowHeaderSz);

    const size_t lengthPrefixPosition = io.reserveBytes(rowHeaderSz);

    // the nullarray lives in rowheader after the 4 byte header length prefix
    uint8_t *nullArray =
      reinterpret_cast<uint8_t*>(m_currBlock->mutableDataPtr() + io.position());

    // write the tuple's data
    tuple.serializeToExport(io, 0, nullArray);

    // write the row size in to the row header
    // rowlength does not include the 4 byte length prefix or record header
    // but does include the null array.
    ExportSerializeOutput hdr(m_currBlock->mutableDataPtr() + lengthPrefixPosition, 4);
    //The TXN_RECORD_HEADER_SIZE is 4 bytes longer because it includes the checksum at the end
    //so there is no need to subtract and additional 4 bytes to make the length prefix not inclusive
    hdr.writeInt((int32_t)(io.position() - TXN_RECORD_HEADER_SIZE));

    uint32_t crc = vdbcrc::crc32cInit();
    crc = vdbcrc::crc32c( crc, m_currBlock->mutableDataPtr(), io.position());
    crc = vdbcrc::crc32cFinish(crc);
    io.writeInt(crc);

    // update m_offset
    m_currBlock->consumed(io.position());
//
//    // update uso.
    const size_t startingUso = m_uso;
    m_uso += io.position();

//    std::cout << "Appending row " << io.position() << " at " << m_currBlock->offset() << std::endl;
    return startingUso;
}

size_t
DRTupleStream::computeOffsets(TableTuple &tuple,
                                   size_t *rowHeaderSz)
{
    // round-up columncount to next multiple of 8 and divide by 8
    const int columnCount = tuple.sizeInValues();
    int nullMaskLength = ((columnCount + 7) & -8) >> 3;

    // row header is 32-bit length of row plus null mask
    *rowHeaderSz = sizeof(int32_t) + nullMaskLength;

    //Can return 0 for a single column varchar with null
    size_t dataSz = tuple.maxExportSerializationSize();

    return *rowHeaderSz + dataSz;
}

void DRTupleStream::pushExportBuffer(StreamBlock *block, bool sync, bool endOfStream) {
    if (sync) return;
    if ((block->startSpUniqueId() & PARTITION_ID_MASK) != m_partitionId) {
        throwFatalException("oops");
    }
    if ((block->lastSpUniqueId() & PARTITION_ID_MASK) != m_partitionId) {
        throwFatalException("oops");
    }
//    std::cout << "Pushing block with start " << block->startSpUniqueId() << " and end " << block->lastSpUniqueId() << std::endl;
//    std::cout << "Pushing block with start " << (block->startSpUniqueId() & PARTITION_ID_MASK) << " and end " << (block->lastSpUniqueId() & PARTITION_ID_MASK) << std::endl;
    ExecutorContext::getExecutorContext()->getTopend()->pushDRBuffer(m_partitionId, block);
}

void DRTupleStream::beginTransaction(int64_t uniqueId, int64_t spUniqueId) {
//    std::cout << "Beginning txn uniqueId " << uniqueId << " spUniqueId " << spUniqueId << std::endl;
//    std::cout << "Beginning txn uniqueId " << (uniqueId & PARTITION_ID_MASK) << " spUniqueId " << (spUniqueId & PARTITION_ID_MASK) << std::endl;
    if (!m_currBlock) {
         extendBufferChain(m_defaultCapacity);
     }

     m_currBlock->recordLastBeginTxnOffset();

     if (m_currBlock->remaining() < BEGIN_RECORD_SIZE) {
         extendBufferChain(BEGIN_RECORD_SIZE);
     }

     //Set start sp handle if necessary, also sneakily updates last uniqueId
     m_currBlock->startSpUniqueId(spUniqueId);

     ExportSerializeOutput io(m_currBlock->mutableDataPtr(),
                              m_currBlock->remaining());
     io.writeByte(DR_VERSION);
     io.writeByte(static_cast<int8_t>(DR_RECORD_BEGIN_TXN));
     io.writeLong(uniqueId);
     io.writeLong(spUniqueId);
     uint32_t crc = vdbcrc::crc32cInit();
     crc = vdbcrc::crc32c( crc, m_currBlock->mutableDataPtr(), BEGIN_RECORD_SIZE - 4);
     crc = vdbcrc::crc32cFinish(crc);
     io.writeInt(crc);
     m_currBlock->consumed(io.position());
     m_uso += io.position();
}

void DRTupleStream::endTransaction(int64_t spUniqueId) {
//    std::cout << "Ending txn spUniqueId " << spUniqueId << std::endl;
    if (!m_currBlock) {
         extendBufferChain(m_defaultCapacity);
     }

     if (m_currBlock->remaining() < END_RECORD_SIZE) {
         extendBufferChain(END_RECORD_SIZE);
     }

     ExportSerializeOutput io(m_currBlock->mutableDataPtr(),
                              m_currBlock->remaining());
     io.writeByte(DR_VERSION);
     io.writeByte(static_cast<int8_t>(DR_RECORD_END_TXN));
     io.writeLong(spUniqueId);
     uint32_t crc = vdbcrc::crc32cInit();
     crc = vdbcrc::crc32c( crc, m_currBlock->mutableDataPtr(), END_RECORD_SIZE - 4);
     crc = vdbcrc::crc32cFinish(crc);
     io.writeInt(crc);
     m_currBlock->consumed(io.position());
     m_uso += io.position();
}

// If partial transaction is going to span multiple buffer, first time move it to
// the next buffer, the next time move it to a 45 megabytes buffer, then after throw
// an exception and rollback.
bool DRTupleStream::checkOpenTransaction(StreamBlock* sb, size_t minLength, size_t& blockSize, size_t& uso) {
    if (sb && sb->remaining() < minLength   /* remain space is not big enough */
            && sb->hasDRBeginTxn()   /* this block contains a DR begin txn */
            && sb->lastDRBeginTxnOffset() != sb->offset() /* current txn is not a DR begin txn */) {
        size_t partialTxnLength = sb->offset() - sb->lastDRBeginTxnOffset();
        if (partialTxnLength + minLength >= (m_defaultCapacity - MAGIC_HEADER_SPACE_FOR_JAVA)) {
            switch (sb->type()) {
                case voltdb::NORMAL_STREAM_BLOCK:
                {
                    blockSize = m_secondaryCapacity;
                    break;
                }
                case voltdb::LARGE_STREAM_BLOCK:
                {
                    blockSize = 0;
                    break;
                }
            }
        }
        if (blockSize != 0) {
            uso -= partialTxnLength;
        }
        return true;
    }
    return false;
}<|MERGE_RESOLUTION|>--- conflicted
+++ resolved
@@ -40,8 +40,9 @@
 DRTupleStream::DRTupleStream()
     : TupleStreamBase(),
       m_enabled(true),
-<<<<<<< HEAD
-      m_partitionId(0),m_secondaryCapacity(SECONDARY_BUFFER_SIZE)
+      m_partitionId(0),
+      m_secondaryCapacity(SECONDARY_BUFFER_SIZE),
+      m_clusterId(0)
 {}
 
 void DRTupleStream::setSecondaryCapacity(size_t capacity) {
@@ -54,13 +55,8 @@
     }
     m_secondaryCapacity = capacity;
 }
-=======
-      m_partitionId(0),
-      m_clusterId(0)
-{}
 
 const int64_t PARTITION_ID_MASK = (1 << 14) - 1;
->>>>>>> 508e1c8c
 
 /*
  * If SpHandle represents a new transaction, commit previous data.
