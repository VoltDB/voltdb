/* This file is part of VoltDB.
 * Copyright (C) 2008-2019 VoltDB Inc.
 *
 * This file contains original code and/or modifications of original code.
 * Any modifications made by VoltDB Inc. are licensed under the following
 * terms and conditions:
 *
 * This program is free software: you can redistribute it and/or modify
 * it under the terms of the GNU Affero General Public License as
 * published by the Free Software Foundation, either version 3 of the
 * License, or (at your option) any later version.
 *
 * This program is distributed in the hope that it will be useful,
 * but WITHOUT ANY WARRANTY; without even the implied warranty of
 * MERCHANTABILITY or FITNESS FOR A PARTICULAR PURPOSE.  See the
 * GNU Affero General Public License for more details.
 *
 * You should have received a copy of the GNU Affero General Public License
 * along with VoltDB.  If not, see <http://www.gnu.org/licenses/>.
 */
/* Copyright (C) 2008 by H-Store Project
 * Brown University
 * Massachusetts Institute of Technology
 * Yale University
 *
 * Permission is hereby granted, free of charge, to any person obtaining
 * a copy of this software and associated documentation files (the
 * "Software"), to deal in the Software without restriction, including
 * without limitation the rights to use, copy, modify, merge, publish,
 * distribute, sublicense, and/or sell copies of the Software, and to
 * permit persons to whom the Software is furnished to do so, subject to
 * the following conditions:
 *
 * The above copyright notice and this permission notice shall be
 * included in all copies or substantial portions of the Software.
 *
 * THE SOFTWARE IS PROVIDED "AS IS", WITHOUT WARRANTY OF ANY KIND,
 * EXPRESS OR IMPLIED, INCLUDING BUT NOT LIMITED TO THE WARRANTIES OF
 * MERCHANTABILITY, FITNESS FOR A PARTICULAR PURPOSE AND NONINFRINGEMENT
 * IN NO EVENT SHALL THE AUTHORS BE LIABLE FOR ANY CLAIM, DAMAGES OR
 * OTHER LIABILITY, WHETHER IN AN ACTION OF CONTRACT, TORT OR OTHERWISE,
 * ARISING FROM, OUT OF OR IN CONNECTION WITH THE SOFTWARE OR THE USE OR
 * OTHER DEALINGS IN THE SOFTWARE.
 */

#include <sstream>

#include "tablefactory.h"
#include "storage/LargeTempTable.h"
#include "storage/streamedtable.h"
#include "storage/temptable.h"
#include "indexes/tableindexfactory.h"

namespace voltdb {
Table* TableFactory::getPersistentTable(
        voltdb::CatalogId databaseId, char const* name, TupleSchema* schema,
            const std::vector<std::string> &columnNames, char *signature, bool tableIsMaterialized,
            int partitionColumn, TableType tableType, int tableAllocationTargetSize,
            int tupleLimit, int32_t compactionThreshold, bool drEnabled, bool isReplicated) {
    Table *table = NULL;
    StreamedTable *streamedTable = NULL;
    PersistentTable *persistentTable = NULL;

    if (tableTypeIsStream(tableType)) {
        table = streamedTable = new StreamedTable(partitionColumn);
    } else {
        table = persistentTable = new PersistentTable(
                partitionColumn, signature, tableIsMaterialized, tableAllocationTargetSize,
                tupleLimit, drEnabled, isReplicated, tableType);
    }

    initCommon(databaseId, table, name, schema, columnNames,
               true,  // table will take ownership of TupleSchema object
               compactionThreshold);

    TableStats *stats;
    if (tableTypeIsStream(tableType)) {
        stats = streamedTable->getTableStats();
    } else {
        stats = persistentTable->getTableStats();
        // Allocate and assign the tuple storage block to the persistent table ahead of time instead
        // of doing so at time of first tuple insertion. The intent of block allocation ahead of time
        // is to avoid allocation cost at time of tuple insertion
        TBPtr block = persistentTable->allocateFirstBlock();
        vassert(block->hasFreeTuples());
        persistentTable->m_blocksWithSpace.insert(block);
    }

    // initialize stats for the table
    configureStats(name, stats);

    // If a regular table with export enabled, create a companion streamed table
    if (isTableWithStream(tableType)) {
        streamedTable = new StreamedTable(partitionColumn);
        initCommon(databaseId, streamedTable, name, schema, columnNames,
                   false,  // companion streamed table will NOT take ownership of TupleSchema object
                   compactionThreshold);
        persistentTable->setStreamedTable(streamedTable);
        VOLT_TRACE("Created companion streamed table for %s", persistentTable->name().c_str());
    }

    return table;
}

// This is a convenient wrapper for test only.
StreamedTable* TableFactory::getStreamedTableForTest(
            voltdb::CatalogId databaseId, const std::string &name, TupleSchema* schema,
            const std::vector<std::string> &columnNames, ExportTupleStream* wrapper,
            bool exportEnabled, int32_t compactionThreshold) {
    StreamedTable *table = new StreamedTable(wrapper);

    initCommon(databaseId, table, name, schema, columnNames,
               true,  // table will take ownership of TupleSchema object
               compactionThreshold);

    // initialize stats for the table
    configureStats(name.c_str(), table->getTableStats());

    return table;
}

TempTable* TableFactory::buildTempTable(const std::string &name, TupleSchema* schema,
        const std::vector<std::string> &columnNames, TempTableLimits const* limits) {
    TempTable* table = new TempTable();
    initCommon(0, table, name, schema, columnNames, true);
    table->m_limits = const_cast<TempTableLimits*>(limits);
    return table;
}

/**
 * Creates a temp table with the same schema as the provided template table
 */
AbstractTempTable* TableFactory::buildCopiedTempTable(
            const std::string &name, const Table* template_table, const ExecutorVector& executorVector) {
    AbstractTempTable* newTable = NULL;
    if (executorVector.isLargeQuery()) {
        newTable = new LargeTempTable();
    } else {
        TempTable* newTempTable = new TempTable();
        newTempTable->m_limits = const_cast<TempTableLimits*>(executorVector.limits());
        newTable = newTempTable;
    }

    initCommon(0, newTable, name, template_table->m_schema, template_table->m_columnNames, false);
    return newTable;
}

TempTable* TableFactory::buildCopiedTempTable(const std::string &name, const Table* template_table) {
    TempTable* newTable = new TempTable();
    initCommon(0, newTable, name, template_table->m_schema, template_table->m_columnNames, false);
    return newTable;
}

LargeTempTable* TableFactory::buildCopiedLargeTempTable( const std::string &name, const Table* templateTable) {
    LargeTempTable* newTable = new LargeTempTable();
    initCommon(0, newTable, name, templateTable->m_schema, templateTable->m_columnNames, false);
    return newTable;
}

LargeTempTable* TableFactory::buildLargeTempTable(const std::string &name, TupleSchema* schema,
        const std::vector<std::string> &columnNames) {
    LargeTempTable* table = new LargeTempTable();
    initCommon(0, table, name, schema, columnNames, true);
    return table;
}

<<<<<<< HEAD
void TableFactory::initCommon(voltdb::CatalogId databaseId, Table *table,
        const std::string &name, TupleSchema *schema, const std::vector<std::string> &columnNames,
        const bool ownsTupleSchema, const int32_t compactionThreshold) {
    assert(table != NULL);
    assert(schema != NULL);
    assert(columnNames.size() != 0);
=======
void TableFactory::initCommon(
            voltdb::CatalogId databaseId,
            Table *table,
            const std::string &name,
            TupleSchema *schema,
            const std::vector<std::string> &columnNames,
            const bool ownsTupleSchema,
            const int32_t compactionThreshold) {

    vassert(table != NULL);
    vassert(schema != NULL);
    vassert(columnNames.size() != 0);
>>>>>>> 3a294e32

    table->m_databaseId = databaseId;
    table->m_name = name;
    table->initializeWithColumns(schema, columnNames, ownsTupleSchema, compactionThreshold);
    vassert(table->columnCount() == schema->columnCount());
}

void TableFactory::configureStats(char const* name, TableStats *tableStats) {
    // initialize stats for the table
    tableStats->configure(std::string(name).append(" stats"));
}

}<|MERGE_RESOLUTION|>--- conflicted
+++ resolved
@@ -164,27 +164,12 @@
     return table;
 }
 
-<<<<<<< HEAD
 void TableFactory::initCommon(voltdb::CatalogId databaseId, Table *table,
         const std::string &name, TupleSchema *schema, const std::vector<std::string> &columnNames,
         const bool ownsTupleSchema, const int32_t compactionThreshold) {
-    assert(table != NULL);
-    assert(schema != NULL);
-    assert(columnNames.size() != 0);
-=======
-void TableFactory::initCommon(
-            voltdb::CatalogId databaseId,
-            Table *table,
-            const std::string &name,
-            TupleSchema *schema,
-            const std::vector<std::string> &columnNames,
-            const bool ownsTupleSchema,
-            const int32_t compactionThreshold) {
-
     vassert(table != NULL);
     vassert(schema != NULL);
     vassert(columnNames.size() != 0);
->>>>>>> 3a294e32
 
     table->m_databaseId = databaseId;
     table->m_name = name;
