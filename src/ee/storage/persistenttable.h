/* This file is part of VoltDB.
 * Copyright (C) 2008-2018 VoltDB Inc.
 *
 * This file contains original code and/or modifications of original code.
 * Any modifications made by VoltDB Inc. are licensed under the following
 * terms and conditions:
 *
 * This program is free software: you can redistribute it and/or modify
 * it under the terms of the GNU Affero General Public License as
 * published by the Free Software Foundation, either version 3 of the
 * License, or (at your option) any later version.
 *
 * This program is distributed in the hope that it will be useful,
 * but WITHOUT ANY WARRANTY; without even the implied warranty of
 * MERCHANTABILITY or FITNESS FOR A PARTICULAR PURPOSE.  See the
 * GNU Affero General Public License for more details.
 *
 * You should have received a copy of the GNU Affero General Public License
 * along with VoltDB.  If not, see <http://www.gnu.org/licenses/>.
 */
/* Copyright (C) 2008 by H-Store Project
 * Brown University
 * Massachusetts Institute of Technology
 * Yale University
 *
 * Permission is hereby granted, free of charge, to any person obtaining
 * a copy of this software and associated documentation files (the
 * "Software"), to deal in the Software without restriction, including
 * without limitation the rights to use, copy, modify, merge, publish,
 * distribute, sublicense, and/or sell copies of the Software, and to
 * permit persons to whom the Software is furnished to do so, subject to
 * the following conditions:
 *
 * The above copyright notice and this permission notice shall be
 * included in all copies or substantial portions of the Software.
 *
 * THE SOFTWARE IS PROVIDED "AS IS", WITHOUT WARRANTY OF ANY KIND,
 * EXPRESS OR IMPLIED, INCLUDING BUT NOT LIMITED TO THE WARRANTIES OF
 * MERCHANTABILITY, FITNESS FOR A PARTICULAR PURPOSE AND NONINFRINGEMENT
 * IN NO EVENT SHALL THE AUTHORS BE LIABLE FOR ANY CLAIM, DAMAGES OR
 * OTHER LIABILITY, WHETHER IN AN ACTION OF CONTRACT, TORT OR OTHERWISE,
 * ARISING FROM, OUT OF OR IN CONNECTION WITH THE SOFTWARE OR THE USE OR
 * OTHER DEALINGS IN THE SOFTWARE.
 */

#ifndef HSTOREPERSISTENTTABLE_H
#define HSTOREPERSISTENTTABLE_H

#include <string>
#include <vector>
#include <cassert>
#include <iostream>
#include <boost/scoped_ptr.hpp>
#include <boost/shared_ptr.hpp>
#include "common/types.h"
#include "common/ids.h"
#include "common/valuevector.h"
#include "common/tabletuple.h"
#include "execution/VoltDBEngine.h"
#include "storage/CopyOnWriteIterator.h"
#include "storage/ElasticIndex.h"
#include "storage/table.h"
#include "storage/ExportTupleStream.h"
#include "storage/TableStats.h"
#include "storage/PersistentTableStats.h"
#include "storage/TableStreamerInterface.h"
#include "storage/RecoveryContext.h"
#include "storage/ElasticIndex.h"
#include "storage/DRTupleStream.h"
#include "common/UndoQuantumReleaseInterest.h"
#include "common/ThreadLocalPool.h"
#include "common/SynchronizedThreadLock.h"

class CompactionTest_BasicCompaction;
class CompactionTest_CompactionWithCopyOnWrite;
class CopyOnWriteTest;

namespace catalog {
class MaterializedViewInfo;
}

namespace voltdb {
class CoveringCellIndexTest_TableCompaction;
class MaterializedViewTriggerForInsert;
class MaterializedViewTriggerForWrite;
class MaterializedViewHandler;
class TableIndex;

/**
 * Interface used by contexts, scanners, iterators, and undo actions to access
 * normally-private stuff in PersistentTable.
 * Holds persistent state produced by contexts, e.g. the elastic index.
 */
class PersistentTableSurgeon {
    friend class PersistentTable;
    friend class ::CopyOnWriteTest;

public:

    TBMap& getData() const;
    PersistentTable& getTable();
    void insertTupleForUndo(char* tuple);
    void updateTupleForUndo(char* targetTupleToUpdate,
                            char* sourceTupleWithNewValues,
                            bool revertIndexes);
    // The fallible flag is used to denote a change to a persistent table
    // which is part of a long transaction that has been vetted and can
    // never fail (e.g. violate a constraint).
    // The initial use case is a live catalog update that changes table schema and migrates tuples
    // and/or adds a materialized view.
    // Constraint checks are bypassed and the change does not make use of "undo" support.
    void deleteTuple(TableTuple& tuple, bool fallible = true);
    void deleteTupleForUndo(char* tupleData, bool skipLookup = false);
    void deleteTupleRelease(char* tuple);
    void deleteTupleStorage(TableTuple& tuple, TBPtr block = TBPtr(NULL));

    size_t getSnapshotPendingBlockCount() const;
    size_t getSnapshotPendingLoadBlockCount() const;
    bool blockCountConsistent() const;
    void snapshotFinishedScanningBlock(TBPtr finishedBlock, TBPtr nextBlock);
    uint32_t getTupleCount() const;

    // Elastic index methods. Used by ElasticContext.
    void clearIndex();
    void createIndex();
    void dropIndex();
    bool hasIndex() const;
    bool isIndexEmpty() const;
    size_t indexSize() const;
    bool isIndexingComplete() const;
    void setIndexingComplete();
    bool indexHas(TableTuple& tuple) const;
    bool indexAdd(TableTuple& tuple);
    bool indexRemove(TableTuple& tuple);
    void initTableStreamer(TableStreamerInterface* streamer);
    bool hasStreamType(TableStreamType streamType) const;
    ElasticIndex::iterator indexIterator();
    ElasticIndex::iterator indexIteratorLowerBound(int32_t lowerBound);
    ElasticIndex::iterator indexIteratorUpperBound(int32_t upperBound);
    ElasticIndex::const_iterator indexIterator() const;
    ElasticIndex::const_iterator indexIteratorLowerBound(int32_t lowerBound) const;
    ElasticIndex::const_iterator indexIteratorUpperBound(int32_t upperBound) const;
    ElasticIndex::iterator indexEnd();
    ElasticIndex::const_iterator indexEnd() const;
    boost::shared_ptr<ElasticIndexTupleRangeIterator>
            getIndexTupleRangeIterator(ElasticIndexHashRange const& range);
    void activateSnapshot();
    void printIndex(std::ostream& os, int32_t limit) const;
    ElasticHash generateTupleHash(TableTuple& tuple) const;

private:

    /**
     * Only PersistentTable can call the constructor.
     */
    PersistentTableSurgeon(PersistentTable& table);

    /**
     * Only PersistentTable can call the destructor.
     */
    ~PersistentTableSurgeon() { }

    PersistentTable& m_table;

    /**
     * Elastic index.
     */
    boost::scoped_ptr<ElasticIndex> m_index;

    /**
     * Set to true after handleStreamMore() was called once after building the index.
     */
    bool m_indexingComplete;
};

/**
 * Represents a non-temporary table which permanently resides in
 * storage and also registered to Catalog (see other documents for
 * details of Catalog). PersistentTable has several additional
 * features to Table.  It has indexes, constraints to check NULL and
 * uniqueness as well as undo logs to revert changes.
 *
 * PersistentTable can have one or more Indexes, one of which must be
 * Primary Key Index. Primary Key Index is same as other Indexes except
 * that it's used for deletion and updates. Our Execution Engine collects
 * Primary Key values of deleted/updated tuples and uses it for specifying
 * tuples, assuming every PersistentTable has a Primary Key index.
 *
 * Currently, constraints are not-null constraint and unique
 * constraint.  Not-null constraint is just a flag of TableColumn and
 * checked against insertion and update. Unique constraint is also
 * just a flag of TableIndex and checked against insertion and
 * update. There's no rule constraint or foreign key constraint so far
 * because our focus is performance and simplicity.
 *
 * To revert changes after execution, PersistentTable holds UndoLog.
 * PersistentTable does eager update which immediately changes the
 * value in data and adds an entry to UndoLog. We chose eager update
 * policy because we expect reverting rarely occurs.
 */

class PersistentTable : public Table, public UndoQuantumReleaseInterest,
                        public TupleMovementListener {
    friend class PersistentTableSurgeon;
    friend class TableFactory;
    friend class JumpingTableIterator;
    friend class ::CopyOnWriteTest;
    friend class ::CompactionTest_BasicCompaction;
    friend class ::CompactionTest_CompactionWithCopyOnWrite;
    friend class CoveringCellIndexTest_TableCompaction;
    friend class MaterializedViewHandler;
    friend class ScopedDeltaTableContext;

private:
    // no default ctor, no copy, no assignment
    PersistentTable();
    PersistentTable(PersistentTable const&);
    PersistentTable operator=(PersistentTable const&);

    virtual void initializeWithColumns(TupleSchema* schema,
            std::vector<std::string> const& columnNames,
            bool ownsTupleSchema,
            int32_t compactionThreshold = 95);

public:
    virtual ~PersistentTable();

    int64_t occupiedTupleMemory() const {
        return m_tupleCount * m_tempTuple.tupleLength();
    }

    void signature(char const* signature) {
        ::memcpy(&m_signature, signature, 20);
    }

    const char* signature() {
        return m_signature;
    }

    void notifyQuantumRelease() {
        if (compactionPredicate()) {
            doForcedCompaction();
        }
    }

    // Return a table iterator by reference
    TableIterator iterator() {
        return TableIterator(this, m_data.begin());
    }

    TableIterator iteratorDeletingAsWeGo() {
        // we don't delete persistent tuples "as we go",
        // so just return a normal iterator.
        return TableIterator(this, m_data.begin());
    }


    // ------------------------------------------------------------------
    // GENERIC TABLE OPERATIONS
    // ------------------------------------------------------------------
    virtual void deleteAllTuples(bool, bool fallible = true);

    void truncateTable(VoltDBEngine* engine, bool replicatedTable = true, bool fallible = true);

    void swapTable
           (PersistentTable* otherTable,
            std::vector<std::string> const& theIndexes,
            std::vector<std::string> const& otherIndexes,
            bool fallible = true,
            bool isUndo = false);

    // The fallible flag is used to denote a change to a persistent table
    // which is part of a long transaction that has been vetted and can
    // never fail (e.g. violate a constraint).
    // The initial use case is a live catalog update that changes table schema
    // and migrates tuples and/or adds a materialized view.
    // Constraint checks are bypassed and the change does not make use of "undo" support.
    void deleteTuple(TableTuple& tuple, bool fallible = true);
    // TODO: change meaningless bool return type to void (starting in class Table) and migrate callers.
    virtual bool insertTuple(TableTuple& tuple);
    // Optimized version of update that only updates specific indexes.
    // The caller knows which indexes MAY need to be updated.
    // Note that inside update tuple the order of sourceTuple and
    // targetTuple is swapped when making calls on the indexes. This
    // is just an inconsistency in the argument ordering.
    // TODO: change meaningless bool return type to void (starting in class Table) and migrate callers.
    // The fallible flag is used to denote a change to a persistent table
    // which is part of a long transaction that has been vetted and can
    // never fail (e.g. violate a constraint).
    // The initial use case is a live catalog update that changes table schema and migrates tuples
    // and/or adds a materialized view.
    // Constraint checks are bypassed and the change does not make use of "undo" support.
    // TODO: change meaningless bool return type to void (starting in class Table) and migrate callers.
    void updateTupleWithSpecificIndexes(TableTuple& targetTupleToUpdate,
                                        TableTuple& sourceTupleWithNewValues,
                                        std::vector<TableIndex*> const& indexesToUpdate,
                                        bool fallible = true,
                                        bool updateDRTimestamp = true);

    // ------------------------------------------------------------------
    // INDEXES
    // ------------------------------------------------------------------
    int indexCount() const {
        return static_cast<int>(m_indexes.size());
    }

    int uniqueIndexCount() const {
        return static_cast<int>(m_uniqueIndexes.size());
    }

    // returned via shallow vector copy -- seems good enough.
    std::vector<TableIndex*> const& allIndexes() const { return m_indexes; }

    TableIndex* index(std::string const& name) const;

    TableIndex* primaryKeyIndex() const { return m_pkeyIndex; }

    void configureIndexStats();

    // mutating indexes
    void addIndex(TableIndex* index);
    void removeIndex(TableIndex* index);
    void setPrimaryKeyIndex(TableIndex* index);

    // ------------------------------------------------------------------
    // PERSISTENT TABLE OPERATIONS
    // ------------------------------------------------------------------
    void deleteTupleForSchemaChange(TableTuple& target);

    void insertPersistentTuple(TableTuple& source, bool fallible, bool ignoreTupleLimit = false);

    /// This is not used in any production code path -- it is a convenient wrapper used by tests.
    bool updateTuple(TableTuple& targetTupleToUpdate, TableTuple& sourceTupleWithNewValues) {
        updateTupleWithSpecificIndexes(targetTupleToUpdate, sourceTupleWithNewValues, m_indexes, true);
        return true;
    }

    /*
     * Lookup the address of the tuple whose values are identical to the specified tuple.
     * Does a primary key lookup or table scan if necessary.
     */
    voltdb::TableTuple lookupTupleByValues(TableTuple tuple);

    /*
     * Lookup the address of the tuple that is identical to the specified tuple.
     * It is assumed that the tuple argument was first retrieved from this table.
     * Does a primary key lookup or table scan if necessary.
     */
    voltdb::TableTuple lookupTupleForUndo(TableTuple tuple);

    /*
     * Functions the same as lookupTupleByValues(), but takes the DR hidden timestamp
     * column into account.
     */
    voltdb::TableTuple lookupTupleForDR(TableTuple tuple);

    // ------------------------------------------------------------------
    // UTILITY
    // ------------------------------------------------------------------
    std::string tableType() const;
    bool equals(PersistentTable* other);

    // Return a string containing info about this table
    std::string debug() const {
        return debug("");
    }
    virtual std::string debug(const std::string &spacer) const;

    /*
     * Find the block a tuple belongs to. Returns TBPtr(NULL) if no block is found.
     */
    static TBPtr findBlock(char* tuple, TBMap& blocks, int blockSize);

    int partitionColumn() const { return m_partitionColumn; }

    // The MatViewType typedef is required to satisfy initMaterializedViews
    // template code that needs to identify
    // "whatever MaterializedView*Trigger class is used by this *Table class".
    // There's no reason to actually use MatViewType in the class definition.
    // That would just make the code a little harder to analyze.
    typedef MaterializedViewTriggerForWrite MatViewType;

    /** Add/drop/list materialized views to this table */
    void addMaterializedView(MaterializedViewTriggerForWrite* view);

    void dropMaterializedView(MaterializedViewTriggerForWrite* targetView);

    std::vector<MaterializedViewTriggerForWrite*>& views() { return m_views; }

    TableTuple& copyIntoTempTuple(TableTuple& source) {
        assert (m_tempTuple.m_data);
        m_tempTuple.copy(source);
        return m_tempTuple;
    }

    /**
     * Prepare table for streaming from serialized data.
     * Return true on success or false if it was already active.
     */
    bool activateStream(TableStreamType streamType,
                        int32_t partitionId,
                        CatalogId tableId,
                        ReferenceSerializeInputBE& serializeIn);

    /**
     * Attempt to stream more tuples from the table to the provided
     * output stream.
     * Return remaining tuple count, 0 if done, or TABLE_STREAM_SERIALIZATION_ERROR on error.
     */
    int64_t streamMore(TupleOutputStreamProcessor& outputStreams,
                       TableStreamType streamType,
                       std::vector<int>& retPositions);

    /**
     * Process the updates from a recovery message
     */
    void processRecoveryMessage(RecoveryProtoMsg* message, Pool* pool);

    /**
     * Create a tree index on the primary key and then iterate it and hash
     * the tuple data.
     */
    size_t hashCode();

    size_t getBlocksNotPendingSnapshotCount() {
        return m_blocksNotPendingSnapshot.size();
    }

    void doIdleCompaction();

    void printBucketInfo();

    void increaseStringMemCount(size_t bytes) {
        m_nonInlinedMemorySize += bytes;
    }

    void decreaseStringMemCount(size_t bytes) {
        m_nonInlinedMemorySize -= bytes;
    }

    size_t allocatedBlockCount() const { return m_data.size(); }

    // This is a testability feature not intended for use in product logic.
    int visibleTupleCount() const { return m_tupleCount - m_invisibleTuplesPendingDeleteCount; }

    int tupleLimit() const { return m_tupleLimit; }

    bool isReplicatedTable() const { return (m_partitionColumn == -1); }

    bool isCatalogTableReplicated() const {
        if (!m_isMaterialized && m_isReplicated != (m_partitionColumn == -1)) {
            VOLT_ERROR("CAUTION: detected inconsistent isReplicate flag. Table name:%s\n", m_name.c_str());
        }
        return m_isReplicated;
    }

    UndoQuantumReleaseInterest *getReplicatedInterest() { return &m_releaseReplicated; }
    UndoQuantumReleaseInterest *getDummyReplicatedInterest() { return &m_releaseDummyReplicated; }

    /** Returns true if DR is enabled for this table */
    bool isDREnabled() const { return m_drEnabled; }

    /** Returns true if there is a hidden column in this table for the
        DR timestamp (used to resolve active/active conflicts) */
    bool hasDRTimestampColumn() const { return m_drTimestampColumnIndex != -1; }

    /** Returns the index of the DR timestamp column (relative to the
        hidden columns for the table).  If there's no DR timestamp
        column, returns -1. */
    int getDRTimestampColumnIndex() const { return m_drTimestampColumnIndex; }

    // for test purpose
    void setDR(bool flag) { m_drEnabled = (flag && !m_isMaterialized); }

    void setTupleLimit(int32_t newLimit) { m_tupleLimit = newLimit; }

    bool isPersistentTableEmpty() const {
        // The narrow usage of this function (while updating the catalog)
        // suggests that it could also mean "table is new and never had tuples".
        // So, it's OK and possibly MORE correct to count active tuples and ignore the effect of
        // m_invisibleTuplesPendingDeleteCount even when it would change the answer --
        // if ALL tuples had been deleted earlier in the current transaction.
        // This should never be the case while updating the catalog.
        return m_tupleCount == 0;
    }

    virtual int64_t validatePartitioning(TheHashinator* hashinator, int32_t partitionId);

    void truncateTableUndo(TableCatalogDelegate* tcd, PersistentTable* originalTable, bool replicatedTableAction);

    void truncateTableRelease(PersistentTable* originalTable);

    /** Once ELASTIC INDEX streaming starts, it needs to continue on the same
     * "generation" of a table -- even after truncations or swaps. */
    PersistentTable* tableForStreamIndexing() {
        if (m_tableForStreamIndexing) {
            return m_tableForStreamIndexing;
        }
        return this;
    }

    void setTableForStreamIndexing(PersistentTable* tb, PersistentTable* tbForStreamIndexing) {
        if (this == tb) {
            // For example, two identical swap statements in the same XA
            // should restore the status quo.
            // Likewise, the swapTable call to undo a SWAP TABLES statement.
            unsetTableForStreamIndexing();
        }
        m_tableForStreamIndexing = tbForStreamIndexing;
        m_tableForStreamIndexing->incrementRefcount();
    }

    void unsetTableForStreamIndexing() {
        if (m_tableForStreamIndexing) {
            m_tableForStreamIndexing->decrementRefcount();
            m_tableForStreamIndexing = NULL;
        }
    }

    /**
     * Returns true if this table has a fragment that may be executed
     * when the table's row limit will be exceeded.
     */
    bool hasPurgeFragment() const {
        return m_purgeExecutorVector.get() != NULL;
    }

    /**
     * Sets the purge executor vector for this table to method
     * argument (Using swap instead of reset so that ExecutorVector
     * may remain a forward-declared incomplete type here)
     */
    void swapPurgeExecutorVector(boost::shared_ptr<ExecutorVector> ev) {
        m_purgeExecutorVector.swap(ev);
    }

    /**
     * Returns the purge executor vector for this table
     */
    boost::shared_ptr<ExecutorVector> getPurgeExecutorVector() {
        assert(hasPurgeFragment());
        return m_purgeExecutorVector;
    }

    std::pair<TableIndex const*, uint32_t> getUniqueIndexForDR();

    MaterializedViewHandler* materializedViewHandler() const { return m_mvHandler; }
    MaterializedViewTriggerForInsert* materializedViewTrigger() const { return m_mvTrigger; }
    void setMaterializedViewTrigger(MaterializedViewTriggerForInsert* trigger) { m_mvTrigger = trigger; }

    PersistentTable* deltaTable() const { return m_deltaTable; }

    bool isDeltaTableActive() { return m_deltaTableActive; }

    // STATS
    TableStats* getTableStats() { return &m_stats; };

    std::vector<uint64_t> getBlockAddresses() const;

    bool doDRActions(AbstractDRTupleStream* drStream);

<<<<<<< HEAD
    // Create a delta table attached to this persistent table using exactly the same table schema.
    void instantiateDeltaTable(bool needToCheckMemoryContext = true);
    void releaseDeltaTable(bool needToCheckMemoryContext = true);
=======
    /**
     * Loads tuple data from the serialized table.
     * Used for snapshot restore and bulkLoad
     */
    void loadTuplesForLoadTable(SerializeInputBE& serialInput,
                                Pool* stringPool = NULL,
                                ReferenceSerializeOutput* uniqueViolationOutput = NULL,
                                bool shouldDRStreamRows = false,
                                bool ignoreTupleLimit = true);
>>>>>>> df479d6c

private:
    // Zero allocation size uses defaults.
    PersistentTable(int partitionColumn, char const* signature, bool isMaterialized, int tableAllocationTargetSize = 0, int tuplelimit = INT_MAX, bool drEnabled = false, bool isReplicated = false);

    /**
     * Prepare table for streaming from serialized data (internal for tests).
     * Use custom TableStreamer provided.
     * Return true on success or false if it was already active.
     */
    bool activateWithCustomStreamer(TableStreamType streamType,
                                    boost::shared_ptr<TableStreamerInterface> tableStreamer,
                                    CatalogId tableId,
                                    std::vector<std::string>& predicateStrings,
                                    bool skipInternalActivation);

    size_t getSnapshotPendingBlockCount() const {
        return m_blocksPendingSnapshot.size();
    }

    size_t getSnapshotPendingLoadBlockCount() const {
        size_t blockCnt = 0;
        for (int ii = 0; ii < TUPLE_BLOCK_NUM_BUCKETS; ii++) {
            blockCnt += m_blocksPendingSnapshotLoad[ii]->size();
        }
        return blockCnt;
    }

    bool blockCountConsistent() const {
        // if the table is empty, the empty cache block will not be present in m_blocksNotPendingSnapshot
        return isPersistentTableEmpty() || m_blocksNotPendingSnapshot.size() == m_data.size();
    }

    void snapshotFinishedScanningBlock(TBPtr finishedBlock, TBPtr nextBlock) {
        if (nextBlock != NULL) {
            assert(m_blocksPendingSnapshot.find(nextBlock) != m_blocksPendingSnapshot.end());
            m_blocksPendingSnapshot.erase(nextBlock);
            nextBlock->swapToBucket(TBBucketPtr());
        }
        if (finishedBlock != NULL && !finishedBlock->isEmpty()) {
            m_blocksNotPendingSnapshot.insert(finishedBlock);
            int bucketIndex = finishedBlock->calculateBucketIndex();
            if (bucketIndex != NO_NEW_BUCKET_INDEX) {
                finishedBlock->swapToBucket(m_blocksNotPendingSnapshotLoad[bucketIndex]);
            }
        }
    }

    void nextFreeTuple(TableTuple* tuple);

    bool doCompactionWithinSubset(TBBucketPtrVector* bucketVector);

    bool doForcedCompaction();  // Returns true if a compaction was performed

    void insertIntoAllIndexes(TableTuple* tuple);

    void deleteFromAllIndexes(TableTuple* tuple);

    void tryInsertOnAllIndexes(TableTuple* tuple, TableTuple* conflict);

    bool checkUpdateOnUniqueIndexes(TableTuple& targetTupleToUpdate,
                                    TableTuple const& sourceTupleWithNewValues,
                                    std::vector<TableIndex*> const& indexesToUpdate);


    void notifyBlockWasCompactedAway(TBPtr block);

    // Call-back from TupleBlock::merge() for each tuple moved.
    virtual void notifyTupleMovement(TBPtr sourceBlock, TBPtr targetBlock,
                                     TableTuple& sourceTuple, TableTuple& targetTuple);

    void swapTuples(TableTuple& sourceTupleWithNewValues, TableTuple& destinationTuple);

    // The source tuple is used to create the ConstraintFailureException if one
    // occurs. In case of exception, target tuple should be released, but the
    // source tuple's memory should still be retained until the exception is
    // handled.
    void insertTupleCommon(TableTuple& source, TableTuple& target, bool fallible, bool shouldDRStream = true, bool delayTupleDelete= false);

    void doInsertTupleCommon(TableTuple& source, TableTuple& target, bool fallible, bool shouldDRStream = true, bool delayTupleDelete = false);

    void insertTupleForUndo(char* tuple);

    void updateTupleForUndo(char* targetTupleToUpdate,
                            char* sourceTupleWithNewValues,
                            bool revertIndexes);

    void deleteTupleForUndo(char* tupleData, bool skipLookup = false);

    void deleteTupleRelease(char* tuple);

    void deleteTupleFinalize(TableTuple& tuple);

    /**
     * Normally this will return the tuple storage to the free list.
     * In the memcheck build it will return the storage to the heap.
     */
    void deleteTupleStorage(TableTuple& tuple, TBPtr block = TBPtr(NULL), bool deleteLastEmptyBlock = false);

    /**
     * Implemented by persistent table and called by Table::loadTuplesFrom
     * for loadNextDependency or processRecoveryMessage
     */
    virtual void processLoadedTuple(TableTuple& tuple,
                                    ReferenceSerializeOutput* uniqueViolationOutput,
                                    int32_t& serializedTupleCount,
                                    size_t& tupleCountPosition,
                                    bool shouldDRStreamRows = false,
                                    bool ignoreTupleLimit = true);

    enum LookupType {
        LOOKUP_BY_VALUES,
        LOOKUP_FOR_DR,
        LOOKUP_FOR_UNDO
    };

    TableTuple lookupTuple(TableTuple tuple, LookupType lookupType);

    TBPtr allocateFirstBlock();

    TBPtr allocateNextBlock();

    AbstractDRTupleStream* getDRTupleStream(ExecutorContext* ec) {
        if (isReplicatedTable()) {
            if (ec->drStream()->drProtocolVersion() >= DRTupleStream::NO_REPLICATED_STREAM_PROTOCOL_VERSION) {
                return (ec->m_partitionId == 0) ? ec->drStream() : NULL;
            }
            return ec->drReplicatedStream();
        }
        return ec->drStream();
    }

    void setDRTimestampForTuple(ExecutorContext* ec, TableTuple& tuple, bool update);

    void computeSmallestUniqueIndex();

    void addViewHandler(MaterializedViewHandler* viewHandler);

    void dropViewHandler(MaterializedViewHandler* viewHandler);

    // Mark all the view handlers referencing this table as dirty so they will be
    // recreated when being visited.
    // We use this only when a table index is added / dropped.
    void polluteViews();

    // Insert the source tuple into this table's delta table.
    // If there is no delta table affiliated with this table, then take no action.
    void insertTupleIntoDeltaTable(TableTuple& source, bool fallible);

    //
    // SWAP TABLE helpers
    //

    /**
     * Do the actual SWAP TABLES work on the tables before calling specific
     * methods to handle the implications on indexes on the tables.
     */
    void swapTableState(PersistentTable* otherTable);

    /**
     * Process corresponding identically defined indexes on two tables being swapped.
     * The vector arguments contain parallel elements.
     */
    void swapTableIndexes(PersistentTable* otherTable,
                          std::vector<TableIndex*> const& theIndexes,
                          std::vector<TableIndex*> const& otherIndexes);

    // pointers to chunks of data. Specific to table impl. Don't leak this type.
    TBMap m_data;

    // default iterator
    TableIterator m_iter;

    // CONSTRAINTS
    //Is this a materialized view?
    bool m_isMaterialized;

    // Value reads from catalog table, no matter partition column exists or not
    bool m_isReplicated;

    std::vector<bool> m_allowNulls;

    // partition key
    const int m_partitionColumn;

    // table row count limit
    int m_tupleLimit;

    // Executor vector to be executed when imminent insert will exceed
    // tuple limit
    boost::shared_ptr<ExecutorVector> m_purgeExecutorVector;

    // list of materialized views that are sourced from this table
    std::vector<MaterializedViewTriggerForWrite*> m_views;

    // STATS
    PersistentTableStats m_stats;

    // STORAGE TRACKING

    // Map from load to the blocks with level of load
    TBBucketPtrVector m_blocksNotPendingSnapshotLoad;

    TBBucketPtrVector m_blocksPendingSnapshotLoad;

    // Map containing blocks that aren't pending snapshot
    boost::unordered_set<TBPtr> m_blocksNotPendingSnapshot;

    // Map containing blocks that are pending snapshot
    boost::unordered_set<TBPtr> m_blocksPendingSnapshot;

    // Set of blocks with non-empty free lists or available tuples
    // that have never been allocated
    stx::btree_set<TBPtr > m_blocksWithSpace;

    // Provides access to all table streaming apparati, including COW and recovery.
    boost::shared_ptr<TableStreamerInterface> m_tableStreamer;

    int m_failedCompactionCount;

    // This is a testability feature not intended for use in product logic.
    int m_invisibleTuplesPendingDeleteCount;

    // Surgeon passed to classes requiring "deep" access to avoid excessive friendship.
    PersistentTableSurgeon m_surgeon;

    // The original table subject to ELASTIC INDEX streaming prior to any swaps
    // or truncates in the current transaction.
    PersistentTable*  m_tableForStreamIndexing;

    // is DR enabled
    bool m_drEnabled;

    // SHA-1 of signature string
    char m_signature[20];

    bool m_noAvailableUniqueIndex;

    TableIndex* m_smallestUniqueIndex;

    uint32_t m_smallestUniqueIndexCrc;

    int m_drTimestampColumnIndex;

    // indexes
    std::vector<TableIndex*> m_indexes;

    std::vector<TableIndex*> m_uniqueIndexes;

    TableIndex* m_pkeyIndex;

    // If this is a view table, maintain a handler to handle the view update work.
    MaterializedViewHandler* m_mvHandler;
    MaterializedViewTriggerForInsert* m_mvTrigger;

    // If this is a source table of a view, notify all the relevant view handlers
    // when an update is needed.
    std::vector<MaterializedViewHandler*> m_viewHandlers;

    // The delta table is only created when a view defined on a join query is
    // referencing this table as one of its source tables.
    // The delta table has an identical definition of this table, including the
    // indices. When m_deltaTableActive = true, the TableCatalogDelegate for
    // this table will return the delta table instead of the original table.
    // WARNING: Do not manually flip this m_deltaTableActive flag. Instead,
    // use ScopedDeltaTableContext (currently defined in MaterializedViewHandler.h).
    PersistentTable* m_deltaTable;

    bool m_deltaTableActive;

    // Objects used to coordinate compaction of Replicated tables
    SynchronizedUndoQuantumReleaseInterest m_releaseReplicated;
    SynchronizedDummyUndoQuantumReleaseInterest m_releaseDummyReplicated;
};

inline PersistentTableSurgeon::PersistentTableSurgeon(PersistentTable& table) :
    m_table(table),
    m_indexingComplete(false)
{ }

inline TBMap& PersistentTableSurgeon::getData() const {
    return m_table.m_data;
}

inline PersistentTable& PersistentTableSurgeon::getTable() {
    return m_table;
}

inline void PersistentTableSurgeon::insertTupleForUndo(char* tuple) {
    m_table.insertTupleForUndo(tuple);
}

inline void PersistentTableSurgeon::updateTupleForUndo(char* targetTupleToUpdate,
                                                       char* sourceTupleWithNewValues,
                                                       bool revertIndexes) {
    m_table.updateTupleForUndo(targetTupleToUpdate, sourceTupleWithNewValues, revertIndexes);
}

inline void PersistentTableSurgeon::deleteTuple(TableTuple& tuple, bool fallible) {
    m_table.deleteTuple(tuple, fallible);
}

inline void PersistentTableSurgeon::deleteTupleForUndo(char* tupleData, bool skipLookup) {
    m_table.deleteTupleForUndo(tupleData, skipLookup);
}

inline void PersistentTableSurgeon::deleteTupleRelease(char* tuple) {
    m_table.deleteTupleRelease(tuple);
}

inline void PersistentTableSurgeon::deleteTupleStorage(TableTuple& tuple, TBPtr block) {
    m_table.deleteTupleStorage(tuple, block);
}

inline size_t PersistentTableSurgeon::getSnapshotPendingBlockCount() const {
    return m_table.getSnapshotPendingBlockCount();
}

inline size_t PersistentTableSurgeon::getSnapshotPendingLoadBlockCount() const {
    return m_table.getSnapshotPendingLoadBlockCount();
}

inline bool PersistentTableSurgeon::blockCountConsistent() const {
    return m_table.blockCountConsistent();
}

inline void PersistentTableSurgeon::snapshotFinishedScanningBlock(TBPtr finishedBlock, TBPtr nextBlock) {
    m_table.snapshotFinishedScanningBlock(finishedBlock, nextBlock);
}

inline bool PersistentTableSurgeon::hasIndex() const {
    return (m_index != NULL);
}

inline bool PersistentTableSurgeon::isIndexEmpty() const {
    assert (m_index != NULL);
    return (m_index->size() == (size_t)0);
}

inline size_t PersistentTableSurgeon::indexSize() const {
    assert (m_index != NULL);
    return m_index->size();
}

inline bool PersistentTableSurgeon::isIndexingComplete() const {
    assert (m_index != NULL);
    return m_indexingComplete;
}

inline void PersistentTableSurgeon::setIndexingComplete() {
    assert (m_index != NULL);
    m_indexingComplete = true;
}

inline void PersistentTableSurgeon::createIndex() {
    assert(m_index == NULL);
    m_index.reset(new ElasticIndex());
    m_indexingComplete = false;
}

inline void PersistentTableSurgeon::dropIndex() {
    assert(m_indexingComplete == true);
    m_index.reset(NULL);
    m_indexingComplete = false;
}

inline void PersistentTableSurgeon::clearIndex() {
    assert (m_index != NULL);
    m_index->clear();
    m_indexingComplete = false;
}

inline void PersistentTableSurgeon::printIndex(std::ostream& os, int32_t limit) const {
    assert (m_index != NULL);
    m_index->printKeys(os,limit,m_table.m_schema,m_table);
}

inline ElasticHash PersistentTableSurgeon::generateTupleHash(TableTuple& tuple) const {
    return tuple.getNValue(m_table.partitionColumn()).murmurHash3();
}

inline bool PersistentTableSurgeon::indexHas(TableTuple& tuple) const {
    assert (m_index != NULL);
    return m_index->has(m_table, tuple);
}

inline bool PersistentTableSurgeon::indexAdd(TableTuple& tuple) {
    assert (m_index != NULL);
    return m_index->add(m_table, tuple);
}

inline bool PersistentTableSurgeon::indexRemove(TableTuple& tuple) {
    assert (m_index != NULL);
    return m_index->remove(m_table, tuple);
}

inline ElasticIndex::iterator PersistentTableSurgeon::indexIterator() {
    assert (m_index != NULL);
    return m_index->createIterator();
}

inline ElasticIndex::iterator PersistentTableSurgeon::indexIteratorLowerBound(int32_t lowerBound) {
    assert (m_index != NULL);
    return m_index->createLowerBoundIterator(lowerBound);
}

inline ElasticIndex::iterator PersistentTableSurgeon::indexIteratorUpperBound(int32_t upperBound) {
    assert (m_index != NULL);
    return m_index->createUpperBoundIterator(upperBound);
}

inline ElasticIndex::const_iterator PersistentTableSurgeon::indexIterator() const {
    assert (m_index != NULL);
    return m_index->createIterator();
}

inline ElasticIndex::const_iterator PersistentTableSurgeon::indexIteratorLowerBound(int32_t lowerBound) const {
    assert (m_index != NULL);
    return m_index->createLowerBoundIterator(lowerBound);
}

inline ElasticIndex::const_iterator PersistentTableSurgeon::indexIteratorUpperBound(int32_t upperBound) const {
    assert (m_index != NULL);
    return m_index->createUpperBoundIterator(upperBound);
}

inline ElasticIndex::iterator PersistentTableSurgeon::indexEnd() {
    assert (m_index != NULL);
    return m_index->end();
}

inline ElasticIndex::const_iterator PersistentTableSurgeon::indexEnd() const {
    assert (m_index != NULL);
    return m_index->end();
}

inline uint32_t PersistentTableSurgeon::getTupleCount() const {
    return m_table.m_tupleCount;
}

inline void PersistentTableSurgeon::initTableStreamer(TableStreamerInterface* streamer) {
    assert(m_table.m_tableStreamer == NULL);
    m_table.m_tableStreamer.reset(streamer);
}

inline bool PersistentTableSurgeon::hasStreamType(TableStreamType streamType) const {
    assert(m_table.m_tableStreamer != NULL);
    return m_table.m_tableStreamer->hasStreamType(streamType);
}

inline boost::shared_ptr<ElasticIndexTupleRangeIterator>
PersistentTableSurgeon::getIndexTupleRangeIterator(ElasticIndexHashRange const& range) {
    assert(m_index != NULL);
    assert(m_table.m_schema != NULL);
    return boost::shared_ptr<ElasticIndexTupleRangeIterator>(
            new ElasticIndexTupleRangeIterator(*m_index, *m_table.m_schema, range));
}

inline void PersistentTable::deleteTupleStorage(TableTuple& tuple, TBPtr block,
                                                bool deleteLastEmptyBlock) {
    // May not delete an already deleted tuple.
    assert(tuple.isActive());

    // The tempTuple is forever!
    assert(&tuple != &m_tempTuple);

    // This frees referenced strings -- when could possibly be a better time?
    if (m_schema->getUninlinedObjectColumnCount() != 0) {
        decreaseStringMemCount(tuple.getNonInlinedMemorySizeForPersistentTable());
        tuple.freeObjectColumns();
    }

    tuple.setActiveFalse();

    // add to the free list
    m_tupleCount--;
    if (tuple.isPendingDelete()) {
        tuple.setPendingDeleteFalse();
        --m_invisibleTuplesPendingDeleteCount;
    }

    if (block.get() == NULL) {
        block = findBlock(tuple.address(), m_data, m_tableAllocationSize);
        if (block.get() == NULL) {
            throwFatalException("Tried to find a tuple block for a tuple but couldn't find one");
        }
    }

    bool transitioningToBlockWithSpace = !block->hasFreeTuples();

    int retval = block->freeTuple(tuple.address());
    if (retval != NO_NEW_BUCKET_INDEX) {
        //Check if if the block is currently pending snapshot
        if (m_blocksNotPendingSnapshot.find(block) != m_blocksNotPendingSnapshot.end()) {
            //std::cout << "Swapping block " << static_cast<void*>(block.get()) << " to bucket " << retval << std::endl;
            block->swapToBucket(m_blocksNotPendingSnapshotLoad[retval]);
        //Check if the block goes into the pending snapshot set of buckets
        }
        else if (m_blocksPendingSnapshot.find(block) != m_blocksPendingSnapshot.end()) {
            block->swapToBucket(m_blocksPendingSnapshotLoad[retval]);
        }
        else {
            //In this case the block is actively being snapshotted and isn't eligible for merge operations at all
            //do nothing, once the block is finished by the iterator, the iterator will return it
        }
    }

    if (block->isEmpty()) {
        if (m_data.size() > 1 || deleteLastEmptyBlock) {
            // Release the empty block unless it's the only remaining block and caller has requested not to do so.
            // The intent of doing so is to avoid block allocation cost at time tuple insertion into the table
            m_data.erase(block->address());
            m_blocksWithSpace.erase(block);
        }
        else {
            // In the unlikely event that tuplesPerBlock == 1
            if (transitioningToBlockWithSpace) {
                m_blocksWithSpace.insert(block);
            }
        }
        m_blocksNotPendingSnapshot.erase(block);
        assert(m_blocksPendingSnapshot.find(block) == m_blocksPendingSnapshot.end());
        //Eliminates circular reference
        block->swapToBucket(TBBucketPtr());
    }
    else if (transitioningToBlockWithSpace) {
        m_blocksWithSpace.insert(block);
    }
}

inline TBPtr PersistentTable::findBlock(char* tuple, TBMap& blocks, int blockSize) {
    if (!blocks.empty()) {
        TBMapI i = blocks.lower_bound(tuple);

        // Not the first tuple of any known block, move back a block, see if it
        // belongs to the previous block
        if (i == blocks.end() || i.key() != tuple) {
            i--;
        }

        // If the tuple is within the block boundaries, we found the block
        if (i.key() <= tuple && tuple < i.key() + blockSize) {
            if (i.data().get() == NULL) {
                throwFatalException("A block has gone missing in the tuple block map.");
            }
            return i.data();
        }
    }

    return TBPtr(NULL);
}

inline TBPtr PersistentTable::allocateFirstBlock() {
    TBPtr block(new TupleBlock(this, TBBucketPtr()));
    m_data.insert(block->address(), block);
    return block;
}

inline TBPtr PersistentTable::allocateNextBlock() {
    TBPtr block(new TupleBlock(this, m_blocksNotPendingSnapshotLoad[0]));
    m_data.insert(block->address(), block);
    m_blocksNotPendingSnapshot.insert(block);
    return block;
}

inline TableTuple PersistentTable::lookupTupleByValues(TableTuple tuple) {
    return lookupTuple(tuple, LOOKUP_BY_VALUES);
}

inline TableTuple PersistentTable::lookupTupleForUndo(TableTuple tuple) {
    return lookupTuple(tuple, LOOKUP_FOR_UNDO);
}

inline TableTuple PersistentTable::lookupTupleForDR(TableTuple tuple) {
    return lookupTuple(tuple, LOOKUP_FOR_DR);
}

}

#endif<|MERGE_RESOLUTION|>--- conflicted
+++ resolved
@@ -559,11 +559,10 @@
 
     bool doDRActions(AbstractDRTupleStream* drStream);
 
-<<<<<<< HEAD
     // Create a delta table attached to this persistent table using exactly the same table schema.
     void instantiateDeltaTable(bool needToCheckMemoryContext = true);
     void releaseDeltaTable(bool needToCheckMemoryContext = true);
-=======
+
     /**
      * Loads tuple data from the serialized table.
      * Used for snapshot restore and bulkLoad
@@ -573,7 +572,6 @@
                                 ReferenceSerializeOutput* uniqueViolationOutput = NULL,
                                 bool shouldDRStreamRows = false,
                                 bool ignoreTupleLimit = true);
->>>>>>> df479d6c
 
 private:
     // Zero allocation size uses defaults.
