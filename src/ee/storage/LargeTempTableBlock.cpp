--- conflicted
+++ resolved
@@ -23,11 +23,7 @@
 
 namespace voltdb {
 
-<<<<<<< HEAD
-LargeTempTableBlock::LargeTempTableBlock(LargeTempTableBlockId id, TupleSchema* schema)
-=======
-LargeTempTableBlock::LargeTempTableBlock(int64_t id, const TupleSchema* schema)
->>>>>>> 0fab18c4
+LargeTempTableBlock::LargeTempTableBlock(LargeTempTableBlockId id, const TupleSchema* schema)
     : m_id(id)
     , m_schema(schema)
     , m_storage(new char [BLOCK_SIZE_IN_BYTES])
