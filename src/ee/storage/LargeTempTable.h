/* This file is part of VoltDB.
 * Copyright (C) 2008-2018 VoltDB Inc.
 *
 * This program is free software: you can redistribute it and/or modify
 * it under the terms of the GNU Affero General Public License as
 * published by the Free Software Foundation, either version 3 of the
 * License, or (at your option) any later version.
 *
 * This program is distributed in the hope that it will be useful,
 * but WITHOUT ANY WARRANTY; without even the implied warranty of
 * MERCHANTABILITY or FITNESS FOR A PARTICULAR PURPOSE.  See the
 * GNU Affero General Public License for more details.
 *
 * You should have received a copy of the GNU Affero General Public License
 * along with VoltDB.  If not, see <http://www.gnu.org/licenses/>.
 */

#ifndef VOLTDB_LARGETEMPTABLE_H
#define VOLTDB_LARGETEMPTABLE_H

#include "common/LargeTempTableBlockCache.h"
<<<<<<< HEAD
#include "common/LargeTempTableBlockId.hpp"
=======
#include "executors/abstractexecutor.h"
>>>>>>> 0fab18c4
#include "storage/AbstractTempTable.hpp"
#include "storage/tableiterator.h"

namespace voltdb {

class LargeTempTableBlock;

/**
 * A large temp table class that uses LargeTempTableCache to request
 * tuple blocks, allowing some blocks to be stored on disk.
 *
 * A few assumptions about large temp tables (some of which may not
 * continue to hold moving forward):
 *
 * - Tables are inserted into (and not scanned) until inserts are
 *   complete, and thereafter read-only
 *
 * - Tables can be scanned by only one iterator at a time (as a result
 *   "pinned" is a boolean attribute, not a reference count)
 *
 * - Client code is responsible for unpinning blocks when they are no
 *   longer needed.  When inserting tuples, call finishInserts() to
 *   unpin.  Iterators will automatically unpin blocks after they are
 *   completely scanned, and when their destructors are fired,
 *   RAII-style.
 *
 * This makes it easier to track which blocks are currently in use,
 * and which may be stored to disk.
 */
class LargeTempTable : public AbstractTempTable {

    friend class TableFactory;

public:

    /** return the iterator for this table */
    TableIterator iterator();

    /** return an iterator that will automatically delete blocks after
        they are scanned. */
    TableIterator iteratorDeletingAsWeGo() {
        m_iter.reset(m_blockIds.begin());
        m_iter.setTempTableDeleteAsGo(true);
        return m_iter;
    }

    /** Delete all the tuples in this table */
    void deleteAllTuples(bool freeAllocatedStrings, bool fallible) {
        return deleteAllTempTuples();
    }

    /** Delete all the tuples in this table */
    virtual void deleteAllTempTuples();

    /** insert a tuple into this table */
    bool insertTuple(TableTuple& tuple);

    /** insert a tuple into this table */
    virtual void insertTempTuple(TableTuple &source) {
        insertTuple(source);
    }

    /** To unpin the last written block when all inserts are
        complete. */
    virtual void finishInserts();

    /**
     * Sort this table using the given compare function.  Also apply
     * the given limit and offset.
     */
    void sort(const AbstractExecutor::TupleComparer& comparer, int limit, int offset);

    /** Releases the specified block.  Called by delete-as-you-go
        iterators.  Returns an iterator pointing to the next block
        id. */
    virtual std::vector<LargeTempTableBlockId>::iterator releaseBlock(std::vector<LargeTempTableBlockId>::iterator it);

    /** Return the number of large temp table blocks used by this
        table */
    size_t allocatedBlockCount() const {
        return m_blockIds.size();
    }

    /** The type of this table, useful for debugging */
    std::string tableType() const {
        return "LargeTempTable";
    }

    /** This method seems to be used by some plan nodes, but the
        particulars are unclear. */
    std::vector<uint64_t> getBlockAddresses() const {
        throwSerializableEEException("Invalid call to getBlockAddresses() on LargeTempTable");
    }

    /** Return a table stats object for this table (unimplemented) */
    voltdb::TableStats* getTableStats() {
        throwSerializableEEException("Invalid call to getTableStats() on LargeTempTable");
    }

    /** return a tuple object pointing to the address where the next
        tuple should be inserted. */
    void nextFreeTuple(TableTuple* tuple);

    /** Return the temp table limits object for this table. (Currently none) */
    virtual const TempTableLimits* getTempTableLimits() const {
        return NULL;
    }

    /** Prints useful info about this table */
    virtual std::string debug(const std::string& spacer) const;

    /** Deletes all the tuples in this temp table (and their blocks) */
    virtual ~LargeTempTable();

    /**
     * Swap the contents of this table with another.
     */
    virtual void swapContents(AbstractTempTable* otherTable);

    std::vector<int64_t>& getBlockIds() {
        return m_blockIds;
    }

    const std::vector<int64_t>& getBlockIds() const {
        return m_blockIds;
    }

    std::vector<int64_t>::iterator disownBlock(std::vector<int64_t>::iterator pos) {
        LargeTempTableBlockCache* lttBlockCache = ExecutorContext::getExecutorContext()->lttBlockCache();
        m_tupleCount -= lttBlockCache->getBlockTupleCount(*pos);
        return m_blockIds.erase(pos);
    }

    void inheritBlock(int64_t blockId) {
        LargeTempTableBlockCache* lttBlockCache = ExecutorContext::getExecutorContext()->lttBlockCache();
        m_tupleCount += lttBlockCache->getBlockTupleCount(blockId);
        m_blockIds.push_back(blockId);

    }

protected:

    LargeTempTable();

private:

    void getEmptyBlock();

    std::vector<LargeTempTableBlockId> m_blockIds;

    TableIterator m_iter;

    LargeTempTableBlock* m_blockForWriting;
};

}

#endif // VOLTDB_LARGETEMPTABLE_H<|MERGE_RESOLUTION|>--- conflicted
+++ resolved
@@ -19,11 +19,8 @@
 #define VOLTDB_LARGETEMPTABLE_H
 
 #include "common/LargeTempTableBlockCache.h"
-<<<<<<< HEAD
 #include "common/LargeTempTableBlockId.hpp"
-=======
 #include "executors/abstractexecutor.h"
->>>>>>> 0fab18c4
 #include "storage/AbstractTempTable.hpp"
 #include "storage/tableiterator.h"
 
@@ -143,21 +140,21 @@
      */
     virtual void swapContents(AbstractTempTable* otherTable);
 
-    std::vector<int64_t>& getBlockIds() {
+    std::vector<LargeTempTableBlockId>& getBlockIds() {
         return m_blockIds;
     }
 
-    const std::vector<int64_t>& getBlockIds() const {
+    const std::vector<LargeTempTableBlockId>& getBlockIds() const {
         return m_blockIds;
     }
 
-    std::vector<int64_t>::iterator disownBlock(std::vector<int64_t>::iterator pos) {
+    std::vector<LargeTempTableBlockId>::iterator disownBlock(std::vector<LargeTempTableBlockId>::iterator pos) {
         LargeTempTableBlockCache* lttBlockCache = ExecutorContext::getExecutorContext()->lttBlockCache();
         m_tupleCount -= lttBlockCache->getBlockTupleCount(*pos);
         return m_blockIds.erase(pos);
     }
 
-    void inheritBlock(int64_t blockId) {
+    void inheritBlock(LargeTempTableBlockId blockId) {
         LargeTempTableBlockCache* lttBlockCache = ExecutorContext::getExecutorContext()->lttBlockCache();
         m_tupleCount += lttBlockCache->getBlockTupleCount(blockId);
         m_blockIds.push_back(blockId);
