--- conflicted
+++ resolved
@@ -170,13 +170,13 @@
         retValue = std::numeric_limits<int64_t>::max();
     }
 
-<<<<<<< HEAD
     if (retValue == 0) {
         if (!table.stopSnapshot(TABLE_STREAM_SNAPSHOT)) {
             std::ostringstream buf;
             buf << "Stream snapshot is not drained on " << table.name() << std::endl;
             LogManager::getThreadLogger(LOGGERID_HOST)->log(LOGLEVEL_ERROR, buf.str().c_str());
-=======
+        }
+    }
     // Done when the table scan is finished and iteration is complete.
     return retValue;
 }
@@ -185,35 +185,6 @@
     return m_tuplesRemaining;
 }
 
-bool CopyOnWriteContext::notifyTupleDelete(TableTuple &tuple) {
-    vassert(m_iterator.get() != NULL);
-
-    if (tuple.isDirty() || m_finishedTableScan) {
-        return true;
-    }
-    // This is a 'loose' count of the number of deletes because COWIterator could be past this
-    // point in the block.
-    m_deletes++;
-
-    /**
-     * Now check where this is relative to the COWIterator.
-     */
-    CopyOnWriteIterator *iter = static_cast<CopyOnWriteIterator*>(m_iterator.get());
-    if (iter->needToDirtyTuple(tuple.address())) {
-        // For replicated table
-        // preserve the deleted tuples to tempTable instead of mark deletePending
-        if (m_replicated) {
-            m_backedUpTuples->insertTempTupleDeepCopy(tuple, &m_pool);
-            return true;
-        } else {
-            return false;
->>>>>>> 59af67eb
-        }
-    }
-    // Done when the table scan is finished and iteration is complete.
-    return retValue;
-}
-
 void CopyOnWriteContext::notifyTupleUpdate(TableTuple &tuple) {
     m_allocator.template update<storage::truth>(tuple.address());
 }
