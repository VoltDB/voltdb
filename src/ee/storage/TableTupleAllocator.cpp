--- conflicted
+++ resolved
@@ -205,8 +205,9 @@
     return m_size;
 }
 
-template<typename Chunk, typename E> inline typename ChunkList<Chunk, E>::reference back() {
-    if (empty()) {
+template<typename Chunk, typename E> inline typename ChunkList<Chunk, E>::reference
+ChunkList<Chunk, E>::back() {
+    if (super::empty()) {
         throw underflow_error("Calling back() on empty ChunkList");
     } else {
         vassert(m_back != end());
@@ -214,8 +215,9 @@
     }
 }
 
-template<typename Chunk, typename E> inline typename ChunkList<Chunk, E>::const_reference back() const{
-    if (empty()) {
+template<typename Chunk, typename E> inline typename ChunkList<Chunk, E>::const_reference
+ChunkList<Chunk, E>::back() const {
+    if (super::empty()) {
         throw underflow_error("Calling back() on empty ChunkList");
     } else {
         vassert(m_back != end());
@@ -258,7 +260,7 @@
 
 template<typename Chunk, typename E>
 template<typename Pred> inline void ChunkList<Chunk, E>::remove_if(Pred pred) {
-    for(auto iter = cbegin(); iter != cend(); ++iter) {
+    for(auto iter = begin(); iter != end(); ++iter) {
         if (pred(*iter)) {
             vassert(m_byAddr.count(iter->begin()));
             vassert(m_byId.count(iter->id()));
@@ -298,17 +300,11 @@
             [](C const& c) { return ! c.full(); });
     void* r;
     if (iter == list_type::cend()) {        // all chunks are full
-<<<<<<< HEAD
-        list_type::emplace_back(list_type::lastChunkId()++, m_tupleSize);
-=======
-        list_type::emplace_back(
-                list_type::empty() ? 0 : list_type::back().id() + 1,
-                m_tupleSize, m_chunkSize);
->>>>>>> 1849f5ff
+        list_type::emplace_back(list_type::lastChunkId()++, m_tupleSize, m_chunkSize);
         r = list_type::back().allocate();
     } else {
         if (iter->empty()) {
-            --list_type::emptyChunks();
+            --m_emptyChunks;
         }
         r = iter->allocate();
     }
@@ -334,9 +330,9 @@
     if (p != nullptr) {
         vassert(*p != list_type::end());
         (*p)->free(src);
-        if ((*p)->empty() && ++list_type::emptyChunks() >= CHUNK_REMOVAL_THRESHOLD) {
+        if ((*p)->empty() && ++m_emptyChunks >= CHUNK_REMOVAL_THRESHOLD) {
             list_type::remove_if([](ChunkHolder const& c) { return c.empty(); });
-            list_type::emptyChunks() = 0;
+            m_emptyChunks = 0;
         }
         --m_allocs;
     }
@@ -366,12 +362,11 @@
     return reinterpret_cast<char*&>(m_next) -= tupleSize();
 }
 
-inline CompactingStorageTrait::CompactingStorageTrait(list_type* s) noexcept : m_storage(s) {
-    vassert(s != nullptr);
+inline CompactingStorageTrait::CompactingStorageTrait(typename CompactingStorageTrait::list_type* s) noexcept : m_storage(s) {
+    vassert(m_storage != nullptr);
 }
 
 inline void CompactingStorageTrait::freeze() {
-    vassert(m_storage != nullptr);
     if (m_frozen) {
         throw logic_error("Double freeze detected");
     } else {
@@ -380,9 +375,8 @@
 }
 
 inline void CompactingStorageTrait::thaw() {
-    vassert(m_storage != nullptr);
     if (m_frozen) {                        // release all chunks invisible to txn
-        auto const stop = m_storage->begin_txn().first->id();
+        auto const stop = reinterpret_cast<CompactingChunks*>(m_storage)->begin_txn().first->id();
         while (! m_storage->empty() && less_rolling(m_storage->front().id(), stop)) {
             m_storage->pop_front();
         }
@@ -394,20 +388,20 @@
 
 inline void CompactingStorageTrait::release(
         typename CompactingStorageTrait::list_type::iterator iter, void const* p) {
-    if (m_frozen && less_rolling(iter->id(), m_storage->begin_txn().first->id()) &&
+    if (m_frozen && less_rolling(iter->id(),
+                reinterpret_cast<CompactingChunks*>(m_storage)->begin_txn().first->id()) &&
             reinterpret_cast<char const*>(p) + iter->tupleSize() >= iter->end()) {
-        vassert(iter == m_storage.begin());
+        vassert(iter == m_storage->begin());
         m_storage->pop_front();
     }
 }
 
 inline typename CompactingStorageTrait::list_type::iterator CompactingStorageTrait::releasable(
         typename CompactingStorageTrait::list_type::iterator iter) {
-    vassert(m_storage != nullptr);
     if (iter->empty()) {
         auto iter_next = next(iter);
         if (! m_frozen) {                // safe to erase a Chunk unless frozen
-            vassert(iter == m_storage.begin());
+            vassert(iter == m_storage->begin());
             m_storage->pop_front();
         }
         return iter_next;
@@ -427,7 +421,7 @@
 }
 
 CompactingChunks::CompactingChunks(size_t tupleSize) noexcept :
-    trait(this), m_id(gen_id()), m_tupleSize(tupleSize),
+    CompactingStorageTrait(this), m_id(gen_id()), m_tupleSize(tupleSize),
     m_chunkSize(ChunkHolder::chunkSize(tupleSize)), m_batched(*this) {}
 
 size_t CompactingChunks::size() const noexcept {
@@ -438,37 +432,30 @@
     return list_type::size();
 }
 
-<<<<<<< HEAD
+size_t CompactingChunks::chunkSize() const noexcept {
+    return m_chunkSize;
+}
 
 inline typename CompactingChunks::list_type::iterator const*
 CompactingChunks::find(void const* p) const noexcept {
     auto const iter = list_type::find(p);
     return iter == nullptr ||
-        less<CompactingChunks::list_type::iterator>()(iter, begin_txn().first) ?
+        less<CompactingChunks::list_type::iterator>()(*iter, begin_txn().first) ?
         nullptr : iter;
 }
 
 inline void* CompactingChunks::allocate() {
     void* r;
     if (empty()) {
-        r = emplace_back(0, m_tupleSize).allocate();
+        r = emplace_back(0, m_tupleSize, m_chunkSize)->allocate();
         m_txnFirstChunk = make_pair(begin(), begin()->next());
     } else if (back().full()) {                  // always allocates from tail
-        r = emplace_back(lastChunkId()++, m_tupleSize)->allocate();
+        r = emplace_back(lastChunkId()++, m_tupleSize, m_chunkSize)->allocate();
     } else {
         r = back().allocate();
-        if (back().id() == begin_txn().second->id()) {
-            begin_txn().first = back().next();
-        }
-=======
-size_t CompactingChunks::chunkSize() const noexcept {
-    return m_chunkSize;
-}
-
-inline void* CompactingChunks::allocate() {
-    if (empty() || back().full()) {                  // always allocates from tail
-        emplace_back(empty() ? 0 : back().id() + 1, m_tupleSize, m_chunkSize);
->>>>>>> 1849f5ff
+        if (back().id() == begin_txn().first->id()) {
+            begin_txn().second = back().next();
+        }
     }
     ++m_allocs;
     return r;
@@ -497,19 +484,19 @@
         } else if (src != dst) {             // within-chunk movement (not happened in the previous free() call)
             memcpy(dst, src, tupleSize());
         }
-        begin_txn().first = trait::releasable(begin_txn().first);
+        begin_txn().first = CompactingStorageTrait::releasable(begin_txn().first);
         begin_txn().second = begin_txn().first->next();
         --m_allocs;
         return src;
     }
 }
 
-pair<list_type::iterator, void const*> const& CompactingChunks::begin_txn() const {
-    return m_txnBeg;
-}
-
-pair<list_type::iterator, void const*>& CompactingChunks::begin_txn() {
-    return m_txnBeg;
+pair<typename CompactingChunks::list_type::iterator, void const*> const& CompactingChunks::begin_txn() const {
+    return m_txnFirstChunk;
+}
+
+pair<typename CompactingChunks::list_type::iterator, void const*>& CompactingChunks::begin_txn() {
+    return m_txnFirstChunk;
 }
 
 namespace batch_remove_aid {
@@ -619,7 +606,7 @@
     using value_type = pair<iterator_type, void*>;
 
     CompactingIterator(list_type& c) noexcept : m_cont(c),
-        m_iter(static_cast<CompactingChunks&>(c).begin_txn().first),
+        m_iter(reinterpret_cast<CompactingChunks&>(c).begin_txn().first),
         m_cursor(reinterpret_cast<char*>(m_iter->next()) - reinterpret_cast<CompactingChunks const&>(c).tupleSize()) {}
     value_type operator*() const noexcept {
         return {m_iter, m_cursor};
@@ -821,15 +808,19 @@
 typename IterableTableTupleChunks<Chunks, Tag, E>::template iterator_type<perm, view>::Constructible
 IterableTableTupleChunks<Chunks, Tag, E>::iterator_type<perm, view>::s_constructible;
 
-template<typename Cont, iterator_view_type view, typename = Cont::Compact> struct iterator_begin {
-    typename Cont::iterator operator()(Cont c) const noexcept {
-        static_assert(is_lvalue_reference<Cont>::value, "Argument of iterator_begin() operator is not a reference");
+template<typename Cont, iterator_permission_type perm, iterator_view_type view, typename = typename Cont::Compact>
+struct iterator_begin {
+    using iterator = typename conditional<perm == iterator_permission_type::ro,
+          typename Cont::const_iterator, typename Cont::iterator>::type;
+    iterator operator()(Cont& c) const noexcept {
         return c.begin();
     }
 };
-template<typename Cont> struct iterator_begin<Cont, iterator_view_type::txn, integral_constant<bool, true>> {
-    typename Cont::iterator operator()(Cont c) const noexcept {
-        static_assert(is_lvalue_reference<Cont>::value, "Argument of iterator_begin() operator is not a reference");
+template<typename Cont, iterator_permission_type perm>
+struct iterator_begin<Cont, perm, iterator_view_type::txn, integral_constant<bool, true>> {
+    using iterator = typename conditional<perm == iterator_permission_type::ro,
+          typename Cont::const_iterator, typename Cont::iterator>::type;
+    iterator operator()(Cont& c) const noexcept {
         return c.begin_txn().first;
     }
 };
@@ -838,7 +829,8 @@
 template<iterator_permission_type perm, iterator_view_type view>
 inline IterableTableTupleChunks<Chunks, Tag, E>::iterator_type<perm, view>::iterator_type(
         typename IterableTableTupleChunks<Chunks, Tag, E>::template iterator_type<perm, view>::container_type src) :
-    m_offset(src.tupleSize()), m_storage(src), m_iter(iterator_begin<decltype(src), view>()(m_storage)),
+    m_offset(src.tupleSize()), m_storage(src),
+    m_iter(iterator_begin<typename remove_reference<container_type>::type, perm, view>()(src)),
     m_cursor(const_cast<value_type>(m_iter == m_storage.end() ? nullptr : m_iter->begin())) {
     // paranoid type check
     static_assert(is_lvalue_reference<container_type>::value,
@@ -991,15 +983,9 @@
 template<typename Chunks, typename Tag, typename E>
 template<typename Trans, iterator_permission_type perm>
 inline IterableTableTupleChunks<Chunks, Tag, E>::iterator_cb_type<Trans, perm>::iterator_cb_type(
-        typename IterableTableTupleChunks<Chunks, Tag, E>::template iterator_cb_type<perm>::container_type c,
-        Trans& cb): super(c), m_cb(trans) {}
-
-template<typename Chunks, typename Tag, typename E>
-template<typename Trans, iterator_permission_type perm>
-inline typename IterableTableTupleChunks<Chunks, Tag, E>::template iterator_cb_type<Trans, perm>::value_type
-IterableTableTupleChunks<Chunks, Tag, E>::iterator_cb_type<Trans, perm>::operator*() noexcept {
-    return m_cb(super::operator*());
-}
+        typename IterableTableTupleChunks<Chunks, Tag, E>::template iterator_cb_type<Trans, perm>::container_type c,
+        typename IterableTableTupleChunks<Chunks, Tag, E>::template iterator_cb_type<Trans, perm>::cb_type cb) :
+    super(c), m_cb(cb) {}
 
 template<typename Chunks, typename Tag, typename E>
 template<typename Trans, iterator_permission_type perm>
@@ -1008,6 +994,13 @@
         typename IterableTableTupleChunks<Chunks, Tag, E>::template iterator_cb_type<Trans, perm>::container_type c,
         typename IterableTableTupleChunks<Chunks, Tag, E>::template iterator_cb_type<Trans, perm>::cb_type cb) {
     return {c, cb};
+}
+
+template<typename Chunks, typename Tag, typename E>
+template<typename Trans, iterator_permission_type perm>
+inline typename IterableTableTupleChunks<Chunks, Tag, E>::template iterator_cb_type<Trans, perm>::value_type
+IterableTableTupleChunks<Chunks, Tag, E>::iterator_cb_type<Trans, perm>::operator*() noexcept {
+    return const_cast<void*>(m_cb(super::operator*()));
 }
 
 template<typename Chunks, typename Tag, typename E>
@@ -1090,16 +1083,6 @@
 IterableTableTupleChunks<Chunks, Tag, E>::hooked_iterator_type<perm>::begin(
         typename IterableTableTupleChunks<Chunks, Tag, E>::template hooked_iterator_type<perm>::container_type c) {
     return {c};
-}
-
-template<typename Chunks, typename Tag, typename E>
-template<iterator_permission_type perm> inline bool
-IterableTableTupleChunks<Chunks, Tag, E>::hooked_iterator_type<perm>::drained() const noexcept {
-    auto const& boundary = reinterpret_cast<container_type const&>(super::storage()).boundary();
-    return super::drained() || (
-            super::m_extendingPtr == nullptr &&    // not in spliced chunks;
-            ! boundary.empty() &&                  // snapshot in progress,
-            less_equal<AllocPosition>()(boundary, {super::m_cursor, super::list_iterator()}));
 }
 
 template<unsigned char NthBit, typename E>
@@ -1259,7 +1242,7 @@
 
 template<typename Hook, typename E> inline
 HookedCompactingChunks<Hook, E>::HookedCompactingChunks(size_t s) noexcept :
-    CompactingChunks(s), Hook(s, CompactingChunks::boundary()) {}
+    CompactingChunks(s), Hook(s) {}
 
 template<typename Hook, typename E>
 template<typename Tag> inline shared_ptr<typename
@@ -1397,13 +1380,24 @@
 template class voltdb::storage::IterableTableTupleChunks<chunks, tag>            \
     ::template iterator_type<perm, iterator_view_type::txn>;                     \
 template class voltdb::storage::IterableTableTupleChunks<chunks, tag>            \
-    ::template iterator_type<perm, iterator_view_type::snapshot>;                \
+    ::template iterator_type<perm, iterator_view_type::snapshot>
+
+#define IteratorTagCodegen12(perm, chunks, tag, txn_alloc, gc)                   \
 template class voltdb::storage::IterableTableTupleChunks<chunks, tag>            \
-    ::template iterator_cb_type<perm>;
+    ::template iterator_cb_type<TxnPreHook<txn_alloc, HistoryRetainTrait<gc>>, perm>
+#define IteratorTagCodegen11(perm, chunks, tag, txn_alloc)                       \
+    IteratorTagCodegen12(perm, chunks, tag, txn_alloc, gc_policy::never);        \
+    IteratorTagCodegen12(perm, chunks, tag, txn_alloc, gc_policy::always);       \
+    IteratorTagCodegen12(perm, chunks, tag, txn_alloc, gc_policy::batched)
+#define IteratorTagCodegen10(perm, chunks, tag)                                  \
+    IteratorTagCodegen11(perm, chunks, tag, NonCompactingChunks<EagerNonCompactingChunk>); \
+    IteratorTagCodegen11(perm, chunks, tag, NonCompactingChunks<LazyNonCompactingChunk>)
 
 #define IteratorTagCodegen1(chunks, tag)                                         \
     IteratorTagCodegen2(iterator_permission_type::rw, chunks, tag);              \
-    IteratorTagCodegen2(iterator_permission_type::ro, chunks, tag)
+    IteratorTagCodegen2(iterator_permission_type::ro, chunks, tag);              \
+    IteratorTagCodegen10(iterator_permission_type::rw, chunks, tag);             \
+    IteratorTagCodegen10(iterator_permission_type::ro, chunks, tag)
 #define IteratorTagCodegen(tag)                                                  \
     IteratorTagCodegen1(NonCompactingChunks<EagerNonCompactingChunk>, tag);      \
     IteratorTagCodegen1(NonCompactingChunks<LazyNonCompactingChunk>, tag);       \
@@ -1423,6 +1417,9 @@
 #undef IteratorTagCodegen
 #undef IteratorTagCodegen1
 #undef IteratorTagCodegen2
+#undef IteratorTagCodegen12
+#undef IteratorTagCodegen11
+#undef IteratorTagCodegen10
 // TxnPreHook: 2 x 3 = 6 instantiations
 #define TxnPreHookCodegen(alloc)                                                 \
 template class voltdb::storage::TxnPreHook<alloc, HistoryRetainTrait<gc_policy::always>>;       \
@@ -1432,39 +1429,6 @@
 TxnPreHookCodegen(NonCompactingChunks<EagerNonCompactingChunk>);
 TxnPreHookCodegen(NonCompactingChunks<LazyNonCompactingChunk>);
 #undef TxnPreHookCodegen
-// time traveling iterator: explodes into 2 x 9 x 2 x 3 x 2 = 216 instantiations
-#define TTIteratorCodegen4(chunks, tag, alloc, trait, perm)                             \
-template class voltdb::storage::IterableTableTupleChunks<chunks, tag>::template         \
-time_traveling_iterator_type<TxnPreHook<alloc, trait>, perm>
-#define TTIteratorCodegen3(chunks, tag, alloc, trait)                                   \
-    TTIteratorCodegen4(chunks, tag, alloc, trait, iterator_permission_type::ro);        \
-    TTIteratorCodegen4(chunks, tag, alloc, trait, iterator_permission_type::rw)
-#define TTIteratorCodegen2(chunks, tag, alloc)                                          \
-    TTIteratorCodegen3(chunks, tag, alloc, HistoryRetainTrait<gc_policy::always>);      \
-    TTIteratorCodegen3(chunks, tag, alloc, HistoryRetainTrait<gc_policy::batched>);     \
-    TTIteratorCodegen3(chunks, tag, alloc, HistoryRetainTrait<gc_policy::never>)
-#define TTIteratorCodegen1(chunks, tag)                                                 \
-    TTIteratorCodegen2(chunks, tag, NonCompactingChunks<EagerNonCompactingChunk>);      \
-    TTIteratorCodegen2(chunks, tag, NonCompactingChunks<LazyNonCompactingChunk>)
-#define TTIteratorCodegen(chunks)                                                       \
-    TTIteratorCodegen1(chunks, NthBitChecker<0>); TTIteratorCodegen1(chunks, NthBitChecker<1>); \
-    TTIteratorCodegen1(chunks, NthBitChecker<2>); TTIteratorCodegen1(chunks, NthBitChecker<3>); \
-    TTIteratorCodegen1(chunks, NthBitChecker<4>); TTIteratorCodegen1(chunks, NthBitChecker<5>); \
-    TTIteratorCodegen1(chunks, NthBitChecker<6>); TTIteratorCodegen1(chunks, NthBitChecker<7>); \
-    TTIteratorCodegen1(chunks, truth)
-TTIteratorCodegen(CompactingChunks);
-TTIteratorCodegen(__codegen__::t1);
-TTIteratorCodegen(__codegen__::t2);
-TTIteratorCodegen(__codegen__::t3);
-TTIteratorCodegen(__codegen__::t4);
-TTIteratorCodegen(__codegen__::t5);
-TTIteratorCodegen(__codegen__::t6);
-
-#undef TTIteratorCodegen
-#undef TTIteratorCodegen1
-#undef TTIteratorCodegen2
-#undef TTIteratorCodegen3
-#undef TTIteratorCodegen4
 // hooked_iterator_type : 8 x 2 x 3 = 48 instantiations
 #define HookedIteratorCodegen3(tag, alloc, gc)                                           \
 template class voltdb::storage::IterableTableTupleChunks<                                \
