/* This file is part of VoltDB.
 * Copyright (C) 2008-2019 VoltDB Inc.
 *
 * This program is free software: you can redistribute it and/or modify
 * it under the terms of the GNU Affero General Public License as
 * published by the Free Software Foundation, either version 3 of the
 * License, or (at your option) any later version.
 *
 * This program is distributed in the hope that it will be useful,
 * but WITHOUT ANY WARRANTY; without even the implied warranty of
 * MERCHANTABILITY or FITNESS FOR A PARTICULAR PURPOSE.  See the
 * GNU Affero General Public License for more details.
 *
 * You should have received a copy of the GNU Affero General Public License
 * along with VoltDB.  If not, see <http://www.gnu.org/licenses/>.
 */

#include "TableTupleAllocator.hpp"
#include "common/debuglog.h"
#include <array>
#include <numeric>

using namespace voltdb;
using namespace voltdb::storage;

static char buf[128];

template<typename T>
template<typename... Args>
inline typename Stack<T>::reference Stack<T>::emplace(Args&&... args) {
    super::emplace_front(forward<Args>(args)...);
    ++m_size;
    return super::front();
}

template<typename T> inline size_t Stack<T>::size() const noexcept {
    return m_size;
}

template<typename T> inline T const& Stack<T>::top() const {
    return super::front();
}

template<typename T> inline T& Stack<T>::top() {
    return super::front();
}

template<typename T> inline void Stack<T>::pop() {
    super::pop_front();
    --m_size;
}

template<typename T> inline void Stack<T>::clear() noexcept {
    super::clear();
    m_size = 0;
}

inline size_t ChunkHolder::chunkSize(size_t tupleSize) noexcept {
    // preferred list of chunk sizes ranging from 4KB to 16MB.
    // For debug build, it starts with 512-byte block, which the
    // test logic assumes.
#ifdef NDEBUG
    static array<size_t, 13> const preferred{{
#else
    static array<size_t, 14> const preferred{{0x200,
#endif
        4 * 0x400/*4KB*/,8 * 0x400,    0x10 * 0x400,  0x20 * 0x400,
        0x40 * 0x400,    0x80 * 0x400, 0x100 * 0x400, 0x200 * 0x400,
        0x100000/*1MB*/, 2 * 0x100000, 4 * 0x100000,  8 * 0x100000,
        0x10 * 0x100000
    }};
    static LRU<512, size_t, size_t> lru{};
    auto const* maybe_value = lru.get(tupleSize);
    if (maybe_value != nullptr) {
        return *maybe_value;
    } else {
        // we always pick smallest preferred chunk size to calculate
        // how many tuples a chunk fits. The picked chunk should fit
        // for > 4 allocations
        auto const value = *find_if(preferred.cbegin(), preferred.cend(),
                [tupleSize](size_t s) { return tupleSize * 4 <= s; })
            / tupleSize * tupleSize;
        lru.add(tupleSize, value);
        return value;
    }
}

// We remove member initialization from init list to save from
// storing chunk size into object
inline ChunkHolder::ChunkHolder(size_t id, size_t tupleSize): m_id(id), m_tupleSize(tupleSize) {
    vassert(tupleSize <= 4 * 0x100000);    // individual tuple cannot exceeding 4MB
    auto const size = chunkSize(m_tupleSize);
    m_resource.reset(new char[size]);
    m_next = m_resource.get();
    vassert(m_next != nullptr);
    const_cast<void*&>(m_end) = reinterpret_cast<char*>(m_next) + size;
}

inline size_t ChunkHolder::id() const noexcept {
    return m_id;
}

inline void* ChunkHolder::allocate() noexcept {
    if (next() >= end()) {                 // chunk is full
        return nullptr;
    } else {
        void* res = next();
        reinterpret_cast<char*&>(m_next) += m_tupleSize;
        return res;
    }
}

inline bool ChunkHolder::contains(void const* addr) const {
    // check alignment
    vassert(addr < begin() || addr >= end() || 0 ==
            (reinterpret_cast<char const*>(addr) - reinterpret_cast<char*const>(begin())) % m_tupleSize);
    return addr >= begin() && addr < next();
}

inline bool ChunkHolder::full() const noexcept {
    return next() == end();
}

inline bool ChunkHolder::empty() const noexcept {
    return next() == begin();
}

inline void* const ChunkHolder::begin() const noexcept {
    return reinterpret_cast<void*>(m_resource.get());
}

inline void* const ChunkHolder::end() const noexcept {
    return m_end;
}

inline void* const ChunkHolder::next() const noexcept {
    return m_next;
}

inline size_t ChunkHolder::tupleSize() const noexcept {
    return m_tupleSize;
}

inline EagerNonCompactingChunk::EagerNonCompactingChunk(size_t id, size_t s): ChunkHolder(id, s) {}

inline void* EagerNonCompactingChunk::allocate() noexcept {
    if (m_freed.empty()) {
        return ChunkHolder::allocate();
    } else {                               // allocate from free list first, in LIFO order
        auto* r = m_freed.top();
        vassert(r < next() && r >= begin());
        m_freed.pop();
        return r;
    }
}

inline void EagerNonCompactingChunk::free(void* src) {
    if (reinterpret_cast<char*>(src) + tupleSize() == next()) {     // last element: decrement boundary ptr
        m_next = src;
    } else {                               // hole in the middle: keep track of it
        m_freed.emplace(src);
    }
    if (empty()) {
        m_next = begin();
        m_freed = decltype(m_freed){};
    }
}

inline bool EagerNonCompactingChunk::empty() const noexcept {
    return ChunkHolder::empty() || tupleSize() * m_freed.size() ==
        reinterpret_cast<char const*>(next()) - reinterpret_cast<char const*>(begin());
}

inline bool EagerNonCompactingChunk::full() const noexcept {
    return ChunkHolder::full() && m_freed.empty();
}

inline LazyNonCompactingChunk::LazyNonCompactingChunk(size_t id, size_t tupleSize) : ChunkHolder(id, tupleSize) {}

inline void LazyNonCompactingChunk::free(void* src) {
    vassert(src >= begin() && src < next());
    if (reinterpret_cast<char*>(src) + tupleSize() == next()) {     // last element: decrement boundary ptr
        m_next = src;
    } else {
        ++m_freed;
    }
    if (m_freed * tupleSize() ==
            reinterpret_cast<char const*>(next()) - reinterpret_cast<char const*>(begin())) {
        // everything had been freed, the chunk becomes empty
        m_next = begin();
        m_freed = 0;
    }
}

template<typename Chunk, typename E>
inline void ChunkList<Chunk, E>::add(iterator const&& h) {
    m_map.emplace(h->begin(), h);
}

template<typename Chunk, typename E>
inline typename ChunkList<Chunk, E>::iterator const* ChunkList<Chunk, E>::find(void const* k) const {
    if (! m_map.empty()) {
        auto const& iter = prev(m_map.upper_bound(k));                    // find first entry whose begin() > k
        return iter != m_map.cend() && iter->second->contains(k) ? &iter->second : nullptr;
    } else {
        return nullptr;
    }
}

template<typename Chunk, typename E> inline char
ChunkList<Chunk, E>::compare(pair<iterator, void*> const& l, pair<iterator, void*> const& r) const {
    if (l.first == end()) {
        return r.first == end() ? 0 : 1;
    } else if (r.first == end()) {
        return -1;
    } else if (l.first->id() == r.first->id()) {
        vassert(l.first->contains(l.second) && r.first->contains(r.second));
        return l.second < r.second ? -1 : (l.second == r.second ? 0 : 1);
    } else {
        vassert(l.first->contains(l.second) && r.first->contains(r.second));
        return less<Chunk>()(l.first->id(), r.first->id()) ? -1 : 1;
    }
}

template<typename Chunk, typename E>
template<typename... Args>
inline void ChunkList<Chunk, E>::emplace_back(Args&&... args) {
    super::emplace_back(forward<Args>(args)...);
    add(prev(super::end()));
}

template<typename Chunk, typename E>
inline void ChunkList<Chunk, E>::splice(iterator pos, ChunkList& other, iterator it) noexcept {
    m_map.emplace(it->begin(), it);
    other.m_map.erase(it->begin());
    super::splice(pos, other, it);
}

template<typename Chunk, typename E>
inline typename ChunkList<Chunk, E>::iterator
ChunkList<Chunk, E>::erase(typename ChunkList<Chunk, E>::iterator it) {
    m_map.erase(it->begin());
    return super::erase(it);
}

template<typename Chunk, typename E>
inline typename ChunkList<Chunk, E>::iterator ChunkList<Chunk, E>::erase(
        typename ChunkList<Chunk, E>::iterator first,
        typename ChunkList<Chunk, E>::iterator last) {
    for_each(first, last, [this](Chunk const& c) { m_map.erase(c.begin()); });
    return super::erase(first, last);
}

template<typename Chunk, typename E>
inline void ChunkList<Chunk, E>::clear() noexcept {
    m_map.clear();
    super::clear();
}

inline void CompactingStorageTrait::LinearizedChunks::emplace(
        typename CompactingStorageTrait::list_type& o,
        typename CompactingStorageTrait::list_type::iterator const& it) noexcept {
    list_type::splice(end(), o, it);
}

inline typename CompactingStorageTrait::LinearizedChunks::reference
CompactingStorageTrait::LinearizedChunks::top() {
    return list_type::front();
}

inline typename CompactingStorageTrait::LinearizedChunks::const_reference
CompactingStorageTrait::LinearizedChunks::top() const {
    return list_type::front();
}

inline void CompactingStorageTrait::LinearizedChunks::pop() {
    list_type::erase(list_type::begin());
}

inline CompactingStorageTrait::LinearizedChunks::ConstExtendedIteratorHelper::ConstExtendedIteratorHelper(
       typename CompactingStorageTrait::LinearizedChunks const& c) noexcept : m_cont(c) {}

inline void CompactingStorageTrait::LinearizedChunks::ConstExtendedIteratorHelper::reset() const noexcept {
    m_val = nullptr;
}

inline void const*
CompactingStorageTrait::LinearizedChunks::ConstExtendedIteratorHelper::operator()() const {
    if (m_val == nullptr) {
        m_iter = m_cont.cbegin();
        return m_val = m_iter->begin();
    } else if (m_iter == m_cont.cend()) {
        return nullptr;
    } else if (m_val == nullptr) {
        return m_val = m_iter->begin();
    } else {
        reinterpret_cast<char const*&>(m_val) += m_iter->tupleSize();
        return m_val >= m_iter->end() ?    // ugly cross-border adjustment
            (++m_iter == m_cont.cend() ? nullptr : (m_val = m_iter->begin())) :
            m_val;
    }
}

inline void const* CompactingStorageTrait::LinearizedChunks::extendedIteratorHelper() {
    if (! empty()) {
        auto* r = top().allocate();       // NOTE: we are not really allocating here; what we are
        if (r == nullptr) {                    // doing is iterating through the chunk holding tuple values
            pop();                        // that are invisible to txn, but visible to snapshot.
            return extendedIteratorHelper();
        } else {
            return r;
        }
    } else {
        return nullptr;
    }
}

// Helper of destructuring iterator
inline typename CompactingStorageTrait::LinearizedChunks::iterator_type
CompactingStorageTrait::LinearizedChunks::iterator() noexcept {
    return [this]() { return extendedIteratorHelper(); };
}

inline typename CompactingStorageTrait::LinearizedChunks::iterator_type
CompactingStorageTrait::LinearizedChunks::iterator() const noexcept {
    m_iterHelper.reset();
    return [this]() { return m_iterHelper(); };
}

template<typename C, typename E>
inline NonCompactingChunks<C, E>::NonCompactingChunks(size_t tupleSize) noexcept : m_tupleSize(tupleSize) {}

template<typename C, typename E>
inline size_t NonCompactingChunks<C, E>::tupleSize() const noexcept {
    return m_tupleSize;
}

template<typename C, typename E>
inline void* NonCompactingChunks<C, E>::allocate() {
    auto iter = find_if(list_type::begin(), list_type::end(),
            [](C const& c) { return ! c.full(); });
    void* r;
    if (iter == list_type::cend()) {        // all chunks are full
        list_type::emplace_back(
                list_type::empty() ? 0 : list_type::back().id() + 1,
                m_tupleSize);
        r = list_type::back().allocate();
    } else {
        r = iter->allocate();
    }
    vassert(r != nullptr);
    ++m_allocs;
    return r;
}

template<typename C, typename E> inline size_t NonCompactingChunks<C, E>::size() const noexcept {
    return m_allocs;
}

template<typename C, typename E> inline void NonCompactingChunks<C, E>::free(void* src) {
    if (! tryFree(src)) {
        snprintf(buf, sizeof buf, "NonCompactingChunks cannot free address %p", src);
        buf[sizeof buf - 1] = 0;
        throw runtime_error(buf);
    }
}

template<typename C, typename E> inline bool NonCompactingChunks<C, E>::tryFree(void* src) {
    auto* p = list_type::find(src);
    if (p != nullptr) {
        vassert(*p != list_type::end());
        (*p)->free(src);
        if ((*p)->empty()) {
            list_type::erase(*p);              // immediate chunk removal
        }
        --m_allocs;
    }
    return p != nullptr;
}

inline CompactingChunk::CompactingChunk(size_t id, size_t s) : ChunkHolder(id, s) {}

inline void CompactingChunk::free(void* dst, void const* src) {     // cross-chunk free(): update only on dst chunk
    vassert(contains(dst));
    vassert(! contains(src));
    memcpy(dst, src, tupleSize());
}

inline void* CompactingChunk::free(void* dst) {                     // within-chunk free()
    vassert(contains(dst));
    if (reinterpret_cast<char*>(dst) + tupleSize() == m_next) {     // last allocation on the chunk
        return free();
    } else {                               // free in the middle
        memcpy(dst, free(), tupleSize());
        return m_next;
    }
}

inline void* CompactingChunk::free() {                               // within-chunk free() of last allocated
    vassert(m_next > begin());
    return reinterpret_cast<char*&>(m_next) -= tupleSize();
}

inline CompactingStorageTrait::CompactingStorageTrait(list_type* s) noexcept : m_storage(s) {
    vassert(s != nullptr);
}

inline void CompactingStorageTrait::freeze() {
    vassert(m_storage != nullptr);
    if (m_frozen) {
        throw logic_error("Double freeze detected");
    }
    m_frozen = true;
}

inline void CompactingStorageTrait::thaw() {
    vassert(m_storage != nullptr);
    if (m_frozen) {
        m_unreleased.clear();
        m_frozen = false;
    } else {
        throw logic_error("Double thaw detected");
    }
}

/**
 * Immediately free to OS when the tail is unused
 */
inline void CompactingStorageTrait::releasable(typename CompactingStorageTrait::iterator iter) {
    vassert(m_storage != nullptr);
    if (iter->empty()) {
        if (m_frozen) {                // splice or free, depending on any active snapshot
            m_unreleased.emplace(*m_storage, iter);
        } else {
            m_storage->erase(iter);
        }
    }
}

inline function<void const*()> CompactingStorageTrait::operator()() noexcept {
    return m_unreleased.iterator();
}

inline function<void const*()> CompactingStorageTrait::operator()() const noexcept {
    return m_unreleased.iterator();
}

size_t CompactingChunks::s_id = 0;

size_t CompactingChunks::gen_id() {
    return s_id++;
}

inline size_t CompactingChunks::id() const noexcept {
    return m_id;
}

CompactingChunks::CompactingChunks(size_t tupleSize) noexcept :
    trait(this), m_id(gen_id()), m_tupleSize(tupleSize), m_batched(*this) {}

// returns non-null value only if in snapshot,
// and the marked position is still in the first chunk.
inline void const* CompactingChunks::endOfFirstChunk() const noexcept {
    if (m_endOfFirstChunk == nullptr || list_type::empty()) {
        return nullptr;
    } else {
        auto const& first = list_type::front();
        return first.begin() < m_endOfFirstChunk && first.end() >= m_endOfFirstChunk ?
            m_endOfFirstChunk : nullptr;
    }
}

inline void CompactingChunks::freeze() {
    if (! list_type::empty()) {
        m_endOfFirstChunk = list_type::begin()->next();
        auto iter = prev(CompactingChunks::end());
        m_frozenSentry = AllocPosition(*iter);
    }
    trait::freeze();
}

inline void CompactingChunks::thaw() {
    m_frozenSentry = AllocPosition();
    m_endOfFirstChunk = nullptr;
    trait::thaw();
}

inline AllocPosition const& CompactingChunks::boundary() const noexcept {
    return m_frozenSentry;
}

size_t CompactingChunks::size() const noexcept {
    return m_allocs;
}

inline void* CompactingChunks::allocate() {
    if (empty() || back().full()) {                  // always allocates from tail
        emplace_back(empty() ? 0 : back().id() + 1, m_tupleSize);
    }
    ++m_allocs;
    return back().allocate();
}

void* CompactingChunks::free(void* dst) {
    auto* pos = find(dst);                 // binary search
    if (pos == nullptr) {
        if (cbegin()->next() == dst) {
            // When shrinking from head, since e.g. for_each<iterator_type>(...)
            // retrieves the address, advances iterator, then calls callable,
            // it is possible that the advanced address is invalidated if it is
            // (effectively) removed by the memory movement.
            --m_allocs;
            return nullptr;
        } else {
            snprintf(buf, sizeof buf, "CompactingChunks::free(%p): invalid address.", dst);
            buf[sizeof buf - 1] = 0;
            throw range_error(buf);
        }
    } else {
        auto from_iter = list_type::begin();      // the tuple from which to memmove
        void* src = from_iter->free();
        auto& dst_iter = *pos;
        if (dst_iter != from_iter) {         // cross-chunk movement needed
            dst_iter->free(dst, src);        // memcpy()
        } else if (src != dst) {             // within-chunk movement (not happened in the previous free() call)
            memcpy(dst, src, tupleSize());
        }
        trait::releasable(from_iter);
        --m_allocs;
        return src;
    }
}

namespace batch_remove_aid {
    template<typename T, typename Cont1> inline static set<T>
    intersection(Cont1 const& t1, set<T> const&& t2) {
        return accumulate(t1.cbegin(), t1.cend(), set<T>{}, [&t2](set<T>& acc, T const& e) {
                if (t2.count(e)) {
                    acc.emplace(e);
                }
                return acc;
            });
    }

    /**
     * Assuming that inter \subset src, removes all elements from
     * src, keeping the rest in order.
     */
    template<typename T> inline static vector<T> subtract(vector<T> src, set<T> const& inter) {
        for (auto const& entry : inter) {
            auto const iter = find(src.begin(), src.end(), entry);
            vassert(iter != src.end());
            src.erase(iter);
        }
        return src;
    }

    template<typename T1, typename T2> inline
    static map<T1, T2> build_map(vector<T1> const&& v1, vector<T2> const&& v2) {
        vassert(v1.size() == v2.size());
        return inner_product(v1.cbegin(), v1.cend(), v2.cbegin(), map<void*, void*>{},
                [](map<void*, void*>& acc, pair<void*, void*> const& entry)
                { acc.emplace(entry); return acc; },
                [](void* p1, void* p2) { return make_pair(p1, p2); });
    }
}

inline CompactingChunks::BatchRemoveAccumulator::BatchRemoveAccumulator(
        CompactingChunks* o) : m_self(o) {
    vassert(o != nullptr);
}

inline CompactingChunks& CompactingChunks::BatchRemoveAccumulator::chunks() noexcept {
    return *m_self;
}

inline typename CompactingChunks::list_type::iterator CompactingChunks::BatchRemoveAccumulator::pop() {
    auto iter = m_self->begin();
    reinterpret_cast<char*&>(iter->m_next) = reinterpret_cast<char*>(iter->begin());
    m_self->releasable(iter);
    return m_self->begin();
}

inline vector<void*> CompactingChunks::BatchRemoveAccumulator::collect() const {
    return accumulate(cbegin(), cend(), vector<void*>{},
            [](vector<void*>& acc, typename map_type::value_type const& entry) {
                copy(entry.second.cbegin(), entry.second.cend(), back_inserter(acc));
                return acc;
            });
}

inline void CompactingChunks::BatchRemoveAccumulator::insert(
        typename CompactingChunks::list_type::iterator key, void* p) {
    auto iter = find(key);
    if (iter == end()) {
        emplace(key, vector<void*>{p});
    } else {
        iter->second.emplace_back(p);
    }
}

inline vector<void*> CompactingChunks::BatchRemoveAccumulator::sorted() {
    return accumulate(begin(), end(), vector<void*>{},
            [](vector<void*>& acc, typename map_type::value_type& entry) {
                auto& val = entry.second;
                std::sort(val.begin(), val.end(), greater<void*>());
                copy(val.cbegin(), val.cend(), back_inserter(acc));
                return acc;
            });
}

inline CompactingChunks::DelayedRemover::DelayedRemover(CompactingChunks& s) : super(&s) {}

inline size_t CompactingChunks::DelayedRemover::add(void* p) {
    auto const* iter = super::chunks().find(p);
    if (iter == nullptr) {
        snprintf(buf, sizeof buf, "CompactingChunk::DelayedRemover::add(%p): invalid address", p);
        buf[sizeof buf - 1] = 0;
        throw range_error(buf);
    } else {
        m_prepared = false;
        super::insert(*iter, p);
        return ++m_size;
    }
}

inline map<void*, void*> const& CompactingChunks::DelayedRemover::movements() const{
    return m_move;
}

inline set<void*> const& CompactingChunks::DelayedRemover::removed() const{
    return m_remove;
}
//
// Helper for batch-free of CompactingChunks
struct CompactingIterator {
    using list_type = ChunkList<CompactingChunk>;
    using iterator_type = list_type::iterator;
    using value_type = pair<iterator_type, void*>;

    CompactingIterator(list_type& c) noexcept : m_cont(c), m_iter(c.begin()),
        m_cursor(reinterpret_cast<char*>(m_iter->next()) - reinterpret_cast<CompactingChunks const&>(c).tupleSize()) {}
    value_type operator*() const noexcept {
        return {m_iter, m_cursor};
    }
    bool drained() const noexcept {
        return m_cursor == nullptr;
    }
    CompactingIterator& operator++() {
        advance();
        return *this;
    }
    CompactingIterator operator++(int) {
        CompactingIterator copy(*this);
        copy.advance();
        return copy;
    }
    bool operator==(CompactingIterator const& o) const noexcept {
        return m_cursor == o.m_cursor;
    }
    bool operator!=(CompactingIterator const& o) const noexcept {
        return ! operator==(o);
    }
private:
    list_type& m_cont;
    iterator_type m_iter;
    void* m_cursor;
    void advance() {
        if (m_cursor == nullptr) {
            throw runtime_error("CompactingIterator drained");
        } else if (m_cursor > m_iter->begin()) {
            reinterpret_cast<char*&>(m_cursor) -=
                reinterpret_cast<CompactingChunks const&>(m_cont).tupleSize();
        } else if (++m_iter == m_cont.end()) {           // drained now
            m_cursor = nullptr;
        } else {
            m_cursor = reinterpret_cast<char*>(m_iter->next()) -
                reinterpret_cast<CompactingChunks const&>(m_cont).tupleSize();
            vassert(m_cursor >= m_iter->begin());
        }
    }
};


typename CompactingChunks::DelayedRemover& CompactingChunks::DelayedRemover::prepare(bool dupCheck) {
    using namespace batch_remove_aid;
    if (! m_prepared) {
        // extra validation: any duplicates with add() calls?
        // This check is spared in the single-call batch-free API
        auto const ptrs = super::collect();
        size_t size = ptrs.size();
        if (dupCheck && size != set<void*>(ptrs.cbegin(), ptrs.cend()).size()) {
            throw runtime_error("Duplicate addresses detected");
        } else {
            vector<void*> addrToRemove{};
            addrToRemove.reserve(size);
            for (auto iter = CompactingIterator(super::chunks()); ! iter.drained();) {
                auto const addr = *iter;
                ++iter;
                addrToRemove.emplace_back(addr.second);
                if (--size == 0) {
                    break;
                }
            }
            m_remove = intersection(ptrs, set<void*>(addrToRemove.cbegin(), addrToRemove.cend()));
            m_move = build_map(subtract(super::sorted(), m_remove),
                    subtract(addrToRemove, m_remove));
            m_prepared = true;
        }
    }
    return *this;
}

size_t CompactingChunks::DelayedRemover::force() {
    auto hd = super::chunks().begin();
    auto const tupleSize = super::chunks().tupleSize(),
        allocsPerTuple = (reinterpret_cast<char const*>(hd->end()) -
                reinterpret_cast<char const*>(hd->begin())) / tupleSize;
    auto const total = m_move.size() + m_remove.size();
    if (total > 0) {
        // storage remapping and clean up
        for_each(m_move.cbegin(), m_move.cend(), [tupleSize](typename map<void*, void*>::value_type const& entry) {
                    memcpy(entry.first, entry.second, tupleSize);
                });
        m_move.clear();
        m_remove.clear();
        auto const offset =
            reinterpret_cast<char const*>(hd->next()) - reinterpret_cast<char const*>(hd->begin());
        // dangerous: direct manipulation on each offended chunks
        for (auto wholeChunks = total / allocsPerTuple; wholeChunks > 0; --wholeChunks) {
            hd = super::pop();
        }
        if (total >= allocsPerTuple) {       // any chunk released at all?
            reinterpret_cast<char*&>(hd->m_next) +=
                reinterpret_cast<char const*>(hd->begin()) - reinterpret_cast<char const*>(hd->end()) + offset;
            // cannot possibly remove more entries than table already contains
            vassert(hd->next() >= hd->begin());
        }
        auto const remBytes = (total % allocsPerTuple) * tupleSize;
        if (remBytes > 0) {          // need manual cursor adjustment on the remaining chunks
            auto const rem = reinterpret_cast<char*>(hd->next()) - reinterpret_cast<char*>(hd->begin());
            if (remBytes >= rem) {
                hd = super::pop();
                reinterpret_cast<char*&>(hd->m_next) -= remBytes - rem;
            } else {
                reinterpret_cast<char*&>(hd->m_next) -= remBytes;
            }
            vassert(hd->next() >= hd->begin());
        }
        super::clear();
    }
    auto const r = m_size;
    m_size = 0;
    return r;
}

inline size_t CompactingChunks::tupleSize() const noexcept {
    return m_tupleSize;
}

template<typename Chunks, typename Tag, typename E> Tag IterableTableTupleChunks<Chunks, Tag, E>::s_tagger{};
template<typename Chunks, typename Tag, typename E> bool const IterableTableTupleChunks<Chunks, Tag, E>::FALSE_VALUE = false;

/**
 * Is it permissible to create a new iterator for the given Chunk
 * list type? We need to ensure that at most one RW iterator can
 * be created at the same time for a compacting chunk list.
 */
template<iterator_view_type, iterator_permission_type,
    typename container_type, typename = typename container_type::Compact>
struct IteratorPermissible {
    void operator()(set<size_t> const&, container_type) const noexcept {
        static_assert(is_lvalue_reference<container_type>::value, "container_type should be reference type");
    }
};

/**
 * Specialization for rw snapshot iterator: check & update map
 */
template<typename container_type>
struct IteratorPermissible<iterator_view_type::snapshot, iterator_permission_type::rw,
    container_type, integral_constant<bool, true>> {
    void operator()(set<size_t>& exists, container_type cont) const {
        static_assert(is_lvalue_reference<container_type>::value, "container_type should be reference type");
        auto iter = exists.find(cont.id());
        if (iter == exists.end()) {            // add entry
            exists.emplace_hint(iter, cont.id());
        } else {
            snprintf(buf, sizeof buf, "Cannot create RW snapshot iterator on chunk list id %lu", cont.id());
            buf[sizeof buf - 1] = 0;
            throw logic_error(buf);
        }
    }
};

/**
 * Correctly de-registers a rw snapshot iterator, allowing one to
 * be created later.
 */
template<iterator_view_type, iterator_permission_type,
    typename container_type, typename = typename container_type::Compact>
struct IteratorDeregistration {
    void operator()(set<size_t> const&, container_type) const noexcept {       // No-op for irrelavent types
        static_assert(is_lvalue_reference<container_type>::value, "container_type should be reference type");
    }
};

template<typename container_type>
struct IteratorDeregistration<iterator_view_type::snapshot, iterator_permission_type::rw,
    container_type, integral_constant<bool, true>> {
    void operator()(set<size_t>& m, container_type cont) const {
        static_assert(is_lvalue_reference<container_type>::value, "container_type should be reference type");
        auto iter = m.find(cont.id());
        if (iter != m.end()) {
            // TODO: we need to also guard against "double deletion" case;
            // but eecheck is currently failing mysteriously
            m.erase(iter);
        }
    }
};

/**
 * The implementation just forward IteratorPermissible
 */
template<typename Chunks, typename Tag, typename E>
template<iterator_permission_type perm, iterator_view_type view> inline void
IterableTableTupleChunks<Chunks, Tag, E>::iterator_type<perm, view>::Constructible::validate(
        typename IterableTableTupleChunks<Chunks, Tag, E>::template iterator_type<perm, view>::container_type src) {
    static IteratorPermissible<view, perm, container_type, typename Chunks::Compact> const validator{};
    validator(m_inUse, src);
}

template<typename Chunks, typename Tag, typename E>
template<iterator_permission_type perm, iterator_view_type view> inline void
IterableTableTupleChunks<Chunks, Tag, E>::iterator_type<perm, view>::Constructible::remove(
        typename IterableTableTupleChunks<Chunks, Tag, E>::template iterator_type<perm, view>::container_type src) {
    static IteratorDeregistration<view, perm, container_type, typename Chunks::Compact> const dereg{};
    dereg(m_inUse, src);
}

template<typename Chunks, typename Tag, typename E>
template<iterator_permission_type perm, iterator_view_type view>
typename IterableTableTupleChunks<Chunks, Tag, E>::template iterator_type<perm, view>::Constructible
IterableTableTupleChunks<Chunks, Tag, E>::iterator_type<perm, view>::s_constructible;

template<typename Chunks, typename Tag, typename E>
template<iterator_permission_type perm, iterator_view_type view>
inline IterableTableTupleChunks<Chunks, Tag, E>::iterator_type<perm, view>::iterator_type(
        typename IterableTableTupleChunks<Chunks, Tag, E>::template iterator_type<perm, view>::container_type src,
        bool const& f) :
    m_offset(src.tupleSize()), m_storage(src), m_iter(m_storage.begin()),
    m_cursor(const_cast<value_type>(m_iter == m_storage.end() ? nullptr : m_iter->begin())),
    m_deletedSnapshot(f) {
    // paranoid type check
    static_assert(is_lvalue_reference<container_type>::value,
            "IterableTableTupleChunks::iterator_type::container_type is not a reference");
    static_assert(is_pointer<value_type>::value,
            "IterableTableTupleChunks::value_type is not a pointer");
    s_constructible.validate(src);
    while (m_cursor != nullptr && ! s_tagger(m_cursor)) {
        advance();         // calibrate to first non-skipped position
    }
}

template<typename Chunks, typename Tag, typename E>
template<iterator_permission_type perm, iterator_view_type view> inline
IterableTableTupleChunks<Chunks, Tag, E>::iterator_type<perm, view>::~iterator_type() {
    s_constructible.remove(static_cast<container_type>(m_storage));
}

template<typename Chunks, typename Tag, typename E>
template<iterator_permission_type perm, iterator_view_type view> inline
typename IterableTableTupleChunks<Chunks, Tag, E>::template iterator_type<perm, view>::container_type
IterableTableTupleChunks<Chunks, Tag, E>::iterator_type<perm, view>::storage() const noexcept {
    static_assert(is_lvalue_reference<container_type>::value, "container_type must be reference type");
    return reinterpret_cast<container_type>(m_storage);
}

template<typename Chunks, typename Tag, typename E>
template<iterator_permission_type perm, iterator_view_type view> inline
typename IterableTableTupleChunks<Chunks, Tag, E>::template iterator_type<perm, view>::list_iterator_type const&
IterableTableTupleChunks<Chunks, Tag, E>::iterator_type<perm, view>::list_iterator() const noexcept {
    return m_iter;
}

template<typename Chunks, typename Tag, typename E>
template<iterator_permission_type perm, iterator_view_type view>
inline typename IterableTableTupleChunks<Chunks, Tag, E>::template iterator_type<perm, view>
IterableTableTupleChunks<Chunks, Tag, E>::iterator_type<perm, view>::begin(
        typename IterableTableTupleChunks<Chunks, Tag, E>::template iterator_type<perm, view>::container_type c) {
    return {c};
}

template<typename Chunks, typename Tag, typename E>
template<iterator_permission_type perm, iterator_view_type view>
inline typename IterableTableTupleChunks<Chunks, Tag, E>::template iterator_type<perm, view>
IterableTableTupleChunks<Chunks, Tag, E>::iterator_type<perm, view>::end(
        typename IterableTableTupleChunks<Chunks, Tag, E>::template iterator_type<perm, view>::container_type c) {
    typename IterableTableTupleChunks<Chunks, Tag, E>::template iterator_type<perm, view> cur(c);
    const_cast<void*&>(cur.m_cursor) = nullptr;
    return cur;
}

template<typename Chunks, typename Tag, typename E>
template<iterator_permission_type perm, iterator_view_type view>
inline bool IterableTableTupleChunks<Chunks, Tag, E>::iterator_type<perm, view>::operator==(
        iterator_type<perm, view> const& o) const noexcept {
    return m_cursor == o.m_cursor;
}

/**
 * Helper to check if the iterator needs to advance to next
 * chunk. The only special occasion is snapshot view of
 * head-compacting, when there are tuple deletions occurring
 * during snapshot.
 */
template<typename ChunkList, typename Iter, iterator_view_type view, typename Comp>
struct ChunkBoundary {
    inline void const* operator()(ChunkList const&, Iter const& iter, bool) const noexcept {
        return iter->next();
    }
};

template<typename ChunkList, typename Iter>
struct ChunkBoundary<ChunkList, Iter, iterator_view_type::snapshot, integral_constant<bool, true>> {
    inline void const* operator()(ChunkList const& l, Iter const& iter, bool flag) const noexcept {
        if (flag && iter == l.begin()) {
            void const* end = reinterpret_cast<CompactingChunks const&>(l).endOfFirstChunk();
            if (end != nullptr) {              // The first chunk in txn is the first chunk when snapshot started
                return end;
            } else if (l.size() > 1) {         // The first chunk when snapshot started had been "reclaimed" in txn view,
                return iter->end();            // and the first chunk in current txn view is not the last chunk: frozen view needs
                // (and is safe) to cover the whole first chunk
            } else {                           // There is now a single chunk in txn view, which is not the first chunk
                return iter->next();           // when we froze.
            }
        } else {
            return iter->next();
        }
    }
};

template<typename Chunks, typename Tag, typename E>
template<iterator_permission_type perm, iterator_view_type view>
void IterableTableTupleChunks<Chunks, Tag, E>::iterator_type<perm, view>::advance() {
    static constexpr ChunkBoundary<list_type, decltype(m_iter), view, typename Chunks::Compact> const boundary{};
    if (! drained()) {
        // Need to maintain invariant that m_cursor is nullptr iff
        // iterator points to end().
        bool finished = true;
        // we need to check emptyness since iterator could be
        // invalidated when non-lazily releasing the only available chunk.
        if (! m_storage.empty() && m_iter != m_storage.end()) {
            const_cast<void*&>(m_cursor) =
                reinterpret_cast<char*>(const_cast<void*>(m_cursor)) + m_offset;
            if (m_cursor < boundary(m_storage, m_iter, m_deletedSnapshot)) {
                finished = false;              // within chunk
            } else {
                ++m_iter;                      // cross chunk
                if (m_iter != m_storage.end()) {
                    const_cast<void*&>(m_cursor) = const_cast<void*>(m_iter->begin());
                    finished = false;
                } else {
                    const_cast<void*&>(m_cursor) = nullptr;
                }
            }
        } else {
            const_cast<void*&>(m_cursor) = nullptr;
        }
        if (! finished && ! s_tagger(m_cursor)) {
            advance();                         // skip current cursor
        }
    }
}

template<typename Chunks, typename Tag, typename E>
template<iterator_permission_type perm, iterator_view_type view>
inline typename IterableTableTupleChunks<Chunks, Tag, E>::template iterator_type<perm, view>&
IterableTableTupleChunks<Chunks, Tag, E>::iterator_type<perm, view>::operator++() {
    advance();
    return *this;
}

template<typename Chunks, typename Tag, typename E>
template<iterator_permission_type perm, iterator_view_type view>
inline typename IterableTableTupleChunks<Chunks, Tag, E>::template iterator_type<perm, view>
IterableTableTupleChunks<Chunks, Tag, E>::iterator_type<perm, view>::operator++(int) {
    decltype(*this) copy(*this);
    advance();
    return copy;
}

template<typename Chunks, typename Tag, typename E>
template<iterator_permission_type perm, iterator_view_type view>
inline typename IterableTableTupleChunks<Chunks, Tag, E>::template iterator_type<perm, view>::value_type
IterableTableTupleChunks<Chunks, Tag, E>::iterator_type<perm, view>::operator*() noexcept {
    return m_cursor;
}

template<typename Chunks, typename Tag, typename E>
template<iterator_permission_type perm, iterator_view_type view>
inline bool IterableTableTupleChunks<Chunks, Tag, E>::iterator_type<perm, view>::drained() const noexcept {
    return m_cursor == nullptr;
}

template<typename Chunks, typename Tag, typename E>
inline typename IterableTableTupleChunks<Chunks, Tag, E>::iterator
IterableTableTupleChunks<Chunks, Tag, E>::begin(Chunks& c) {
    return iterator::begin(c);
}

template<typename Chunks, typename Tag, typename E>
inline typename IterableTableTupleChunks<Chunks, Tag, E>::iterator
IterableTableTupleChunks<Chunks, Tag, E>::end(Chunks& c) {
    return iterator::end(c);
}

template<typename Chunks, typename Tag, typename E>
inline typename IterableTableTupleChunks<Chunks, Tag, E>::const_iterator
IterableTableTupleChunks<Chunks, Tag, E>::cbegin(Chunks const& c) {
    return const_iterator::begin(c);
}

template<typename Chunks, typename Tag, typename E>
inline typename IterableTableTupleChunks<Chunks, Tag, E>::const_iterator
IterableTableTupleChunks<Chunks, Tag, E>::cend(Chunks const& c) {
    return const_iterator::end(c);
}

template<typename Chunks, typename Tag, typename E>
inline typename IterableTableTupleChunks<Chunks, Tag, E>::const_iterator
IterableTableTupleChunks<Chunks, Tag, E>::begin(Chunks const& c) {
    return cbegin(c);
}

template<typename Chunks, typename Tag, typename E>
inline typename IterableTableTupleChunks<Chunks, Tag, E>::const_iterator
IterableTableTupleChunks<Chunks, Tag, E>::end(Chunks const& c) {
    return cend(c);
}

template<typename Chunks, typename Tag, typename E>
template<iterator_permission_type perm>
inline IterableTableTupleChunks<Chunks, Tag, E>::iterator_cb_type<perm>::iterator_cb_type(
        typename IterableTableTupleChunks<Chunks, Tag, E>::template iterator_cb_type<perm>::container_type c,
        typename IterableTableTupleChunks<Chunks, Tag, E>::template iterator_cb_type<perm>::cb_type cb,
        bool const& f):
    super(c, f), m_cb(cb) {}            // using snapshot view to set list iterator begin

template<typename Chunks, typename Tag, typename E>
template<iterator_permission_type perm>
inline typename IterableTableTupleChunks<Chunks, Tag, E>::template iterator_cb_type<perm>::value_type
IterableTableTupleChunks<Chunks, Tag, E>::iterator_cb_type<perm>::operator*() noexcept {
    return m_cb(super::operator*());
}

template<typename Chunks, typename Tag, typename E>
template<iterator_permission_type perm>
inline typename IterableTableTupleChunks<Chunks, Tag, E>::template iterator_cb_type<perm>
IterableTableTupleChunks<Chunks, Tag, E>::iterator_cb_type<perm>::begin(
        typename IterableTableTupleChunks<Chunks, Tag, E>::template iterator_cb_type<perm>::container_type c,
        typename IterableTableTupleChunks<Chunks, Tag, E>::template iterator_cb_type<perm>::cb_type cb) {
    return {c, cb};
}

template<typename Chunks, typename Tag, typename E>
template<typename Hook, iterator_permission_type perm>
inline IterableTableTupleChunks<Chunks, Tag, E>::time_traveling_iterator_type<Hook, perm>::time_traveling_iterator_type(
        typename IterableTableTupleChunks<Chunks, Tag, E>::template time_traveling_iterator_type<Hook, perm>::time_traveling_iterator_type::container_type c,
        typename IterableTableTupleChunks<Chunks, Tag, E>::template time_traveling_iterator_type<Hook, perm>::time_traveling_iterator_type::history_type h) :
    super(c, [&h](value_type c) { return const_cast<value_type>(h.reverted(const_cast<value_type>(c))); }, h.hasDeletes()),
    m_extendingCb(c()),
    m_extendingPtr(m_extendingCb()) {
    if (m_extendingPtr != nullptr) {           // perform translation layer right away
        m_extendingPtr = super::m_cb(const_cast<value_type>(m_extendingPtr));
    }
}

template<typename Chunks, typename Tag, typename E>
template<typename Hook, iterator_permission_type perm>
inline bool IterableTableTupleChunks<Chunks, Tag, E>::time_traveling_iterator_type<Hook, perm>::drained() const noexcept {
    return super::drained() && m_extendingPtr == nullptr;
}

template<typename Chunks, typename Tag, typename E>
template<typename Hook, iterator_permission_type perm>
inline void IterableTableTupleChunks<Chunks, Tag, E>::time_traveling_iterator_type<Hook, perm>::advance() {
    if (! drained()) {
        if (m_extendingPtr != nullptr) {
            m_extendingPtr = m_extendingCb();
            if (m_extendingPtr != nullptr) {           // perform translation layer right away
                m_extendingPtr = super::m_cb(const_cast<value_type>(m_extendingPtr));
            }
        } else {
            super::advance();
        }
    }
}

template<typename Chunks, typename Tag, typename E>
template<typename Hook, iterator_permission_type perm> inline
typename IterableTableTupleChunks<Chunks, Tag, E>::template time_traveling_iterator_type<Hook, perm>&
IterableTableTupleChunks<Chunks, Tag, E>::time_traveling_iterator_type<Hook, perm>::operator++() {
    advance();
    return *this;
}

template<typename Chunks, typename Tag, typename E>
template<typename Hook, iterator_permission_type perm> inline
typename IterableTableTupleChunks<Chunks, Tag, E>::template time_traveling_iterator_type<Hook, perm>
IterableTableTupleChunks<Chunks, Tag, E>::time_traveling_iterator_type<Hook, perm>::operator++(int) {
    decltype(*this) copy(*this);
    advance();
    return copy;
}

template<typename Chunks, typename Tag, typename E>
template<typename Hook, iterator_permission_type perm>
inline typename IterableTableTupleChunks<Chunks, Tag, E>::template time_traveling_iterator_type<Hook, perm>::value_type
IterableTableTupleChunks<Chunks, Tag, E>::time_traveling_iterator_type<Hook, perm>::operator*() noexcept {
    return m_extendingPtr == nullptr ? super::operator*() : const_cast<void*>(m_extendingPtr);
}

template<typename Chunks, typename Tag, typename E>
template<typename Hook, iterator_permission_type perm>
inline typename IterableTableTupleChunks<Chunks, Tag, E>::template time_traveling_iterator_type<Hook, perm>
IterableTableTupleChunks<Chunks, Tag, E>::time_traveling_iterator_type<Hook, perm>::begin(
        typename IterableTableTupleChunks<Chunks, Tag, E>::template time_traveling_iterator_type<Hook, perm>::time_traveling_iterator_type::container_type c,
        typename IterableTableTupleChunks<Chunks, Tag, E>::template time_traveling_iterator_type<Hook, perm>::time_traveling_iterator_type::history_type h) {
    return {c, h};
}

template<typename Chunks, typename Tag, typename E>
template<iterator_permission_type perm> inline
IterableTableTupleChunks<Chunks, Tag, E>::hooked_iterator_type<perm>::hooked_iterator_type(
        typename IterableTableTupleChunks<Chunks, Tag, E>::template hooked_iterator_type<perm>::container_type c) :
super(c, c) {}

inline AllocPosition::AllocPosition(ChunkHolder const& c) noexcept :
m_lastChunkId(c.id()), m_lastAlloc(c.next()) {}

inline AllocPosition::AllocPosition(CompactingChunks const& c, void const* p) : m_lastAlloc(p) {
    auto const* iterp = c.find(p);
    if (iterp == nullptr || ! ((*iterp)->contains(p) || (*iterp)->end() > p)) {
        // NOTE: it is possible that the txn view does not
        // contain the ptr, as the chunk has been removed. In
        // that case, we simply "empty" it, and note the
        // semantics of less<AllocPosition>.
        const_cast<void*&>(m_lastAlloc) = nullptr;
    } else {
        const_cast<size_t&>(m_lastChunkId) = (*iterp)->id();
    }
}

template<typename iterator>
inline AllocPosition::AllocPosition(void const* p, iterator const& iter) noexcept :
m_lastChunkId(iter->id()), m_lastAlloc(p) {}

inline size_t AllocPosition::lastChunkId() const noexcept {
    return m_lastChunkId;
}
inline void const* AllocPosition::lastAlloc() const noexcept {
    return m_lastAlloc;
}
inline bool AllocPosition::empty() const noexcept {
    return m_lastAlloc == nullptr;
}

inline AllocPosition& AllocPosition::operator=(AllocPosition const& o) noexcept {
    const_cast<size_t&>(m_lastChunkId) = o.lastChunkId();
    m_lastAlloc = o.lastAlloc();
    return *this;
}

template<typename Alloc, typename Trait, typename C, typename E>
inline TxnPreHook<Alloc, Trait, C, E>::TxnPreHook(
        size_t tupleSize, AllocPosition const& boundary):
    Trait([this](void const* key) {
                m_changes.erase(key);                        // no-op for non-existent key
                m_copied.erase(key);
                m_storage.tryFree(const_cast<void*>(key));
            }),
    m_storage(tupleSize), m_boundary(boundary) {}


namespace std {
    using namespace voltdb::storage;
    template<> struct less<AllocPosition> {
        inline bool operator()(AllocPosition const& lhs, AllocPosition const& rhs) const noexcept {
            bool const e1 = lhs.empty(), e2 = rhs.empty();
            if (e1 || e2) { // NOTE: anything but empty < empty, and empty < anything but empty.
                return ! (e1 && e2);               // That is, empty !< empty (since empty == empty)
            } else {
                auto const id1 = lhs.lastChunkId(), id2 = rhs.lastChunkId();
                return (id1 == id2 && lhs.lastAlloc() < rhs.lastAlloc()) || less_rolling(id1, id2);
            }
        }
    };
    template<> struct less_equal<AllocPosition> {
        inline bool operator()(AllocPosition const& lhs, AllocPosition const& rhs) const noexcept {
            return lhs.lastAlloc() == rhs.lastAlloc() || less<AllocPosition>()(lhs, rhs);
        }
    };
    template<> struct less<ChunkHolder> {
        inline bool operator()(ChunkHolder const& lhs, ChunkHolder const& rhs) const noexcept {
            return less_rolling(lhs.id(), rhs.id());
        }
    };
}
template<typename Chunks, typename Tag, typename E>
template<iterator_permission_type perm> inline typename IterableTableTupleChunks<Chunks, Tag, E>::template hooked_iterator_type<perm>
IterableTableTupleChunks<Chunks, Tag, E>::hooked_iterator_type<perm>::begin(
        typename IterableTableTupleChunks<Chunks, Tag, E>::template hooked_iterator_type<perm>::container_type c) {
    return {c};
}

template<typename Chunks, typename Tag, typename E>
template<iterator_permission_type perm> inline bool
IterableTableTupleChunks<Chunks, Tag, E>::hooked_iterator_type<perm>::drained() const noexcept {
    auto const& boundary = reinterpret_cast<container_type const&>(super::storage()).boundary();
    return super::drained() || (
            super::m_extendingPtr == nullptr &&    // not in spliced chunks;
            ! boundary.empty() &&                  // snapshot in progress,
            less_equal<AllocPosition>()(boundary, {super::m_cursor, super::list_iterator()}));
}

template<unsigned char NthBit, typename E>
inline bool NthBitChecker<NthBit, E>::operator()(void* p) const noexcept {
    return *reinterpret_cast<unsigned char*>(p) & MASK;
}
template<unsigned char NthBit, typename E>
inline bool NthBitChecker<NthBit, E>::operator()(void const* p) const noexcept {
    return *reinterpret_cast<unsigned char const*>(p) & MASK;
}
template<unsigned char NthBit, typename E>
inline void NthBitChecker<NthBit, E>::set(void* p) noexcept {
    *reinterpret_cast<unsigned char*&>(p) |= MASK;
}
template<unsigned char NthBit, typename E>
inline void NthBitChecker<NthBit, E>::reset(void* p) noexcept {
    *reinterpret_cast<unsigned char*&>(p) &= ~MASK;
}

template<ptrdiff_t offset>
inline void* ByteOf<offset>::operator()(void* p) const noexcept {
    return reinterpret_cast<unsigned char*>(p) + offset;
}

template<ptrdiff_t offset>
inline void const* ByteOf<offset>::operator()(void const* p) const noexcept {
    return reinterpret_cast<unsigned char const*>(p) + offset;
}

inline BaseHistoryRetainTrait::BaseHistoryRetainTrait(typename BaseHistoryRetainTrait::cb_type const& cb): m_cb(cb) {}

inline HistoryRetainTrait<gc_policy::never>::HistoryRetainTrait(
        typename BaseHistoryRetainTrait::cb_type const& cb): BaseHistoryRetainTrait(cb) {}

inline void HistoryRetainTrait<gc_policy::never>::remove(void const*) noexcept {}

inline HistoryRetainTrait<gc_policy::always>::HistoryRetainTrait(
        typename BaseHistoryRetainTrait::cb_type const& cb): BaseHistoryRetainTrait(cb) {}

inline void HistoryRetainTrait<gc_policy::always>::remove(void const* addr) {
    m_cb(addr);
}

inline HistoryRetainTrait<gc_policy::batched>::HistoryRetainTrait(
        HistoryRetainTrait::cb_type const& cb): BaseHistoryRetainTrait(cb) {}

inline void HistoryRetainTrait<gc_policy::batched>::remove(void const* addr) {
    if (++m_size == BatchSize) {
        for_each(m_batched.begin(), m_batched.end(), m_cb);
        m_batched.clear();
        m_size = 0;
    } else {
        m_batched.emplace_front(addr);
    }
}

template<typename Alloc, typename Trait, typename C, typename E> inline bool const&
TxnPreHook<Alloc, Trait, C, E>::hasDeletes() const noexcept {
    return m_hasDeletes;
}

template<typename Alloc, typename Trait, typename C, typename E>
inline void TxnPreHook<Alloc, Trait, C, E>::copy(void const* p) {     // API essential
    if (m_last == nullptr) {
        m_last = m_storage.allocate();
        vassert(m_last != nullptr);
    }
    memcpy(m_last, p, m_storage.tupleSize());
}

template<typename Alloc, typename Trait, typename C, typename E>
inline void TxnPreHook<Alloc, Trait, C, E>::add(CompactingChunks const& t,
        typename TxnPreHook<Alloc, Trait, C, E>::ChangeType type, void const* dst) {
    if (m_recording) {     // ignore changes beyond boundary
        switch (type) {
            case ChangeType::Update:
                update(dst);
                break;
            case ChangeType::Insertion:
                insert(dst);
                break;
            case ChangeType::Deletion:
            default:
                remove(dst);
        }
    }
}

template<typename Alloc, typename Trait, typename C, typename E> inline void TxnPreHook<Alloc, Trait, C, E>::freeze() {
    if (m_recording) {
        throw logic_error("Double freeze detected");
    } else {
        m_recording = true;
    }
}

template<typename Alloc, typename Trait, typename C, typename E> inline void TxnPreHook<Alloc, Trait, C, E>::thaw() {
    if (m_recording) {
        m_changes.clear();
        m_copied.clear();
        m_storage.clear();
        m_hasDeletes = m_recording = false;
    } else {
        throw logic_error("Double thaw detected");
    }
}

template<typename Alloc, typename Trait, typename C, typename E>
inline void* TxnPreHook<Alloc, Trait, C, E>::_copy(void const* src, bool) {
    void* dst = m_storage.allocate();
    vassert(dst != nullptr);
    memcpy(dst, src, m_storage.tupleSize());
    m_copied.emplace(src);
    return dst;
}

template<typename Alloc, typename Trait, typename C, typename E>
inline void TxnPreHook<Alloc, Trait, C, E>::update(void const* dst) {
    // src tuple from temp table written to dst in persistent storage
    if (m_recording && ! m_changes.count(dst)) {
        m_changes.emplace(dst, _copy(dst, false));
    }
}

template<typename Alloc, typename Trait, typename C, typename E>
inline void TxnPreHook<Alloc, Trait, C, E>::insert(void const* dst) {
    if (m_recording && ! m_changes.count(dst)) {
        // for insertions, since previous memory is unused, there
        // is nothing to keep track of. Just mark the position as
        // previously unused.
        m_changes.emplace(dst, nullptr);
    }
}

template<typename Alloc, typename Trait, typename C, typename E>
inline void TxnPreHook<Alloc, Trait, C, E>::remove(void const* src) {
    // src tuple is deleted, and tuple at dst gets moved to src
    if (m_recording && m_changes.count(src) == 0) {
        // Need to copy the original value that gets deleted
        vassert(m_last != nullptr);
        m_changes.emplace(src, m_last);
        m_last = nullptr;
        m_hasDeletes = true;
    }
}

template<typename Alloc, typename Trait, typename C, typename E>
inline void const* TxnPreHook<Alloc, Trait, C, E>::reverted(void const* src) const {
    auto const pos = m_changes.find(src);
    return pos == m_changes.cend() ? src : pos->second;
}

template<typename Alloc, typename Trait, typename C, typename E>
inline void TxnPreHook<Alloc, Trait, C, E>::release(void const* src) {
    Trait::remove(src);
}

template<typename Hook, typename E> inline
HookedCompactingChunks<Hook, E>::HookedCompactingChunks(size_t s) noexcept :
    CompactingChunks(s), Hook(s, CompactingChunks::boundary()) {}

template<typename Hook, typename E>
template<typename Tag> inline shared_ptr<typename
    IterableTableTupleChunks<HookedCompactingChunks<Hook, E>, Tag, void>::hooked_iterator>
HookedCompactingChunks<Hook, E>::freeze() {
    using iterator_type = typename
    IterableTableTupleChunks<HookedCompactingChunks<Hook, E>, Tag, void>::hooked_iterator;
    Hook::freeze();
    CompactingChunks::freeze();
    return make_shared<iterator_type>(*this);
}

template<typename Hook, typename E> inline void
HookedCompactingChunks<Hook, E>::thaw() {
    Hook::thaw();
    CompactingChunks::thaw();
}

<<<<<<< HEAD
template<typename Hook, typename E> inline void const*
HookedCompactingChunks<Hook, E>::insert(void const* src) {
    void const* r = CompactingChunks::allocate();
    Hook::add(Hook::ChangeType::Insertion, nullptr, r);
=======
template<typename Hook, typename E> inline void* HookedCompactingChunks<Hook, E>::allocate() {
    void* r = CompactingChunks::allocate();
    Hook::add(*this, Hook::ChangeType::Insertion, r);
>>>>>>> 2480619d
    return r;
}

template<typename Hook, typename E> inline void
HookedCompactingChunks<Hook, E>::update(void* dst) {
    Hook::add(*this, Hook::ChangeType::Update, dst);
}

template<typename Hook, typename E> inline void const*
HookedCompactingChunks<Hook, E>::remove(void* dst) {
    Hook::copy(dst);
    void const* src = CompactingChunks::free(dst);
    Hook::add(*this, Hook::ChangeType::Deletion, dst);
    return src;
}

template<typename Hook, typename E> inline size_t HookedCompactingChunks<Hook, E>::remove(
        set<void*> const& src, function<void(map<void*, void*>const&)> const& cb) {
    using Remover = typename CompactingChunks::DelayedRemover;
    auto batch = accumulate(src.cbegin(), src.cend(), Remover{*this},
            [](Remover& batch, void* p) {
                batch.add(p);
                return batch;
            }).prepare(false);
    cb(batch.movements());
    // hook registration
    for_each(batch.removed().cbegin(), batch.removed().cend(),
            [this](void* s) {
                Hook::copy(s);
                Hook::add(*this, Hook::ChangeType::Deletion, s);
            });
    for_each(batch.movements().cbegin(), batch.movements().cend(),
            [this](pair<void*, void*> const& entry) {
                Hook::copy(entry.first);
                Hook::add(*this, Hook::ChangeType::Deletion, entry.first);
            });
    auto const removed = batch.force();
    CompactingChunks::m_allocs -= removed;                     // adjust tuple count
    return removed;
}

template<typename Hook, typename E> inline size_t HookedCompactingChunks<Hook, E>::remove_add(void* p) {
    return CompactingChunks::m_batched.add(p);
}

template<typename Hook, typename E> inline map<void*, void*> const& HookedCompactingChunks<Hook, E>::remove_moves() {
    return CompactingChunks::m_batched.prepare(true).movements();
}

template<typename Hook, typename E> inline size_t HookedCompactingChunks<Hook, E>::remove_force() {
    // hook registration
    for_each(CompactingChunks::m_batched.removed().cbegin(), CompactingChunks::m_batched.removed().cend(),
            [this](void* s) {
                Hook::copy(s);
                Hook::add(*this, Hook::ChangeType::Deletion, s);
            });
    for_each(remove_moves().cbegin(), remove_moves().cend(),
            [this](pair<void*, void*> const& entry) {
                Hook::copy(entry.first);
                Hook::add(*this, Hook::ChangeType::Deletion, entry.first);
            });
    auto const removed = CompactingChunks::m_batched.prepare(true).force();
    CompactingChunks::m_allocs -= removed;
    return removed;
}

// # # # # # # # # # # # # # # # # # Codegen: begin # # # # # # # # # # # # # # # # # # # # # # #
namespace __codegen__ {    // clumsy hack around macro arg arity check
template<typename Alloc, gc_policy gc>
using mt = HookedCompactingChunks<TxnPreHook<NonCompactingChunks<Alloc>, HistoryRetainTrait<gc>>>;

using t1 = mt<EagerNonCompactingChunk, gc_policy::never>;
using t2 = mt<EagerNonCompactingChunk, gc_policy::always>;
using t3 = mt<EagerNonCompactingChunk, gc_policy::batched>;

using t4 = mt<LazyNonCompactingChunk, gc_policy::never>;
using t5 = mt<LazyNonCompactingChunk, gc_policy::always>;
using t6 = mt<LazyNonCompactingChunk, gc_policy::batched>;
}
#define range8(ranger)                                                     \
    ranger(0); ranger(1); ranger(2); ranger(3); ranger(4); ranger(5); ranger(6); ranger(7)
// BitChecker: 8 instantiations
#define NthBitCheckerCodegen(n) template struct voltdb::storage::NthBitChecker<n>
range8(NthBitCheckerCodegen);
#undef NthBitCheckerCodegen
// ByteOf for first 8 bytes: 8 instantiations
#define ByteOfCodegen(n) template struct voltdb::storage::ByteOf<n>
range8(ByteOfCodegen);
// composition of BytOf |> NthBitCheckerCodegen, for first 4 bytes: 8 x 4 = 32 instantiations
#define ComposeByteAndBit0(m, n) template struct voltdb::Compose<ByteOf<n>, NthBitChecker<m>>
#define ComposeByteAndBitCodegen(m)                                        \
    ComposeByteAndBit0(m, 0); ComposeByteAndBit0(m, 1); ComposeByteAndBit0(m, 2); ComposeByteAndBit0(m, 3)
range8(ComposeByteAndBitCodegen);
#undef ComposeByteAndBitCodegen
#undef ComposeByteAndBit0
#undef range8

// Chunks
template class voltdb::storage::NonCompactingChunks<EagerNonCompactingChunk>;
template class voltdb::storage::NonCompactingChunks<LazyNonCompactingChunk>;
// HookedCompactingChunks : 2 x 2 x 3 = 12 instantiations
#define HookedChunksCodegen2(alloc, gc)                                     \
    template class voltdb::storage::HookedCompactingChunks<TxnPreHook<alloc, HistoryRetainTrait<gc>>>
#define HookedChunksCodegen1(alloc)                                         \
    HookedChunksCodegen2(alloc, gc_policy::never);                          \
    HookedChunksCodegen2(alloc, gc_policy::always);                         \
    HookedChunksCodegen2(alloc, gc_policy::batched)
HookedChunksCodegen1(NonCompactingChunks<EagerNonCompactingChunk>);
HookedChunksCodegen1(NonCompactingChunks<LazyNonCompactingChunk>);
#undef HookedChunksCodegen1
#undef HookedChunksCodegen2
// iterators: 2 x (4 + 2 x 2 x 3) x 9 = ? instantiations
#define IteratorTagCodegen2(perm, chunks, tag)                                   \
template class voltdb::storage::IterableTableTupleChunks<chunks, tag>            \
    ::template iterator_type<perm, iterator_view_type::txn>;                     \
template class voltdb::storage::IterableTableTupleChunks<chunks, tag>            \
    ::template iterator_type<perm, iterator_view_type::snapshot>;                \
template class voltdb::storage::IterableTableTupleChunks<chunks, tag>            \
    ::template iterator_cb_type<perm>;

#define IteratorTagCodegen1(chunks, tag)                                         \
    IteratorTagCodegen2(iterator_permission_type::rw, chunks, tag);              \
    IteratorTagCodegen2(iterator_permission_type::ro, chunks, tag)
#define IteratorTagCodegen(tag)                                                  \
    IteratorTagCodegen1(NonCompactingChunks<EagerNonCompactingChunk>, tag);      \
    IteratorTagCodegen1(NonCompactingChunks<LazyNonCompactingChunk>, tag);       \
    IteratorTagCodegen1(CompactingChunks, tag);                                  \
    IteratorTagCodegen1(__codegen__::t1, tag);                                   \
    IteratorTagCodegen1(__codegen__::t2, tag);                                   \
    IteratorTagCodegen1(__codegen__::t3, tag);                                   \
    IteratorTagCodegen1(__codegen__::t4, tag);                                   \
    IteratorTagCodegen1(__codegen__::t5, tag);                                   \
    IteratorTagCodegen1(__codegen__::t6, tag)

IteratorTagCodegen(truth);
IteratorTagCodegen(NthBitChecker<0>); IteratorTagCodegen(NthBitChecker<1>);
IteratorTagCodegen(NthBitChecker<2>); IteratorTagCodegen(NthBitChecker<3>);
IteratorTagCodegen(NthBitChecker<4>); IteratorTagCodegen(NthBitChecker<5>);
IteratorTagCodegen(NthBitChecker<6>); IteratorTagCodegen(NthBitChecker<7>);
#undef IteratorTagCodegen
#undef IteratorTagCodegen1
#undef IteratorTagCodegen2
// TxnPreHook: 2 x 3 = 6 instantiations
#define TxnPreHookCodegen(alloc)                                                 \
template class voltdb::storage::TxnPreHook<alloc, HistoryRetainTrait<gc_policy::always>>;       \
template class voltdb::storage::TxnPreHook<alloc, HistoryRetainTrait<gc_policy::batched>>;      \
template class voltdb::storage::TxnPreHook<alloc, HistoryRetainTrait<gc_policy::never>>
// we do not use compacting chunk for underlying storage
TxnPreHookCodegen(NonCompactingChunks<EagerNonCompactingChunk>);
TxnPreHookCodegen(NonCompactingChunks<LazyNonCompactingChunk>);
#undef TxnPreHookCodegen
// time traveling iterator: explodes into 2 x 9 x 2 x 3 x 2 = 216 instantiations
#define TTIteratorCodegen4(chunks, tag, alloc, trait, perm)                             \
template class voltdb::storage::IterableTableTupleChunks<chunks, tag>::template         \
time_traveling_iterator_type<TxnPreHook<alloc, trait>, perm>
#define TTIteratorCodegen3(chunks, tag, alloc, trait)                                   \
    TTIteratorCodegen4(chunks, tag, alloc, trait, iterator_permission_type::ro);        \
    TTIteratorCodegen4(chunks, tag, alloc, trait, iterator_permission_type::rw)
#define TTIteratorCodegen2(chunks, tag, alloc)                                          \
    TTIteratorCodegen3(chunks, tag, alloc, HistoryRetainTrait<gc_policy::always>);      \
    TTIteratorCodegen3(chunks, tag, alloc, HistoryRetainTrait<gc_policy::batched>);     \
    TTIteratorCodegen3(chunks, tag, alloc, HistoryRetainTrait<gc_policy::never>)
#define TTIteratorCodegen1(chunks, tag)                                                 \
    TTIteratorCodegen2(chunks, tag, NonCompactingChunks<EagerNonCompactingChunk>);      \
    TTIteratorCodegen2(chunks, tag, NonCompactingChunks<LazyNonCompactingChunk>)
#define TTIteratorCodegen(chunks)                                                       \
    TTIteratorCodegen1(chunks, NthBitChecker<0>); TTIteratorCodegen1(chunks, NthBitChecker<1>); \
    TTIteratorCodegen1(chunks, NthBitChecker<2>); TTIteratorCodegen1(chunks, NthBitChecker<3>); \
    TTIteratorCodegen1(chunks, NthBitChecker<4>); TTIteratorCodegen1(chunks, NthBitChecker<5>); \
    TTIteratorCodegen1(chunks, NthBitChecker<6>); TTIteratorCodegen1(chunks, NthBitChecker<7>); \
    TTIteratorCodegen1(chunks, truth)
TTIteratorCodegen(CompactingChunks);
TTIteratorCodegen(__codegen__::t1);
TTIteratorCodegen(__codegen__::t2);
TTIteratorCodegen(__codegen__::t3);
TTIteratorCodegen(__codegen__::t4);
TTIteratorCodegen(__codegen__::t5);
TTIteratorCodegen(__codegen__::t6);

#undef TTIteratorCodegen
#undef TTIteratorCodegen1
#undef TTIteratorCodegen2
#undef TTIteratorCodegen3
#undef TTIteratorCodegen4
// hooked_iterator_type : 8 x 2 x 3 = 48 instantiations
#define HookedIteratorCodegen3(tag, alloc, gc)                                           \
template class voltdb::storage::IterableTableTupleChunks<                                \
    HookedCompactingChunks<TxnPreHook<alloc, HistoryRetainTrait<gc>>>, \
    tag>::template hooked_iterator_type<iterator_permission_type::rw>;                   \
template class voltdb::storage::IterableTableTupleChunks<                                \
    HookedCompactingChunks<TxnPreHook<alloc, HistoryRetainTrait<gc>>>, \
    tag>::template hooked_iterator_type<iterator_permission_type::ro>
#define HookedIteratorCodegen2(tag, alloc)                                               \
    HookedIteratorCodegen3(tag, alloc, gc_policy::never);                                \
    HookedIteratorCodegen3(tag, alloc, gc_policy::always);                               \
    HookedIteratorCodegen3(tag, alloc, gc_policy::batched)
#define HookedIteratorCodegen(tag)                                                       \
    HookedIteratorCodegen2(tag, NonCompactingChunks<EagerNonCompactingChunk>);           \
    HookedIteratorCodegen2(tag, NonCompactingChunks<LazyNonCompactingChunk>)
HookedIteratorCodegen(truth);
HookedIteratorCodegen(NthBitChecker<0>); HookedIteratorCodegen(NthBitChecker<1>);
HookedIteratorCodegen(NthBitChecker<2>); HookedIteratorCodegen(NthBitChecker<3>);
HookedIteratorCodegen(NthBitChecker<4>); HookedIteratorCodegen(NthBitChecker<5>);
HookedIteratorCodegen(NthBitChecker<6>); HookedIteratorCodegen(NthBitChecker<7>);
#undef HookedIteratorCodegen
#undef HookedIteratorCodegen2
#undef HookedIteratorCodegen3
// template member function
#define HookedFreeze2(tag, alloc, gc)                                                    \
template shared_ptr<typename IterableTableTupleChunks<HookedCompactingChunks<TxnPreHook<alloc,  \
         HistoryRetainTrait<gc>>, void>, tag, void>::hooked_iterator>                    \
HookedCompactingChunks<TxnPreHook<alloc, HistoryRetainTrait<gc>>, void>::freeze<tag>()
#define HookedFreeze1(tag, alloc)                                                        \
    HookedFreeze2(tag, alloc, gc_policy::never);                                         \
    HookedFreeze2(tag, alloc, gc_policy::always);                                        \
    HookedFreeze2(tag, alloc, gc_policy::batched)
#define HookedFreeze(tag)                                                                \
    HookedFreeze1(tag, NonCompactingChunks<EagerNonCompactingChunk>);                    \
    HookedFreeze1(tag, NonCompactingChunks<LazyNonCompactingChunk>)
HookedFreeze(truth);
#undef HookedFreeze
#undef HookedFreeze1
#undef HookedFreeze2
// # # # # # # # # # # # # # # # # # Codegen: end # # # # # # # # # # # # # # # # # # # # # # #<|MERGE_RESOLUTION|>--- conflicted
+++ resolved
@@ -1400,16 +1400,9 @@
     CompactingChunks::thaw();
 }
 
-<<<<<<< HEAD
-template<typename Hook, typename E> inline void const*
-HookedCompactingChunks<Hook, E>::insert(void const* src) {
-    void const* r = CompactingChunks::allocate();
-    Hook::add(Hook::ChangeType::Insertion, nullptr, r);
-=======
 template<typename Hook, typename E> inline void* HookedCompactingChunks<Hook, E>::allocate() {
     void* r = CompactingChunks::allocate();
     Hook::add(*this, Hook::ChangeType::Insertion, r);
->>>>>>> 2480619d
     return r;
 }
 
