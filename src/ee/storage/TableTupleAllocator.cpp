/* This file is part of VoltDB.
 * Copyright (C) 2008-2019 VoltDB Inc.
 *
 * This program is free software: you can redistribute it and/or modify
 * it under the terms of the GNU Affero General Public License as
 * published by the Free Software Foundation, either version 3 of the
 * License, or (at your option) any later version.
 *
 * This program is distributed in the hope that it will be useful,
 * but WITHOUT ANY WARRANTY; without even the implied warranty of
 * MERCHANTABILITY or FITNESS FOR A PARTICULAR PURPOSE.  See the
 * GNU Affero General Public License for more details.
 *
 * You should have received a copy of the GNU Affero General Public License
 * along with VoltDB.  If not, see <http://www.gnu.org/licenses/>.
 */

#include "TableTupleAllocator.hpp"
#include "common/debuglog.h"
#include <array>
#include <numeric>

using namespace voltdb;
using namespace voltdb::storage;

static char buf[128];

template<typename T>
template<typename... Args>
inline typename Stack<T>::reference Stack<T>::emplace(Args&&... args) {
    super::emplace_front(forward<Args>(args)...);
    ++m_size;
    return super::front();
}

template<typename T> inline size_t Stack<T>::size() const noexcept {
    return m_size;
}

template<typename T> inline T const& Stack<T>::top() const {
    return super::front();
}

template<typename T> inline T& Stack<T>::top() {
    return super::front();
}

template<typename T> inline void Stack<T>::pop() {
    super::pop_front();
    --m_size;
}

template<typename T> inline void Stack<T>::clear() noexcept {
    super::clear();
    m_size = 0;
}

inline size_t ChunkHolder::chunkSize(size_t tupleSize) noexcept {
    // preferred list of chunk sizes ranging from 4KB to 16MB.
    // For debug build, it starts with 512-byte block, which the
    // test logic assumes.
#ifdef NDEBUG
    static array<size_t, 13> const preferred{{
#else
    static array<size_t, 14> const preferred{{0x200,
#endif
        4 * 0x400/*4KB*/,8 * 0x400,    0x10 * 0x400,  0x20 * 0x400,
        0x40 * 0x400,    0x80 * 0x400, 0x100 * 0x400, 0x200 * 0x400,
        0x100000/*1MB*/, 2 * 0x100000, 4 * 0x100000,  8 * 0x100000,
        0x10 * 0x100000
    }};
    static LRU<512, size_t, size_t> lru{};
    auto const* maybe_value = lru.get(tupleSize);
    if (maybe_value != nullptr) {
        return *maybe_value;
    } else {
        // we always pick smallest preferred chunk size to calculate
        // how many tuples a chunk fits. The picked chunk should fit
        // for > 4 allocations
        auto const value = *find_if(preferred.cbegin(), preferred.cend(),
                [tupleSize](size_t s) { return tupleSize * 4 <= s; })
            / tupleSize * tupleSize;
        lru.add(tupleSize, value);
        return value;
    }
}

// We remove member initialization from init list to save from
// storing chunk size into object
inline ChunkHolder::ChunkHolder(size_t id, size_t tupleSize): m_id(id), m_tupleSize(tupleSize) {
    vassert(tupleSize <= 4 * 0x100000);    // individual tuple cannot exceeding 4MB
    auto const size = chunkSize(m_tupleSize);
    m_resource.reset(new char[size]);
    m_next = m_resource.get();
    vassert(m_next != nullptr);
    const_cast<void*&>(m_end) = reinterpret_cast<char*>(m_next) + size;
}

inline size_t ChunkHolder::id() const noexcept {
    return m_id;
}

inline void* ChunkHolder::allocate() noexcept {
    if (next() >= end()) {                 // chunk is full
        return nullptr;
    } else {
        void* res = next();
        reinterpret_cast<char*&>(m_next) += m_tupleSize;
        return res;
    }
}

inline bool ChunkHolder::contains(void const* addr) const {
    // check alignment
    vassert(addr < begin() || addr >= end() || 0 ==
            (reinterpret_cast<char const*>(addr) - reinterpret_cast<char*const>(begin())) % m_tupleSize);
    return addr >= begin() && addr < next();
}

inline bool ChunkHolder::full() const noexcept {
    return next() == end();
}

inline bool ChunkHolder::empty() const noexcept {
    return next() == begin();
}

inline void* const ChunkHolder::begin() const noexcept {
    return reinterpret_cast<void*>(m_resource.get());
}

inline void* const ChunkHolder::end() const noexcept {
    return m_end;
}

inline void* const ChunkHolder::next() const noexcept {
    return m_next;
}

inline size_t ChunkHolder::tupleSize() const noexcept {
    return m_tupleSize;
}

inline EagerNonCompactingChunk::EagerNonCompactingChunk(size_t id, size_t s): ChunkHolder(id, s) {}

inline void* EagerNonCompactingChunk::allocate() noexcept {
    if (m_freed.empty()) {
        return ChunkHolder::allocate();
    } else {                               // allocate from free list first, in LIFO order
        auto* r = m_freed.top();
        vassert(r < next() && r >= begin());
        m_freed.pop();
        return r;
    }
}

inline void EagerNonCompactingChunk::free(void* src) {
    if (reinterpret_cast<char*>(src) + tupleSize() == next()) {     // last element: decrement boundary ptr
        m_next = src;
    } else {                               // hole in the middle: keep track of it
        m_freed.emplace(src);
    }
    if (empty()) {
        m_next = begin();
        m_freed = decltype(m_freed){};
    }
}

inline bool EagerNonCompactingChunk::empty() const noexcept {
    return ChunkHolder::empty() || tupleSize() * m_freed.size() ==
        reinterpret_cast<char const*>(next()) - reinterpret_cast<char const*>(begin());
}

inline bool EagerNonCompactingChunk::full() const noexcept {
    return ChunkHolder::full() && m_freed.empty();
}

inline LazyNonCompactingChunk::LazyNonCompactingChunk(size_t id, size_t tupleSize) : ChunkHolder(id, tupleSize) {}

inline void LazyNonCompactingChunk::free(void* src) {
    vassert(src >= begin() && src < next());
    if (reinterpret_cast<char*>(src) + tupleSize() == next()) {     // last element: decrement boundary ptr
        m_next = src;
    } else {
        ++m_freed;
    }
    if (m_freed * tupleSize() ==
            reinterpret_cast<char const*>(next()) - reinterpret_cast<char const*>(begin())) {
        // everything had been freed, the chunk becomes empty
        m_next = begin();
        m_freed = 0;
    }
}

template<typename Chunk, typename E>
inline void ChunkList<Chunk, E>::add(iterator const&& h) {
    m_map.emplace(h->begin(), h);
}

template<typename Chunk, typename E>
inline typename ChunkList<Chunk, E>::iterator const* ChunkList<Chunk, E>::find(void const* k) const {
    if (! m_map.empty()) {
        auto const& iter = prev(m_map.upper_bound(k));                    // find last entry whose begin() <= k
        return iter != m_map.cend() && iter->second->contains(k) ? &iter->second : nullptr;
    } else {
        return nullptr;
    }
}

template<typename Chunk, typename E> inline char
ChunkList<Chunk, E>::compare(pair<iterator, void*> const& l, pair<iterator, void*> const& r) const {
    if (l.first == end()) {
        return r.first == end() ? 0 : 1;
    } else if (r.first == end()) {
        return -1;
    } else if (l.first->id() == r.first->id()) {
        vassert(l.first->contains(l.second) && r.first->contains(r.second));
        return l.second < r.second ? -1 : (l.second == r.second ? 0 : 1);
    } else {
        static less<Chunk> const L;
        vassert(l.first->contains(l.second) && r.first->contains(r.second));
        return L(l.first->id(), r.first->id()) ? -1 : 1;
    }
}

template<typename Chunk, typename E>
template<typename... Args>
inline void ChunkList<Chunk, E>::emplace_back(Args&&... args) {
    super::emplace_back(forward<Args>(args)...);
    add(prev(super::end()));
}

template<typename Chunk, typename E>
inline void ChunkList<Chunk, E>::splice(iterator pos, ChunkList& other, iterator it) noexcept {
    m_map.emplace(it->begin(), it);
    other.m_map.erase(it->begin());
    super::splice(pos, other, it);
}

template<typename Chunk, typename E>
inline typename ChunkList<Chunk, E>::iterator
ChunkList<Chunk, E>::erase(typename ChunkList<Chunk, E>::iterator it) {
    m_map.erase(it->begin());
    return super::erase(it);
}

template<typename Chunk, typename E>
inline typename ChunkList<Chunk, E>::iterator ChunkList<Chunk, E>::erase(
        typename ChunkList<Chunk, E>::iterator first,
        typename ChunkList<Chunk, E>::iterator last) {
    for_each(first, last, [this](Chunk const& c) { m_map.erase(c.begin()); });
    return super::erase(first, last);
}

template<typename Chunk, typename E>
inline void ChunkList<Chunk, E>::clear() noexcept {
    m_map.clear();
    super::clear();
}

inline void CompactingStorageTrait::LinearizedChunks::emplace(
        typename CompactingStorageTrait::list_type& o,
        typename CompactingStorageTrait::list_type::iterator const& it) noexcept {
    list_type::splice(end(), o, it);
}

inline typename CompactingStorageTrait::LinearizedChunks::reference
CompactingStorageTrait::LinearizedChunks::top() {
    return list_type::front();
}

inline typename CompactingStorageTrait::LinearizedChunks::const_reference
CompactingStorageTrait::LinearizedChunks::top() const {
    return list_type::front();
}

inline void CompactingStorageTrait::LinearizedChunks::pop() {
    list_type::erase(list_type::begin());
}

inline CompactingStorageTrait::LinearizedChunks::ConstExtendedIteratorHelper::ConstExtendedIteratorHelper(
       typename CompactingStorageTrait::LinearizedChunks const& c) noexcept : m_cont(c) {}

inline void CompactingStorageTrait::LinearizedChunks::ConstExtendedIteratorHelper::reset() const noexcept {
    m_val = nullptr;
}

inline void const*
CompactingStorageTrait::LinearizedChunks::ConstExtendedIteratorHelper::operator()() const {
    if (m_val == nullptr) {
        m_iter = m_cont.cbegin();
        return m_val = m_iter->begin();
    } else if (m_iter == m_cont.cend()) {
        return nullptr;
    } else if (m_val == nullptr) {
        return m_val = m_iter->begin();
    } else {
        reinterpret_cast<char const*&>(m_val) += m_iter->tupleSize();
        return m_val >= m_iter->end() ?    // ugly cross-border adjustment
            (++m_iter == m_cont.cend() ? nullptr : (m_val = m_iter->begin())) :
            m_val;
    }
}

inline void const* CompactingStorageTrait::LinearizedChunks::extendedIteratorHelper() {
    if (! empty()) {
        auto* r = top().allocate();       // NOTE: we are not really allocating here; what we are
        if (r == nullptr) {                    // doing is iterating through the chunk holding tuple values
            pop();                        // that are invisible to txn, but visible to snapshot.
            return extendedIteratorHelper();
        } else {
            return r;
        }
    } else {
        return nullptr;
    }
}

// Helper of destructuring iterator
inline typename CompactingStorageTrait::LinearizedChunks::iterator_type
CompactingStorageTrait::LinearizedChunks::iterator() noexcept {
    return [this]() { return extendedIteratorHelper(); };
}

inline typename CompactingStorageTrait::LinearizedChunks::iterator_type
CompactingStorageTrait::LinearizedChunks::iterator() const noexcept {
    m_iterHelper.reset();
    return [this]() { return m_iterHelper(); };
}

template<typename C, typename E>
inline NonCompactingChunks<C, E>::NonCompactingChunks(size_t tupleSize) noexcept : m_tupleSize(tupleSize) {}

template<typename C, typename E>
inline size_t NonCompactingChunks<C, E>::tupleSize() const noexcept {
    return m_tupleSize;
}

template<typename C, typename E>
inline void* NonCompactingChunks<C, E>::allocate() {
    auto iter = find_if(list_type::begin(), list_type::end(),
            [](C const& c) { return ! c.full(); });
    void* r;
    if (iter == list_type::cend()) {        // all chunks are full
        list_type::emplace_back(
                list_type::empty() ? 0 : list_type::back().id() + 1,
                m_tupleSize);
        r = list_type::back().allocate();
    } else {
        r = iter->allocate();
    }
    vassert(r != nullptr);
    ++m_allocs;
    return r;
}

template<typename C, typename E> inline size_t NonCompactingChunks<C, E>::size() const noexcept {
    return m_allocs;
}

template<typename C, typename E> inline void NonCompactingChunks<C, E>::free(void* src) {
    if (! tryFree(src)) {
        snprintf(buf, sizeof buf, "NonCompactingChunks cannot free address %p", src);
        buf[sizeof buf - 1] = 0;
        throw runtime_error(buf);
    }
}

template<typename C, typename E> inline bool NonCompactingChunks<C, E>::tryFree(void* src) {
    auto* p = list_type::find(src);
    if (p != nullptr) {
        vassert(*p != list_type::end());
        (*p)->free(src);
        if ((*p)->empty()) {
            list_type::erase(*p);              // immediate chunk removal
        }
        --m_allocs;
    }
    return p != nullptr;
}

inline CompactingChunk::CompactingChunk(size_t id, size_t s) : ChunkHolder(id, s) {}

inline void CompactingChunk::free(void* dst, void const* src) {     // cross-chunk free(): update only on dst chunk
    vassert(contains(dst));
    vassert(! contains(src));
    memcpy(dst, src, tupleSize());
}

inline void* CompactingChunk::free(void* dst) {                     // within-chunk free()
    vassert(contains(dst));
    if (reinterpret_cast<char*>(dst) + tupleSize() == m_next) {     // last allocation on the chunk
        return free();
    } else {                               // free in the middle
        memcpy(dst, free(), tupleSize());
        return m_next;
    }
}

inline void* CompactingChunk::free() {                               // within-chunk free() of last allocated
    vassert(m_next > begin());
    return reinterpret_cast<char*&>(m_next) -= tupleSize();
}

inline CompactingStorageTrait::CompactingStorageTrait(list_type* s) noexcept : m_storage(s) {
    vassert(s != nullptr);
}

inline void CompactingStorageTrait::freeze() {
    vassert(m_storage != nullptr);
    if (m_frozen) {
        throw logic_error("Double freeze detected");
    }
    m_frozen = true;
}

inline void CompactingStorageTrait::thaw() {
    vassert(m_storage != nullptr);
    if (m_frozen) {
        m_unreleased.clear();
        m_frozen = false;
    } else {
        throw logic_error("Double thaw detected");
    }
}

/**
 * Immediately free to OS when the tail is unused
 */
inline void CompactingStorageTrait::releasable(typename CompactingStorageTrait::iterator iter) {
    vassert(m_storage != nullptr);
    if (iter->empty()) {
        if (m_frozen) {                // splice or free, depending on any active snapshot
            m_unreleased.emplace(*m_storage, iter);
        } else {
            m_storage->erase(iter);
        }
    }
}

inline function<void const*()> CompactingStorageTrait::operator()() noexcept {
    return m_unreleased.iterator();
}

inline function<void const*()> CompactingStorageTrait::operator()() const noexcept {
    return m_unreleased.iterator();
}

size_t CompactingChunks::s_id = 0;

size_t CompactingChunks::gen_id() {
    return s_id++;
}

inline size_t CompactingChunks::id() const noexcept {
    return m_id;
}

inline CompactingChunks::CompactingChunks(size_t tupleSize) noexcept :
    trait(this), m_id(gen_id()), m_tupleSize(tupleSize), m_batched(*this) {}

// returns non-null value only if in snapshot,
// and the marked position is still in the first chunk.
inline void const* CompactingChunks::endOfFirstChunk() const noexcept {
    if (m_endOfFirstChunk == nullptr || list_type::empty()) {
        return nullptr;
    } else {
        auto const& first = list_type::front();
        return first.begin() < m_endOfFirstChunk && first.end() >= m_endOfFirstChunk ?
            m_endOfFirstChunk : nullptr;
    }
}

size_t CompactingChunks::s_id = 0;

size_t CompactingChunks::gen_id() {
    return s_id++;
}

inline size_t CompactingChunks::id() const noexcept {
    return m_id;
}

inline void CompactingChunks::freeze() {
    if (! list_type::empty()) {
        m_endOfFirstChunk = list_type::begin()->next();
    }
    trait::freeze();
}

inline void CompactingChunks::thaw() {
    m_endOfFirstChunk = nullptr;
    trait::thaw();
}

size_t CompactingChunks::size() const noexcept {
    return m_allocs;
}

inline void* CompactingChunks::allocate() {
    if (empty() || back().full()) {                  // always allocates from tail
        emplace_back(empty() ? 0 : back().id() + 1, m_tupleSize);
    }
    ++m_allocs;
    return back().allocate();
}

void* CompactingChunks::free(void* dst) {
    auto* pos = find(dst);                 // binary search
    if (pos == nullptr) {
        if (cbegin()->next() == dst) {
            // When shrinking from head, since e.g. for_each<iterator_type>(...)
            // retrieves the address, advances iterator, then calls callable,
            // it is possible that the advanced address is invalidated if it is
            // (effectively) removed by the memory movement.
            --m_allocs;
            return nullptr;
        } else {
            snprintf(buf, sizeof buf, "CompactingChunks::free(%p): invalid address.", dst);
            buf[sizeof buf - 1] = 0;
            throw range_error(buf);
        }
    } else {
        auto from_iter = list_type::begin();      // the tuple from which to memmove
        void* src = from_iter->free();
        auto& dst_iter = *pos;
        if (dst_iter != from_iter) {         // cross-chunk movement needed
            dst_iter->free(dst, src);        // memcpy()
        } else if (src != dst) {             // within-chunk movement (not happened in the previous free() call)
            memcpy(dst, src, tupleSize());
        }
        trait::releasable(from_iter);
        --m_allocs;
        return src;
    }
}

namespace batch_remove_aid {
    template<typename T, typename Cont1> inline static set<T>
    intersection(Cont1 const& t1, set<T> const&& t2) {
        return accumulate(t1.cbegin(), t1.cend(), set<T>{}, [&t2](set<T>& acc, T const& e) {
                if (t2.count(e)) {
                    acc.emplace(e);
                }
                return acc;
            });
    }

    /**
     * Assuming that inter \subset src, removes all elements from
     * src, keeping the rest in order.
     */
    template<typename T> inline static vector<T> subtract(vector<T> src, set<T> const& inter) {
        for (auto const& entry : inter) {
            auto const iter = find(src.begin(), src.end(), entry);
            vassert(iter != src.end());
            src.erase(iter);
        }
        return src;
    }

    template<typename T1, typename T2> inline
    static map<T1, T2> build_map(vector<T1> const&& v1, vector<T2> const&& v2) {
        vassert(v1.size() == v2.size());
        return inner_product(v1.cbegin(), v1.cend(), v2.cbegin(), map<void*, void*>{},
                [](map<void*, void*>& acc, pair<void*, void*> const& entry)
                { acc.emplace(entry); return acc; },
                [](void* p1, void* p2) { return make_pair(p1, p2); });
    }
}

inline CompactingChunks::BatchRemoveAccumulator::BatchRemoveAccumulator(
        CompactingChunks* o) : m_self(o) {
    vassert(o != nullptr);
}

inline CompactingChunks& CompactingChunks::BatchRemoveAccumulator::chunks() noexcept {
    return *m_self;
}

inline typename CompactingChunks::list_type::iterator CompactingChunks::BatchRemoveAccumulator::pop() {
    auto iter = m_self->begin();
    reinterpret_cast<char*&>(iter->m_next) = reinterpret_cast<char*>(iter->begin());
    m_self->releasable(iter);
    return m_self->begin();
}

inline vector<void*> CompactingChunks::BatchRemoveAccumulator::collect() const {
    return accumulate(cbegin(), cend(), vector<void*>{},
            [](vector<void*>& acc, typename map_type::value_type const& entry) {
                copy(entry.second.cbegin(), entry.second.cend(), back_inserter(acc));
                return acc;
            });
}

inline void CompactingChunks::BatchRemoveAccumulator::insert(
        typename CompactingChunks::list_type::iterator key, void* p) {
    auto iter = find(key);
    if (iter == end()) {
        emplace(key, vector<void*>{p});
    } else {
        iter->second.emplace_back(p);
    }
}

inline vector<void*> CompactingChunks::BatchRemoveAccumulator::sorted() {
    return accumulate(begin(), end(), vector<void*>{},
            [](vector<void*>& acc, typename map_type::value_type& entry) {
                auto& val = entry.second;
                std::sort(val.begin(), val.end(), greater<void*>());
                copy(val.cbegin(), val.cend(), back_inserter(acc));
                return acc;
            });
}

inline CompactingChunks::DelayedRemover::DelayedRemover(CompactingChunks& s) : super(&s) {}

inline size_t CompactingChunks::DelayedRemover::add(void* p) {
    auto const* iter = super::chunks().find(p);
    if (iter == nullptr) {
        snprintf(buf, sizeof buf, "CompactingChunk::DelayedRemover::add(%p): invalid address", p);
        buf[sizeof buf - 1] = 0;
        throw range_error(buf);
    } else {
        m_prepared = false;
        super::insert(*iter, p);
        return ++m_size;
    }
}

inline map<void*, void*> const& CompactingChunks::DelayedRemover::movements() const{
    return m_move;
}

inline set<void*> const& CompactingChunks::DelayedRemover::removed() const{
    return m_remove;
}
//
// Helper for batch-free of CompactingChunks
struct CompactingIterator {
    using list_type = ChunkList<CompactingChunk>;
    using iterator_type = list_type::iterator;
    using value_type = pair<iterator_type, void*>;

    CompactingIterator(list_type& c) noexcept : m_cont(c), m_iter(c.begin()),
        m_cursor(reinterpret_cast<char*>(m_iter->next()) - reinterpret_cast<CompactingChunks const&>(c).tupleSize()) {}
    value_type operator*() const noexcept {
        return {m_iter, m_cursor};
    }
    bool drained() const noexcept {
        return m_cursor == nullptr;
    }
    CompactingIterator& operator++() {
        advance();
        return *this;
    }
    CompactingIterator operator++(int) {
        CompactingIterator copy(*this);
        copy.advance();
        return copy;
    }
    bool operator==(CompactingIterator const& o) const noexcept {
        return m_cursor == o.m_cursor;
    }
    bool operator!=(CompactingIterator const& o) const noexcept {
        return ! operator==(o);
    }
private:
    list_type& m_cont;
    iterator_type m_iter;
    void* m_cursor;
    void advance() {
        if (m_cursor == nullptr) {
            throw runtime_error("CompactingIterator drained");
        } else if (m_cursor > m_iter->begin()) {
            reinterpret_cast<char*&>(m_cursor) -=
                reinterpret_cast<CompactingChunks const&>(m_cont).tupleSize();
        } else if (++m_iter == m_cont.end()) {           // drained now
            m_cursor = nullptr;
        } else {
            m_cursor = reinterpret_cast<char*>(m_iter->next()) -
                reinterpret_cast<CompactingChunks const&>(m_cont).tupleSize();
            vassert(m_cursor >= m_iter->begin());
        }
    }
};


typename CompactingChunks::DelayedRemover& CompactingChunks::DelayedRemover::prepare(bool dupCheck) {
    using namespace batch_remove_aid;
    if (! m_prepared) {
        // extra validation: any duplicates with add() calls?
        // This check is spared in the single-call batch-free API
        auto const ptrs = super::collect();
        size_t size = ptrs.size();
        if (dupCheck && size != set<void*>(ptrs.cbegin(), ptrs.cend()).size()) {
            throw runtime_error("Duplicate addresses detected");
        } else {
            vector<void*> addrToRemove{};
            addrToRemove.reserve(size);
            for (auto iter = CompactingIterator(super::chunks()); ! iter.drained();) {
                auto const addr = *iter;
                ++iter;
                addrToRemove.emplace_back(addr.second);
                if (--size == 0) {
                    break;
                }
            }
            m_remove = intersection(ptrs, set<void*>(addrToRemove.cbegin(), addrToRemove.cend()));
            m_move = build_map(subtract(super::sorted(), m_remove),
                    subtract(addrToRemove, m_remove));
            m_prepared = true;
        }
    }
    return *this;
}

size_t CompactingChunks::DelayedRemover::force() {
    auto hd = super::chunks().begin();
    auto const tupleSize = super::chunks().tupleSize(),
        allocsPerTuple = (reinterpret_cast<char const*>(hd->end()) -
                reinterpret_cast<char const*>(hd->begin())) / tupleSize;
    auto const total = m_move.size() + m_remove.size();
    if (total > 0) {
        // storage remapping and clean up
        for_each(m_move.cbegin(), m_move.cend(), [tupleSize](typename map<void*, void*>::value_type const& entry) {
                    memcpy(entry.first, entry.second, tupleSize);
                });
        m_move.clear();
        m_remove.clear();
        auto const offset =
            reinterpret_cast<char const*>(hd->next()) - reinterpret_cast<char const*>(hd->begin());
        // dangerous: direct manipulation on each offended chunks
        for (auto wholeChunks = total / allocsPerTuple; wholeChunks > 0; --wholeChunks) {
            hd = super::pop();
        }
        if (total >= allocsPerTuple) {       // any chunk released at all?
            reinterpret_cast<char*&>(hd->m_next) = reinterpret_cast<char*>(hd->begin()) + offset;
        }
        auto const remBytes = (total % allocsPerTuple) * tupleSize;
        if (remBytes > 0) {          // need manual cursor adjustment on the remaining chunks
            auto const rem = reinterpret_cast<char*>(hd->next()) - reinterpret_cast<char*>(hd->begin());
            if (remBytes >= rem) {
                hd = super::pop();
                reinterpret_cast<char*&>(hd->m_next) -= remBytes - rem;
            } else {
                reinterpret_cast<char*&>(hd->m_next) -= remBytes;
            }
            vassert(hd->next() >= hd->begin());
        }
        super::clear();
    }
    auto const r = m_size;
    m_size = 0;
    return r;
}

inline size_t CompactingChunks::tupleSize() const noexcept {
    return m_tupleSize;
}

template<typename Chunks, typename Tag, typename E> Tag IterableTableTupleChunks<Chunks, Tag, E>::s_tagger{};
template<typename Chunks, typename Tag, typename E> bool const IterableTableTupleChunks<Chunks, Tag, E>::FALSE_VALUE = false;

/**
 * Is it permissible to create a new iterator for the given Chunk
 * list type? We need to ensure that at most one RW iterator can
 * be created at the same time for a compacting chunk list.
 */
template<iterator_view_type, iterator_permission_type,
    typename container_type, typename = typename container_type::Compact>
struct IteratorPermissible {
    void operator()(set<size_t> const&, container_type) const noexcept {
        static_assert(is_lvalue_reference<container_type>::value, "container_type should be reference type");
    }
};

/**
 * Specialization for rw snapshot iterator: check & update map
 */
template<typename container_type>
struct IteratorPermissible<iterator_view_type::snapshot, iterator_permission_type::rw,
    container_type, integral_constant<bool, true>> {
    void operator()(set<size_t>& exists, container_type cont) const {
        static_assert(is_lvalue_reference<container_type>::value, "container_type should be reference type");
        auto iter = exists.find(cont.id());
        if (iter == exists.end()) {            // add entry
            exists.emplace_hint(iter, cont.id());
        } else {
            snprintf(buf, sizeof buf, "Cannot create RW snapshot iterator on chunk list id %lu", cont.id());
            buf[sizeof buf - 1] = 0;
            throw logic_error(buf);
        }
    }
};

/**
 * Correctly de-registers a rw snapshot iterator, allowing one to
 * be created later.
 */
template<iterator_view_type, iterator_permission_type,
    typename container_type, typename = typename container_type::Compact>
struct IteratorDeregistration {
    void operator()(set<size_t> const&, container_type) const noexcept {       // No-op for irrelavent types
        static_assert(is_lvalue_reference<container_type>::value, "container_type should be reference type");
    }
};

template<typename container_type>
struct IteratorDeregistration<iterator_view_type::snapshot, iterator_permission_type::rw,
    container_type, integral_constant<bool, true>> {
    void operator()(set<size_t>& m, container_type cont) const {
        static_assert(is_lvalue_reference<container_type>::value, "container_type should be reference type");
        auto iter = m.find(cont.id());
        if (iter != m.end()) {
            // TODO: we need to also guard against "double deletion" case;
            // but eecheck is currently failing mysteriously
            m.erase(iter);
        }
    }
};

/**
 * The implementation just forward IteratorPermissible
 */
template<typename Chunks, typename Tag, typename E>
template<iterator_permission_type perm, iterator_view_type view> inline void
IterableTableTupleChunks<Chunks, Tag, E>::iterator_type<perm, view>::Constructible::validate(
        typename IterableTableTupleChunks<Chunks, Tag, E>::template iterator_type<perm, view>::container_type src) {
<<<<<<< HEAD
    static IteratorPermissible<view, perm, container_type, typename Chunks::Compact> const validator;
=======
    static IteratorPermissible<view, perm, container_type, typename Chunks::Compact> const validator{};
>>>>>>> 760a7529
    validator(m_inUse, src);
}

template<typename Chunks, typename Tag, typename E>
template<iterator_permission_type perm, iterator_view_type view> inline void
IterableTableTupleChunks<Chunks, Tag, E>::iterator_type<perm, view>::Constructible::remove(
        typename IterableTableTupleChunks<Chunks, Tag, E>::template iterator_type<perm, view>::container_type src) {
<<<<<<< HEAD
    static IteratorDeregistration<view, perm, container_type, typename Chunks::Compact> const dereg;
=======
    static IteratorDeregistration<view, perm, container_type, typename Chunks::Compact> const dereg{};
>>>>>>> 760a7529
    dereg(m_inUse, src);
}

template<typename Chunks, typename Tag, typename E>
template<iterator_permission_type perm, iterator_view_type view>
typename IterableTableTupleChunks<Chunks, Tag, E>::template iterator_type<perm, view>::Constructible
IterableTableTupleChunks<Chunks, Tag, E>::iterator_type<perm, view>::s_constructible;

template<typename Chunks, typename Tag, typename E>
template<iterator_permission_type perm, iterator_view_type view>
inline IterableTableTupleChunks<Chunks, Tag, E>::iterator_type<perm, view>::iterator_type(
        typename IterableTableTupleChunks<Chunks, Tag, E>::template iterator_type<perm, view>::container_type src,
        bool const& f) :
    m_offset(src.tupleSize()), m_storage(src), m_iter(m_storage.begin()),
    m_cursor(const_cast<value_type>(m_iter == m_storage.end() ? nullptr : m_iter->begin())),
    m_deletedSnapshot(f) {
    // paranoid type check
    static_assert(is_lvalue_reference<container_type>::value,
            "IterableTableTupleChunks::iterator_type::container_type is not a reference");
    static_assert(is_pointer<value_type>::value,
            "IterableTableTupleChunks::value_type is not a pointer");
    s_constructible.validate(src);
    while (m_cursor != nullptr && ! s_tagger(m_cursor)) {
        advance();         // calibrate to first non-skipped position
    }
}

template<typename Chunks, typename Tag, typename E>
template<iterator_permission_type perm, iterator_view_type view> inline
IterableTableTupleChunks<Chunks, Tag, E>::iterator_type<perm, view>::~iterator_type() {
    s_constructible.remove(static_cast<container_type>(m_storage));
}

template<typename Chunks, typename Tag, typename E>
template<iterator_permission_type perm, iterator_view_type view>
inline typename IterableTableTupleChunks<Chunks, Tag, E>::template iterator_type<perm, view>
IterableTableTupleChunks<Chunks, Tag, E>::iterator_type<perm, view>::begin(
        typename IterableTableTupleChunks<Chunks, Tag, E>::template iterator_type<perm, view>::container_type c) {
    return {c};
}

template<typename Chunks, typename Tag, typename E>
template<iterator_permission_type perm, iterator_view_type view>
inline typename IterableTableTupleChunks<Chunks, Tag, E>::template iterator_type<perm, view>
IterableTableTupleChunks<Chunks, Tag, E>::iterator_type<perm, view>::end(
        typename IterableTableTupleChunks<Chunks, Tag, E>::template iterator_type<perm, view>::container_type c) {
    typename IterableTableTupleChunks<Chunks, Tag, E>::template iterator_type<perm, view> cur(c);
    const_cast<void*&>(cur.m_cursor) = nullptr;
    return cur;
}

template<typename Chunks, typename Tag, typename E>
template<iterator_permission_type perm, iterator_view_type view>
inline bool IterableTableTupleChunks<Chunks, Tag, E>::iterator_type<perm, view>::operator==(
        iterator_type<perm, view> const& o) const noexcept {
    return m_cursor == o.m_cursor;
}

/**
 * Helper to check if the iterator needs to advance to next
 * chunk. The only special occasion is snapshot view of
 * head-compacting, when there are tuple deletions occurring
 * during snapshot.
 */
template<typename ChunkList, typename Iter, iterator_view_type view, typename Comp>
struct ChunkBoundary {
    inline void const* operator()(ChunkList const&, Iter const& iter, bool) const noexcept {
        return iter->next();
    }
};

template<typename ChunkList, typename Iter>
struct ChunkBoundary<ChunkList, Iter, iterator_view_type::snapshot, integral_constant<bool, true>> {
    inline void const* operator()(ChunkList const& l, Iter const& iter, bool flag) const noexcept {
        if (flag && iter == l.begin()) {
            void const* end = reinterpret_cast<CompactingChunks const&>(l).endOfFirstChunk();
            if (end != nullptr) {              // The first chunk in txn is the first chunk when snapshot started
                return end;
            } else if (l.size() > 1) {         // The first chunk when snapshot started had been "reclaimed" in txn view,
                return iter->end();            // and the first chunk in current txn view is not the last chunk: frozen view needs
                // (and is safe) to cover the whole first chunk
            } else {                           // There is now a single chunk in txn view, which is not the first chunk
                return iter->next();           // when we froze.
            }
        } else {
            return iter->next();
        }
    }
};

template<typename Chunks, typename Tag, typename E>
template<iterator_permission_type perm, iterator_view_type view>
void IterableTableTupleChunks<Chunks, Tag, E>::iterator_type<perm, view>::advance() {
    static constexpr ChunkBoundary<list_type, decltype(m_iter), view, typename Chunks::Compact> const boundary{};
    if (! drained()) {
        // Need to maintain invariant that m_cursor is nullptr iff
        // iterator points to end().
        bool finished = true;
        // we need to check emptyness since iterator could be
        // invalidated when non-lazily releasing the only available chunk.
        if (! m_storage.empty() && m_iter != m_storage.end()) {
            const_cast<void*&>(m_cursor) =
                reinterpret_cast<char*>(const_cast<void*>(m_cursor)) + m_offset;
            if (m_cursor < boundary(m_storage, m_iter, m_deletedSnapshot)) {
                finished = false;              // within chunk
            } else {
                ++m_iter;                      // cross chunk
                if (m_iter != m_storage.end()) {
                    const_cast<void*&>(m_cursor) = const_cast<void*>(m_iter->begin());
                    finished = false;
                } else {
                    const_cast<void*&>(m_cursor) = nullptr;
                }
            }
        } else {
            const_cast<void*&>(m_cursor) = nullptr;
        }
        if (! finished && ! s_tagger(m_cursor)) {
            advance();                         // skip current cursor
        }
    }
}

template<typename Chunks, typename Tag, typename E>
template<iterator_permission_type perm, iterator_view_type view>
inline typename IterableTableTupleChunks<Chunks, Tag, E>::template iterator_type<perm, view>&
IterableTableTupleChunks<Chunks, Tag, E>::iterator_type<perm, view>::operator++() {
    advance();
    return *this;
}

template<typename Chunks, typename Tag, typename E>
template<iterator_permission_type perm, iterator_view_type view>
inline typename IterableTableTupleChunks<Chunks, Tag, E>::template iterator_type<perm, view>
IterableTableTupleChunks<Chunks, Tag, E>::iterator_type<perm, view>::operator++(int) {
    decltype(*this) copy(*this);
    advance();
    return copy;
}

template<typename Chunks, typename Tag, typename E>
template<iterator_permission_type perm, iterator_view_type view>
inline typename IterableTableTupleChunks<Chunks, Tag, E>::template iterator_type<perm, view>::value_type
IterableTableTupleChunks<Chunks, Tag, E>::iterator_type<perm, view>::operator*() noexcept {
    return m_cursor;
}

template<typename Chunks, typename Tag, typename E>
template<iterator_permission_type perm, iterator_view_type view>
inline bool IterableTableTupleChunks<Chunks, Tag, E>::iterator_type<perm, view>::drained() const noexcept {
    return m_cursor == nullptr;
}

template<typename Chunks, typename Tag, typename E>
inline typename IterableTableTupleChunks<Chunks, Tag, E>::iterator
IterableTableTupleChunks<Chunks, Tag, E>::begin(Chunks& c) {
    return iterator::begin(c);
}

template<typename Chunks, typename Tag, typename E>
inline typename IterableTableTupleChunks<Chunks, Tag, E>::iterator
IterableTableTupleChunks<Chunks, Tag, E>::end(Chunks& c) {
    return iterator::end(c);
}

template<typename Chunks, typename Tag, typename E>
inline typename IterableTableTupleChunks<Chunks, Tag, E>::const_iterator
IterableTableTupleChunks<Chunks, Tag, E>::cbegin(Chunks const& c) {
    return const_iterator::begin(c);
}

template<typename Chunks, typename Tag, typename E>
inline typename IterableTableTupleChunks<Chunks, Tag, E>::const_iterator
IterableTableTupleChunks<Chunks, Tag, E>::cend(Chunks const& c) {
    return const_iterator::end(c);
}

template<typename Chunks, typename Tag, typename E>
inline typename IterableTableTupleChunks<Chunks, Tag, E>::const_iterator
IterableTableTupleChunks<Chunks, Tag, E>::begin(Chunks const& c) {
    return cbegin(c);
}

template<typename Chunks, typename Tag, typename E>
inline typename IterableTableTupleChunks<Chunks, Tag, E>::const_iterator
IterableTableTupleChunks<Chunks, Tag, E>::end(Chunks const& c) {
    return cend(c);
}

template<typename Chunks, typename Tag, typename E>
template<iterator_permission_type perm>
inline IterableTableTupleChunks<Chunks, Tag, E>::iterator_cb_type<perm>::iterator_cb_type(
        typename IterableTableTupleChunks<Chunks, Tag, E>::template iterator_cb_type<perm>::container_type c,
        typename IterableTableTupleChunks<Chunks, Tag, E>::template iterator_cb_type<perm>::cb_type cb,
        bool const& f):
    super(c, f), m_cb(cb) {}            // using snapshot view to set list iterator begin

template<typename Chunks, typename Tag, typename E>
template<iterator_permission_type perm>
inline typename IterableTableTupleChunks<Chunks, Tag, E>::template iterator_cb_type<perm>::value_type
IterableTableTupleChunks<Chunks, Tag, E>::iterator_cb_type<perm>::operator*() noexcept {
    return m_cb(super::operator*());
}

template<typename Chunks, typename Tag, typename E>
template<iterator_permission_type perm>
inline typename IterableTableTupleChunks<Chunks, Tag, E>::template iterator_cb_type<perm>
IterableTableTupleChunks<Chunks, Tag, E>::iterator_cb_type<perm>::begin(
        typename IterableTableTupleChunks<Chunks, Tag, E>::template iterator_cb_type<perm>::container_type c,
        typename IterableTableTupleChunks<Chunks, Tag, E>::template iterator_cb_type<perm>::cb_type cb) {
    return {c, cb};
}

template<typename Chunks, typename Tag, typename E>
template<typename Hook, iterator_permission_type perm>
inline IterableTableTupleChunks<Chunks, Tag, E>::time_traveling_iterator_type<Hook, perm>::time_traveling_iterator_type(
        typename IterableTableTupleChunks<Chunks, Tag, E>::template time_traveling_iterator_type<Hook, perm>::time_traveling_iterator_type::container_type c,
        typename IterableTableTupleChunks<Chunks, Tag, E>::template time_traveling_iterator_type<Hook, perm>::time_traveling_iterator_type::history_type h) :
    super(c, [&h](value_type c) { return const_cast<value_type>(h.reverted(const_cast<value_type>(c))); }, h.hasDeletes()),
    m_extendingCb(c()),
    m_extendingPtr(m_extendingCb()) {
    if (m_extendingPtr != nullptr) {           // perform translation layer right away
        m_extendingPtr = super::m_cb(const_cast<value_type>(m_extendingPtr));
    }
}

template<typename Chunks, typename Tag, typename E>
template<typename Hook, iterator_permission_type perm>
inline bool IterableTableTupleChunks<Chunks, Tag, E>::time_traveling_iterator_type<Hook, perm>::drained() const noexcept {
    return super::drained() && m_extendingPtr == nullptr;
}

template<typename Chunks, typename Tag, typename E>
template<typename Hook, iterator_permission_type perm>
inline void IterableTableTupleChunks<Chunks, Tag, E>::time_traveling_iterator_type<Hook, perm>::advance() {
    if (! drained()) {
        if (m_extendingPtr != nullptr) {
            m_extendingPtr = m_extendingCb();
            if (m_extendingPtr != nullptr) {           // perform translation layer right away
                m_extendingPtr = super::m_cb(const_cast<value_type>(m_extendingPtr));
            }
        } else {
            super::advance();
        }
    }
}

template<typename Chunks, typename Tag, typename E>
template<typename Hook, iterator_permission_type perm> inline
typename IterableTableTupleChunks<Chunks, Tag, E>::template time_traveling_iterator_type<Hook, perm>&
IterableTableTupleChunks<Chunks, Tag, E>::time_traveling_iterator_type<Hook, perm>::operator++() {
    advance();
    return *this;
}

template<typename Chunks, typename Tag, typename E>
template<typename Hook, iterator_permission_type perm> inline
typename IterableTableTupleChunks<Chunks, Tag, E>::template time_traveling_iterator_type<Hook, perm>
IterableTableTupleChunks<Chunks, Tag, E>::time_traveling_iterator_type<Hook, perm>::operator++(int) {
    decltype(*this) copy(*this);
    advance();
    return copy;
}

template<typename Chunks, typename Tag, typename E>
template<typename Hook, iterator_permission_type perm>
inline typename IterableTableTupleChunks<Chunks, Tag, E>::template time_traveling_iterator_type<Hook, perm>::value_type
IterableTableTupleChunks<Chunks, Tag, E>::time_traveling_iterator_type<Hook, perm>::operator*() noexcept {
    return m_extendingPtr == nullptr ? super::operator*() : const_cast<void*>(m_extendingPtr);
}

template<typename Chunks, typename Tag, typename E>
template<typename Hook, iterator_permission_type perm>
inline typename IterableTableTupleChunks<Chunks, Tag, E>::template time_traveling_iterator_type<Hook, perm>
IterableTableTupleChunks<Chunks, Tag, E>::time_traveling_iterator_type<Hook, perm>::begin(
        typename IterableTableTupleChunks<Chunks, Tag, E>::template time_traveling_iterator_type<Hook, perm>::time_traveling_iterator_type::container_type c,
        typename IterableTableTupleChunks<Chunks, Tag, E>::template time_traveling_iterator_type<Hook, perm>::time_traveling_iterator_type::history_type h) {
    return {c, h};
}

template<typename Chunks, typename Tag, typename E>
template<iterator_permission_type perm> inline
IterableTableTupleChunks<Chunks, Tag, E>::hooked_iterator_type<perm>::hooked_iterator_type(
        typename IterableTableTupleChunks<Chunks, Tag, E>::template hooked_iterator_type<perm>::container_type c) :
super(c, c) {}

template<typename Chunks, typename Tag, typename E>
template<iterator_permission_type perm> inline typename IterableTableTupleChunks<Chunks, Tag, E>::template hooked_iterator_type<perm>
IterableTableTupleChunks<Chunks, Tag, E>::hooked_iterator_type<perm>::begin(
        typename IterableTableTupleChunks<Chunks, Tag, E>::template hooked_iterator_type<perm>::container_type c) {
    return {c};
}

template<unsigned char NthBit, typename E>
inline bool NthBitChecker<NthBit, E>::operator()(void* p) const noexcept {
    return *reinterpret_cast<unsigned char*>(p) & MASK;
}
template<unsigned char NthBit, typename E>
inline bool NthBitChecker<NthBit, E>::operator()(void const* p) const noexcept {
    return *reinterpret_cast<unsigned char const*>(p) & MASK;
}
template<unsigned char NthBit, typename E>
inline void NthBitChecker<NthBit, E>::set(void* p) noexcept {
    *reinterpret_cast<unsigned char*&>(p) |= MASK;
}
template<unsigned char NthBit, typename E>
inline void NthBitChecker<NthBit, E>::reset(void* p) noexcept {
    *reinterpret_cast<unsigned char*&>(p) &= ~MASK;
}

template<ptrdiff_t offset>
inline void* ByteOf<offset>::operator()(void* p) const noexcept {
    return reinterpret_cast<unsigned char*>(p) + offset;
}

template<ptrdiff_t offset>
inline void const* ByteOf<offset>::operator()(void const* p) const noexcept {
    return reinterpret_cast<unsigned char const*>(p) + offset;
}

inline BaseHistoryRetainTrait::BaseHistoryRetainTrait(typename BaseHistoryRetainTrait::cb_type const& cb): m_cb(cb) {}

inline HistoryRetainTrait<gc_policy::never>::HistoryRetainTrait(
        typename BaseHistoryRetainTrait::cb_type const& cb): BaseHistoryRetainTrait(cb) {}

inline void HistoryRetainTrait<gc_policy::never>::remove(void const*) noexcept {}

inline HistoryRetainTrait<gc_policy::always>::HistoryRetainTrait(
        typename BaseHistoryRetainTrait::cb_type const& cb): BaseHistoryRetainTrait(cb) {}

inline void HistoryRetainTrait<gc_policy::always>::remove(void const* addr) {
    m_cb(addr);
}

inline HistoryRetainTrait<gc_policy::batched>::HistoryRetainTrait(
        HistoryRetainTrait::cb_type const& cb): BaseHistoryRetainTrait(cb) {}

inline void HistoryRetainTrait<gc_policy::batched>::remove(void const* addr) {
    if (++m_size == BatchSize) {
        for_each(m_batched.begin(), m_batched.end(), m_cb);
        m_batched.clear();
        m_size = 0;
    } else {
        m_batched.emplace_front(addr);
    }
}

inline AllocBoundary::AllocBoundary(ChunkHolder const& c) noexcept : m_lastChunkId(c.id()), m_lastAlloc(c.next()) {}
inline size_t AllocBoundary::lastChunkId() const noexcept {
    return m_lastChunkId;
}
inline void const* AllocBoundary::lastAlloc() const noexcept {
    return m_lastAlloc;
}

template<typename Alloc, typename Trait, typename C, typename E>
inline TxnPreHook<Alloc, Trait, C, E>::TxnPreHook(size_t tupleSize):
    Trait([this](void const* key) {
                m_changes.erase(key);                        // no-op for non-existent key
                m_copied.erase(key);
                m_storage.tryFree(const_cast<void*>(key));
            }),
    m_storage(tupleSize) { }

template<typename Alloc, typename Trait, typename C, typename E> inline bool const&
TxnPreHook<Alloc, Trait, C, E>::hasDeletes() const noexcept {
    return m_hasDeletes;
}

template<typename Alloc, typename Trait, typename C, typename E>
inline void TxnPreHook<Alloc, Trait, C, E>::copy(void const* p) {     // API essential
    if (m_last == nullptr) {
        m_last = m_storage.allocate();
        vassert(m_last != nullptr);
    }
    memcpy(m_last, p, m_storage.tupleSize());
}

template<typename Alloc, typename Trait, typename C, typename E>
inline void TxnPreHook<Alloc, Trait, C, E>::add(typename TxnPreHook<Alloc, Trait, C, E>::ChangeType type,
        void const* src, void const* dst) {
    if (m_recording) {
        switch (type) {
            case ChangeType::Update:
                update(dst);
                break;
            case ChangeType::Insertion:
                insert(src, dst);
                break;
            case ChangeType::Deletion:
            default:
                remove(src);
        }
    }
}

template<typename Alloc, typename Trait, typename C, typename E> inline void TxnPreHook<Alloc, Trait, C, E>::freeze() {
    if (m_recording) {
        throw logic_error("Double freeze detected");
    } else {
        m_recording = true;
    }
}

template<typename Alloc, typename Trait, typename C, typename E> inline void TxnPreHook<Alloc, Trait, C, E>::thaw() {
    if (m_recording) {
        m_changes.clear();
        m_copied.clear();
        m_storage.clear();
        m_hasDeletes = m_recording = false;
    } else {
        throw logic_error("Double thaw detected");
    }
}

template<typename Alloc, typename Trait, typename C, typename E>
inline void* TxnPreHook<Alloc, Trait, C, E>::_copy(void const* src, bool) {
    void* dst = m_storage.allocate();
    vassert(dst != nullptr);
    memcpy(dst, src, m_storage.tupleSize());
    m_copied.emplace(src);
    return dst;
}

template<typename Alloc, typename Trait, typename C, typename E>
inline void TxnPreHook<Alloc, Trait, C, E>::update(void const* dst) {
    // src tuple from temp table written to dst in persistent storage
    if (m_recording && ! m_changes.count(dst)) {
        m_changes.emplace(dst, _copy(dst, false));
    }
}

template<typename Alloc, typename Trait, typename C, typename E>
inline void TxnPreHook<Alloc, Trait, C, E>::insert(void const* src, void const* dst) {
    vassert(src == nullptr);
    if (m_recording && ! m_changes.count(dst)) {
        // for insertions, since previous memory is unused, there
        // is nothing to keep track of. Just mark the position as
        // previously unused.
        m_changes.emplace(dst, nullptr);
    }
}

template<typename Alloc, typename Trait, typename C, typename E>
inline void TxnPreHook<Alloc, Trait, C, E>::remove(void const* src) {
    // src tuple is deleted, and tuple at dst gets moved to src
    if (m_recording && m_changes.count(src) == 0) {
        // Need to copy the original value that gets deleted
        vassert(m_last != nullptr);
        m_changes.emplace(src, m_last);
        m_last = nullptr;
        m_hasDeletes = true;
    }
}

template<typename Alloc, typename Trait, typename C, typename E>
inline void const* TxnPreHook<Alloc, Trait, C, E>::reverted(void const* src) const {
    auto const pos = m_changes.find(src);
    return pos == m_changes.cend() ? src : pos->second;
}

template<typename Alloc, typename Trait, typename C, typename E>
inline void TxnPreHook<Alloc, Trait, C, E>::release(void const* src) {
    Trait::remove(src);
}

template<typename Hook, typename E> inline
HookedCompactingChunks<Hook, E>::HookedCompactingChunks(size_t s) noexcept : CompactingChunks(s), Hook(s) {}

template<typename Hook, typename E> inline void
HookedCompactingChunks<Hook, E>::freeze() {
    if (! CompactingChunks::empty()) {
        auto iter = prev(CompactingChunks::end());
<<<<<<< HEAD
        m_frozenSentry = make_shared<AllocBoundary>(*iter);
=======
        m_frozenSentry = make_pair(iter->id(), iter->next());
>>>>>>> 760a7529
    }
    Hook::freeze();
    CompactingChunks::freeze();
}

template<typename Hook, typename E> inline void
HookedCompactingChunks<Hook, E>::thaw() {
    Hook::thaw();
    CompactingChunks::thaw();
<<<<<<< HEAD
    m_frozenSentry.reset(static_cast<AllocBoundary*>(nullptr));
=======
    m_frozenSentry = {numeric_limits<size_t>::max(), nullptr};
>>>>>>> 760a7529
}

template<typename Hook, typename E> inline void const*
HookedCompactingChunks<Hook, E>::insert(void const* src) {
    void const* r = memcpy(CompactingChunks::allocate(), src, CompactingChunks::tupleSize());
    Hook::add(Hook::ChangeType::Insertion, nullptr, r);
    return r;
}

template<typename Hook, typename E> inline void
HookedCompactingChunks<Hook, E>::update(void* dst, void const* src) {
    Hook::add(Hook::ChangeType::Update, src, dst);
    memcpy(dst, src, CompactingChunks::tupleSize());
}

template<typename Hook, typename E> inline void const*
HookedCompactingChunks<Hook, E>::remove(void* dst) {
    Hook::copy(dst);
    void const* src = CompactingChunks::free(dst);
    Hook::add(Hook::ChangeType::Deletion, dst, nullptr);
    return src;
}

template<typename Hook, typename E> inline void HookedCompactingChunks<Hook, E>::remove(
        set<void*> const& src, function<void(map<void*, void*>const&)> const& cb) {
    using Remover = typename CompactingChunks::DelayedRemover;
    auto batch = accumulate(src.cbegin(), src.cend(), Remover{*this},
            [](Remover& batch, void* p) {
                batch.add(p);
                return batch;
            }).prepare(false);
    cb(batch.movements());
    // hook registration
    for_each(batch.removed().cbegin(), batch.removed().cend(),
            [this](void* s) {
                Hook::copy(s);
                Hook::add(Hook::ChangeType::Deletion, s, nullptr);
            });
    for_each(batch.movements().cbegin(), batch.movements().cend(),
            [this](pair<void*, void*> const& entry) {
                Hook::copy(entry.first);
                Hook::add(Hook::ChangeType::Deletion, entry.first, nullptr);
            });
    batch.force();
}

template<typename Hook, typename E> inline size_t HookedCompactingChunks<Hook, E>::remove_add(void* p) {
    return CompactingChunks::m_batched.add(p);
}

template<typename Hook, typename E> inline map<void*, void*> const& HookedCompactingChunks<Hook, E>::remove_moves() {
    return CompactingChunks::m_batched.prepare(true).movements();
}

template<typename Hook, typename E> inline size_t HookedCompactingChunks<Hook, E>::remove_force() {
    // hook registration
    for_each(CompactingChunks::m_batched.removed().cbegin(), CompactingChunks::m_batched.removed().cend(),
            [this](void* s) {
                Hook::copy(s);
                Hook::add(Hook::ChangeType::Deletion, s, nullptr);
            });
    for_each(remove_moves().cbegin(), remove_moves().cend(),
            [this](pair<void*, void*> const& entry) {
                Hook::copy(entry.first);
                Hook::add(Hook::ChangeType::Deletion, entry.first, nullptr);
            });
    return CompactingChunks::m_batched.prepare(true).force();
}

// # # # # # # # # # # # # # # # # # Codegen: begin # # # # # # # # # # # # # # # # # # # # # # #
namespace __codegen__ {    // clumsy hack around macro arg arity check
template<typename Alloc, gc_policy gc>
using mt = HookedCompactingChunks<TxnPreHook<NonCompactingChunks<Alloc>, HistoryRetainTrait<gc>>>;

using t1 = mt<EagerNonCompactingChunk, gc_policy::never>;
using t2 = mt<EagerNonCompactingChunk, gc_policy::always>;
using t3 = mt<EagerNonCompactingChunk, gc_policy::batched>;

using t4 = mt<LazyNonCompactingChunk, gc_policy::never>;
using t5 = mt<LazyNonCompactingChunk, gc_policy::always>;
using t6 = mt<LazyNonCompactingChunk, gc_policy::batched>;
}
#define range8(ranger)                                                     \
    ranger(0); ranger(1); ranger(2); ranger(3); ranger(4); ranger(5); ranger(6); ranger(7)
// BitChecker: 8 instantiations
#define NthBitCheckerCodegen(n) template struct voltdb::storage::NthBitChecker<n>
range8(NthBitCheckerCodegen);
#undef NthBitCheckerCodegen
// ByteOf for first 8 bytes: 8 instantiations
#define ByteOfCodegen(n) template struct voltdb::storage::ByteOf<n>
range8(ByteOfCodegen);
// composition of BytOf |> NthBitCheckerCodegen, for first 4 bytes: 8 x 4 = 32 instantiations
#define ComposeByteAndBit0(m, n) template struct voltdb::Compose<ByteOf<n>, NthBitChecker<m>>
#define ComposeByteAndBitCodegen(m)                                        \
    ComposeByteAndBit0(m, 0); ComposeByteAndBit0(m, 1); ComposeByteAndBit0(m, 2); ComposeByteAndBit0(m, 3)
range8(ComposeByteAndBitCodegen);
#undef ComposeByteAndBitCodegen
#undef ComposeByteAndBit0
#undef range8

// Chunks
template class voltdb::storage::NonCompactingChunks<EagerNonCompactingChunk>;
template class voltdb::storage::NonCompactingChunks<LazyNonCompactingChunk>;
// HookedCompactingChunks : 2 x 2 x 3 = 12 instantiations
#define HookedChunksCodegen2(alloc, gc)                                     \
    template class voltdb::storage::HookedCompactingChunks<TxnPreHook<alloc, HistoryRetainTrait<gc>>>
#define HookedChunksCodegen1(alloc)                                         \
    HookedChunksCodegen2(alloc, gc_policy::never);                          \
    HookedChunksCodegen2(alloc, gc_policy::always);                         \
    HookedChunksCodegen2(alloc, gc_policy::batched)
HookedChunksCodegen1(NonCompactingChunks<EagerNonCompactingChunk>);
HookedChunksCodegen1(NonCompactingChunks<LazyNonCompactingChunk>);
#undef HookedChunksCodegen1
#undef HookedChunksCodegen2
// iterators: 2 x (4 + 2 x 2 x 3) x 9 = ? instantiations
#define IteratorTagCodegen2(perm, chunks, tag)                                   \
template class voltdb::storage::IterableTableTupleChunks<chunks, tag>            \
    ::template iterator_type<perm, iterator_view_type::txn>;                     \
template class voltdb::storage::IterableTableTupleChunks<chunks, tag>            \
    ::template iterator_type<perm, iterator_view_type::snapshot>;                \
template class voltdb::storage::IterableTableTupleChunks<chunks, tag>            \
    ::template iterator_cb_type<perm>;

#define IteratorTagCodegen1(chunks, tag)                                         \
    IteratorTagCodegen2(iterator_permission_type::rw, chunks, tag);              \
    IteratorTagCodegen2(iterator_permission_type::ro, chunks, tag)
#define IteratorTagCodegen(tag)                                                  \
    IteratorTagCodegen1(NonCompactingChunks<EagerNonCompactingChunk>, tag);      \
    IteratorTagCodegen1(NonCompactingChunks<LazyNonCompactingChunk>, tag);       \
    IteratorTagCodegen1(CompactingChunks, tag);                                  \
    IteratorTagCodegen1(__codegen__::t1, tag);                                   \
    IteratorTagCodegen1(__codegen__::t2, tag);                                   \
    IteratorTagCodegen1(__codegen__::t3, tag);                                   \
    IteratorTagCodegen1(__codegen__::t4, tag);                                   \
    IteratorTagCodegen1(__codegen__::t5, tag);                                   \
    IteratorTagCodegen1(__codegen__::t6, tag)

IteratorTagCodegen(truth);
IteratorTagCodegen(NthBitChecker<0>); IteratorTagCodegen(NthBitChecker<1>);
IteratorTagCodegen(NthBitChecker<2>); IteratorTagCodegen(NthBitChecker<3>);
IteratorTagCodegen(NthBitChecker<4>); IteratorTagCodegen(NthBitChecker<5>);
IteratorTagCodegen(NthBitChecker<6>); IteratorTagCodegen(NthBitChecker<7>);
#undef IteratorTagCodegen
#undef IteratorTagCodegen1
#undef IteratorTagCodegen2
// TxnPreHook: 2 x 3 = 6 instantiations
#define TxnPreHookCodegen(alloc)                                                 \
template class voltdb::storage::TxnPreHook<alloc, HistoryRetainTrait<gc_policy::always>>;       \
template class voltdb::storage::TxnPreHook<alloc, HistoryRetainTrait<gc_policy::batched>>;      \
template class voltdb::storage::TxnPreHook<alloc, HistoryRetainTrait<gc_policy::never>>
// we do not use compacting chunk for underlying storage
TxnPreHookCodegen(NonCompactingChunks<EagerNonCompactingChunk>);
TxnPreHookCodegen(NonCompactingChunks<LazyNonCompactingChunk>);
#undef TxnPreHookCodegen
// time traveling iterator: explodes into 2 x 9 x 2 x 3 x 2 = 216 instantiations
#define TTIteratorCodegen4(chunks, tag, alloc, trait, perm)                             \
template class voltdb::storage::IterableTableTupleChunks<chunks, tag>::template         \
time_traveling_iterator_type<TxnPreHook<alloc, trait>, perm>
#define TTIteratorCodegen3(chunks, tag, alloc, trait)                                   \
    TTIteratorCodegen4(chunks, tag, alloc, trait, iterator_permission_type::ro);        \
    TTIteratorCodegen4(chunks, tag, alloc, trait, iterator_permission_type::rw)
#define TTIteratorCodegen2(chunks, tag, alloc)                                          \
    TTIteratorCodegen3(chunks, tag, alloc, HistoryRetainTrait<gc_policy::always>);      \
    TTIteratorCodegen3(chunks, tag, alloc, HistoryRetainTrait<gc_policy::batched>);     \
    TTIteratorCodegen3(chunks, tag, alloc, HistoryRetainTrait<gc_policy::never>)
#define TTIteratorCodegen1(chunks, tag)                                                 \
    TTIteratorCodegen2(chunks, tag, NonCompactingChunks<EagerNonCompactingChunk>);      \
    TTIteratorCodegen2(chunks, tag, NonCompactingChunks<LazyNonCompactingChunk>)
#define TTIteratorCodegen(chunks)                                                       \
    TTIteratorCodegen1(chunks, NthBitChecker<0>); TTIteratorCodegen1(chunks, NthBitChecker<1>); \
    TTIteratorCodegen1(chunks, NthBitChecker<2>); TTIteratorCodegen1(chunks, NthBitChecker<3>); \
    TTIteratorCodegen1(chunks, NthBitChecker<4>); TTIteratorCodegen1(chunks, NthBitChecker<5>); \
    TTIteratorCodegen1(chunks, NthBitChecker<6>); TTIteratorCodegen1(chunks, NthBitChecker<7>); \
    TTIteratorCodegen1(chunks, truth)
TTIteratorCodegen(CompactingChunks);
TTIteratorCodegen(__codegen__::t1);
TTIteratorCodegen(__codegen__::t2);
TTIteratorCodegen(__codegen__::t3);
TTIteratorCodegen(__codegen__::t4);
TTIteratorCodegen(__codegen__::t5);
TTIteratorCodegen(__codegen__::t6);

#undef TTIteratorCodegen
#undef TTIteratorCodegen1
#undef TTIteratorCodegen2
#undef TTIteratorCodegen3
#undef TTIteratorCodegen4
// hooked_iterator_type : 8 x 2 x 3 = 48 instantiations
#define HookedIteratorCodegen3(tag, alloc, gc)                                           \
template class voltdb::storage::IterableTableTupleChunks<                                \
    HookedCompactingChunks<TxnPreHook<alloc, HistoryRetainTrait<gc>>>, \
    tag>::template hooked_iterator_type<iterator_permission_type::rw>;                   \
template class voltdb::storage::IterableTableTupleChunks<                                \
    HookedCompactingChunks<TxnPreHook<alloc, HistoryRetainTrait<gc>>>, \
    tag>::template hooked_iterator_type<iterator_permission_type::ro>
#define HookedIteratorCodegen2(tag, alloc)                                               \
    HookedIteratorCodegen3(tag, alloc, gc_policy::never);                                \
    HookedIteratorCodegen3(tag, alloc, gc_policy::always);                               \
    HookedIteratorCodegen3(tag, alloc, gc_policy::batched)
#define HookedIteratorCodegen(tag)                                                       \
    HookedIteratorCodegen2(tag, NonCompactingChunks<EagerNonCompactingChunk>);           \
    HookedIteratorCodegen2(tag, NonCompactingChunks<LazyNonCompactingChunk>)
HookedIteratorCodegen(truth);
HookedIteratorCodegen(NthBitChecker<0>); HookedIteratorCodegen(NthBitChecker<1>);
HookedIteratorCodegen(NthBitChecker<2>); HookedIteratorCodegen(NthBitChecker<3>);
HookedIteratorCodegen(NthBitChecker<4>); HookedIteratorCodegen(NthBitChecker<5>);
HookedIteratorCodegen(NthBitChecker<6>); HookedIteratorCodegen(NthBitChecker<7>);
#undef HookedIteratorCodegen
#undef HookedIteratorCodegen2
#undef HookedIteratorCodegen3
// # # # # # # # # # # # # # # # # # Codegen: end # # # # # # # # # # # # # # # # # # # # # # #
<|MERGE_RESOLUTION|>--- conflicted
+++ resolved
@@ -471,16 +471,6 @@
     }
 }
 
-size_t CompactingChunks::s_id = 0;
-
-size_t CompactingChunks::gen_id() {
-    return s_id++;
-}
-
-inline size_t CompactingChunks::id() const noexcept {
-    return m_id;
-}
-
 inline void CompactingChunks::freeze() {
     if (! list_type::empty()) {
         m_endOfFirstChunk = list_type::begin()->next();
@@ -827,11 +817,7 @@
 template<iterator_permission_type perm, iterator_view_type view> inline void
 IterableTableTupleChunks<Chunks, Tag, E>::iterator_type<perm, view>::Constructible::validate(
         typename IterableTableTupleChunks<Chunks, Tag, E>::template iterator_type<perm, view>::container_type src) {
-<<<<<<< HEAD
-    static IteratorPermissible<view, perm, container_type, typename Chunks::Compact> const validator;
-=======
     static IteratorPermissible<view, perm, container_type, typename Chunks::Compact> const validator{};
->>>>>>> 760a7529
     validator(m_inUse, src);
 }
 
@@ -839,11 +825,7 @@
 template<iterator_permission_type perm, iterator_view_type view> inline void
 IterableTableTupleChunks<Chunks, Tag, E>::iterator_type<perm, view>::Constructible::remove(
         typename IterableTableTupleChunks<Chunks, Tag, E>::template iterator_type<perm, view>::container_type src) {
-<<<<<<< HEAD
-    static IteratorDeregistration<view, perm, container_type, typename Chunks::Compact> const dereg;
-=======
     static IteratorDeregistration<view, perm, container_type, typename Chunks::Compact> const dereg{};
->>>>>>> 760a7529
     dereg(m_inUse, src);
 }
 
@@ -1317,11 +1299,7 @@
 HookedCompactingChunks<Hook, E>::freeze() {
     if (! CompactingChunks::empty()) {
         auto iter = prev(CompactingChunks::end());
-<<<<<<< HEAD
         m_frozenSentry = make_shared<AllocBoundary>(*iter);
-=======
-        m_frozenSentry = make_pair(iter->id(), iter->next());
->>>>>>> 760a7529
     }
     Hook::freeze();
     CompactingChunks::freeze();
@@ -1331,11 +1309,7 @@
 HookedCompactingChunks<Hook, E>::thaw() {
     Hook::thaw();
     CompactingChunks::thaw();
-<<<<<<< HEAD
     m_frozenSentry.reset(static_cast<AllocBoundary*>(nullptr));
-=======
-    m_frozenSentry = {numeric_limits<size_t>::max(), nullptr};
->>>>>>> 760a7529
 }
 
 template<typename Hook, typename E> inline void const*
