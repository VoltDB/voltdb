--- conflicted
+++ resolved
@@ -1282,11 +1282,7 @@
 template<typename IterableTableTupleChunks, typename ElasticIterator,
     typename Compact = typename IterableTableTupleChunks::chunk_type::Compact>
 struct ElasticIterator_refresh {
-<<<<<<< HEAD
-    inline void operator()(ElasticIterator const&, bool, size_t const&,
-=======
-    inline void operator()(ElasticIterator const&, id_type const&,
->>>>>>> 893a3511
+    inline void operator()(ElasticIterator const&, bool, id_type const&,
             typename IterableTableTupleChunks::chunk_type const&,
             typename IterableTableTupleChunks::chunk_type::iterator const&, position_type const&,
             typename IterableTableTupleChunks::chunk_type::list_type::const_iterator&,
@@ -1297,11 +1293,7 @@
 
 template<typename I, typename ElasticIterator>
 struct ElasticIterator_refresh<I, ElasticIterator, integral_constant<bool, true>> {
-<<<<<<< HEAD
-    inline void operator()(ElasticIterator& iter, bool& isEmpty, size_t& chunkId,
-=======
-    inline void operator()(ElasticIterator& iter, id_type& chunkId,
->>>>>>> 893a3511
+    inline void operator()(ElasticIterator& iter, bool& isEmpty, id_type& chunkId,
             typename I::chunk_type const& storage,
             typename I::chunk_type::iterator const& last, position_type const& boundary,
             ChunkList<CompactingChunk>::const_iterator& chunkIter,
