/* This file is part of VoltDB.
 * Copyright (C) 2008-2020 VoltDB Inc.
 *
 * This program is free software: you can redistribute it and/or modify
 * it under the terms of the GNU Affero General Public License as
 * published by the Free Software Foundation, either version 3 of the
 * License, or (at your option) any later version.
 *
 * This program is distributed in the hope that it will be useful,
 * but WITHOUT ANY WARRANTY; without even the implied warranty of
 * MERCHANTABILITY or FITNESS FOR A PARTICULAR PURPOSE.  See the
 * GNU Affero General Public License for more details.
 *
 * You should have received a copy of the GNU Affero General Public License
 * along with VoltDB.  If not, see <http://www.gnu.org/licenses/>.
 */

#include "TableTupleAllocator.hpp"
#include "common/debuglog.h"
#include <array>
#include <numeric>

using namespace voltdb;
using namespace voltdb::storage;

static char buf[128];

inline ThreadLocalPoolAllocator::ThreadLocalPoolAllocator(size_t n) : m_blkSize(n),
    m_base(reinterpret_cast<char*>(allocateExactSizedObject(m_blkSize))) {
    vassert(m_base != nullptr);
}

inline ThreadLocalPoolAllocator::~ThreadLocalPoolAllocator() {
    freeExactSizedObject(m_blkSize, const_cast<char*>(m_base));
}

inline char* ThreadLocalPoolAllocator::get() const noexcept {
    return const_cast<char*>(m_base);
}

template<typename T>
template<typename... Args>
inline typename Stack<T>::reference Stack<T>::emplace(Args&&... args) {
    super::emplace_front(forward<Args>(args)...);
    ++m_size;
    return super::front();
}

template<typename T> inline size_t Stack<T>::size() const noexcept {
    return m_size;
}

template<typename T> inline T const& Stack<T>::top() const {
    return super::front();
}

template<typename T> inline T& Stack<T>::top() {
    return super::front();
}

template<typename T> inline void Stack<T>::pop() {
    super::pop_front();
    --m_size;
}

template<typename T> inline void Stack<T>::clear() noexcept {
    super::clear();
    m_size = 0;
}

/**
 * Implementation detail
 */
inline static size_t chunkSize(size_t tupleSize) noexcept {
    // preferred list of chunk sizes ranging from 4KB to 16MB.
    // For debug build, it starts with 512-byte block, which the
    // test logic assumes.
#ifdef NDEBUG
    static array<size_t, 13> const preferred{{
#else
    static array<size_t, 14> const preferred{{0x200,
#endif
        4 * 0x400/*4KB*/,8 * 0x400,    0x10 * 0x400,  0x20 * 0x400,
        0x40 * 0x400,    0x80 * 0x400, 0x100 * 0x400, 0x200 * 0x400,
        0x100000/*1MB*/, 2 * 0x100000, 4 * 0x100000,  8 * 0x100000,
        0x10 * 0x100000
    }};
    // we always pick smallest preferred chunk size to calculate
    // how many tuples a chunk fits. The picked chunk should fit
    // for >= 32 allocations
    return *find_if(preferred.cbegin(), preferred.cend(),
            [tupleSize](size_t s) noexcept {
                return tupleSize * 32 <= s;
            }) / tupleSize * tupleSize;
}

// We remove member initialization from init list to save from
// storing chunk size into object
template<allocator_enum_type T> inline ChunkHolder<T>::ChunkHolder(id_type id, size_t tupleSize, size_t storageSize) :
    allocator_type<T>(storageSize), m_id(id), m_tupleSize(tupleSize),
    m_end(allocator_type<T>::get() + storageSize), m_next(allocator_type<T>::get()) {
    vassert(tupleSize <= 4 * 0x100000);
    vassert(m_next != nullptr);
}

template<allocator_enum_type T> inline id_type ChunkHolder<T>::id() const noexcept {
    return m_id;
}

template<allocator_enum_type T> inline void* ChunkHolder<T>::allocate() noexcept {
    if (next() >= end()) {                 // chunk is full
        return nullptr;
    } else {
        void* res = next();
        reinterpret_cast<char*&>(m_next) += m_tupleSize;
        return res;
    }
}

template<allocator_enum_type T> inline bool ChunkHolder<T>::contains(void const* addr) const {
    // check alignment
    vassert(addr < begin() || addr >= end() || 0 ==
            (reinterpret_cast<char const*>(addr) - reinterpret_cast<char*const>(begin())) % m_tupleSize);
    return addr >= begin() && addr < next();
}

template<allocator_enum_type T> inline bool ChunkHolder<T>::full() const noexcept {
    return next() == end();
}

template<allocator_enum_type T> inline bool ChunkHolder<T>::empty() const noexcept {
    return next() == begin();
}

template<allocator_enum_type T> inline void* const ChunkHolder<T>::begin() const noexcept {
    return reinterpret_cast<void*>(allocator_type<T>::get());
}

template<allocator_enum_type T> inline void* const ChunkHolder<T>::end() const noexcept {
    return m_end;
}

template<allocator_enum_type T> inline void* const ChunkHolder<T>::next() const noexcept {
    return m_next;
}

template<allocator_enum_type T> inline size_t ChunkHolder<T>::tupleSize() const noexcept {
    return m_tupleSize;
}

template<allocator_enum_type T> inline allocator_type<T>& ChunkHolder<T>::get_allocator() noexcept {
    return *this;
}

template<allocator_enum_type T> inline allocator_type<T> const& ChunkHolder<T>::get_allocator() const noexcept {
    return *this;
}

inline EagerNonCompactingChunk::EagerNonCompactingChunk(id_type s1, size_t s2, size_t s3) : super(s1, s2, s3) {}

inline void* EagerNonCompactingChunk::allocate() noexcept {
    if (m_freed.empty()) {
        return super::allocate();
    } else {                               // allocate from free list first, in LIFO order
        auto* r = m_freed.top();
        vassert(r < next() && r >= begin());
        m_freed.pop();
        return r;
    }
}

inline void EagerNonCompactingChunk::free(void* src) {
    if (reinterpret_cast<char*>(src) + tupleSize() == next()) {     // last element: decrement boundary ptr
        m_next = src;
    } else {                               // hole in the middle: keep track of it
        m_freed.emplace(src);
    }
    if (empty()) {
        m_next = begin();
        m_freed = decltype(m_freed){};
    }
}

inline bool EagerNonCompactingChunk::empty() const noexcept {
    return super::empty() || tupleSize() * m_freed.size() ==
        reinterpret_cast<char const*>(next()) - reinterpret_cast<char const*>(begin());
}

inline bool EagerNonCompactingChunk::full() const noexcept {
    return super::full() && m_freed.empty();
}

inline LazyNonCompactingChunk::LazyNonCompactingChunk(id_type s1, size_t s2, size_t s3) : super(s1, s2, s3) {}

inline void LazyNonCompactingChunk::free(void* src) {
    vassert(src >= begin() && src < next());
    if (reinterpret_cast<char*>(src) + tupleSize() == next()) {     // last element: decrement boundary ptr
        m_next = src;
    } else {
        ++m_freed;
    }
    if (m_freed * tupleSize() ==
            reinterpret_cast<char const*>(next()) - reinterpret_cast<char const*>(begin())) {
        // everything had been freed, the chunk becomes empty
        m_next = begin();
        m_freed = 0;
    }
}

template<typename K, typename Cmp> inline StxCollections::set<K, Cmp>::set(
        initializer_list<typename StxCollections::set<K, Cmp>::value_type> l) : super() {
    copy(l.begin(), l.end(), inserter(*this, end()));
}

template<typename K, typename Cmp>
template<typename InputIt> inline StxCollections::set<K, Cmp>::set(InputIt from, InputIt to) : super(from, to) {}

template<typename K, typename Cmp> inline
typename StxCollections::set<K, Cmp>::const_iterator StxCollections::set<K, Cmp>::cbegin() const {
    return super::begin();
}

template<typename K, typename Cmp> inline
typename StxCollections::set<K, Cmp>::const_iterator StxCollections::set<K, Cmp>::cend() const {
    return super::end();
}

template<typename K, typename Cmp>
template<typename... Args> inline
pair<typename StxCollections::set<K, Cmp>::iterator, bool> StxCollections::set<K, Cmp>::emplace(Args&&... args) {
    return super::insert(value_type{forward<Args>(args)...});
}

template<typename K, typename V, typename Cmp>
template<typename InputIt> inline
StxCollections::map<K, V, Cmp>::map(InputIt from, InputIt to) : super(from, to) {}

template<typename K, typename V, typename Cmp> inline StxCollections::map<K, V, Cmp>::map(
        initializer_list<typename StxCollections::map<K, V, Cmp>::value_type> l) : super() {
    copy(l.begin(), l.end(), inserter(*this, end()));
}

template<typename K, typename V, typename Cmp> inline
typename StxCollections::map<K, V, Cmp>::const_iterator StxCollections::map<K, V, Cmp>::cbegin() const {
    return super::begin();
}

template<typename K, typename V, typename Cmp> inline
typename StxCollections::map<K, V, Cmp>::const_iterator StxCollections::map<K, V, Cmp>::cend() const {
    return super::end();
}

template<typename K, typename V, typename Cmp>
template<typename... Args> inline
pair<typename StxCollections::map<K, V, Cmp>::iterator, bool> StxCollections::map<K, V, Cmp>::emplace(Args&&... args) {
    return super::insert(value_type{forward<Args>(args)...});
}

template<typename Iter> inline typename ChunkListIdSeeker<Iter, true_type>::iterator
ChunkListIdSeeker<Iter, true_type>::emplace(id_type id, Iter const& iter) {        // add to rear
    vassert(super::empty() || (iter->id() == super::back()->id() + 1 && id == iter->id()));
    super::emplace_back(iter);
    return prev(end());
}

template<typename Iter> inline bool ChunkListIdSeeker<Iter, true_type>::contains(id_type id) const noexcept {
    return ! super::empty() && ! less_rolling(id, super::front()->id()) &&
        ! less_rolling(super::back()->id(), id);
}

template<typename Iter> inline typename ChunkListIdSeeker<Iter, true_type>::iterator
ChunkListIdSeeker<Iter, true_type>::find(id_type id) {
    if (contains(id)) {
        vassert(super::at(id - super::front()->id())->id() == id);
        return next(super::begin(), id - super::front()->id());
    } else {
        return end();
    }
}

template<typename Iter> inline size_t ChunkListIdSeeker<Iter, true_type>::erase(id_type id) {
    if (super::empty()) {
        throw underflow_error("empty deque");
    } else if (id == super::front()->id()) {
        super::pop_front();
    } else if (id == super::back()->id()) {
        super::pop_back();
    } else {
        throw logic_error("ChunkListIdSeeker cannot be used to erase middle node");
    }
    return 1;
}

template<typename Iter> inline Iter&
ChunkListIdSeeker<Iter, true_type>::get(typename ChunkListIdSeeker<Iter, true_type>::iterator const& iter) {
    if (iter == super::end()) {
        throw range_error("ChunkListIdSeeker::get(): iterator out of range");
    } else {
        return *iter;
    }
}

template<typename Iter> inline Iter&
ChunkListIdSeeker<Iter, false_type>::get(typename ChunkListIdSeeker<Iter, false_type>::iterator const& iter) {
    if (iter == super::end()) {
        throw range_error("ChunkListIdSeeker::get(): iterator out of range");
    } else {
        return iter->second;
    }
}

template<typename Chunk, typename Compact, typename E>
inline pair<bool, typename ChunkList<Chunk, Compact, E>::iterator> ChunkList<Chunk, Compact, E>::find(void const* k) const {
    // NOTE: this is a hacky method signature, and hacky way to
    // get around. Normally, we need to overload 2 versions of
    // find: one const-method that returns a const-iterator, and
    // one non-const-method that returns a normal iterator.
    // However, doing this would require downstream API
    // (CompactingChunks::find), and a couple more places to do
    // the same, and TxnLeftBoundary, etc. to maintain two sets
    // of iterators.
    auto* mutable_this = const_cast<ChunkList<Chunk, Compact, E>*>(this);
    if (! m_byAddr.empty()) {
        // find first entry whose begin() > k
        auto iter = mutable_this->m_byAddr.upper_bound(k);
        if (iter != mutable_this->m_byAddr.begin()) {
            iter = prev(iter);
            if (iter != mutable_this->m_byAddr.end()) {
                return {true, iter->second};
            }
        }
    }
    return {false, mutable_this->end()};
}

template<typename Chunk, typename Compact, typename E> inline pair<bool, typename ChunkList<Chunk, Compact, E>::iterator>
ChunkList<Chunk, Compact, E>::find(id_type id) const {
    auto* mutable_this = const_cast<ChunkList<Chunk, Compact, E>*>(this);
    auto const& iter = mutable_this->m_byId.find(id);
    auto const found = iter != mutable_this->m_byId.end();
    return {found, found ? mutable_this->m_byId.get(iter) : mutable_this->end()};
}

template<typename Chunk, typename Compact, typename E> inline ChunkList<Chunk, Compact, E>::ChunkList(size_t tsize) noexcept :
super(), m_tupleSize(tsize), m_chunkSize(::chunkSize(m_tupleSize)) {}

template<typename Chunk, typename Compact, typename E> inline id_type& ChunkList<Chunk, Compact, E>::lastChunkId() {
    return m_lastChunkId;
}

template<typename Chunk, typename Compact, typename E> inline size_t ChunkList<Chunk, Compact, E>::tupleSize() const noexcept {
    return m_tupleSize;
}

template<typename Chunk, typename Compact, typename E> inline size_t ChunkList<Chunk, Compact, E>::chunkSize() const noexcept {
    return m_chunkSize;
}

template<typename Chunk, typename Compact, typename E> inline size_t
ChunkList<Chunk, Compact, E>::size() const noexcept {
    return m_size;
}

template<typename Chunk, typename Compact, typename E> inline typename ChunkList<Chunk, Compact, E>::iterator const&
ChunkList<Chunk, Compact, E>::last() const noexcept {
    return m_back;
}

template<typename Chunk, typename Compact, typename E> inline typename ChunkList<Chunk, Compact, E>::iterator&
ChunkList<Chunk, Compact, E>::last() noexcept {
    return m_back;
}

template<typename Chunk, typename Compact, typename E> inline void
ChunkList<Chunk, Compact, E>::add(typename ChunkList<Chunk, Compact, E>::iterator const& iter) {
    m_byAddr.emplace(iter->begin(), iter);
    m_byId.emplace(iter->id(), iter);
}

template<typename Chunk, typename Compact, typename E> inline void
ChunkList<Chunk, Compact, E>::remove(typename ChunkList<Chunk, Compact, E>::iterator const& iter) {
    m_byAddr.erase(iter->begin());
    m_byId.erase(iter->id());
}

template<typename Chunk, typename Compact, typename E>
template<typename... Args> inline typename ChunkList<Chunk, Compact, E>::iterator
ChunkList<Chunk, Compact, E>::emplace_back(Args&&... args) {
    if (super::empty()) {
        super::emplace_front(forward<Args>(args)...);
        m_back = super::begin();
    } else {
        m_back = super::emplace_after(m_back, forward<Args>(args)...);
    }
    add(m_back);
    ++m_size;
    return m_back;
}

template<typename Chunk, typename Compact, typename E> inline void ChunkList<Chunk, Compact, E>::pop_front() {
    if (super::empty()) {
        throw underflow_error("pop_front() called on empty chunk list");
    } else {
<<<<<<< HEAD
        remove(super::begin());
=======
        m_byId.erase(super::begin()->id());
        m_byAddr.erase(super::begin()->begin());
>>>>>>> 27b97949
        super::pop_front();
        --m_size;
    }
}

template<typename Chunk, typename Compact, typename E> inline void ChunkList<Chunk, Compact, E>::pop_back() {
    if (super::empty()) {
        throw underflow_error("pop_back() called on empty chunk list");
    } else {
        auto const iter = find(m_back->id() - 1);
        if (iter.first) {            // original list contains more than 1 nodes
            m_byId.erase(m_back->id());
            m_byAddr.erase(m_back->begin());
            super::erase_after(m_back = iter.second);
            --lastChunkId();
            --m_size;
        } else {
            clear();
        }
    }
}

template<typename Chunk, typename Compact, typename E>
template<typename Pred> inline void ChunkList<Chunk, Compact, E>::remove_if(Pred pred) {
    for(auto iter = begin(); iter != end(); ++iter) {
        if (pred(*iter)) {
            remove(iter);
            --m_size;
        } else {                           // since the last node could be invalidated, recalculate it
            m_back = iter;
        }
    }
    super::remove_if(pred);
}

template<typename Chunk, typename Compact, typename E> inline void
ChunkList<Chunk, Compact, E>::clear() noexcept {
    m_byId.clear();
    m_byAddr.clear();
    super::clear();
    m_back = end();
    lastChunkId() = 0;
    m_size = 0;
}

template<typename C, typename E> inline
NonCompactingChunks<C, E>::NonCompactingChunks(size_t tupleSize) noexcept : list_type(tupleSize) {}

template<typename C, typename E> inline size_t NonCompactingChunks<C, E>::chunks() const noexcept {
    return ChunkList<C, false_type>::size();
}

template<typename C, typename E> inline bool NonCompactingChunks<C, E>::empty() const noexcept {
    return m_allocs == 0;
}

template<typename C, typename E>
inline void* NonCompactingChunks<C, E>::allocate() {
    // Linear search
    auto iter = find_if(list_type::begin(), list_type::end(),
            [](C const& c) noexcept { return ! c.full(); });
    void* r;
    if (iter == list_type::cend()) {        // all chunks are full
        r = list_type::emplace_back(list_type::lastChunkId()++,
                list_type::tupleSize(), list_type::chunkSize())->allocate();
    } else {
        if (iter->empty()) {
            --m_emptyChunks;
        }
        r = iter->allocate();
    }
    vassert(r != nullptr);
    ++m_allocs;
    return r;
}

template<typename C, typename E> inline size_t NonCompactingChunks<C, E>::size() const noexcept {
    return m_allocs;
}

template<typename C, typename E> inline void NonCompactingChunks<C, E>::free(void* src) {
    auto const iter = list_type::find(src);
    if (! iter.first) {
        snprintf(buf, sizeof buf, "NonCompactingChunks cannot free address %p", src);
        buf[sizeof buf - 1] = 0;
        throw runtime_error(buf);
    } else {
        iter.second->free(src);
        if (iter.second->empty() && ++m_emptyChunks >= CHUNK_REMOVAL_THRESHOLD) {
            list_type::remove_if([](ChunkHolder<> const& c) noexcept { return c.empty(); });
            m_emptyChunks = 0;
        }
        --m_allocs;
    }
}

inline CompactingChunk::CompactingChunk(id_type id, size_t s, size_t s2) : super(id, s, s2) {}

inline void CompactingChunk::free(void* dst, void const* src) {     // cross-chunk free(): update only on dst chunk
    vassert(contains(dst));
    vassert(! contains(src));
    memcpy(dst, src, tupleSize());
}

inline void* CompactingChunk::free(void* dst) {                     // within-chunk free()
    vassert(contains(dst));
    if (reinterpret_cast<char*>(dst) + tupleSize() == next()) {     // last allocation on the chunk
        return free();
    } else {                               // free in the middle
        memcpy(dst, free(), tupleSize());
        return next();
    }
}

inline void* CompactingChunk::free() {                               // within-chunk free() of last allocated
    vassert(next() > begin());
    return reinterpret_cast<char*&>(m_next) -= tupleSize();
}

inline CompactingStorageTrait::CompactingStorageTrait(typename CompactingStorageTrait::list_type* s) noexcept : m_storage(s) {
    vassert(m_storage != nullptr);
}

inline void CompactingStorageTrait::freeze() {
    if (m_frozen) {
        throw logic_error("Double freeze detected");
    } else {
        m_frozen = true;
    }
}

inline void CompactingStorageTrait::thaw() {
    if (m_frozen) {                        // release all chunks invisible to txn
        if (! m_storage->empty()) {
            auto const& beginTxn = reinterpret_cast<CompactingChunks const*>(m_storage)->beginTxn();
            bool const empty = beginTxn.empty();
            auto const stop = empty ? 0 : beginTxn.iterator()->id();
            while (! m_storage->empty() && (empty || less_rolling(m_storage->front().id(), stop))) {
                m_storage->pop_front();
            }
        }
        m_frozen = false;
    } else {
        throw logic_error("Double thaw detected");
    }
}

inline bool CompactingStorageTrait::frozen() const noexcept {
    return m_frozen;
}

inline void CompactingStorageTrait::release(
        typename CompactingStorageTrait::list_type::iterator iter, void const* p) {
    if (m_frozen && less_rolling(iter->id(),
                reinterpret_cast<CompactingChunks const*>(m_storage)->beginTxn().iterator()->id()) &&
            reinterpret_cast<char const*>(p) + iter->tupleSize() >= iter->end()) {
        vassert(iter == m_storage->begin());
        m_storage->pop_front();
    }
}

inline typename CompactingStorageTrait::list_type::iterator CompactingStorageTrait::releasable(
        typename CompactingStorageTrait::list_type::iterator iter) {
    if (iter->empty()) {
        auto iter_next = next(iter);
        if (! m_frozen) {                // safe to erase a Chunk unless frozen
            vassert(iter == m_storage->begin());
            m_storage->pop_front();
        }
        return iter_next;
    } else {
        return iter;
    }
}

CompactingChunks::CompactingChunks(size_t tupleSize) noexcept :
    list_type(tupleSize), CompactingStorageTrait(this), m_txnFirstChunk(*this), m_batched(*this) {}

inline CompactingChunks::TxnLeftBoundary::TxnLeftBoundary(ChunkList<CompactingChunk, true_type>& chunks) noexcept :
    m_chunks(chunks), m_iter(chunks.end()), m_next(nullptr) {
    vassert(m_chunks.empty());
}

inline typename ChunkList<CompactingChunk, true_type>::iterator const& CompactingChunks::TxnLeftBoundary::iterator() const noexcept {
    return m_iter;
}

inline typename ChunkList<CompactingChunk, true_type>::iterator& CompactingChunks::TxnLeftBoundary::iterator() noexcept {
    return m_iter;
}

inline typename ChunkList<CompactingChunk, true_type>::iterator const& CompactingChunks::TxnLeftBoundary::iterator(
        typename ChunkList<CompactingChunk, true_type>::iterator const& iter) noexcept {
    m_next = m_chunks.end() == iter ? nullptr : iter->next();
    return m_iter = iter;
}

inline void const*& CompactingChunks::TxnLeftBoundary::next() noexcept {
    return m_next;
}

inline bool CompactingChunks::TxnLeftBoundary::empty() const noexcept {
    return m_next == nullptr;
}

inline id_type CompactingChunks::id() const noexcept {
    return m_id;
}

size_t CompactingChunks::size() const noexcept {
    return m_allocs;
}

size_t CompactingChunks::chunks() const noexcept {
    return list_type::size();
}

inline pair<bool, typename CompactingChunks::list_type::iterator>
CompactingChunks::find(void const* p) noexcept {
    auto const iter = list_type::find(p);
    return ! iter.first ||
        less<CompactingChunks::list_type::iterator>()(iter.second, beginTxn().iterator()) ?
        make_pair(false, list_type::end()) :
        iter;
}

inline pair<bool, typename CompactingChunks::list_type::iterator>
CompactingChunks::find(id_type id) noexcept {
    auto const iter = list_type::find(id);
    return ! iter.first ||
        less<CompactingChunks::list_type::iterator>()(iter.second, beginTxn().iterator()) ?
        make_pair(false, list_type::end()) : iter;
}

inline pair<bool, typename CompactingChunks::list_type::iterator>
CompactingChunks::find(id_type id, bool) noexcept {
    return list_type::find(id);
}

inline pair<bool, typename CompactingChunks::list_type::iterator>
CompactingChunks::find(void const* p, bool) noexcept {
    return list_type::find(p);
}

inline typename CompactingChunks::list_type::iterator CompactingChunks::releasable() {
    return beginTxn().iterator(CompactingStorageTrait::releasable(beginTxn().iterator()));
}

inline void CompactingChunks::pop_front() {
    list_type::pop_front();
    beginTxn().iterator(begin());
}

inline void CompactingChunks::pop_back() {
    list_type::pop_back();
    if (empty()) {
        beginTxn().iterator(end());
    }
}

inline void CompactingChunks::freeze() {
    CompactingStorageTrait::freeze();
    if (last() != end()) {
        m_frozenTxnBoundaries = *this;
    }
}

inline void CompactingChunks::thaw() {
    m_frozenTxnBoundaries.clear();
    CompactingStorageTrait::thaw();
}

template<typename Remove_cb>
inline void CompactingChunks::clear(Remove_cb const& cb) {
    if (m_lastFreeFromHead != nullptr) {
        throw logic_error("Unfinished free(remove_direction::from_head, ?)");
    } else if (! m_batched.empty()) {
        throw logic_error("Unfinished free_add(?)");
    } else if (frozen()) {                        // slow clear path
        // first, apply call back on all txn tuples (in order)
        fold<IterableTableTupleChunks<CompactingChunks, truth>::const_iterator>(
                static_cast<CompactingChunks const&>(*this),
                [&cb] (void const* p) noexcept {cb(p);});
        // since the last chunk may not be full, we need to restore its pointer later.
        // This is a hack to get the correct behavior for
        // snapshot -> clear -> finish snapshot
        void* last_next = last()->next();
        // then, release all chunks from txn view
        while (! beginTxn().empty()) {
            beginTxn().next() = beginTxn().iterator()->m_next = beginTxn().iterator()->begin();
            releasable();
        }
        last()->m_next = last_next;
        m_allocs = 0;
    } else {                               // fast clear path
        list_type::clear();
        m_allocs = 0;
        m_txnFirstChunk.iterator(list_type::begin());
    }
}

inline void* CompactingChunks::allocate() {
    void* r;
    if (empty() || last()->full()) {
        // Under some circumstances (e.g. truncation when frozen, followed by
        // allocation (still frozen)), the inserted chunk is not
        // the only chunk.
        auto const& beg = emplace_back(lastChunkId()++,
                list_type::tupleSize(), list_type::chunkSize());
        r = beg->allocate();
        if (empty()) {
            beginTxn().iterator(beg);
        }
    } else {
        r = last()->allocate();
        if (last()->id() == beginTxn().iterator()->id()) {
            beginTxn().next() = last()->next();
        }
    }
    ++m_allocs;
    return r;
}

inline bool CompactingChunks::empty() const noexcept {
    return m_allocs == 0;
}

void* CompactingChunks::free(void* dst) {
    auto pos = find(dst);                 // binary search in txn region
    if (! pos.first) {
        if (cbegin()->next() == dst) {
            // When shrinking from head, since e.g. for_each<iterator_type>(...)
            // retrieves the address, advances iterator, then calls callable,
            // it is possible that the advanced address is invalidated if it is
            // (effectively) removed by the memory movement. When
            // this occurs, current free() call is an no-op
            return nullptr;
        } else {
            snprintf(buf, sizeof buf, "CompactingChunks::free(%p): invalid address.", dst);
            buf[sizeof buf - 1] = 0;
            throw range_error(buf);
        }
    } else {
        void* src = beginTxn().iterator()->free();
        auto& dst_iter = pos.second;
        if (dst_iter != beginTxn().iterator()) {    // cross-chunk movement needed
            dst_iter->free(dst, src);        // memcpy()
        } else if (src != dst) {             // within-chunk movement (not happened in the previous free() call)
            memcpy(dst, src, tupleSize());
        }
        releasable();
        --m_allocs;
        return src;
    }
}

namespace std {                                    // Need to declare these before using (for Mac clang++)
    using namespace voltdb::storage;
    template<> struct less<position_type> {
        inline bool operator()(position_type const& lhs, position_type const& rhs) const noexcept {
            bool const e1 = lhs.empty(), e2 = rhs.empty();
            if (e1 || e2) { // NOTE: anything but empty < empty, and empty < anything but empty.
                return ! (e1 && e2);               // That is, empty !< empty (since empty == empty)
            } else {
                auto const id1 = lhs.chunkId(), id2 = rhs.chunkId();
                return (id1 == id2 && lhs.address() < rhs.address()) || less_rolling(id1, id2);
            }
        }
    };
    template<> struct less_equal<position_type> {
        inline bool operator()(position_type const& lhs, position_type const& rhs) const noexcept {
            return ! less<position_type>()(rhs, lhs);
        }
    };
    template<> struct less<ChunkHolder<>> {
        inline bool operator()(ChunkHolder<> const& lhs, ChunkHolder<> const& rhs) const noexcept {
            return less_rolling(lhs.id(), rhs.id());
        }
    };
}

ChunksIdValidatorImpl ChunksIdValidatorImpl::s_singleton{};
/**
 * The implementation just forward IteratorPermissible
 */
inline bool ChunksIdValidatorImpl::validate(id_type id) {
    lock_guard<mutex> g{m_mapMutex};
    auto const& iter = m_inUse.find(id);
    if (iter == m_inUse.end()) {            // add entry
        m_inUse.emplace_hint(iter, id);
        return true;
    } else {
        snprintf(buf, sizeof buf,
                "Cannot create RW snapshot iterator on chunk list id %lu",
                static_cast<size_t>(id));
        buf[sizeof buf - 1] = 0;
        throw logic_error(buf);
    }
}

inline bool ChunksIdValidatorImpl::remove(id_type id) {
    // TODO: we need to also guard against "double deletion" case;
    // but eecheck is currently failing mysteriously
    lock_guard<mutex> g{m_mapMutex};
    m_inUse.erase(id);
    return true;
}

inline ChunksIdValidatorImpl& ChunksIdValidatorImpl::instance() {
    return s_singleton;
}

inline id_type ChunksIdValidatorImpl::id() {
    return m_id++;
}

ChunksIdNonValidator ChunksIdNonValidator::s_singleton{};

inline ChunksIdNonValidator& ChunksIdNonValidator::instance() {
    return s_singleton;
}

inline void CompactingChunks::free(typename CompactingChunks::remove_direction dir, void const* p) {
    switch (dir) {
        case remove_direction::from_head:
            // Schema change: it is called in the same
            // order as txn iterator.
            //
            // NOTE: since we only do chunk-wise drop, any reads
            // from the allocator when these dispersed calls are
            // occurring *will* get spurious data.
            if (p == nullptr) {                         // marks completion
                if (m_lastFreeFromHead != nullptr && beginTxn().iterator()->contains(m_lastFreeFromHead)) {
                    // effects deletions in 1st chunk
                    vassert(reinterpret_cast<char const*>(beginTxn().next()) >= m_lastFreeFromHead + tupleSize());
                    auto const offset = reinterpret_cast<char const*>(beginTxn().next()) - m_lastFreeFromHead - tupleSize();
                    if (offset) {                              // some memory ops are unavoidable
                        char* dst = reinterpret_cast<char*>(beginTxn().iterator()->begin());
                        char const* src = reinterpret_cast<char const*>(beginTxn().next()) - offset;
                        if (dst + offset < src) {
                            memcpy(dst, src, offset);
                        } else {
                            memmove(dst, src, offset);
                        }
                        const_cast<char*&>(reinterpret_cast<char const*&>(beginTxn().next())) =
                            reinterpret_cast<char*&>(beginTxn().iterator()->m_next) =
                            dst + offset;
                    } else {                                   // right on the boundary
                        pop_front();
                    }
                    m_lastFreeFromHead = nullptr;
                }
            } else if (empty()) {
                snprintf(buf, sizeof buf, "CompactingChunks::remove(from_head, %p): empty allocator", p);
                buf[sizeof buf - 1] = 0;
                throw underflow_error(buf);
            } else {
                vassert((m_lastFreeFromHead == nullptr && p == beginTxn().iterator()->begin()) ||       // called for the first time?
                        (beginTxn().iterator()->contains(p) && m_lastFreeFromHead + tupleSize() == p) ||// same chunk,
                        next(beginTxn().iterator())->begin() == p);                                     // or next chunk
                if (! beginTxn().iterator()->contains(m_lastFreeFromHead = reinterpret_cast<char const*>(p))) {
                    pop_front();
                }
                --m_allocs;
            }
            break;
        case remove_direction::from_tail:
            // Undo insert: it is called in the exactly
            // opposite order of txn iterator.
            if (empty()) {
                snprintf(buf, sizeof buf, "CompactingChunks::remove(from_tail, %p): empty allocator", p);
                buf[sizeof buf - 1] = 0;
                throw underflow_error(buf);
            } else {
                vassert(reinterpret_cast<char const*>(p) + tupleSize() == last()->next());
                if (last()->begin() == (last()->m_next = const_cast<void*>(p))) { // delete last chunk
                    pop_back();
                    if (m_allocs ==  1) {
                        beginTxn().iterator(list_type::end());
                    }
                }
//                vassert(! frozen() || empty() ||
//                        less_equal<position_type>()(m_frozenTxnBoundaries.right(), *last()));
                --m_allocs;
            }
            break;
        default:;
    }
}

inline typename CompactingChunks::TxnLeftBoundary const& CompactingChunks::beginTxn() const noexcept {
    return m_txnFirstChunk;
}

inline typename CompactingChunks::TxnLeftBoundary& CompactingChunks::beginTxn() noexcept {
    return m_txnFirstChunk;
}

inline CompactingChunks::FrozenTxnBoundaries::FrozenTxnBoundaries(ChunkList<CompactingChunk, true_type> const& l) noexcept {
    if (! l.empty()) {
        m_left = *l.begin();
        m_right = *l.last();
    }
}

inline void CompactingChunks::FrozenTxnBoundaries::clear() {
    m_left = {};
    m_right = {};
}

inline position_type const& CompactingChunks::FrozenTxnBoundaries::left() const noexcept {
    return m_left;
}

inline position_type const& CompactingChunks::FrozenTxnBoundaries::right() const noexcept {
    return m_right;
}

inline typename CompactingChunks::FrozenTxnBoundaries const& CompactingChunks::frozenBoundaries() const noexcept {
    return m_frozenTxnBoundaries;
}

/**
 * B+ tree does not allow in-place modification of "data" value
 * of an iterator, unlike std::map
 */
template<typename Iter, collections_enum_type E> struct BatchRemoveMapValueRetriever {
    inline vector<void*>& operator()(Iter& iter) const noexcept {
        return iter->second;
    }
};

template<typename Iter> struct BatchRemoveMapValueRetriever<Iter, collections_enum_type::stx_collections> {
    inline vector<void*>& operator()(Iter& iter) const noexcept {
        return iter.data();
    }
};

inline CompactingChunks::DelayedRemover::RemovableRegion::RemovableRegion(
        char const* next, size_t tupleSize, size_t n) noexcept : m_beg(next - tupleSize * n), m_mask(n) {
    // bitset: false => taken (remove requested); true => untaken (hole)
    m_mask.set();
}

inline char const* CompactingChunks::DelayedRemover::RemovableRegion::begin() const noexcept {
    return m_beg;
}

inline typename CompactingChunks::DelayedRemover::RemovableRegion::bitset_t&
CompactingChunks::DelayedRemover::RemovableRegion::mask() noexcept {
    return m_mask;
}

inline typename CompactingChunks::DelayedRemover::RemovableRegion::bitset_t const&
CompactingChunks::DelayedRemover::RemovableRegion::mask() const noexcept {
    return m_mask;
}

inline vector<void*> CompactingChunks::DelayedRemover::RemovableRegion::holes(size_t tupleSize) const noexcept {
    vector<void*> r(mask().count(), nullptr);
    size_t h_index = 0, m_index = 0;
    if (mask().test(m_index)) {
        r[h_index++] = const_cast<char*>(begin());
    }
    while ((m_index = mask().find_next(m_index)) != bitset_t::npos) {
        r[h_index++] = const_cast<char*>(begin()) + tupleSize * m_index;
    }
    vassert(r.size() == mask().count());
    return r;
}

inline CompactingChunks::DelayedRemover::DelayedRemover(CompactingChunks& s) : m_chunks(s) {}

inline void CompactingChunks::DelayedRemover::reserve(size_t n) {
    if (m_chunks.empty()) {
        throw underflow_error("CompactingChunks is empty, cannot reserve for batch removal");
    } else if (m_size > 0) {
        throw logic_error("Double reserve called on CompactingChunks::DelayedRemover::reserve()");
    } else {
        vassert(m_removedRegions.empty() && m_moved.empty() && m_movements.empty() && m_removed.empty());
        m_size = n;
        auto iter = m_chunks.beginTxn().iterator();
        auto const chunkSize = m_chunks.chunkSize(),
             tupleSize = m_chunks.tupleSize(),
             tuplesPerChunk = chunkSize / tupleSize;
        auto const offset = reinterpret_cast<char const*>(iter->next()) -
            reinterpret_cast<char const*>(iter->begin());
        auto chunksTBReleasedFull = n / tuplesPerChunk,
             tuplesTBReleasedPartial = n % tuplesPerChunk;
        if (tuplesTBReleasedPartial * tupleSize >= offset) {
            ++chunksTBReleasedFull;
            tuplesTBReleasedPartial -= offset / tupleSize;
        } else if (chunksTBReleasedFull) {
            tuplesTBReleasedPartial = (m_size - offset / tupleSize) % tuplesPerChunk;
        }
        for (size_t i = 0; i < chunksTBReleasedFull; ++i) {
            auto *beg = reinterpret_cast<char const*>(iter->begin()),
                 *end = reinterpret_cast<char const*>(iter->next());
            m_removedRegions.emplace(iter->id(),
                    RemovableRegion{end, tupleSize, i == 0 ? (end - beg) / tupleSize : tuplesPerChunk});
            if (++iter == m_chunks.end() && i + 1 == chunksTBReleasedFull && tuplesTBReleasedPartial) {
                snprintf(buf, sizeof buf,
                        "CompactingChunks::DelayedRemover::reserve(%lu): insufficient space to be reserved", n);
                buf[sizeof buf - 1] = 0;
                throw underflow_error(buf);
            }
        }
        if (tuplesTBReleasedPartial > 0) {
            if (iter == m_chunks.end()) {
                snprintf(buf, sizeof buf,
                        "CompactingChunks::DelayedRemover::reserve(%lu): insufficient space to be reserved", n);
                buf[sizeof buf - 1] = 0;
                throw underflow_error(buf);
            }
            m_removedRegions.emplace(iter->id(), RemovableRegion{
                    reinterpret_cast<char const*>(iter->next()),
                    tupleSize, tuplesTBReleasedPartial});
        }
    }
}

inline void CompactingChunks::DelayedRemover::add(void* p) {
    if (m_size == 0) {
        throw underflow_error("CompactingChunks::DelayedRemover::add() called more times than reserved");
    } else {
        auto const iter = m_chunks.find(p);
        if (! iter.first) {
            snprintf(buf, sizeof buf, "CompactingChunk::DelayedRemover::add(%p): invalid address", p);
            buf[sizeof buf - 1] = 0;
            throw range_error(buf);
        } else {
            auto const removed_iter = m_removedRegions.find(iter.second->id());
            auto const tupleSize = m_chunks.tupleSize();
            RemovableRegion* region = nullptr;
            if (removed_iter == m_removedRegions.end() ||
                    ((region = &removed_iter->second) &&
                     (p >= region->begin() + tupleSize * region->mask().size() ||
                      p < region->begin()))) {
                m_moved.emplace_back(p);
            } else {
                m_removed.emplace_back(p);
                region = &removed_iter->second;
                auto const offset =
                    (reinterpret_cast<char*>(p) - region->begin()) / tupleSize;
                vassert(region->mask().test(offset));
                region->mask().reset(offset);
            }
            if (--m_size == 0) {
                mapping();
            }
        }
    }
}

inline void CompactingChunks::DelayedRemover::validate() const {
    if (m_size > 0) {
        snprintf(buf, sizeof buf,
                "Cannot force batch removal with insufficient addresses: "
                "still missing %lu addresses", m_size);
        buf[sizeof buf - 1] = 0;
        throw logic_error(buf);
    }
}

inline void CompactingChunks::DelayedRemover::mapping() {
    vassert(m_movements.empty());
    auto const len = m_moved.size();
    if (len > 0) {
        m_movements.reserve(len);
        auto const tupleSize = m_chunks.tupleSize();
        if (accumulate(m_removedRegions.cbegin(), m_removedRegions.cend(), 0lu,
                [len, tupleSize, this](size_t n, typename map_type::value_type const& kv) {
                  if (n < len) {
                      auto const& h = kv.second.holes(tupleSize);
                      if (n + h.size() > len) {
                          throw overflow_error(
                                  "CompactingChunks::DelayedRemover::mapping(): "
                                  "found more holes than expected");
                      } else {
                          transform(h.cbegin(), h.cend(), next(m_moved.cbegin(), n),
                                  back_inserter(m_movements),
                                  [](void* r, void* l) noexcept { return make_pair(l, r); });
                          return n + h.size();
                      }
                  } else {
                      vassert(n == len);
                      return n;
                  }
                }) < m_moved.size()) {
            throw underflow_error("CompactingChunks::DelayedRemover::mapping(): "
                    "insufficient holes");
        }
    }
}

inline void CompactingChunks::DelayedRemover::shift() {
    if (! m_removedRegions.empty()) {
        std::for_each(m_removedRegions.cbegin(), prev(m_removedRegions.cend()),
                [this](typename map_type::value_type const& entry) {
                    auto& iter = m_chunks.beginTxn().iterator();
                    vassert(iter->id() == entry.first);
                    reinterpret_cast<char*&>(iter->m_next) = reinterpret_cast<char*>(iter->begin());
                    m_chunks.releasable();
                });
        auto last = m_chunks.find(m_removedRegions.rbegin()->first);
        vassert(last.first);
        vassert(reinterpret_cast<char const*>(last.second->next()) -
                reinterpret_cast<char const*>(last.second->begin()) >=
                m_chunks.tupleSize() * m_removedRegions.rbegin()->second.mask().size());
        reinterpret_cast<char*&>(last.second->m_next) -=
            m_chunks.tupleSize() * m_removedRegions.rbegin()->second.mask().size();
        m_chunks.releasable();
        m_chunks.m_allocs -= m_removed.size() + m_moved.size();
    }
}

inline vector<pair<void*, void*>> const& CompactingChunks::DelayedRemover::movements() const {
    validate();
    return m_movements;
}

inline vector<void*> const& CompactingChunks::DelayedRemover::removed() const {
    validate();
    return m_removed;
}

inline size_t CompactingChunks::DelayedRemover::clear() noexcept {
    vassert(m_size == 0);
    auto const r = m_removed.size() + m_moved.size();
    m_moved.clear();
    m_removed.clear();
    m_movements.clear();
    m_removedRegions.clear();
    return r;
}

inline size_t CompactingChunks::DelayedRemover::force() {
    validate();
    shift();
    return clear();
}

inline bool CompactingChunks::DelayedRemover::empty() const noexcept {
    return m_size == 0;
}

template<typename Chunks, typename Tag, typename E> Tag IterableTableTupleChunks<Chunks, Tag, E>::s_tagger{};

template<typename Cont, iterator_permission_type perm, iterator_view_type view, typename = typename Cont::Compact>
struct iterator_begin {
    using iterator = typename conditional<perm == iterator_permission_type::ro,
          typename Cont::const_iterator, typename Cont::iterator>::type;
    iterator operator()(Cont& c) const noexcept {
        return c.begin();
    }
};

template<typename Cont, iterator_permission_type perm>
struct iterator_begin<Cont, perm, iterator_view_type::txn, true_type> {
    using iterator = typename conditional<perm == iterator_permission_type::ro,
          typename Cont::const_iterator, typename Cont::iterator>::type;
    iterator operator()(Cont& c) const noexcept {
        return c.beginTxn().iterator();
    }
};

template<typename Chunks, iterator_view_type view, typename = typename Chunks::Compact>
struct HasTxnInvisibleChunks {
    inline constexpr bool operator()(Chunks const&) const noexcept {
        return false;
    }
};

template<typename Chunks>
struct HasTxnInvisibleChunks<Chunks, iterator_view_type::snapshot, true_type> {
    inline bool operator()(Chunks const& c) const noexcept {
        return c.frozen() && (c.empty() ||
                less_rolling(c.frozenBoundaries().left().chunkId(), c.begin()->id()));
    }
};

template<typename Chunks, typename Tag, typename E>
template<iterator_permission_type perm, iterator_view_type view>
inline IterableTableTupleChunks<Chunks, Tag, E>::iterator_type<perm, view>::iterator_type(
        typename IterableTableTupleChunks<Chunks, Tag, E>::template iterator_type<perm, view>::container_type src) :
    m_offset(src.tupleSize()), m_storage(src),
    m_iter(iterator_begin<typename remove_reference<container_type>::type, perm, view>()(src)),
    m_hasTxnInvisibleChunks(HasTxnInvisibleChunks<Chunks, view>()(src)),
    m_cursor(const_cast<value_type>(m_iter == m_storage.end() ? nullptr : m_iter->begin())) {
    // paranoid type check
    static_assert(is_lvalue_reference<container_type>::value,
            "IterableTableTupleChunks::iterator_type::container_type is not a reference");
    static_assert(is_pointer<value_type>::value,
            "IterableTableTupleChunks::value_type is not a pointer");
    constructible_type::instance().validate(src.id());
    while (m_cursor != nullptr && ! s_tagger(m_cursor)) {
        advance();         // calibrate to first non-skipped position
    }
}

template<typename Chunks, typename Tag, typename E>
template<iterator_permission_type perm, iterator_view_type view> inline
IterableTableTupleChunks<Chunks, Tag, E>::iterator_type<perm, view>::~iterator_type() {
    constructible_type::instance().remove(static_cast<container_type>(m_storage).id());
}

template<typename Chunks, typename Tag, typename E>
template<iterator_permission_type perm, iterator_view_type view> inline
typename IterableTableTupleChunks<Chunks, Tag, E>::template iterator_type<perm, view>::container_type
IterableTableTupleChunks<Chunks, Tag, E>::iterator_type<perm, view>::storage() const noexcept {
    static_assert(is_lvalue_reference<container_type>::value, "container_type must be reference type");
    return reinterpret_cast<container_type>(m_storage);
}

template<typename Chunks, typename Tag, typename E>
template<iterator_permission_type perm, iterator_view_type view> inline
typename IterableTableTupleChunks<Chunks, Tag, E>::template iterator_type<perm, view>::list_iterator_type const&
IterableTableTupleChunks<Chunks, Tag, E>::iterator_type<perm, view>::list_iterator() const noexcept {
    return m_iter;
}

template<typename Chunks, typename Tag, typename E>
template<iterator_permission_type perm, iterator_view_type view> inline
typename IterableTableTupleChunks<Chunks, Tag, E>::template iterator_type<perm, view>::list_iterator_type&
IterableTableTupleChunks<Chunks, Tag, E>::iterator_type<perm, view>::list_iterator() noexcept {
    return m_iter;
}

template<typename Chunks, typename Tag, typename E>
template<iterator_permission_type perm, iterator_view_type view>
inline typename IterableTableTupleChunks<Chunks, Tag, E>::template iterator_type<perm, view>
IterableTableTupleChunks<Chunks, Tag, E>::iterator_type<perm, view>::begin(
        typename IterableTableTupleChunks<Chunks, Tag, E>::template iterator_type<perm, view>::container_type c) {
    return {c};
}

template<typename Chunks, typename Tag, typename E>
template<iterator_permission_type perm, iterator_view_type view>
inline bool IterableTableTupleChunks<Chunks, Tag, E>::iterator_type<perm, view>::operator==(
        iterator_type<perm, view> const& o) const noexcept {
    return m_cursor == o.m_cursor;
}


template<typename Chunks, typename Tag, typename E>
template<iterator_permission_type perm, iterator_view_type view> inline
IterableTableTupleChunks<Chunks, Tag, E>::iterator_type<perm, view>::operator position_type() const noexcept {
    return {m_cursor, m_iter};
}

/**
 * Helper to check if the iterator needs to advance to next
 * chunk. The only special occasion is snapshot view of
 * head-compacting, when there are tuple deletions occurring
 * during snapshot.
 */
template<typename ChunkList, typename Iter, iterator_view_type view, typename Comp>
struct ChunkBoundary {
    inline void const* operator()(ChunkList const&, Iter const& iter, bool) const noexcept {
        return iter->next();
    }
};

template<typename ChunkList, typename Iter>
struct ChunkBoundary<ChunkList, Iter, iterator_view_type::snapshot, true_type> {
    inline void const* operator()(ChunkList const& l, Iter const& iter, bool hasTxnInvisibleChunks) const noexcept {
        auto const& frozenBoundaries = reinterpret_cast<CompactingChunks const&>(l).frozenBoundaries();
        if (frozenBoundaries.left().empty()) {        // not frozen
            return iter->next();
        } else {
            auto const& beginTxn = reinterpret_cast<CompactingChunks const&>(l).beginTxn();
            auto const leftId = frozenBoundaries.left().chunkId(),
                 rightId = frozenBoundaries.right().chunkId(),
                 txnBeginChunkId = beginTxn.empty() ? 0 : beginTxn.iterator()->id(),
                 iterId = iter->id();
            if (beginTxn.empty()) {                // txn view is empty
                // Under this circumstances, since the last chunk
                // in txn view may not be full when it is
                // frozen and clear()-ed, only the last chunk
                // needs to use the next() position.
                vassert((iter->begin() == iter->next()) == (next(iter) != l.end()));
                return iter->begin() == iter->next() ? iter->end() : iter->next();
            } else if(less_rolling(iterId, txnBeginChunkId)) {  // in chunk visible to frozen iterator only
                if (less_rolling(iterId, rightId)) {
                    return iter->end();
                } else {
                    vassert(iterId == rightId);
                    return frozenBoundaries.right().address();
                }
            } else if (leftId == iterId) {      // in the left boundary of frozen state
                return hasTxnInvisibleChunks ? iter->end() : frozenBoundaries.left().address();
            } else if (rightId == iterId) {     // in the right boundary
                return frozenBoundaries.right().address();
            } else if (txnBeginChunkId == iterId) {
                return iter->end();
            } else {
                return iter->next();
            }
        }
    }
};

/**
 * Action when iterator is done with current chunk.
 * When using snapshot RW iterator on compacting chunks, this means
 * releasing the chunk (to OS).
 */
template<typename ChunkList, typename Iter, iterator_permission_type perm, iterator_view_type view, typename Comp>
struct ChunkDeleter {
    inline void operator()(ChunkList const&, Iter& iter) const noexcept {
        ++iter;
    }
};

template<typename ChunkList, typename Iter>
struct ChunkDeleter<ChunkList, Iter, iterator_permission_type::rw, iterator_view_type::snapshot, true_type> {
    inline void operator()(ChunkList& l, Iter& iter) const noexcept {
        if (reinterpret_cast<CompactingChunks const&>(l).frozen() &&
                less<Iter>()(iter, reinterpret_cast<CompactingChunks const&>(l).beginTxn().iterator())) {
            vassert(l.front().id() == iter->id());
            ++iter;
            l.pop_front();
        } else {
            ++iter;
        }
    }
};

template<typename Chunks, typename Tag, typename E>
template<iterator_permission_type perm, iterator_view_type view>
void IterableTableTupleChunks<Chunks, Tag, E>::iterator_type<perm, view>::advance() {
    static constexpr ChunkBoundary<list_type, decltype(m_iter), view, typename Chunks::Compact> const boundary{};
    static constexpr ChunkDeleter<list_type, decltype(m_iter), perm, view, typename Chunks::Compact> const advance_iter{};
    if (! drained()) {
        // Need to maintain invariant that m_cursor is nullptr iff
        // iterator points to end().
        bool finished = true;
        // we need to check emptyness since iterator could be
        // invalidated when non-lazily releasing the only available chunk.
        if (! m_storage.empty() && m_iter != m_storage.end()) {
            const_cast<void*&>(m_cursor) =
                reinterpret_cast<char*>(const_cast<void*>(m_cursor)) + m_offset;
            if (m_cursor < boundary(m_storage, m_iter, m_hasTxnInvisibleChunks)) {
                finished = false;              // within chunk
            } else {
                advance_iter(m_storage, m_iter); // cross chunk
                if (m_iter != m_storage.end()) {
                    const_cast<void*&>(m_cursor) = const_cast<void*>(m_iter->begin());
                    finished = false;
                } else {
                    const_cast<void*&>(m_cursor) = nullptr;
                }
            }
        } else {
            const_cast<void*&>(m_cursor) = nullptr;
        }
        if (! finished && ! s_tagger(m_cursor)) {
            advance();                         // skip current cursor
        }
    }
}

template<typename Chunks, typename Tag, typename E>
template<iterator_permission_type perm, iterator_view_type view>
inline typename IterableTableTupleChunks<Chunks, Tag, E>::template iterator_type<perm, view>&
IterableTableTupleChunks<Chunks, Tag, E>::iterator_type<perm, view>::operator++() {
    advance();
    return *this;
}

template<typename Chunks, typename Tag, typename E>
template<iterator_permission_type perm, iterator_view_type view>
inline typename IterableTableTupleChunks<Chunks, Tag, E>::template iterator_type<perm, view>
IterableTableTupleChunks<Chunks, Tag, E>::iterator_type<perm, view>::operator++(int) {
    typename remove_reference<decltype(*this)>::type const copy(*this);
    advance();
    return copy;
}

template<typename Chunks, typename Tag, typename E>
template<iterator_permission_type perm, iterator_view_type view>
inline typename IterableTableTupleChunks<Chunks, Tag, E>::template iterator_type<perm, view>::value_type
IterableTableTupleChunks<Chunks, Tag, E>::iterator_type<perm, view>::operator*() noexcept {
    return m_cursor;
}

template<typename Chunks, typename Tag, typename E>
template<iterator_permission_type perm, iterator_view_type view>
inline bool IterableTableTupleChunks<Chunks, Tag, E>::iterator_type<perm, view>::drained() const noexcept {
    return m_cursor == nullptr;
}

template<typename Chunks, typename Tag, typename E> inline
IterableTableTupleChunks<Chunks, Tag, E>::elastic_iterator::elastic_iterator(
        typename IterableTableTupleChunks<Chunks, Tag, E>::elastic_iterator::container_type c) :
    super(c), m_empty(c.empty()),
    m_txnBoundary(m_empty ? decltype(m_txnBoundary){} : *c.last()),
    m_chunkId(m_empty ? 0 : super::list_iterator()->id()) {}

template<typename Chunks, typename Tag, typename E> inline
typename IterableTableTupleChunks<Chunks, Tag, E>::elastic_iterator
IterableTableTupleChunks<Chunks, Tag, E>::elastic_iterator::begin(
        typename IterableTableTupleChunks<Chunks, Tag, E>::elastic_iterator::container_type c) {
    return {c};
}

// Helper for elastic_iterator::refresh() on compacting chunks.
// 1. Since C++17, we will be able to inline these less-graceful
// workarounds with if-constexpr.
// 2. A even better solution is to use type refinement of
// IterableTableTupleChunks, but that would be even more heavy
// weight.
template<typename IterableTableTupleChunks, typename ElasticIterator,
    typename Compact = typename IterableTableTupleChunks::chunk_type::Compact>
struct ElasticIterator_refresh {
    inline void operator()(ElasticIterator const&, bool, id_type const&,
            typename IterableTableTupleChunks::chunk_type const&,
            typename IterableTableTupleChunks::chunk_type::iterator const&, position_type const&,
            typename IterableTableTupleChunks::chunk_type::list_type::const_iterator&,
            void const*&) const {
        throw logic_error("elastic_iterator can only iterate over compacting chunks");
    }
};

template<typename I, typename ElasticIterator>
struct ElasticIterator_refresh<I, ElasticIterator, true_type> {
    inline void operator()(ElasticIterator& iter, bool& isEmpty, id_type& chunkId,
            typename I::chunk_type const& storage,
            typename I::chunk_type::iterator const& last, position_type const& boundary,
            ChunkList<CompactingChunk, true_type>::const_iterator& chunkIter,
            void const*& cursor) const {
        if (isEmpty) {                             // last time checked, allocator was empty
            isEmpty = storage.empty();             // check again,
            if (! isEmpty) {   // if it has something now, set cursor to 1st
                chunkIter = storage.beginTxn().iterator();
                chunkId = chunkIter->id();
                cursor = chunkIter->begin();
                const_cast<position_type&>(boundary) = *last;
            }
        } else if (! iter.drained()) {
            auto const& indexBeg = storage.beginTxn().iterator();
            if (less_rolling(chunkId, indexBeg->id())) {
                // current chunk list iterator is stale
                chunkId = (chunkIter = indexBeg)->id();
                cursor = chunkIter->begin();
            } else if (! chunkIter->contains(cursor)) {
                // Current chunk has been partially compacted,
                // to the extent that cursor position is stale
                cursor =
                    ++chunkIter == storage.end() ||
                    less<position_type>()(iter.txnBoundary(), iter) ?        // drained
                    nullptr : chunkIter->begin();
            }
        }
    }
};

template<typename Chunks, typename Tag, typename E> inline void
IterableTableTupleChunks<Chunks, Tag, E>::elastic_iterator::refresh() {
    static constexpr ElasticIterator_refresh<
        IterableTableTupleChunks<Chunks, Tag, E>,
        typename IterableTableTupleChunks<Chunks, Tag, E>::elastic_iterator> refresher{};
    refresher(*this, m_empty, m_chunkId, super::storage(), super::storage().last(), m_txnBoundary,
            super::list_iterator(), super::m_cursor);
}

template<typename Chunks, typename Tag, typename E> inline position_type const&
IterableTableTupleChunks<Chunks, Tag, E>::elastic_iterator::txnBoundary() const noexcept {
    return m_txnBoundary;
}

template<typename Chunks, typename Tag, typename E> inline
typename IterableTableTupleChunks<Chunks, Tag, E>::elastic_iterator::super::value_type
IterableTableTupleChunks<Chunks, Tag, E>::elastic_iterator::operator*() {
    refresh();
    return super::operator*();
}

template<typename Chunks, typename Tag, typename E> inline
typename IterableTableTupleChunks<Chunks, Tag, E>::elastic_iterator&
IterableTableTupleChunks<Chunks, Tag, E>::elastic_iterator::operator++() {
    refresh();
    super::advance();
    if (! drained()) {
        m_chunkId = super::list_iterator()->id();
    }
    return *this;
}

template<typename Chunks, typename Tag, typename E> inline
typename IterableTableTupleChunks<Chunks, Tag, E>::elastic_iterator
IterableTableTupleChunks<Chunks, Tag, E>::elastic_iterator::operator++(int) {
    typename remove_reference<decltype(*this)>::type const copy(*this);
    refresh();
    super::advance();
    if (! drained()) {
        m_chunkId = super::list_iterator()->id();
    }
    return copy;
}

template<typename Chunks, typename Tag, typename E>
inline typename IterableTableTupleChunks<Chunks, Tag, E>::iterator
IterableTableTupleChunks<Chunks, Tag, E>::begin(Chunks& c) {
    return iterator::begin(c);
}

template<typename Chunks, typename Tag, typename E>
inline typename IterableTableTupleChunks<Chunks, Tag, E>::const_iterator
IterableTableTupleChunks<Chunks, Tag, E>::cbegin(Chunks const& c) {
    return const_iterator::begin(c);
}

template<typename Chunks, typename Tag, typename E>
inline typename IterableTableTupleChunks<Chunks, Tag, E>::const_iterator
IterableTableTupleChunks<Chunks, Tag, E>::begin(Chunks const& c) {
    return cbegin(c);
}

template<typename Chunks, typename Tag, typename E>
template<typename Trans, iterator_permission_type perm>
inline IterableTableTupleChunks<Chunks, Tag, E>::iterator_cb_type<Trans, perm>::iterator_cb_type(
        typename IterableTableTupleChunks<Chunks, Tag, E>::template iterator_cb_type<Trans, perm>::container_type c,
        typename IterableTableTupleChunks<Chunks, Tag, E>::template iterator_cb_type<Trans, perm>::cb_type cb) :
    super(c), m_cb(cb) {}

template<typename Chunks, typename Tag, typename E>
template<typename Trans, iterator_permission_type perm>
inline typename IterableTableTupleChunks<Chunks, Tag, E>::template iterator_cb_type<Trans, perm>
IterableTableTupleChunks<Chunks, Tag, E>::iterator_cb_type<Trans, perm>::begin(
        typename IterableTableTupleChunks<Chunks, Tag, E>::template iterator_cb_type<Trans, perm>::container_type c,
        typename IterableTableTupleChunks<Chunks, Tag, E>::template iterator_cb_type<Trans, perm>::cb_type cb) {
    return {c, cb};
}

template<typename Chunks, typename Tag, typename E>
template<typename Trans, iterator_permission_type perm>
inline typename IterableTableTupleChunks<Chunks, Tag, E>::template iterator_cb_type<Trans, perm>::value_type
IterableTableTupleChunks<Chunks, Tag, E>::iterator_cb_type<Trans, perm>::operator*() noexcept {
    return const_cast<void*>(m_cb(super::operator*()));
}

template<typename Chunks, typename Tag, typename E>
template<iterator_permission_type perm> inline
IterableTableTupleChunks<Chunks, Tag, E>::hooked_iterator_type<perm>::hooked_iterator_type(
        typename IterableTableTupleChunks<Chunks, Tag, E>::template hooked_iterator_type<perm>::container_type c) :
super(c, c) {}

inline position_type::position_type(ChunkHolder<> const& c) noexcept : m_chunkId(c.id()), m_addr(c.next()) {}

inline position_type::position_type(CompactingChunks const& c, void const* p) : m_addr(p) {
    auto const iter = const_cast<CompactingChunks&>(c).find(p);
    if (! iter.first || ! (iter.second->contains(p) || iter.second->end() > p)) {
        // NOTE: it is possible that the txn view does not
        // contain the ptr, as the chunk has been removed. In
        // that case, we simply "empty" it, and note the
        // semantics of less<position_type>.
        const_cast<void*&>(m_addr) = nullptr;
    } else {
        const_cast<remove_const<decltype(m_chunkId)>::type&>(m_chunkId) = iter.second->id();
    }
}

template<typename iterator>
inline position_type::position_type(void const* p, iterator const& iter) noexcept :
m_chunkId(iter->id()), m_addr(p) {}

inline id_type position_type::chunkId() const noexcept {
    return m_chunkId;
}
inline void const* position_type::address() const noexcept {
    return m_addr;
}
inline bool position_type::empty() const noexcept {
    return m_addr == nullptr;
}
inline bool position_type::operator==(position_type const& o) const noexcept {
    return m_addr == o.address();                                      // optimized comparison
}

inline position_type& position_type::operator=(position_type const& o) noexcept {
    const_cast<id_type&>(m_chunkId) = o.chunkId();
    m_addr = o.address();
    return *this;
}

template<typename Chunks, typename Tag, typename E> inline bool
IterableTableTupleChunks<Chunks, Tag, E>::elastic_iterator::drained() noexcept {
    if (super::drained()) {
        return true;
    } else {
        auto const& s = super::storage();
        if (s.empty() ||
                less_rolling(s.last()->id(), m_chunkId) ||             // effectively less<position_type>()(*s.last(), *this);
                (s.last()->id() == m_chunkId && s.last()->next() <= super::m_cursor) ||    // but that could cause use-after-release
                less_equal<position_type>()(m_txnBoundary, *this)) {
            super::m_cursor = nullptr;
            return true;
        } else {
            return false;
        }
    }
}

template<typename Chunks, typename Tag, typename E>
template<iterator_permission_type perm> inline typename IterableTableTupleChunks<Chunks, Tag, E>::template hooked_iterator_type<perm>
IterableTableTupleChunks<Chunks, Tag, E>::hooked_iterator_type<perm>::begin(
        typename IterableTableTupleChunks<Chunks, Tag, E>::template hooked_iterator_type<perm>::container_type c) {
    return {c};
}

template<typename Chunks, typename Tag, typename E>
template<iterator_permission_type perm> inline bool
IterableTableTupleChunks<Chunks, Tag, E>::hooked_iterator_type<perm>::drained() const noexcept {
    return super::drained() || (super::storage().frozen() &&
            (super::storage().frozenBoundaries().right().address() == super::m_cursor ||
             less<position_type>()(super::storage().frozenBoundaries().right(), *this)));
}

template<typename Chunks, typename Tag, typename E> inline
IterableTableTupleChunks<Chunks, Tag, E>::IteratorObserver::IteratorObserver(
        shared_ptr<typename IterableTableTupleChunks<Chunks, Tag, E>::hooked_iterator> const& o) noexcept :
super(o) {}

template<typename Chunks, typename Tag, typename E> inline bool
IterableTableTupleChunks<Chunks, Tag, E>::IteratorObserver::visited(void const* p) const {
    auto o = super::lock();
    if (o == nullptr) {
        return false;
    } else if (o->drained()) {
        return true;
    } else {
        hooked_iterator const* iter = super::get();
        return less<position_type>()({iter->storage(), p}, *iter);
    }
}


template<unsigned char NthBit, typename E>
inline bool NthBitChecker<NthBit, E>::operator()(void* p) const noexcept {
    return *reinterpret_cast<unsigned char*>(p) & MASK;
}
template<unsigned char NthBit, typename E>
inline bool NthBitChecker<NthBit, E>::operator()(void const* p) const noexcept {
    return *reinterpret_cast<unsigned char const*>(p) & MASK;
}
template<unsigned char NthBit, typename E>
inline void NthBitChecker<NthBit, E>::set(void* p) noexcept {
    *reinterpret_cast<unsigned char*&>(p) |= MASK;
}
template<unsigned char NthBit, typename E>
inline void NthBitChecker<NthBit, E>::reset(void* p) noexcept {
    *reinterpret_cast<unsigned char*&>(p) &= ~MASK;
}

template<ptrdiff_t offset>
inline void* ByteOf<offset>::operator()(void* p) const noexcept {
    return reinterpret_cast<unsigned char*>(p) + offset;
}

template<ptrdiff_t offset>
inline void const* ByteOf<offset>::operator()(void const* p) const noexcept {
    return reinterpret_cast<unsigned char const*>(p) + offset;
}

inline BaseHistoryRetainTrait::BaseHistoryRetainTrait(typename BaseHistoryRetainTrait::cb_type const& cb): m_cb(cb) {}

inline HistoryRetainTrait<gc_policy::never>::HistoryRetainTrait(
        typename BaseHistoryRetainTrait::cb_type const& cb): BaseHistoryRetainTrait(cb) {}

inline void HistoryRetainTrait<gc_policy::never>::remove(void const*) noexcept {}

inline HistoryRetainTrait<gc_policy::always>::HistoryRetainTrait(
        typename BaseHistoryRetainTrait::cb_type const& cb): BaseHistoryRetainTrait(cb) {}

inline void HistoryRetainTrait<gc_policy::always>::remove(void const* addr) {
    m_cb(addr);
}

inline HistoryRetainTrait<gc_policy::batched>::HistoryRetainTrait(
        HistoryRetainTrait::cb_type const& cb): BaseHistoryRetainTrait(cb) {}

inline void HistoryRetainTrait<gc_policy::batched>::remove(void const* addr) {
    if (++m_size == static_cast<unsigned char>(gc_policy::batched)) {
        for_each(m_batched.begin(), m_batched.end(), m_cb);
        m_batched.clear();
        m_size = 0;
    } else {
        m_batched.emplace_front(addr);
    }
}

template<typename Alloc, typename Trait, typename E>
inline TxnPreHook<Alloc, Trait, E>::TxnPreHook(size_t tupleSize) :
    Trait([this](void const* key) {
                auto const& iter = m_changes.find(key);
                if (iter != m_changes.end()) {
                    m_changes.erase(iter);
                    m_copied.erase(key);
                    m_storage.free(const_cast<void*>(key));
                }
            }),
    m_storage(tupleSize) {}

template<typename Alloc, typename Trait, typename E> inline bool const&
TxnPreHook<Alloc, Trait, E>::hasDeletes() const noexcept {
    return m_hasDeletes;
}

template<typename Alloc, typename Trait, typename E>
inline void TxnPreHook<Alloc, Trait, E>::copy(void const* p) {     // API essential
    if (m_recording && ! m_changes.count(p)) {                        // make a copy only if the addr to be
        if (m_last == nullptr) {                                      // overwritten hadn't been logged
            m_last = m_storage.allocate();
            vassert(m_last != nullptr);
        }
        memcpy(m_last, p, m_storage.tupleSize());
    }
}

//template<typename Alloc, typename Trait, typename E>
//inline void TxnPreHook<Alloc, Trait, E>::add(typename TxnPreHook<Alloc, Trait, E>::ChangeType type,
//        void const* dst) {
//    if (m_recording) {     // ignore changes beyond boundary
//        switch (type) {
//            case ChangeType::Update:
//                update(dst);
//                break;
//            case ChangeType::Insertion:
//                insert(dst);
//                break;
//            case ChangeType::Deletion:
//            default:
//                remove(dst);
//        }
//    }
//}

template<typename Alloc, typename Trait, typename E> inline void TxnPreHook<Alloc, Trait, E>::freeze() {
    if (m_recording) {
        throw logic_error("Double freeze detected");
    } else {
        m_recording = true;
    }
}

template<typename Alloc, typename Trait, typename E> inline void TxnPreHook<Alloc, Trait, E>::thaw() {
    if (m_recording) {
        m_changes.clear();
        m_copied.clear();
        m_storage.clear();
        m_last = nullptr;      // since m_storage is cleared
        m_hasDeletes = m_recording = false;
    } else {
        throw logic_error("Double thaw detected");
    }
}

template<typename Alloc, typename Trait, typename E>
inline void* TxnPreHook<Alloc, Trait, E>::_copy(void const* src, bool) {
    void* dst = m_storage.allocate();
    vassert(dst != nullptr);
    memcpy(dst, src, m_storage.tupleSize());
    m_copied.emplace(src);
    return dst;
}

template<typename Alloc, typename Trait, typename E>
inline void TxnPreHook<Alloc, Trait, E>::update(void const* dst) {
    // src tuple from temp table written to dst in persistent storage
    if (m_recording && ! m_changes.count(dst)) {
        m_changes.emplace(dst, _copy(dst, false));
    }
}

template<typename Alloc, typename Trait, typename E>
inline void TxnPreHook<Alloc, Trait, E>::insert(void const* dst) {
    if (m_recording && ! m_changes.count(dst)) {
        // for insertions, since previous memory is unused, there
        // is nothing to keep track of. Just mark the position as
        // previously unused.
        m_changes.emplace(dst, nullptr);
    }
}

template<typename Alloc, typename Trait, typename E>
inline void TxnPreHook<Alloc, Trait, E>::remove(void const* src) {
    // src tuple is deleted, and tuple at dst gets moved to src
    if (m_recording && m_changes.count(src) == 0) {
        // Need to copy the original value that gets deleted
        vassert(m_last != nullptr);
        m_changes.emplace(src, m_last);
        m_last = nullptr;
        m_hasDeletes = true;
    }
}

template<typename Alloc, typename Trait, typename E>
inline void const* TxnPreHook<Alloc, Trait, E>::operator()(void const* src) const {
    auto const& pos = m_changes.find(src);
    return pos == m_changes.cend() ? src : pos->second;
}

template<typename Alloc, typename Trait, typename E>
inline void TxnPreHook<Alloc, Trait, E>::release(void const* src) {
    Trait::remove(src);
}

template<typename Hook, typename E> inline
HookedCompactingChunks<Hook, E>::HookedCompactingChunks(size_t s) noexcept : CompactingChunks(s), Hook(s) {}

template<typename Hook, typename E>
template<typename Tag> inline shared_ptr<typename
    IterableTableTupleChunks<HookedCompactingChunks<Hook, E>, Tag, void>::hooked_iterator>
HookedCompactingChunks<Hook, E>::freeze() {
    CompactingChunks::freeze();
    Hook::freeze();
    return make_shared<typename
        IterableTableTupleChunks<HookedCompactingChunks<Hook, E>, Tag, void>::hooked_iterator>(*this);
}

template<typename Hook, typename E> inline void
HookedCompactingChunks<Hook, E>::thaw() {
    Hook::thaw();
    CompactingChunks::thaw();
}

template<typename Hook, typename E> inline void* HookedCompactingChunks<Hook, E>::allocate() {
    void* r = CompactingChunks::allocate();
    VOLT_TRACE("allocate() => %p", r);
    return r;
}

template<typename Hook, typename E> inline void
HookedCompactingChunks<Hook, E>::update(void* dst) {
<<<<<<< HEAD
    Hook::add(Hook::ChangeType::Update, dst);
=======
    VOLT_TRACE("update(%p)", dst);
    Hook::add(*this, Hook::ChangeType::Update, dst);
>>>>>>> 27b97949
}

template<typename Hook, typename E> inline void const*
HookedCompactingChunks<Hook, E>::remove(void* dst) {
    if (frozen()) {
        Hook::copy(dst);
    }
    void const* src = CompactingChunks::free(dst);
<<<<<<< HEAD
    Hook::add(Hook::ChangeType::Deletion, dst);
=======
    VOLT_TRACE("remove(%p) <- %p: ", dst, src, frozen() ? "frozen" : "not frozen");
    Hook::add(*this, Hook::ChangeType::Deletion, dst);
>>>>>>> 27b97949
    return src;
}

template<typename Hook, typename E> inline void
HookedCompactingChunks<Hook, E>::remove(typename CompactingChunks::remove_direction dir, void const* p) {
    if (frozen() && dir == remove_direction::from_head) {
        throw logic_error("Cannot remove from head when frozen");
    } else {
        VOLT_TRACE("remove(%s, %p)", dir == remove_direction::from_head ? "from_head" : "from_tail", p);
        free(dir, p);
    }
}

template<typename Hook, typename E> inline void HookedCompactingChunks<Hook, E>::remove_add(void* p) {
    CompactingChunks::m_batched.add(p);
}

template<typename Hook, typename E> inline void
HookedCompactingChunks<Hook, E>::remove_reserve(size_t n) {
    CompactingChunks::m_batched.reserve(n);
}

template<typename Hook, typename E> inline size_t HookedCompactingChunks<Hook, E>::remove_force(
        function<void(vector<pair<void*, void*>> const&)> const& cb) {
#ifndef NDEBUG
    ostringstream oss;
    oss << "remove_force([removed]: ";
    for_each(CompactingChunks::m_batched.removed().cbegin(),
            CompactingChunks::m_batched.removed().cend(),
            [&oss] (void* s) noexcept { oss << s << ", "; });
    oss.seekp(-2, ios_base::end);
    oss << "\n[moved]: ";
    for_each(CompactingChunks::m_batched.movements().cbegin(),
            CompactingChunks::m_batched.movements().cend(),
            [&oss] (pair<void*, void*> const& s) noexcept {
                oss << s.first << " <- " << s.second << ", ";
            });
    oss.seekp(-2, ios_base::end);
    oss << ")\n";
    VOLT_TRACE("%s", oss.str().c_str());
#endif
    // hook registration
    for_each(CompactingChunks::m_batched.removed().cbegin(),
            CompactingChunks::m_batched.removed().cend(),
            [this] (void* s) noexcept {
                Hook::copy(s);
                Hook::add(Hook::ChangeType::Deletion, s);
            });
    for_each(CompactingChunks::m_batched.movements().cbegin(),
            CompactingChunks::m_batched.movements().cend(),
            [this](pair<void*, void*> const& entry) noexcept {
                Hook::copy(entry.first);
                Hook::add(*this, Hook::ChangeType::Deletion, entry.first);
                memcpy(entry.first, entry.second, tupleSize());
            });
    cb(CompactingChunks::m_batched.movements());    // NOTE: memcpy before the call back
    return CompactingChunks::m_batched.force();
}

template<typename Hook, typename E> inline void HookedCompactingChunks<Hook, E>::clear() {
    CompactingChunks::clear([this] (void const* s) noexcept {
                Hook::copy(s);
                Hook::add(*this, Hook::ChangeType::Deletion, s);
            });
}

template<typename Hook, typename E> inline string HookedCompactingChunks<Hook, E>::info(void const* p) const {
    auto* mutable_this = const_cast<HookedCompactingChunks<Hook, E>*>(this);
    auto const iterp = mutable_this->find(p, true);
    if (! iterp.first) {
        snprintf(buf, sizeof buf, "Cannot find address %p\n", p);
        buf[sizeof buf - 1] = 0;
        return buf;
    } else {
        vassert(! beginTxn().empty());
        auto const& iter = iterp.second;
        ostringstream oss;
        oss << "Address " << p << " found at chunk " << iter->id() << ", offset "
            << (reinterpret_cast<char const*>(p) - reinterpret_cast<char const*>(iter->begin())) / tupleSize()
            << ", txn 1st chunk = " << beginTxn().iterator()->id() << " [" << beginTxn().iterator()->begin()
            << " - " << beginTxn().iterator()->next() << "], last chunk = " << last()->id() << " ["
            << last()->begin() << " - " << last()->next() << "], ";
        if (! frozen()) {
            oss << "not frozen at the call time";
        } else {
            auto const& boundaries = frozenBoundaries();
            vassert(! boundaries.left().empty() && ! boundaries.right().empty());
            auto const left = mutable_this->find(boundaries.left().chunkId(), true),
                 right = mutable_this->find(boundaries.right().chunkId(), true);
            vassert(left.first);

            auto const* right_begin = right.first ? right.second->begin() : nullptr,
                 *right_end = right.first ? right.second->end() : nullptr;
            oss << " currently frozen at (" << boundaries.left().chunkId() << " <"
                << boundaries.left().address() << " of " << left.second->begin() << " - "
                << left.second->end() << ">, " << boundaries.right().chunkId() << " <"
                << boundaries.right().address() << " of " << right_begin << " - "
                << right_end << ">)";
        }
        return oss.str();
    }
}

// # # # # # # # # # # # # # # # # # Codegen: begin # # # # # # # # # # # # # # # # # # # # # # #
namespace __codegen__ {    // clumsy hack around macro arg arity check
template<typename Alloc, gc_policy gc>
using mt = HookedCompactingChunks<TxnPreHook<NonCompactingChunks<Alloc>, HistoryRetainTrait<gc>>>;

using t1 = mt<EagerNonCompactingChunk, gc_policy::never>;
using t2 = mt<EagerNonCompactingChunk, gc_policy::always>;
using t3 = mt<EagerNonCompactingChunk, gc_policy::batched>;

using t4 = mt<LazyNonCompactingChunk, gc_policy::never>;
using t5 = mt<LazyNonCompactingChunk, gc_policy::always>;
using t6 = mt<LazyNonCompactingChunk, gc_policy::batched>;
}
#define range8(ranger)                                                     \
    ranger(0); ranger(1); ranger(2); ranger(3); ranger(4); ranger(5); ranger(6); ranger(7)
// BitChecker: 8 instantiations
#define NthBitCheckerCodegen(n) template struct voltdb::storage::NthBitChecker<n>
range8(NthBitCheckerCodegen);
#undef NthBitCheckerCodegen
// ByteOf for first 8 bytes: 8 instantiations
#define ByteOfCodegen(n) template struct voltdb::storage::ByteOf<n>
range8(ByteOfCodegen);
// composition of BytOf |> NthBitCheckerCodegen, for first 4 bytes: 8 x 4 = 32 instantiations
#define ComposeByteAndBit0(m, n) template struct voltdb::Compose<ByteOf<n>, NthBitChecker<m>>
#define ComposeByteAndBitCodegen(m)                                        \
    ComposeByteAndBit0(m, 0); ComposeByteAndBit0(m, 1); ComposeByteAndBit0(m, 2); ComposeByteAndBit0(m, 3)
range8(ComposeByteAndBitCodegen);
#undef ComposeByteAndBitCodegen
#undef ComposeByteAndBit0
#undef range8

// Chunks
template class voltdb::storage::NonCompactingChunks<EagerNonCompactingChunk>;
template class voltdb::storage::NonCompactingChunks<LazyNonCompactingChunk>;
// HookedCompactingChunks : 2 x 2 x 3 = 12 instantiations
#define HookedChunksCodegen2(alloc, gc)                                     \
    template class voltdb::storage::HookedCompactingChunks<TxnPreHook<alloc, HistoryRetainTrait<gc>>>
#define HookedChunksCodegen1(alloc)                                         \
    HookedChunksCodegen2(alloc, gc_policy::never);                          \
    HookedChunksCodegen2(alloc, gc_policy::always);                         \
    HookedChunksCodegen2(alloc, gc_policy::batched)
HookedChunksCodegen1(NonCompactingChunks<EagerNonCompactingChunk>);
HookedChunksCodegen1(NonCompactingChunks<LazyNonCompactingChunk>);
#undef HookedChunksCodegen1
#undef HookedChunksCodegen2
// iterators
#define IteratorTagCodegen2(perm, chunks, tag)                                   \
template class voltdb::storage::IterableTableTupleChunks<chunks, tag>            \
    ::template iterator_type<perm, iterator_view_type::txn>;                     \
template class voltdb::storage::IterableTableTupleChunks<chunks, tag>            \
    ::template iterator_type<perm, iterator_view_type::snapshot>

#define IteratorTagCodegen12(perm, chunks, tag, txn_alloc, gc)                   \
template class voltdb::storage::IterableTableTupleChunks<chunks, tag>            \
    ::template iterator_cb_type<TxnPreHook<txn_alloc, HistoryRetainTrait<gc>>, perm>
#define IteratorTagCodegen11(perm, chunks, tag, txn_alloc)                       \
    IteratorTagCodegen12(perm, chunks, tag, txn_alloc, gc_policy::never);        \
    IteratorTagCodegen12(perm, chunks, tag, txn_alloc, gc_policy::always);       \
    IteratorTagCodegen12(perm, chunks, tag, txn_alloc, gc_policy::batched)
#define IteratorTagCodegen10(perm, chunks, tag)                                  \
    IteratorTagCodegen11(perm, chunks, tag, NonCompactingChunks<EagerNonCompactingChunk>); \
    IteratorTagCodegen11(perm, chunks, tag, NonCompactingChunks<LazyNonCompactingChunk>)

#define IteratorTagCodegen1(chunks, tag)                                         \
    IteratorTagCodegen2(iterator_permission_type::rw, chunks, tag);              \
    IteratorTagCodegen2(iterator_permission_type::ro, chunks, tag);              \
    IteratorTagCodegen10(iterator_permission_type::rw, chunks, tag);             \
    IteratorTagCodegen10(iterator_permission_type::ro, chunks, tag);             \
    template class voltdb::storage::IterableTableTupleChunks<chunks, tag>::elastic_iterator

#define IteratorTagCodegen(tag)                                                  \
    IteratorTagCodegen1(NonCompactingChunks<EagerNonCompactingChunk>, tag);      \
    IteratorTagCodegen1(NonCompactingChunks<LazyNonCompactingChunk>, tag);       \
    IteratorTagCodegen1(CompactingChunks, tag);                                  \
    IteratorTagCodegen1(__codegen__::t1, tag);                                   \
    IteratorTagCodegen1(__codegen__::t2, tag);                                   \
    IteratorTagCodegen1(__codegen__::t3, tag);                                   \
    IteratorTagCodegen1(__codegen__::t4, tag);                                   \
    IteratorTagCodegen1(__codegen__::t5, tag);                                   \
    IteratorTagCodegen1(__codegen__::t6, tag)

IteratorTagCodegen(truth);
IteratorTagCodegen(NthBitChecker<0>); IteratorTagCodegen(NthBitChecker<1>);
IteratorTagCodegen(NthBitChecker<2>); IteratorTagCodegen(NthBitChecker<3>);
IteratorTagCodegen(NthBitChecker<4>); IteratorTagCodegen(NthBitChecker<5>);
IteratorTagCodegen(NthBitChecker<6>); IteratorTagCodegen(NthBitChecker<7>);
#undef IteratorTagCodegen
#undef IteratorTagCodegen1
#undef IteratorTagCodegen2
#undef IteratorTagCodegen12
#undef IteratorTagCodegen11
#undef IteratorTagCodegen10
// TxnPreHook: 2 x 3 = 6 instantiations
#define TxnPreHookCodegen(alloc)                                                 \
template class voltdb::storage::TxnPreHook<alloc, HistoryRetainTrait<gc_policy::always>>;       \
template class voltdb::storage::TxnPreHook<alloc, HistoryRetainTrait<gc_policy::batched>>;      \
template class voltdb::storage::TxnPreHook<alloc, HistoryRetainTrait<gc_policy::never>>
// we do not use compacting chunk for underlying storage
TxnPreHookCodegen(NonCompactingChunks<EagerNonCompactingChunk>);
TxnPreHookCodegen(NonCompactingChunks<LazyNonCompactingChunk>);
#undef TxnPreHookCodegen
// hooked_iterator_type : 8 x 2 x 3 = 48 instantiations
#define HookedIteratorCodegen3(tag, alloc, gc)                                           \
template class voltdb::storage::IterableTableTupleChunks<                                \
    HookedCompactingChunks<TxnPreHook<alloc, HistoryRetainTrait<gc>>>, \
    tag>::template hooked_iterator_type<iterator_permission_type::rw>;                   \
template class voltdb::storage::IterableTableTupleChunks<                                \
    HookedCompactingChunks<TxnPreHook<alloc, HistoryRetainTrait<gc>>>, \
    tag>::template hooked_iterator_type<iterator_permission_type::ro>
#define HookedIteratorCodegen2(tag, alloc)                                               \
    HookedIteratorCodegen3(tag, alloc, gc_policy::never);                                \
    HookedIteratorCodegen3(tag, alloc, gc_policy::always);                               \
    HookedIteratorCodegen3(tag, alloc, gc_policy::batched)
#define HookedIteratorCodegen(tag)                                                       \
    HookedIteratorCodegen2(tag, NonCompactingChunks<EagerNonCompactingChunk>);           \
    HookedIteratorCodegen2(tag, NonCompactingChunks<LazyNonCompactingChunk>)
HookedIteratorCodegen(truth);
HookedIteratorCodegen(NthBitChecker<0>); HookedIteratorCodegen(NthBitChecker<1>);
HookedIteratorCodegen(NthBitChecker<2>); HookedIteratorCodegen(NthBitChecker<3>);
HookedIteratorCodegen(NthBitChecker<4>); HookedIteratorCodegen(NthBitChecker<5>);
HookedIteratorCodegen(NthBitChecker<6>); HookedIteratorCodegen(NthBitChecker<7>);
#undef HookedIteratorCodegen
#undef HookedIteratorCodegen2
#undef HookedIteratorCodegen3
// template member function
#define HookedFreeze2(tag, alloc, gc)                                                    \
template shared_ptr<typename IterableTableTupleChunks<HookedCompactingChunks<TxnPreHook<alloc,  \
         HistoryRetainTrait<gc>>, void>, tag, void>::hooked_iterator>                    \
HookedCompactingChunks<TxnPreHook<alloc, HistoryRetainTrait<gc>>, void>::freeze<tag>()
#define HookedFreeze1(tag, alloc)                                                        \
    HookedFreeze2(tag, alloc, gc_policy::never);                                         \
    HookedFreeze2(tag, alloc, gc_policy::always);                                        \
    HookedFreeze2(tag, alloc, gc_policy::batched)
#define HookedFreeze(tag)                                                                \
    HookedFreeze1(tag, NonCompactingChunks<EagerNonCompactingChunk>);                    \
    HookedFreeze1(tag, NonCompactingChunks<LazyNonCompactingChunk>)
HookedFreeze(truth);
#undef HookedFreeze
#undef HookedFreeze1
#undef HookedFreeze2
// # # # # # # # # # # # # # # # # # Codegen: end # # # # # # # # # # # # # # # # # # # # # # #
<|MERGE_RESOLUTION|>--- conflicted
+++ resolved
@@ -401,12 +401,8 @@
     if (super::empty()) {
         throw underflow_error("pop_front() called on empty chunk list");
     } else {
-<<<<<<< HEAD
-        remove(super::begin());
-=======
         m_byId.erase(super::begin()->id());
         m_byAddr.erase(super::begin()->begin());
->>>>>>> 27b97949
         super::pop_front();
         --m_size;
     }
@@ -1842,12 +1838,8 @@
 
 template<typename Hook, typename E> inline void
 HookedCompactingChunks<Hook, E>::update(void* dst) {
-<<<<<<< HEAD
-    Hook::add(Hook::ChangeType::Update, dst);
-=======
     VOLT_TRACE("update(%p)", dst);
     Hook::add(*this, Hook::ChangeType::Update, dst);
->>>>>>> 27b97949
 }
 
 template<typename Hook, typename E> inline void const*
@@ -1856,12 +1848,8 @@
         Hook::copy(dst);
     }
     void const* src = CompactingChunks::free(dst);
-<<<<<<< HEAD
-    Hook::add(Hook::ChangeType::Deletion, dst);
-=======
     VOLT_TRACE("remove(%p) <- %p: ", dst, src, frozen() ? "frozen" : "not frozen");
     Hook::add(*this, Hook::ChangeType::Deletion, dst);
->>>>>>> 27b97949
     return src;
 }
 
