--- conflicted
+++ resolved
@@ -753,11 +753,7 @@
         template<typename iterator_type, typename Fun, typename Chunks, typename... Args>
         inline void until(Chunks& c, Fun&& f, Args&&... args) {
             static_assert(iterator_type::constness::value == is_const<Chunks>::value,
-<<<<<<< HEAD
-                    "until(): constness of Chunks and iterator should be the same.");
-=======
                     "until(): constness of Chunks and iterator should be the same");
->>>>>>> 5ba2368f
             for (auto iter = iterator_type::begin(c, forward<Args&&>(args)...); ! iter.drained();) {
                 auto* addr = *iter;
                 ++iter;
