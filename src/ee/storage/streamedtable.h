--- conflicted
+++ resolved
@@ -49,15 +49,7 @@
 public:
     StreamedTable(bool exportEnabled, int partitionColumn = -1);
     StreamedTable(bool exportEnabled, ExportTupleStream* wrapper);
-<<<<<<< HEAD
-    static StreamedTable* createForTest(size_t wrapperBufSize,
-            ExecutorContext *ctx,
-            TupleSchema *schema,
-            const std::vector<std::string> &columnNames,
-            bool takeOwnership);
-=======
     static StreamedTable* createForTest(size_t, ExecutorContext*, TupleSchema *schema, std::vector<std::string> & columnNames);
->>>>>>> 8da42e36
 
     //This returns true if a stream was created thus caller can setSignatureAndGeneration to push.
     bool enableStream();
