/* This file is part of VoltDB.
 * Copyright (C) 2008-2016 VoltDB Inc.
 *
 * This file contains original code and/or modifications of original code.
 * Any modifications made by VoltDB Inc. are licensed under the following
 * terms and conditions:
 *
 * This program is free software: you can redistribute it and/or modify
 * it under the terms of the GNU Affero General Public License as
 * published by the Free Software Foundation, either version 3 of the
 * License, or (at your option) any later version.
 *
 * This program is distributed in the hope that it will be useful,
 * but WITHOUT ANY WARRANTY; without even the implied warranty of
 * MERCHANTABILITY or FITNESS FOR A PARTICULAR PURPOSE.  See the
 * GNU Affero General Public License for more details.
 *
 * You should have received a copy of the GNU Affero General Public License
 * along with VoltDB.  If not, see <http://www.gnu.org/licenses/>.
 */
/* Copyright (C) 2008 by H-Store Project
 * Brown University
 * Massachusetts Institute of Technology
 * Yale University
 *
 * Permission is hereby granted, free of charge, to any person obtaining
 * a copy of this software and associated documentation files (the
 * "Software"), to deal in the Software without restriction, including
 * without limitation the rights to use, copy, modify, merge, publish,
 * distribute, sublicense, and/or sell copies of the Software, and to
 * permit persons to whom the Software is furnished to do so, subject to
 * the following conditions:
 *
 * The above copyright notice and this permission notice shall be
 * included in all copies or substantial portions of the Software.
 *
 * THE SOFTWARE IS PROVIDED "AS IS", WITHOUT WARRANTY OF ANY KIND,
 * EXPRESS OR IMPLIED, INCLUDING BUT NOT LIMITED TO THE WARRANTIES OF
 * MERCHANTABILITY, FITNESS FOR A PARTICULAR PURPOSE AND NONINFRINGEMENT
 * IN NO EVENT SHALL THE AUTHORS BE LIABLE FOR ANY CLAIM, DAMAGES OR
 * OTHER LIABILITY, WHETHER IN AN ACTION OF CONTRACT, TORT OR OTHERWISE,
 * ARISING FROM, OUT OF OR IN CONNECTION WITH THE SOFTWARE OR THE USE OR
 * OTHER DEALINGS IN THE SOFTWARE.
 */

#include "persistenttable.h"

#include "AbstractDRTupleStream.h"
#include "ConstraintFailureException.h"
#include "CopyOnWriteContext.h"
#include "DRTupleStreamUndoAction.h"
#include "MaterializedViewHandler.h"
#include "MaterializedViewTriggerForWrite.h"
#include "PersistentTableStats.h"
#include "PersistentTableUndoInsertAction.h"
#include "PersistentTableUndoDeleteAction.h"
#include "PersistentTableUndoTruncateTableAction.h"
#include "PersistentTableUndoUpdateAction.h"
#include "TableCatalogDelegate.hpp"
#include "tablefactory.h"
#include "tableiterator.h"
#include "TupleStreamException.h"

#include "common/debuglog.h"
#include "common/serializeio.h"
#include "common/FailureInjection.h"
#include "common/tabletuple.h"
#include "common/UndoQuantum.h"
#include "common/executorcontext.hpp"
#include "common/FatalException.hpp"
#include "common/types.h"
#include "common/RecoveryProtoMessage.h"
#include "common/StreamPredicateList.h"
#include "common/ValueFactory.hpp"
#include "catalog/catalog.h"
#include "catalog/database.h"
#include "catalog/table.h"
#include "catalog/materializedviewinfo.h"
#include "crc/crc32c.h"
#include "indexes/tableindex.h"
#include "indexes/tableindexfactory.h"
#include "logging/LogManager.h"

#include <boost/date_time/posix_time/posix_time.hpp>
#include <boost/foreach.hpp>
#include <boost/scoped_ptr.hpp>

#include <algorithm>    // std::find
#include <cassert>
#include <cstdio>
#include <sstream>

namespace voltdb {
void* keyTupleStorage = NULL;
TableTuple keyTuple;

#define TABLE_BLOCKSIZE 2097152

class SetAndRestorePendingDeleteFlag
{
public:
    SetAndRestorePendingDeleteFlag(TableTuple &target) : m_target(target)
    {
        assert(!m_target.isPendingDelete());
        m_target.setPendingDeleteTrue();
    }

    ~SetAndRestorePendingDeleteFlag() {
        m_target.setPendingDeleteFalse();
    }

private:
    TableTuple &m_target;
};

PersistentTable::PersistentTable(int partitionColumn, const char * signature, bool isMaterialized, int tableAllocationTargetSize, int tupleLimit, bool drEnabled) :
    Table(tableAllocationTargetSize == 0 ? TABLE_BLOCKSIZE : tableAllocationTargetSize),
    m_iter(this),
    m_allowNulls(),
    m_partitionColumn(partitionColumn),
    m_tupleLimit(tupleLimit),
    m_purgeExecutorVector(),
    m_stats(this),
    m_failedCompactionCount(0),
    m_invisibleTuplesPendingDeleteCount(0),
    m_surgeon(*this),
    m_isMaterialized(isMaterialized),
    m_drEnabled(drEnabled),
    m_noAvailableUniqueIndex(false),
    m_smallestUniqueIndex(NULL),
    m_smallestUniqueIndexCrc(0),
    m_drTimestampColumnIndex(-1),
    m_pkeyIndex(NULL),
    m_mvHandler(NULL),
    m_deltaTable(NULL),
    m_deltaTableActive(false)
{
    // this happens here because m_data might not be initialized above
    m_iter.reset(m_data.begin());

    for (int ii = 0; ii < TUPLE_BLOCK_NUM_BUCKETS; ii++) {
        m_blocksNotPendingSnapshotLoad.push_back(TBBucketPtr(new TBBucket()));
        m_blocksPendingSnapshotLoad.push_back(TBBucketPtr(new TBBucket()));
    }

    m_preTruncateTable = NULL;
    ::memcpy(&m_signature, signature, 20);
}

void PersistentTable::initializeWithColumns(TupleSchema *schema,
                                            const std::vector<std::string> &columnNames,
                                            bool ownsTupleSchema,
                                            int32_t compactionThreshold)
{
    assert (schema != NULL);
    uint16_t hiddenColumnCount = schema->hiddenColumnCount();
    if (hiddenColumnCount == 1) {
        m_drTimestampColumnIndex = 0; // The first hidden column
        // At some point if we have more than one hidden column in a table,
        // we'll need a system for keeping track of which are which.
    }
    else {
        assert (hiddenColumnCount == 0);
    }

    Table::initializeWithColumns(schema, columnNames, ownsTupleSchema, compactionThreshold);

    m_allowNulls.resize(m_columnCount);
    for (int i = m_columnCount - 1; i >= 0; --i) {
        const TupleSchema::ColumnInfo *columnInfo = m_schema->getColumnInfo(i);
        m_allowNulls[i] = columnInfo->allowNull;
    }

    // Also clear some used block state. this structure doesn't have
    // an block ownership semantics - it's just a cache. I think.
    m_blocksWithSpace.clear();

    // note that any allocated memory in m_data is left alone
    // as is m_allocatedTuples
    m_data.clear();
}

PersistentTable::~PersistentTable() {
    for (int ii = 0; ii < TUPLE_BLOCK_NUM_BUCKETS; ii++) {
        m_blocksNotPendingSnapshotLoad[ii]->clear();
        m_blocksPendingSnapshotLoad[ii]->clear();
    }

    // delete all tuples to free strings
    TableIterator ti(this, m_data.begin());
    TableTuple tuple(m_schema);
    while (ti.next(tuple)) {
        tuple.freeObjectColumns();
        tuple.setActiveFalse();
    }

    // note this class has ownership of the views, even if they
    // were allocated by VoltDBEngine
    for (int i = 0; i < m_views.size(); i++) {
        delete m_views[i];
    }

    // clean up indexes
    BOOST_FOREACH(TableIndex *index, m_indexes) {
        delete index;
    }

    // free up the materialized view handler if this is a view table.
    delete m_mvHandler;
    // remove this table from the source table list of the views.
    BOOST_FOREACH (MaterializedViewHandler *viewHandler, m_viewHandlers) {
        viewHandler->dropSourceTable(this);
    }
    if (m_deltaTable) {
        m_deltaTable->decrementRefcount();
    }
}

// ------------------------------------------------------------------
// OPERATIONS
// ------------------------------------------------------------------
void PersistentTable::nextFreeTuple(TableTuple *tuple) {
    // First check whether we have any in our list
    // In the memcheck it uses the heap instead of a free list to help Valgrind.
    if (!m_blocksWithSpace.empty()) {
        VOLT_TRACE("GRABBED FREE TUPLE!\n");
        stx::btree_set<TBPtr >::iterator begin = m_blocksWithSpace.begin();
        TBPtr block = (*begin);
        std::pair<char*, int> retval = block->nextFreeTuple();

        /**
         * Check to see if the block needs to move to a new bucket
         */
        if (retval.second != NO_NEW_BUCKET_INDEX) {
            //Check if if the block is currently pending snapshot
            if (m_blocksNotPendingSnapshot.find(block) != m_blocksNotPendingSnapshot.end()) {
                block->swapToBucket(m_blocksNotPendingSnapshotLoad[retval.second]);
            //Check if the block goes into the pending snapshot set of buckets
            }
            else if (m_blocksPendingSnapshot.find(block) != m_blocksPendingSnapshot.end()) {
                block->swapToBucket(m_blocksPendingSnapshotLoad[retval.second]);
            }
            else {
                //In this case the block is actively being snapshotted and isn't eligible for merge operations at all
                //do nothing, once the block is finished by the iterator, the iterator will return it
            }
        }

        tuple->move(retval.first);
        ++m_tupleCount;
        if (!block->hasFreeTuples()) {
            m_blocksWithSpace.erase(block);
        }
        assert (m_columnCount == tuple->sizeInValues());
        return;
    }

    // if there are no tuples free, we need to grab another chunk of memory
    // Allocate a new set of tuples
    TBPtr block = allocateNextBlock();

    // get free tuple
    assert (m_columnCount == tuple->sizeInValues());

    std::pair<char*, int> retval = block->nextFreeTuple();

    /**
     * Check to see if the block needs to move to a new bucket
     */
    if (retval.second != NO_NEW_BUCKET_INDEX) {
        //Check if the block goes into the pending snapshot set of buckets
        if (m_blocksPendingSnapshot.find(block) != m_blocksPendingSnapshot.end()) {
            //std::cout << "Swapping block to nonsnapshot bucket " << static_cast<void*>(block.get()) << " to bucket " << retval.second << std::endl;
            block->swapToBucket(m_blocksPendingSnapshotLoad[retval.second]);
        //Now check if it goes in with the others
        }
        else if (m_blocksNotPendingSnapshot.find(block) != m_blocksNotPendingSnapshot.end()) {
            //std::cout << "Swapping block to snapshot bucket " << static_cast<void*>(block.get()) << " to bucket " << retval.second << std::endl;
            block->swapToBucket(m_blocksNotPendingSnapshotLoad[retval.second]);
        }
        else {
            //In this case the block is actively being snapshotted and isn't eligible for merge operations at all
            //do nothing, once the block is finished by the iterator, the iterator will return it
        }
    }

    tuple->move(retval.first);
    ++m_tupleCount;
    if (block->hasFreeTuples()) {
        m_blocksWithSpace.insert(block);
    }
}

void PersistentTable::deleteAllTuples(bool, bool fallible) {
    // Instead of recording each tuple deletion, log it as a table truncation DR.
    ExecutorContext *ec = ExecutorContext::getExecutorContext();
    AbstractDRTupleStream *drStream = getDRTupleStream(ec);
    if (drStream && !m_isMaterialized && m_drEnabled) {
        const int64_t lastCommittedSpHandle = ec->lastCommittedSpHandle();
        const int64_t currentSpHandle = ec->currentSpHandle();
        const int64_t currentUniqueId = ec->currentUniqueId();
        size_t drMark = drStream->truncateTable(lastCommittedSpHandle, m_signature, m_name, m_partitionColumn, currentSpHandle, currentUniqueId);

        UndoQuantum *uq = ExecutorContext::currentUndoQuantum();
        if (uq && fallible) {
            uq->registerUndoAction(new (*uq) DRTupleStreamUndoAction(drStream, drMark, rowCostForDRRecord(DR_RECORD_TRUNCATE_TABLE)));
        }
    }

    // Temporarily disable DR binary logging so that it doesn't record the
    // individual deletions below.
    DRTupleStreamDisableGuard drGuard(ec, false);

    // nothing interesting
    TableIterator ti(this, m_data.begin());
    TableTuple tuple(m_schema);
    while (ti.next(tuple)) {
        deleteTuple(tuple, fallible);
    }
}

void PersistentTable::truncateTableForUndo(VoltDBEngine * engine, TableCatalogDelegate * tcd,
        PersistentTable *originalTable) {
    VOLT_DEBUG("**** Truncate table undo *****\n");

    if (originalTable->m_tableStreamer != NULL) {
        // Elastic Index may complete when undo Truncate
        unsetPreTruncateTable();
    }

    std::vector<MaterializedViewTriggerForWrite*> views = originalTable->views();
    // reset all view table pointers
    BOOST_FOREACH(MaterializedViewTriggerForWrite* originalView, views) {
        PersistentTable * targetTable = originalView->targetTable();
        TableCatalogDelegate * targetTcd =  engine->getTableDelegate(targetTable->name());
        // call decrement reference count on the newly constructed view table
        targetTcd->deleteCommand();
        // update the view table pointer with the original view
        targetTcd->setTable(targetTable);
    }

    BOOST_FOREACH (MaterializedViewHandler *viewHandler, originalTable->m_viewHandlers) {
        PersistentTable *destTable = viewHandler->destTable();
        TableCatalogDelegate *destTcd =  engine->getTableDelegate(destTable->name());
        destTcd->deleteCommand();
        destTcd->setTable(destTable);
    }

    decrementRefcount();

    // reset base table pointer
    tcd->setTable(originalTable);

    engine->rebuildTableCollections();
}

void PersistentTable::truncateTableRelease(PersistentTable *originalTable) {
    VOLT_DEBUG("**** Truncate table release *****\n");
    m_tuplesPinnedByUndo = 0;
    m_invisibleTuplesPendingDeleteCount = 0;

    if (originalTable->m_tableStreamer != NULL) {
        std::stringstream message;
        message << "Transfering table stream after truncation of table ";
        message << name() << " partition " << originalTable->m_tableStreamer->getPartitionID() << '\n';
        std::string str = message.str();
        LogManager::getThreadLogger(LOGGERID_HOST)->log(voltdb::LOGLEVEL_INFO, &str);

        originalTable->m_tableStreamer->cloneForTruncatedTable(m_surgeon);

        unsetPreTruncateTable();
    }

    // Single table view.
    std::vector<MaterializedViewTriggerForWrite*> views = originalTable->views();
    // reset all view table pointers
    BOOST_FOREACH(MaterializedViewTriggerForWrite* originalView, views) {
        PersistentTable * targetTable = originalView->targetTable();
        targetTable->decrementRefcount();
    }

    // Joined table view.
    BOOST_FOREACH (MaterializedViewHandler *viewHandler, originalTable->m_viewHandlers) {
        PersistentTable *destTable = viewHandler->destTable();
        destTable->decrementRefcount();
    }
    originalTable->decrementRefcount();
}


void PersistentTable::truncateTable(VoltDBEngine* engine, bool fallible) {
    if (isPersistentTableEmpty() == true) {
        return;
    }

    // If the table has only one tuple-storage block, it may be better to truncate
    // table by iteratively deleting table rows. Evalute if this is the case
    // based on the block and tuple block load factor
    if (m_data.size() == 1) {
        // threshold cutoff in terms of block load factor at which truncate is
        // better than tuple-by-tuple delete. Cut-off values are based on worst
        // case scenarios with intent to improve performance and to avoid
        // performance regression by not getting too greedy for performance -
        // in here cut-off have been lowered to favor truncate instead of
        // tuple-by-tuple delete. Cut-off numbers were obtained from benchmark
        // tests performing inserts and truncate under different scenarios outline
        // and comparing them for deleting all rows with a predicate that's always
        // true. Following are scenarios based on which cut-off were obtained:
        // - varying table schema - effect of tables having more columns
        // - varying number of views on table
        // - tables with more varchar columns with size below and above 16
        // - tables with indexes

        // cut-off for table with no views
        const double tableWithNoViewLFCutoffForTrunc = 0.105666;
        //cut-off for table with views
        const double tableWithViewsLFCutoffForTrunc = 0.015416;

        const double blockLoadFactor = m_data.begin().data()->loadFactor();
        bool hasView = ! (m_views.empty() && m_viewHandlers.empty());
        if ((hasView && blockLoadFactor <= tableWithViewsLFCutoffForTrunc) ||
            (blockLoadFactor <= tableWithNoViewLFCutoffForTrunc)) {
            deleteAllTuples(true, fallible);
            return;
        }
    }
    // For MAT view don't optimize, needs more work - ENG-10323.
    if (m_isMaterialized) {
        deleteAllTuples(true);
        return;
    }

    TableCatalogDelegate * tcd = engine->getTableDelegate(m_name);
    assert(tcd);

    catalog::Table *catalogTable = engine->getCatalogTable(m_name);
    tcd->init(*engine->getDatabase(), *catalogTable);

    PersistentTable * emptyTable = tcd->getPersistentTable();
    assert(emptyTable);
    assert(emptyTable->views().size() == 0);
    if (m_tableStreamer != NULL && m_tableStreamer->hasStreamType(TABLE_STREAM_ELASTIC_INDEX)) {
        // There is an Elastic Index work going on and it should continue access the old table.
        // Add one reference count to keep the original table.
        emptyTable->setPreTruncateTable(this);
    }

    // add matView
    BOOST_FOREACH(MaterializedViewTriggerForWrite* originalView, m_views) {
        PersistentTable * targetTable = originalView->targetTable();
        TableCatalogDelegate * targetTcd =  engine->getTableDelegate(targetTable->name());
        catalog::Table *catalogViewTable = engine->getCatalogTable(targetTable->name());
        targetTcd->init(*engine->getDatabase(), *catalogViewTable);
        PersistentTable * targetEmptyTable = targetTcd->getPersistentTable();
        assert(targetEmptyTable);
        MaterializedViewTriggerForWrite::build(emptyTable, targetEmptyTable, originalView->getMaterializedViewInfo());
    }

    BOOST_FOREACH (MaterializedViewHandler *viewHandler, m_viewHandlers) {
        PersistentTable *destTable = viewHandler->destTable();
        TableCatalogDelegate *destTcd =  engine->getTableDelegate(destTable->name());
        catalog::Table *catalogViewTable = engine->getCatalogTable(destTable->name());
        destTcd->init(*engine->getDatabase(), *catalogViewTable);
        PersistentTable *destEmptyTable = destTcd->getPersistentTable();
        assert(destEmptyTable);
        new MaterializedViewHandler(destEmptyTable, catalogViewTable->mvHandlerInfo().get("mvHandlerInfo"), engine);
    }

    // If there is a purge fragment on the old table, pass it on to the new one
    if (hasPurgeFragment()) {
        assert(! emptyTable->hasPurgeFragment());
        boost::shared_ptr<ExecutorVector> evPtr = getPurgeExecutorVector();
        emptyTable->swapPurgeExecutorVector(evPtr);
    }

    engine->rebuildTableCollections();

    ExecutorContext *ec = ExecutorContext::getExecutorContext();
    AbstractDRTupleStream *drStream = getDRTupleStream(ec);
    if (drStream && !m_isMaterialized && m_drEnabled) {
        const int64_t lastCommittedSpHandle = ec->lastCommittedSpHandle();
        const int64_t currentSpHandle = ec->currentSpHandle();
        const int64_t currentUniqueId = ec->currentUniqueId();
        size_t drMark = drStream->truncateTable(lastCommittedSpHandle, m_signature, m_name, m_partitionColumn,
                                                currentSpHandle, currentUniqueId);

        UndoQuantum *uq = ExecutorContext::currentUndoQuantum();
        if (uq && fallible) {
            uq->registerUndoAction(new (*uq) DRTupleStreamUndoAction(drStream, drMark, rowCostForDRRecord(DR_RECORD_TRUNCATE_TABLE)));
        }
    }

    UndoQuantum *uq = ExecutorContext::currentUndoQuantum();
    if (uq) {
        if (!fallible) {
            throwFatalException("Attempted to truncate table %s when there was an "
                                "active undo quantum, and presumably an active transaction that should be there",
                                m_name.c_str());
        }
        emptyTable->m_tuplesPinnedByUndo = emptyTable->m_tupleCount;
        emptyTable->m_invisibleTuplesPendingDeleteCount = emptyTable->m_tupleCount;
        // Create and register an undo action.
        uq->registerUndoAction(new (*uq) PersistentTableUndoTruncateTableAction(engine, tcd, this, emptyTable));
    }
    else {
        if (fallible) {
            throwFatalException("Attempted to truncate table %s when there was no "
                                "active undo quantum even though one was expected", m_name.c_str());
        }

        //Skip the undo log and "commit" immediately by asking the new emptyTable to perform
        //the truncate table release work rather then having it invoked by PersistentTableUndoTruncateTableAction
        emptyTable->truncateTableRelease(this);
    }
}


void setSearchKeyFromTuple(TableTuple &source) {
    keyTuple.setNValue(0, source.getNValue(1));
    keyTuple.setNValue(1, source.getNValue(2));
}

void PersistentTable::setDRTimestampForTuple(ExecutorContext* ec, TableTuple& tuple, bool update) {
    assert(hasDRTimestampColumn());
    if (update || tuple.getHiddenNValue(getDRTimestampColumnIndex()).isNull()) {
        const int64_t drTimestamp = ec->currentDRTimestamp();
        tuple.setHiddenNValue(getDRTimestampColumnIndex(), ValueFactory::getBigIntValue(drTimestamp));
    }
}

void PersistentTable::insertTupleIntoDeltaTable(TableTuple &source) {
    // If the current table does not have a delta table, return.
    if (! m_deltaTable) {
        return;
    }

    // If the delta table has data in it, delete the data first.
    if (! m_deltaTable->isPersistentTableEmpty()) {
        TableIterator ti(m_deltaTable, m_deltaTable->m_data.begin());
        TableTuple tuple(m_deltaTable->m_schema);
        ti.next(tuple);
        // The operation cleanning up the delta table does not need to be rolled back.
        // So setting fallible = false.
        m_deltaTable->deleteTuple(tuple, false);
    }

    TableTuple targetForDelta(m_deltaTable->m_schema);
    m_deltaTable->nextFreeTuple(&targetForDelta);
    targetForDelta.copyForPersistentInsert(source);

    try {
        m_deltaTable->insertTupleCommon(source, targetForDelta, false);
    }
    catch (ConstraintFailureException &e) {
        m_deltaTable->deleteTupleStorage(targetForDelta);
        throw;
    }
    catch (TupleStreamException &e) {
        m_deltaTable->deleteTupleStorage(targetForDelta);
        throw;
    }
}

/*
 * Regular tuple insertion that does an allocation and copy for
 * uninlined strings and creates and registers an UndoAction.
 */
bool PersistentTable::insertTuple(TableTuple &source) {
    insertPersistentTuple(source, true);
    return true;
}

void PersistentTable::insertPersistentTuple(TableTuple &source, bool fallible, bool ignoreTupleLimit) {
    if (!ignoreTupleLimit && fallible && visibleTupleCount() >= m_tupleLimit) {
        char buffer [256];
        snprintf (buffer, 256, "Table %s exceeds table maximum row count %d",
                m_name.c_str(), m_tupleLimit);
        throw ConstraintFailureException(this, source, buffer);
    }

    //
    // First get the next free tuple
    // This will either give us one from the free slot list, or
    // grab a tuple at the end of our chunk of memory
    //
    TableTuple target(m_schema);
    nextFreeTuple(&target);
    //
    // Then copy the source into the target
    //
    target.copyForPersistentInsert(source); // tuple in freelist must be already cleared

    // Insert the tuple into the delta table first.
    insertTupleIntoDeltaTable(source);

    try {
        insertTupleCommon(source, target, fallible);
    }
    catch (ConstraintFailureException &e) {
        deleteTupleStorage(target); // also frees object columns
        throw;
    }
    catch (TupleStreamException &e) {
        deleteTupleStorage(target); // also frees object columns
        throw;
    }
}

void PersistentTable::insertTupleCommon(TableTuple &source, TableTuple &target,
                                        bool fallible, bool shouldDRStream) {
    if (fallible) {
        // not null checks at first
        FAIL_IF(!checkNulls(target)) {
            throw ConstraintFailureException(this, source, TableTuple(), CONSTRAINT_TYPE_NOT_NULL);
        }

    }

    // Write to DR stream before everything else to ensure nothing gets left in
    // the index if the append fails.
    ExecutorContext *ec = ExecutorContext::getExecutorContext();
    if (hasDRTimestampColumn()) {
        setDRTimestampForTuple(ec, target, false);
    }

    AbstractDRTupleStream *drStream = getDRTupleStream(ec);
    if (drStream && !m_isMaterialized && m_drEnabled && shouldDRStream) {
        ExecutorContext *ec = ExecutorContext::getExecutorContext();
        const int64_t lastCommittedSpHandle = ec->lastCommittedSpHandle();
        const int64_t currentSpHandle = ec->currentSpHandle();
        const int64_t currentUniqueId = ec->currentUniqueId();
        size_t drMark = drStream->appendTuple(lastCommittedSpHandle, m_signature, m_partitionColumn, currentSpHandle,
                                              currentUniqueId, target, DR_RECORD_INSERT);

        UndoQuantum *uq = ExecutorContext::currentUndoQuantum();
        if (uq && fallible) {
            uq->registerUndoAction(new (*uq) DRTupleStreamUndoAction(drStream, drMark, rowCostForDRRecord(DR_RECORD_INSERT)));
        }
    }

    if (m_schema->getUninlinedObjectColumnCount() != 0) {
        increaseStringMemCount(target.getNonInlinedMemorySize());
    }

    target.setActiveTrue();
    target.setPendingDeleteFalse();
    target.setPendingDeleteOnUndoReleaseFalse();

    /**
     * Inserts never "dirty" a tuple since the tuple is new, but...  The
     * COWIterator may still be scanning and if the tuple came from the free
     * list then it may need to be marked as dirty so it will be skipped. If COW
     * is on have it decide. COW should always set the dirty to false unless the
     * tuple is in a to be scanned area.
     */
    if (m_tableStreamer == NULL || !m_tableStreamer->notifyTupleInsert(target)) {
        target.setDirtyFalse();
    }

    TableTuple conflict(m_schema);
    tryInsertOnAllIndexes(&target, &conflict);
    if (!conflict.isNullTuple()) {
        throw ConstraintFailureException(this, source, conflict, CONSTRAINT_TYPE_UNIQUE);
    }

    // this is skipped for inserts that are never expected to fail,
    // like some (initially, all) cases of tuple migration on schema change
    if (fallible) {
        /*
         * Create and register an undo action.
         */
        UndoQuantum *uq = ExecutorContext::currentUndoQuantum();
        if (uq) {
            char* tupleData = uq->allocatePooledCopy(target.address(), target.tupleLength());
            //* enable for debug */ std::cout << "DEBUG: inserting " << (void*)target.address()
            //* enable for debug */           << " { " << target.debugNoHeader() << " } "
            //* enable for debug */           << " copied to " << (void*)tupleData << std::endl;
            uq->registerUndoAction(new (*uq) PersistentTableUndoInsertAction(tupleData, &m_surgeon));
        }
    }

    BOOST_FOREACH (auto viewHandler, m_viewHandlers) {
        viewHandler->handleTupleInsert(this, fallible);
    }

    // handle any materialized views
    for (int i = 0; i < m_views.size(); i++) {
        m_views[i]->processTupleInsert(target, fallible);
    }
}

/*
 * Insert a tuple but don't allocate a new copy of the uninlineable
 * strings or create an UndoAction or update a materialized view.
 */
void PersistentTable::insertTupleForUndo(char *tuple) {
    TableTuple target(m_schema);
    target.move(tuple);
    target.setPendingDeleteOnUndoReleaseFalse();
    --m_tuplesPinnedByUndo;
    --m_invisibleTuplesPendingDeleteCount;

    /*
     * The only thing to do is reinsert the tuple into the indexes. It was never moved,
     * just marked as deleted.
     */
    TableTuple conflict(m_schema);
    tryInsertOnAllIndexes(&target, &conflict);
    if (!conflict.isNullTuple()) {
        // First off, it should be impossible to violate a constraint when RESTORING an index to a
        // known good state via an UNDO of a delete.  So, assume that something is badly broken, here.
        // It's probably safer NOT to do too much cleanup -- such as trying to call deleteTupleStorage --
        // as there's no guarantee that it will improve things, and is likely just to tamper with
        // the crime scene.
        throwFatalException("Failed to insert tuple into table %s for undo:"
                            " unique constraint violation\n%s\n", m_name.c_str(),
                            target.debugNoHeader().c_str());
    }
}

/*
 * Regular tuple update function that does a copy and allocation for
 * updated strings and creates an UndoAction. Additional optimization
 * for callers that know which indexes to update.
 */
void PersistentTable::updateTupleWithSpecificIndexes(TableTuple &targetTupleToUpdate,
                                                     TableTuple &sourceTupleWithNewValues,
                                                     std::vector<TableIndex*> const &indexesToUpdate,
                                                     bool fallible,
                                                     bool updateDRTimestamp) {
    UndoQuantum *uq = NULL;
    char* oldTupleData = NULL;
    int tupleLength = targetTupleToUpdate.tupleLength();
    /**
     * Check for index constraint violations.
     */
    if (fallible) {
        if ( ! checkUpdateOnUniqueIndexes(targetTupleToUpdate,
                                          sourceTupleWithNewValues,
                                          indexesToUpdate)) {
            throw ConstraintFailureException(this,
                                             sourceTupleWithNewValues,
                                             targetTupleToUpdate,
                                             CONSTRAINT_TYPE_UNIQUE);
        }

        /**
         * Check for null constraint violations. Assumes source tuple is fully fleshed out.
         */
        FAIL_IF(!checkNulls(sourceTupleWithNewValues)) {
            throw ConstraintFailureException(this,
                                             sourceTupleWithNewValues,
                                             targetTupleToUpdate,
                                             CONSTRAINT_TYPE_NOT_NULL);
        }

        uq = ExecutorContext::currentUndoQuantum();
        if (uq) {
            /*
             * For undo purposes, before making any changes, save a copy of the state of the tuple
             * into the undo pool temp storage and hold onto it with oldTupleData.
             */
            oldTupleData = uq->allocatePooledCopy(targetTupleToUpdate.address(), targetTupleToUpdate.tupleLength());
        }
    }

    // Write to the DR stream before doing anything else to ensure we don't
    // leave a half updated tuple behind in case this throws.
    ExecutorContext *ec = ExecutorContext::getExecutorContext();
    if (hasDRTimestampColumn() && updateDRTimestamp) {
        setDRTimestampForTuple(ec, sourceTupleWithNewValues, true);
    }

    AbstractDRTupleStream *drStream = getDRTupleStream(ec);
    if (drStream && !m_isMaterialized && m_drEnabled) {
        ExecutorContext *ec = ExecutorContext::getExecutorContext();
        const int64_t lastCommittedSpHandle = ec->lastCommittedSpHandle();
        const int64_t currentSpHandle = ec->currentSpHandle();
        const int64_t currentUniqueId = ec->currentUniqueId();
        size_t drMark = drStream->appendUpdateRecord(lastCommittedSpHandle, m_signature, m_partitionColumn, currentSpHandle,
                                                     currentUniqueId, targetTupleToUpdate, sourceTupleWithNewValues);

        UndoQuantum *uq = ExecutorContext::currentUndoQuantum();
        if (uq && fallible) {
            uq->registerUndoAction(new (*uq) DRTupleStreamUndoAction(drStream, drMark, rowCostForDRRecord(DR_RECORD_UPDATE)));
        }
    }

    if (m_tableStreamer != NULL) {
        m_tableStreamer->notifyTupleUpdate(targetTupleToUpdate);
    }

    /**
     * Remove the current tuple from any indexes.
     */
    bool someIndexGotUpdated = false;
    bool indexRequiresUpdate[indexesToUpdate.size()];
    if (indexesToUpdate.size()) {
        someIndexGotUpdated = true;
        for (int i = 0; i < indexesToUpdate.size(); i++) {
            TableIndex *index = indexesToUpdate[i];
            if (!index->keyUsesNonInlinedMemory()) {
                if (!index->checkForIndexChange(&targetTupleToUpdate, &sourceTupleWithNewValues)) {
                    indexRequiresUpdate[i] = false;
                    continue;
                }
            }
            indexRequiresUpdate[i] = true;
            if (!index->deleteEntry(&targetTupleToUpdate)) {
                throwFatalException("Failed to remove tuple from index (during update) in Table: %s Index %s",
                                    m_name.c_str(), index->getName().c_str());
            }
        }
    }

    // handle any materialized views, we first insert the tuple into delta table,
    // then hide the tuple from the scan temporarily.
    // (Cannot do in reversed order because the pending delete flag will also be copied)
<<<<<<< HEAD
    insertTupleIntoDeltaTable(targetTupleToUpdate);
    BOOST_FOREACH (auto viewHandler, m_viewHandlers) {
        viewHandler->handleTupleDelete(this, fallible);
    }

    // This is for single table view.
=======
    insertTupleIntoDeltaTable(targetTupleToUpdate, fallible);
>>>>>>> 35446eb2
    {
        SetAndRestorePendingDeleteFlag setPending(targetTupleToUpdate);
        BOOST_FOREACH (auto viewHandler, m_viewHandlers) {
            viewHandler->handleTupleDelete(this, fallible);
        }
        // This is for single table view.
        for (int i = 0; i < m_views.size(); i++) {
            m_views[i]->processTupleDelete(targetTupleToUpdate, fallible);
        }
    }

    if (m_schema->getUninlinedObjectColumnCount() != 0) {
        decreaseStringMemCount(targetTupleToUpdate.getNonInlinedMemorySize());
        increaseStringMemCount(sourceTupleWithNewValues.getNonInlinedMemorySize());
    }

    // TODO: This is a little messed up.
    // We know what we want the target tuple's flags to look like after the copy,
    // so we carefully set them (rather than, say, ignore them) on the source tuple
    // and make sure to copy them (rather than, say, ignore them) in copyForPersistentUpdate
    // and that allows us to ignore them (rather than, say, set them) afterwards on the actual
    // target tuple that matters. What could be simpler?
    sourceTupleWithNewValues.setActiveTrue();
    // The isDirty flag is especially interesting because the COWcontext found it more convenient
    // to mark it on the target tuple. So, no problem, just copy it from the target tuple to the
    // source tuple so it can get copied back to the target tuple in copyForPersistentUpdate. Brilliant!
    //Copy the dirty status that was set by markTupleDirty.
    if (targetTupleToUpdate.isDirty()) {
        sourceTupleWithNewValues.setDirtyTrue();
    }
    else {
        sourceTupleWithNewValues.setDirtyFalse();
    }

    // Either the "before" or "after" object reference values that change will come in handy later,
    // so collect them up.
    std::vector<char*> oldObjects;
    std::vector<char*> newObjects;

    // this is the actual write of the new values
    targetTupleToUpdate.copyForPersistentUpdate(sourceTupleWithNewValues, oldObjects, newObjects);

    if (uq) {
        /*
         * Create and register an undo action with copies of the "before" and "after" tuple storage
         * and the "before" and "after" object pointers for non-inlined columns that changed.
         */
        char* newTupleData = uq->allocatePooledCopy(targetTupleToUpdate.address(), tupleLength);
        uq->registerUndoAction(new (*uq) PersistentTableUndoUpdateAction(oldTupleData, newTupleData,
                                                                         oldObjects, newObjects,
                                                                         &m_surgeon, someIndexGotUpdated));
    }
    else {
        // This is normally handled by the Undo Action's release (i.e. when there IS an Undo Action)
        // -- though maybe even that case should delegate memory management back to the PersistentTable
        // to keep the UndoAction stupid simple?
        // Anyway, there is no Undo Action in this case, so DIY.
        NValue::freeObjectsFromTupleStorage(oldObjects);
    }

    /**
     * Insert the updated tuple back into the indexes.
     */
    TableTuple conflict(m_schema);
    for (int i = 0; i < indexesToUpdate.size(); i++) {
        TableIndex *index = indexesToUpdate[i];
        if (!indexRequiresUpdate[i]) {
            continue;
        }
        index->addEntry(&targetTupleToUpdate, &conflict);
        if (!conflict.isNullTuple()) {
            throwFatalException("Failed to insert updated tuple into index in Table: %s Index %s",
                                m_name.c_str(), index->getName().c_str());
        }
    }

    insertTupleIntoDeltaTable(targetTupleToUpdate);
    BOOST_FOREACH (auto viewHandler, m_viewHandlers) {
        viewHandler->handleTupleInsert(this, fallible);
    }

    // handle any materialized views
    for (int i = 0; i < m_views.size(); i++) {
        m_views[i]->processTupleInsert(targetTupleToUpdate, fallible);
    }
}

/*
 * sourceTupleWithNewValues contains a copy of the tuple data before the update
 * and tupleWithUnwantedValues contains a copy of the updated tuple data.
 * First remove the current tuple value from any indexes (if asked to do so).
 * Then revert the tuple to the original preupdate values by copying the source to the target.
 * Then insert the new (or rather, old) value back into the indexes.
 */
void PersistentTable::updateTupleForUndo(char* tupleWithUnwantedValues,
                                         char* sourceTupleDataWithNewValues,
                                         bool revertIndexes) {
    TableTuple matchable(m_schema);
    // Get the address of the tuple in the table from one of the copies on hand.
    // Any TableScan OR a primary key lookup on an already updated index will find the tuple
    // by its unwanted updated values.
    if (revertIndexes || primaryKeyIndex() == NULL) {
        matchable.move(tupleWithUnwantedValues);
    }
    // A primary key lookup on a not-yet-updated index will find the tuple by its original/new values.
    else {
        matchable.move(sourceTupleDataWithNewValues);
    }
    TableTuple targetTupleToUpdate = lookupTupleForUndo(matchable);
    TableTuple sourceTupleWithNewValues(sourceTupleDataWithNewValues, m_schema);

    //If the indexes were never updated there is no need to revert them.
    if (revertIndexes) {
        BOOST_FOREACH(TableIndex *index, m_indexes) {
            if (!index->deleteEntry(&targetTupleToUpdate)) {
                throwFatalException("Failed to update tuple in Table: %s Index %s",
                                    m_name.c_str(), index->getName().c_str());
            }
        }
    }

    if (m_schema->getUninlinedObjectColumnCount() != 0) {
        decreaseStringMemCount(targetTupleToUpdate.getNonInlinedMemorySize());
        increaseStringMemCount(sourceTupleWithNewValues.getNonInlinedMemorySize());
    }

    bool dirty = targetTupleToUpdate.isDirty();
    // this is the actual in-place revert to the old version
    targetTupleToUpdate.copy(sourceTupleWithNewValues);
    if (dirty) {
        targetTupleToUpdate.setDirtyTrue();
    }
    else {
        targetTupleToUpdate.setDirtyFalse();
    }

    //If the indexes were never updated there is no need to revert them.
    if (revertIndexes) {
        TableTuple conflict(m_schema);
        BOOST_FOREACH(TableIndex *index, m_indexes) {
            index->addEntry(&targetTupleToUpdate, &conflict);
            if (!conflict.isNullTuple()) {
                throwFatalException("Failed to update tuple in Table: %s Index %s",
                                    m_name.c_str(), index->getName().c_str());
            }
        }
    }
}

void PersistentTable::deleteTuple(TableTuple &target, bool fallible) {
    // May not delete an already deleted tuple.
    assert(target.isActive());

    // The tempTuple is forever!
    assert(&target != &m_tempTuple);

    // Write to the DR stream before doing anything else to ensure nothing will
    // be left forgotten in case this throws.
    ExecutorContext *ec = ExecutorContext::getExecutorContext();
    AbstractDRTupleStream *drStream = getDRTupleStream(ec);
    if (drStream && !m_isMaterialized && m_drEnabled) {
        const int64_t lastCommittedSpHandle = ec->lastCommittedSpHandle();
        const int64_t currentSpHandle = ec->currentSpHandle();
        const int64_t currentUniqueId = ec->currentUniqueId();
        size_t drMark = drStream->appendTuple(lastCommittedSpHandle, m_signature, m_partitionColumn, currentSpHandle,
                                              currentUniqueId, target, DR_RECORD_DELETE);

        UndoQuantum *uq = ExecutorContext::currentUndoQuantum();
        if (uq && fallible) {
            uq->registerUndoAction(new (*uq) DRTupleStreamUndoAction(drStream, drMark, rowCostForDRRecord(DR_RECORD_DELETE)));
        }
    }

    // Just like insert, we want to remove this tuple from all of our indexes
    deleteFromAllIndexes(&target);

    // handle any materialized views, insert the tuple into delta table,
    // then hide the tuple from the scan temporarily.
    insertTupleIntoDeltaTable(target);
    BOOST_FOREACH (auto viewHandler, m_viewHandlers) {
        viewHandler->handleTupleDelete(this, fallible);
    }

    // This is for single table view.
    {
        SetAndRestorePendingDeleteFlag setPending(target);
        for (int i = 0; i < m_views.size(); i++) {
            m_views[i]->processTupleDelete(target, fallible);
        }
    }

    if (fallible) {
        UndoQuantum *uq = ExecutorContext::currentUndoQuantum();
        if (uq) {
            target.setPendingDeleteOnUndoReleaseTrue();
            ++m_tuplesPinnedByUndo;
            ++m_invisibleTuplesPendingDeleteCount;
            // Create and register an undo action.
            uq->registerUndoAction(new (*uq) PersistentTableUndoDeleteAction(target.address(), &m_surgeon), this);
            return;
        }
    }

    // Here, for reasons of infallibility or no active UndoLog, there is no undo, there is only DO.
    deleteTupleFinalize(target);
}


/**
 * This entry point is triggered by the successful release of an UndoDeleteAction.
 */
void PersistentTable::deleteTupleRelease(char* tupleData) {
    TableTuple target(m_schema);
    target.move(tupleData);
    target.setPendingDeleteOnUndoReleaseFalse();
    --m_tuplesPinnedByUndo;
    --m_invisibleTuplesPendingDeleteCount;
    deleteTupleFinalize(target);
}

/**
 * Actually follow through with a "delete" -- this is common code between UndoDeleteAction release and the
 * all-at-once infallible deletes that bypass Undo processing.
 */
void PersistentTable::deleteTupleFinalize(TableTuple &target) {
    // A snapshot (background scan) in progress can still cause a hold-up.
    // notifyTupleDelete() defaults to returning true for all context types
    // other than CopyOnWriteContext.
    if (   m_tableStreamer != NULL
        && ! m_tableStreamer->notifyTupleDelete(target)) {
        // Mark it pending delete and let the snapshot land the finishing blow.

        // This "already pending delete" guard prevents any
        // (possible?) case of double-counting a doubly-applied pending delete
        // before it gets ignored.
        // This band-aid guard just keeps such a condition from becoming an
        // inconvenience to a "testability feature" implemented in tableutil.cpp
        // for the benefit of CopyOnWriteTest.cpp.
        // Maybe it should just be an assert --
        // maybe we are missing a final opportunity to detect the "inconceivable",
        // which, if ignored, may leave a wake of mysterious and catastrophic side effects.
        // There's always the option of setting a breakpoint on this return.
        if (target.isPendingDelete()) {
            return;
        }

        ++m_invisibleTuplesPendingDeleteCount;
        target.setPendingDeleteTrue();
        return;
    }

    // No snapshot in progress cares, just whack it.
    deleteTupleStorage(target); // also frees object columns
}

/**
 * Assumptions:
 *  All tuples will be deleted in storage order.
 *  Indexes and views have been destroyed first.
 */
void PersistentTable::deleteTupleForSchemaChange(TableTuple &target) {
    TBPtr block = findBlock(target.address(), m_data, m_tableAllocationSize);
    // free object columns along with empty tuple block storage
    deleteTupleStorage(target, block, true);
}

/*
 * Delete a tuple by looking it up via table scan or a primary key
 * index lookup. An undo initiated delete like deleteTupleForUndo
 * is in response to the insertion of a new tuple by insertTuple
 * and that by definition is a tuple that is of no interest to
 * the COWContext. The COWContext set the tuple to have the
 * correct dirty setting when the tuple was originally inserted.
 * TODO remove duplication with regular delete. Also no view updates.
 *
 * NB: This is also used as a generic delete for Elastic rebalance.
 *     skipLookup will be true in this case because the passed tuple
 *     can be used directly.
 */
void PersistentTable::deleteTupleForUndo(char* tupleData, bool skipLookup) {
    TableTuple matchable(tupleData, m_schema);
    TableTuple target(tupleData, m_schema);
    //* enable for debug */ std::cout << "DEBUG: undoing "
    //* enable for debug */           << " { " << target.debugNoHeader() << " } "
    //* enable for debug */           << " copied to " << (void*)tupleData << std::endl;
    if (!skipLookup) {
        // The UndoInsertAction got a pooled copy of the tupleData.
        // Relocate the original tuple actually in the table.
        target = lookupTupleForUndo(matchable);
    }
    if (target.isNullTuple()) {
        throwFatalException("Failed to delete tuple from table %s:"
                            " tuple does not exist\n%s\n", m_name.c_str(),
                            matchable.debugNoHeader().c_str());
    }
    //* enable for debug */ std::cout << "DEBUG: finding " << (void*)target.address()
    //* enable for debug */           << " { " << target.debugNoHeader() << " } "
    //* enable for debug */           << " copied to " << (void*)tupleData << std::endl;

    // Make sure that they are not trying to delete the same tuple twice
    assert(target.isActive());

    deleteFromAllIndexes(&target);
    deleteTupleFinalize(target); // also frees object columns
}

TableTuple PersistentTable::lookupTuple(TableTuple tuple, LookupType lookupType) {
    if (m_pkeyIndex) {
        return m_pkeyIndex->uniqueMatchingTuple(tuple);
    }
    /*
     * Do a table scan.
     */
    TableTuple tableTuple(m_schema);
    TableIterator ti(this, m_data.begin());
    if (lookupType != LOOKUP_FOR_UNDO &&
            m_schema->getUninlinedObjectColumnCount() != 0) {
        bool includeHiddenColumns = (lookupType == LOOKUP_FOR_DR);
        while (ti.hasNext()) {
            ti.next(tableTuple);
            if (tableTuple.equalsNoSchemaCheck(tuple, includeHiddenColumns)) {
                return tableTuple;
            }
        }
    }
    else {
        size_t tuple_length;
        if (lookupType == LOOKUP_BY_VALUES && m_schema->hiddenColumnCount() > 0) {
            // Looking up a tuple by values should not include any internal
            // hidden column values, which are appended to the end of the
            // tuple.
            tuple_length = m_schema->offsetOfHiddenColumns();
        }
        else {
            tuple_length = m_schema->tupleLength();
        }
        // Do an inline tuple byte comparison
        // to avoid matching duplicate tuples with different pointers to Object storage
        // -- which would cause erroneous releases of the wrong Object storage copy.
        while (ti.hasNext()) {
            ti.next(tableTuple);
            char* tableTupleData = tableTuple.address() + TUPLE_HEADER_SIZE;
            char* tupleData = tuple.address() + TUPLE_HEADER_SIZE;
            if (::memcmp(tableTupleData, tupleData, tuple_length) == 0) {
                return tableTuple;
            }
        }
    }
    TableTuple nullTuple(m_schema);
    return nullTuple;
}

void PersistentTable::insertIntoAllIndexes(TableTuple *tuple) {
    TableTuple conflict(m_schema);
    BOOST_FOREACH(TableIndex *index, m_indexes) {
        index->addEntry(tuple, &conflict);
        if (!conflict.isNullTuple()) {
            throwFatalException(
                    "Failed to insert tuple in Table: %s Index %s", m_name.c_str(), index->getName().c_str());
        }
    }
}

void PersistentTable::deleteFromAllIndexes(TableTuple *tuple) {
    BOOST_FOREACH(TableIndex *index, m_indexes) {
        if (!index->deleteEntry(tuple)) {
            throwFatalException(
                    "Failed to delete tuple in Table: %s Index %s", m_name.c_str(), index->getName().c_str());
        }
    }
}

void PersistentTable::tryInsertOnAllIndexes(TableTuple *tuple, TableTuple *conflict) {
    for (int i = 0; i < static_cast<int>(m_indexes.size()); ++i) {
        m_indexes[i]->addEntry(tuple, conflict);
        FAIL_IF(!conflict->isNullTuple()) {
            VOLT_DEBUG("Failed to insert into index %s,%s",
                       m_indexes[i]->getTypeName().c_str(),
                       m_indexes[i]->getName().c_str());
            for (int j = 0; j < i; ++j) {
                m_indexes[j]->deleteEntry(tuple);
            }
            return;
        }
    }
}

bool PersistentTable::checkUpdateOnUniqueIndexes(TableTuple &targetTupleToUpdate,
                                                 const TableTuple &sourceTupleWithNewValues,
                                                 std::vector<TableIndex*> const &indexesToUpdate) {
    BOOST_FOREACH(TableIndex* index, indexesToUpdate) {
        if (index->isUniqueIndex()) {
            if (index->checkForIndexChange(&targetTupleToUpdate, &sourceTupleWithNewValues) == false)
                continue; // no update is needed for this index

            // if there is a change, the new_key has to be checked
            FAIL_IF (index->exists(&sourceTupleWithNewValues)) {
                VOLT_WARN("Unique Index '%s' complained to the update",
                          index->debug().c_str());
                return false; // cannot insert the new value
            }
        }
    }

    return true;
}

bool PersistentTable::checkNulls(TableTuple &tuple) const {
    assert (m_columnCount == tuple.sizeInValues());
    for (int i = m_columnCount - 1; i >= 0; --i) {
        if (( ! m_allowNulls[i]) && tuple.isNull(i)) {
            VOLT_TRACE ("%d th attribute was NULL. It is non-nillable attribute.", i);
            return false;
        }
    }
    return true;
}

/*
 * claim ownership of a view. table is responsible for this view*
 */
void PersistentTable::addMaterializedView(MaterializedViewTriggerForWrite* view) {
    m_views.push_back(view);
}

/*
 * drop a view. the table is no longer feeding it.
 * The destination table will go away when the view metadata is deleted (or later?) as its refcount goes to 0.
 */
void PersistentTable::dropMaterializedView(MaterializedViewTriggerForWrite* targetView) {
    assert( ! m_views.empty());
    MaterializedViewTriggerForWrite* lastView = m_views.back();
    if (targetView != lastView) {
        // iterator to vector element:
        std::vector<MaterializedViewTriggerForWrite*>::iterator toView = find(m_views.begin(), m_views.end(), targetView);
        assert(toView != m_views.end());
        // Use the last view to patch the potential hole.
        *toView = lastView;
    }
    // The last element is now excess.
    m_views.pop_back();
    delete targetView;
}

// ------------------------------------------------------------------
// UTILITY
// ------------------------------------------------------------------
std::string PersistentTable::tableType() const { return "PersistentTable"; }

bool PersistentTable::equals(PersistentTable* other) {
    if ( ! Table::equals(other)) {
        return false;
    }
    if (!(indexCount() == other->indexCount())) {
        return false;
    }

    const std::vector<voltdb::TableIndex*>& indexes = allIndexes();
    const std::vector<voltdb::TableIndex*>& otherIndexes = other->allIndexes();
    if (!(indexes.size() == indexes.size())) {
        return false;
    }
    for (std::size_t ii = 0; ii < indexes.size(); ii++) {
        if (!(indexes[ii]->equals(otherIndexes[ii]))) {
            return false;
        }
    }
    return true;
}

std::string PersistentTable::debug() {
    std::ostringstream buffer;
    buffer << Table::debug();
    buffer << "\tINDEXES: " << m_indexes.size() << "\n";

    // Indexes
    buffer << "===========================================================\n";
    for (int index_ctr = 0; index_ctr < m_indexes.size(); ++index_ctr) {
        if (m_indexes[index_ctr]) {
            buffer << "\t[" << index_ctr << "] " << m_indexes[index_ctr]->debug();
            //
            // Primary Key
            //
            if (m_pkeyIndex != NULL && m_pkeyIndex->getName().compare(m_indexes[index_ctr]->getName()) == 0) {
                buffer << " [PRIMARY KEY]";
            }
            buffer << "\n";
        }
    }

    return buffer.str();
}

/*
 * Implemented by persistent table and called by Table::loadTuplesFrom
 * to do additional processing for views and Export and non-inline
 * memory tracking
 */
void PersistentTable::processLoadedTuple(TableTuple &tuple,
                                         ReferenceSerializeOutput *uniqueViolationOutput,
                                         int32_t &serializedTupleCount,
                                         size_t &tupleCountPosition,
                                         bool shouldDRStreamRows) {
    try {
        insertTupleCommon(tuple, tuple, true, shouldDRStreamRows);
    }
    catch (ConstraintFailureException &e) {
        if ( ! uniqueViolationOutput) {
            throw;
        }
        if (serializedTupleCount == 0) {
            serializeColumnHeaderTo(*uniqueViolationOutput);
            tupleCountPosition = uniqueViolationOutput->reserveBytes(sizeof(int32_t));
        }
        serializedTupleCount++;
        tuple.serializeTo(*uniqueViolationOutput);
        deleteTupleStorage(tuple);
    }
}

/** Prepare table for streaming from serialized data. */
bool PersistentTable::activateStream(
    TupleSerializer &tupleSerializer,
    TableStreamType streamType,
    int32_t partitionId,
    CatalogId tableId,
    ReferenceSerializeInputBE &serializeIn) {
    /*
     * Allow multiple stream types for the same partition by holding onto the
     * TableStreamer object. TableStreamer enforces which multiple stream type
     * combinations are allowed. Expect the partition ID not to change.
     */
    assert(m_tableStreamer == NULL || partitionId == m_tableStreamer->getPartitionID());
    if (m_tableStreamer == NULL) {
        m_tableStreamer.reset(new TableStreamer(partitionId, *this, tableId));
    }

    std::vector<std::string> predicateStrings;
    // Grab snapshot or elastic stream predicates.
    if (tableStreamTypeHasPredicates(streamType)) {
        int npreds = serializeIn.readInt();
        if (npreds > 0) {
            predicateStrings.reserve(npreds);
            for (int ipred = 0; ipred < npreds; ipred++) {
                std::string spred = serializeIn.readTextString();
                predicateStrings.push_back(spred);
            }
        }
    }

    return m_tableStreamer->activateStream(m_surgeon, tupleSerializer, streamType, predicateStrings);
}

/**
 * Prepare table for streaming from serialized data (internal for tests).
 * Use custom TableStreamer provided.
 * Return true on success or false if it was already active.
 */
bool PersistentTable::activateWithCustomStreamer(TupleSerializer &tupleSerializer,
                                                 TableStreamType streamType,
        boost::shared_ptr<TableStreamerInterface> tableStreamer,
        CatalogId tableId,
        std::vector<std::string> &predicateStrings,
        bool skipInternalActivation) {
    // Expect m_tableStreamer to be null. Only make it fatal in debug builds.
    assert(m_tableStreamer == NULL);
    m_tableStreamer = tableStreamer;
    bool success = !skipInternalActivation;
    if (!skipInternalActivation) {
        success = m_tableStreamer->activateStream(m_surgeon,
                                                  tupleSerializer,
                                                  streamType,
                                                  predicateStrings);
    }
    return success;
}

/**
 * Attempt to serialize more tuples from the table to the provided output streams.
 * Return remaining tuple count, 0 if done, or TABLE_STREAM_SERIALIZATION_ERROR on error.
 */
int64_t PersistentTable::streamMore(TupleOutputStreamProcessor &outputStreams,
                                    TableStreamType streamType,
                                    std::vector<int> &retPositions) {
    if (m_tableStreamer.get() == NULL) {
        char errMsg[1024];
        snprintf(errMsg, 1024, "No table streamer of Type %s for table %s.",
                tableStreamTypeToString(streamType).c_str(), name().c_str());
        LogManager::getThreadLogger(LOGGERID_HOST)->log(LOGLEVEL_ERROR, errMsg);

        return TABLE_STREAM_SERIALIZATION_ERROR;
    }
    return m_tableStreamer->streamMore(outputStreams, streamType, retPositions);
}

/**
 * Process the updates from a recovery message
 */
void PersistentTable::processRecoveryMessage(RecoveryProtoMsg* message, Pool *pool) {
    switch (message->msgType()) {
    case RECOVERY_MSG_TYPE_SCAN_TUPLES: {
        if (isPersistentTableEmpty()) {
            uint32_t tupleCount = message->totalTupleCount();
            BOOST_FOREACH(TableIndex *index, m_indexes) {
                index->ensureCapacity(tupleCount);
            }
        }
        loadTuplesFromNoHeader(*message->stream(), pool);
        break;
    }
    default:
        throwFatalException("Attempted to process a recovery message of unknown type %d", message->msgType());
    }
}

/**
 * Create a tree index on the primary key and then iterate it and hash
 * the tuple data.
 */
size_t PersistentTable::hashCode() {
    boost::scoped_ptr<TableIndex> pkeyIndex(TableIndexFactory::cloneEmptyTreeIndex(*m_pkeyIndex));
    TableIterator iter(this, m_data.begin());
    TableTuple tuple(schema());
    while (iter.next(tuple)) {
        pkeyIndex->addEntry(&tuple, NULL);
    }

    IndexCursor indexCursor(pkeyIndex->getTupleSchema());
    pkeyIndex->moveToEnd(true, indexCursor);

    size_t hashCode = 0;
    while (true) {
         tuple = pkeyIndex->nextValue(indexCursor);
         if (tuple.isNullTuple()) {
             break;
         }
         tuple.hashCode(hashCode);
    }
    return hashCode;
}

void PersistentTable::notifyBlockWasCompactedAway(TBPtr block) {
    if (m_blocksNotPendingSnapshot.find(block) == m_blocksNotPendingSnapshot.end()) {
        // do not find block in not pending snapshot container
        assert(m_tableStreamer.get() != NULL);
        assert(m_blocksPendingSnapshot.find(block) != m_blocksPendingSnapshot.end());
        m_tableStreamer->notifyBlockWasCompactedAway(block);
        return;
    }
    // else check that block is in pending snapshot container
    assert(m_blocksPendingSnapshot.find(block) == m_blocksPendingSnapshot.end());
}

// Call-back from TupleBlock::merge() for each tuple moved.
void PersistentTable::notifyTupleMovement(TBPtr sourceBlock, TBPtr targetBlock,
                                          TableTuple &sourceTuple, TableTuple &targetTuple) {
    if (m_tableStreamer != NULL) {
        m_tableStreamer->notifyTupleMovement(sourceBlock, targetBlock, sourceTuple, targetTuple);
    }
}

void PersistentTable::swapTuples(TableTuple &originalTuple,
                                 TableTuple &destinationTuple) {
    ::memcpy(destinationTuple.address(), originalTuple.address(), m_tupleLength);
    originalTuple.setActiveFalse();
    assert(!originalTuple.isPendingDeleteOnUndoRelease());

    /*
     * If the tuple is pending deletion then it isn't in any of the indexes.
     * However that contradicts the assertion above that the tuple is not
     * pending deletion. In current Volt there is only one transaction executing
     * at any given time and the commit always releases the undo quantum
     * because there is no speculation. This situation should be impossible
     * as the assertion above implies. It looks like this is forward thinking
     * code for something that shouldn't happen right now.
     *
     * However this still isn't sufficient to actually work if speculation
     * is implemented because moving the tuple will invalidate the pointer
     * in the undo action for deleting the tuple. If the transaction ends
     * up being rolled back it won't find the tuple! You would have to go
     * back and update the undo action (how would you find it?) or
     * not move the tuple.
     */
    if (!originalTuple.isPendingDelete()) {
        BOOST_FOREACH(TableIndex *index, m_indexes) {
            if (!index->replaceEntryNoKeyChange(destinationTuple, originalTuple)) {
                throwFatalException("Failed to update tuple in Table: %s Index %s",
                                    m_name.c_str(), index->getName().c_str());
            }
        }
    }
}

bool PersistentTable::doCompactionWithinSubset(TBBucketPtrVector *bucketVector) {
    /**
     * First find the two best candidate blocks
     */
    TBPtr fullest;
    TBBucketI fullestIterator;
    bool foundFullest = false;
    for (int ii = (TUPLE_BLOCK_NUM_BUCKETS - 1); ii >= 0; ii--) {
        fullestIterator = (*bucketVector)[ii]->begin();
        if (fullestIterator != (*bucketVector)[ii]->end()) {
            foundFullest = true;
            fullest = *fullestIterator;
            break;
        }
    }
    if (!foundFullest) {
        //std::cout << "Could not find a fullest block for compaction" << std::endl;
        return false;
    }

    int fullestBucketChange = NO_NEW_BUCKET_INDEX;
    while (fullest->hasFreeTuples()) {
        TBPtr lightest;
        TBBucketI lightestIterator;
        bool foundLightest = false;

        for (int ii = 0; ii < TUPLE_BLOCK_NUM_BUCKETS; ii++) {
            lightestIterator = (*bucketVector)[ii]->begin();
            if (lightestIterator != (*bucketVector)[ii]->end()) {
                lightest = lightestIterator.key();
                if (lightest != fullest) {
                    foundLightest = true;
                    break;
                }
                assert(lightest == fullest);
                lightestIterator++;
                if (lightestIterator != (*bucketVector)[ii]->end()) {
                    lightest = lightestIterator.key();
                    foundLightest = true;
                    break;
                }
            }
        }
        if (!foundLightest) {
            //could not find a lightest block for compaction
            return false;
        }

        std::pair<int, int> bucketChanges = fullest->merge(this, lightest, this);
        int tempFullestBucketChange = bucketChanges.first;
        if (tempFullestBucketChange != NO_NEW_BUCKET_INDEX) {
            fullestBucketChange = tempFullestBucketChange;
        }

        if (lightest->isEmpty()) {
            notifyBlockWasCompactedAway(lightest);
            m_data.erase(lightest->address());
            m_blocksWithSpace.erase(lightest);
            m_blocksNotPendingSnapshot.erase(lightest);
            m_blocksPendingSnapshot.erase(lightest);
            lightest->swapToBucket(TBBucketPtr());
        }
        else {
            int lightestBucketChange = bucketChanges.second;
            if (lightestBucketChange != NO_NEW_BUCKET_INDEX) {
                lightest->swapToBucket((*bucketVector)[lightestBucketChange]);
            }
        }
    }

    if (fullestBucketChange != NO_NEW_BUCKET_INDEX) {
        fullest->swapToBucket((*bucketVector)[fullestBucketChange]);
    }
    if (!fullest->hasFreeTuples()) {
        m_blocksWithSpace.erase(fullest);
    }
    return true;
}

void PersistentTable::doIdleCompaction() {
    if (!m_blocksNotPendingSnapshot.empty()) {
        doCompactionWithinSubset(&m_blocksNotPendingSnapshotLoad);
    }
    if (!m_blocksPendingSnapshot.empty()) {
        doCompactionWithinSubset(&m_blocksPendingSnapshotLoad);
    }
}

bool PersistentTable::doForcedCompaction() {
    if (m_tableStreamer.get() != NULL && m_tableStreamer->hasStreamType(TABLE_STREAM_RECOVERY)) {
        LogManager::getThreadLogger(LOGGERID_SQL)->log(LOGLEVEL_INFO,
            "Deferring compaction until recovery is complete.");
        return false;
    }
    bool hadWork1 = true;
    bool hadWork2 = true;
    int64_t notPendingCompactions = 0;
    int64_t pendingCompactions = 0;

    char msg[512];

    boost::posix_time::ptime startTime(boost::posix_time::microsec_clock::universal_time());

    int failedCompactionCountBefore = m_failedCompactionCount;
    while (compactionPredicate()) {
        assert(hadWork1 || hadWork2);
        if (!hadWork1 && !hadWork2) {
            /*
             * If this code is reached it means that the compaction predicate
             * thinks that it should be possible to merge some blocks,
             * but there were no blocks found in the load buckets that were
             * eligible to be merged. This is a bug in either the predicate
             * or more likely the code that moves blocks from bucket to bucket.
             * This isn't fatal because the list of blocks with free space
             * and deletion of empty blocks is handled independently of
             * the book keeping for load buckets and merging. As the load
             * of the missing (missing from the load buckets)
             * blocks changes they should end up being inserted
             * into the bucketing system again and will be
             * compacted if necessary or deleted when empty.
             * This is a work around for ENG-939
             */
            if (m_failedCompactionCount % 5000 == 0) {
                snprintf(msg, sizeof(msg), "Compaction predicate said there should be "
                         "blocks to compact but no blocks were found "
                         "to be eligible for compaction. This has "
                         "occured %d times.", m_failedCompactionCount);
                LogManager::getThreadLogger(LOGGERID_SQL)->log(LOGLEVEL_ERROR, msg);
            }
            if (m_failedCompactionCount == 0) {
                printBucketInfo();
            }
            m_failedCompactionCount++;
            break;
        }
        if (!m_blocksNotPendingSnapshot.empty() && hadWork1) {
            //std::cout << "Compacting blocks not pending snapshot " << m_blocksNotPendingSnapshot.size() << std::endl;
            hadWork1 = doCompactionWithinSubset(&m_blocksNotPendingSnapshotLoad);
            notPendingCompactions++;
        }
        if (!m_blocksPendingSnapshot.empty() && hadWork2) {
            //std::cout << "Compacting blocks pending snapshot " << m_blocksPendingSnapshot.size() << std::endl;
            hadWork2 = doCompactionWithinSubset(&m_blocksPendingSnapshotLoad);
            pendingCompactions++;
        }
    }
    //If compactions have been failing lately, but it didn't fail this time
    //then compaction progressed until the predicate was satisfied
    if (failedCompactionCountBefore > 0 && failedCompactionCountBefore == m_failedCompactionCount) {
        snprintf(msg, sizeof(msg), "Recovered from a failed compaction scenario "
                "and compacted to the point that the compaction predicate was "
                "satisfied after %d failed attempts", failedCompactionCountBefore);
        LogManager::getThreadLogger(LOGGERID_SQL)->log(LOGLEVEL_ERROR, msg);
        m_failedCompactionCount = 0;
    }

    assert(!compactionPredicate());
    boost::posix_time::ptime endTime(boost::posix_time::microsec_clock::universal_time());
    boost::posix_time::time_duration duration = endTime - startTime;
    snprintf(msg, sizeof(msg), "Finished forced compaction of %zd non-snapshot blocks and %zd snapshot blocks with allocated tuple count %zd in %zd ms",
            ((intmax_t)notPendingCompactions), ((intmax_t)pendingCompactions), ((intmax_t)allocatedTupleCount()), ((intmax_t)duration.total_milliseconds()));
    LogManager::getThreadLogger(LOGGERID_SQL)->log(LOGLEVEL_INFO, msg);
    return (notPendingCompactions + pendingCompactions) > 0;
}

void PersistentTable::printBucketInfo() {
    std::cout << std::endl;
    TBMapI iter = m_data.begin();
    while (iter != m_data.end()) {
        std::cout << "Block " << static_cast<void*>(iter.data()->address()) << " has " <<
                iter.data()->activeTuples() << " active tuples and " << iter.data()->lastCompactionOffset()
                << " last compaction offset and is in bucket " <<
                static_cast<void*>(iter.data()->currentBucket().get()) <<
                std::endl;
        iter++;
    }

    boost::unordered_set<TBPtr>::iterator blocksNotPendingSnapshot = m_blocksNotPendingSnapshot.begin();
    std::cout << "Blocks not pending snapshot: ";
    while (blocksNotPendingSnapshot != m_blocksNotPendingSnapshot.end()) {
        std::cout << static_cast<void*>((*blocksNotPendingSnapshot)->address()) << ",";
        blocksNotPendingSnapshot++;
    }
    std::cout << std::endl;
    for (int ii = 0; ii < m_blocksNotPendingSnapshotLoad.size(); ii++) {
        if (m_blocksNotPendingSnapshotLoad[ii]->empty()) {
            continue;
        }
        std::cout << "Bucket " << ii << "(" << static_cast<void*>(m_blocksNotPendingSnapshotLoad[ii].get()) << ") has size " << m_blocksNotPendingSnapshotLoad[ii]->size() << std::endl;
        TBBucketI bucketIter = m_blocksNotPendingSnapshotLoad[ii]->begin();
        while (bucketIter != m_blocksNotPendingSnapshotLoad[ii]->end()) {
            std::cout << "\t" << static_cast<void*>((*bucketIter)->address()) << std::endl;
            bucketIter++;
        }
    }

    boost::unordered_set<TBPtr>::iterator blocksPendingSnapshot = m_blocksPendingSnapshot.begin();
    std::cout << "Blocks pending snapshot: ";
    while (blocksPendingSnapshot != m_blocksPendingSnapshot.end()) {
        std::cout << static_cast<void*>((*blocksPendingSnapshot)->address()) << ",";
        blocksPendingSnapshot++;
    }
    std::cout << std::endl;
    for (int ii = 0; ii < m_blocksPendingSnapshotLoad.size(); ii++) {
        if (m_blocksPendingSnapshotLoad[ii]->empty()) {
            continue;
        }
        std::cout << "Bucket " << ii << "(" << static_cast<void*>(m_blocksPendingSnapshotLoad[ii].get()) << ") has size " << m_blocksPendingSnapshotLoad[ii]->size() << std::endl;
        TBBucketI bucketIter = m_blocksPendingSnapshotLoad[ii]->begin();
        while (bucketIter != m_blocksPendingSnapshotLoad[ii]->end()) {
            std::cout << "\t" << static_cast<void*>((*bucketIter)->address()) << std::endl;
            bucketIter++;
        }
    }
    std::cout << std::endl;
}

int64_t PersistentTable::validatePartitioning(TheHashinator *hashinator, int32_t partitionId) {
    TableIterator iter = iterator();

    int64_t mispartitionedRows = 0;

    while (iter.hasNext()) {
        TableTuple tuple(schema());
        iter.next(tuple);
        int32_t newPartitionId = hashinator->hashinate(tuple.getNValue(m_partitionColumn));
        if (newPartitionId != partitionId) {
            std::ostringstream buffer;
            buffer << "@ValidPartitioning found a mispartitioned row (hash: "
                    << m_surgeon.generateTupleHash(tuple)
                    << " should in "<< partitionId
                    << ", but in " << newPartitionId << "):\n"
                    << tuple.debug(name())
                    << std::endl;
            LogManager::getThreadLogger(LOGGERID_HOST)->log(LOGLEVEL_WARN,
                    buffer.str().c_str());
            mispartitionedRows++;
        }
    }
    if (mispartitionedRows > 0) {
        std::ostringstream buffer;
        buffer << "Expected hashinator is "
                << hashinator->debug()
                << std::endl;
        buffer << "Current hashinator is"
                << ExecutorContext::getEngine()->dumpCurrentHashinator()
                << std::endl;
        LogManager::getThreadLogger(LOGGERID_HOST)->log(LOGLEVEL_WARN,
                            buffer.str().c_str());
    }
    return mispartitionedRows;
}

void PersistentTableSurgeon::activateSnapshot() {
    TBMapI blockIterator = m_table.m_data.begin();

    // Persistent table should have minimum of one block in it's block map.
    assert(m_table.m_data.begin() != m_table.m_data.end());

    if ((m_table.m_data.size() == 1) && blockIterator.data()->isEmpty()) {
        assert(m_table.activeTupleCount() == 0);
        // The single empty block in an empty table does not need to be considered as pending block
        // for snapshot(load). CopyOnWriteIterator may not and need not expect empty blocks.
        return;
    }

    // All blocks are now pending snapshot
    m_table.m_blocksPendingSnapshot.swap(m_table.m_blocksNotPendingSnapshot);
    m_table.m_blocksPendingSnapshotLoad.swap(m_table.m_blocksNotPendingSnapshotLoad);
    assert(m_table.m_blocksNotPendingSnapshot.empty());
    for (int ii = 0; ii < m_table.m_blocksNotPendingSnapshotLoad.size(); ii++) {
        assert(m_table.m_blocksNotPendingSnapshotLoad[ii]->empty());
    }
}

std::pair<const TableIndex*, uint32_t> PersistentTable::getUniqueIndexForDR() {
    // In active-active we always send full tuple instead of just index tuple.
    bool isActiveActive = ExecutorContext::getExecutorContext()->getEngine()->getIsActiveActiveDREnabled();
    if (isActiveActive) {
        TableIndex* nullIndex = NULL;
        return std::make_pair(nullIndex, 0);
    }

    if (!m_smallestUniqueIndex && !m_noAvailableUniqueIndex) {
        computeSmallestUniqueIndex();
    }
    return std::make_pair(m_smallestUniqueIndex, m_smallestUniqueIndexCrc);
}

void PersistentTable::computeSmallestUniqueIndex() {
    uint32_t smallestIndexTupleLength = UINT32_MAX;
    m_noAvailableUniqueIndex = true;
    m_smallestUniqueIndex = NULL;
    m_smallestUniqueIndexCrc = 0;
    std::string smallestUniqueIndexName = ""; // use name for determinism
    BOOST_FOREACH(TableIndex* index, m_indexes) {
        if (index->isUniqueIndex() && !index->isPartialIndex()) {
            uint32_t indexTupleLength = index->getKeySchema()->tupleLength();
            if (!m_smallestUniqueIndex ||
                (m_smallestUniqueIndex->keyUsesNonInlinedMemory() && !index->keyUsesNonInlinedMemory()) ||
                indexTupleLength < smallestIndexTupleLength ||
                (indexTupleLength == smallestIndexTupleLength && index->getName() < smallestUniqueIndexName)) {
                m_smallestUniqueIndex = index;
                m_noAvailableUniqueIndex = false;
                smallestIndexTupleLength = indexTupleLength;
                smallestUniqueIndexName = index->getName();
            }
        }
    }
    if (m_smallestUniqueIndex) {
        m_smallestUniqueIndexCrc = vdbcrc::crc32cInit();
        m_smallestUniqueIndexCrc = vdbcrc::crc32c(m_smallestUniqueIndexCrc,
                &(m_smallestUniqueIndex->getColumnIndices()[0]),
                m_smallestUniqueIndex->getColumnIndices().size() * sizeof(int));
        m_smallestUniqueIndexCrc = vdbcrc::crc32cFinish(m_smallestUniqueIndexCrc);
    }
}

std::vector<uint64_t> PersistentTable::getBlockAddresses() const {
    std::vector<uint64_t> blockAddresses;
    blockAddresses.reserve(m_data.size());
    for (TBMap::const_iterator i = m_data.begin(); i != m_data.end(); ++i) {
        blockAddresses.push_back((uint64_t)i->second->address());
    }
    return blockAddresses;
}

#ifdef DEBUG
static bool isExistingTableIndex(std::vector<TableIndex*> &indexes, TableIndex* index) {
    BOOST_FOREACH(TableIndex *existingIndex, indexes) {
        if (existingIndex == index) {
            return true;
        }
    }
    return false;
}
#endif

TableIndex* PersistentTable::index(std::string name) const {
    BOOST_FOREACH(TableIndex *index, m_indexes) {
        if (index->getName().compare(name) == 0) {
            return index;
        }
    }
    std::stringstream errorString;
    errorString << "Could not find Index with name " << name << " among {";
    const char* sep = "";
    BOOST_FOREACH(TableIndex *index, m_indexes) {
        errorString << sep << index->getName();
        sep = ", ";
    }
    errorString << "}";
    throwFatalException("%s", errorString.str().c_str());
}

void PersistentTable::addIndex(TableIndex *index) {
    assert(!isExistingTableIndex(m_indexes, index));

    // fill the index with tuples... potentially the slow bit
    TableTuple tuple(m_schema);
    TableIterator iter = iterator();
    while (iter.next(tuple)) {
        index->addEntry(&tuple, NULL);
    }

    // add the index to the table
    if (index->isUniqueIndex()) {
        m_uniqueIndexes.push_back(index);
    }
    m_indexes.push_back(index);
    m_noAvailableUniqueIndex = false;
    m_smallestUniqueIndex = NULL;
    m_smallestUniqueIndexCrc = 0;
    // Need to reconstruct the materialized views when a new index is created on the source table.
    // Because the query plans to refresh the view may be changed.
    polluteViews();
}

void PersistentTable::removeIndex(TableIndex *index) {
    assert(isExistingTableIndex(m_indexes, index));

    std::vector<TableIndex*>::iterator iter;
    for (iter = m_indexes.begin(); iter != m_indexes.end(); iter++) {
        if ((*iter) == index) {
            m_indexes.erase(iter);
            break;
        }
    }
    for (iter = m_uniqueIndexes.begin(); iter != m_uniqueIndexes.end(); iter++) {
        if ((*iter) == index) {
            m_uniqueIndexes.erase(iter);
            break;
        }
    }
    if (m_pkeyIndex == index) {
        m_pkeyIndex = NULL;
    }

    // this should free any memory used by the index
    delete index;
    m_smallestUniqueIndex = NULL;
    m_smallestUniqueIndexCrc = 0;
    // Need to reconstruct the materialized views when an index is removed from the source table.
    // Because the query plans to refresh the view may be changed.
    polluteViews();
}

void PersistentTable::setPrimaryKeyIndex(TableIndex *index) {
    // for now, no calling on non-empty tables
    assert(activeTupleCount() == 0);
    assert(isExistingTableIndex(m_indexes, index));

    m_pkeyIndex = index;
}

void PersistentTable::configureIndexStats() {
    // initialize stats for all the indexes for the table
    BOOST_FOREACH(TableIndex *index, m_indexes) {
        index->getIndexStats()->configure(index->getName() + " stats",
                                          name());
    }
}

void PersistentTable::addViewHandler(MaterializedViewHandler *viewHandler) {
    if (m_viewHandlers.size() == 0) {
        VoltDBEngine *engine = ExecutorContext::getEngine();
        TableCatalogDelegate *tcd = engine->getTableDelegate(m_name);
        m_deltaTable = tcd->createDeltaTable(*engine->getDatabase(),
                                             *engine->getCatalogTable(m_name));
    }
    m_viewHandlers.push_back(viewHandler);
}

void PersistentTable::dropViewHandler(MaterializedViewHandler *viewHandler) {
    assert( ! m_viewHandlers.empty());
    MaterializedViewHandler* lastHandler = m_viewHandlers.back();
    if (viewHandler != lastHandler) {
        // iterator to vector element:
        std::vector<MaterializedViewHandler*>::iterator it = find(m_viewHandlers.begin(),
                                                                  m_viewHandlers.end(),
                                                                  viewHandler);
        assert(it != m_viewHandlers.end());
        // Use the last view to patch the potential hole.
        *it = lastHandler;
    }
    // The last element is now excess.
    m_viewHandlers.pop_back();
    if (m_viewHandlers.size() == 0) {
        m_deltaTable->decrementRefcount();
        m_deltaTable = NULL;
    }
}

void PersistentTable::polluteViews() {
    BOOST_FOREACH (auto mvHanlder, m_viewHandlers) {
        mvHanlder->pollute();
    }
}

} // namespace voltdb<|MERGE_RESOLUTION|>--- conflicted
+++ resolved
@@ -816,16 +816,7 @@
     // handle any materialized views, we first insert the tuple into delta table,
     // then hide the tuple from the scan temporarily.
     // (Cannot do in reversed order because the pending delete flag will also be copied)
-<<<<<<< HEAD
     insertTupleIntoDeltaTable(targetTupleToUpdate);
-    BOOST_FOREACH (auto viewHandler, m_viewHandlers) {
-        viewHandler->handleTupleDelete(this, fallible);
-    }
-
-    // This is for single table view.
-=======
-    insertTupleIntoDeltaTable(targetTupleToUpdate, fallible);
->>>>>>> 35446eb2
     {
         SetAndRestorePendingDeleteFlag setPending(targetTupleToUpdate);
         BOOST_FOREACH (auto viewHandler, m_viewHandlers) {
