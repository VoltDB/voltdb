--- conflicted
+++ resolved
@@ -905,6 +905,8 @@
             SynchronizedThreadLock::addUndoAction(isReplicatedTable(), uq, undoAction);
             if (isTableWithExportInserts(m_tableType)) {
                 assert(m_shadowStream != nullptr);
+
+                // insert to partitioned table or partition id 0 for replicated
                 if (!isReplicatedTable() || ec->getPartitionId() == 0) {
                      m_shadowStream->streamTuple(target, ExportTupleStream::STREAM_ROW_TYPE::INSERT);
                 }
@@ -1141,16 +1143,10 @@
     if (fromMigrate) {
         assert(isTableWithMigrate(m_tableType) && m_shadowStream != nullptr);
         migratingAdd(ec->currentSpHandle(), targetTupleToUpdate);
-<<<<<<< HEAD
-
         // add to shadow stream if the table is partitioned or partition 0 for replicated table
         if (!isReplicatedTable() || ec->getPartitionId() == 0) {
-            m_shadowStream->streamTuple(sourceTupleWithNewValues, ExportTupleStream::MIGRATE);
-        }
-=======
-        m_shadowStream->streamTuple(sourceTupleWithNewValues, ExportTupleStream::MIGRATE,
-                doDRActions(drStream) ? drStream : NULL);
->>>>>>> e3104cf8
+            m_shadowStream->streamTuple(sourceTupleWithNewValues, ExportTupleStream::MIGRATE, doDRActions(drStream) ? drStream : NULL);
+        }
     }
 
     if (uq) {
