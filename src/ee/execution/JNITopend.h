--- conflicted
+++ resolved
@@ -79,11 +79,7 @@
         return false;
     }
 
-<<<<<<< HEAD
-    int callJavaUserDefinedFunction(int32_t functionId);
-=======
     int callJavaUserDefinedFunction();
->>>>>>> a1b93841
 
 private:
     JNIEnv *m_jniEnv;
