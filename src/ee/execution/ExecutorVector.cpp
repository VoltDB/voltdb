/* This file is part of VoltDB.
 * Copyright (C) 2008-2019 VoltDB Inc.
 *
 * This file contains original code and/or modifications of original code.
 * Any modifications made by VoltDB Inc. are licensed under the following
 * terms and conditions:
 *
 * This program is free software: you can redistribute it and/or modify
 * it under the terms of the GNU Affero General Public License as
 * published by the Free Software Foundation, either version 3 of the
 * License, or (at your option) any later version.
 *
 * This program is distributed in the hope that it will be useful,
 * but WITHOUT ANY WARRANTY; without even the implied warranty of
 * MERCHANTABILITY or FITNESS FOR A PARTICULAR PURPOSE.  See the
 * GNU Affero General Public License for more details.
 *
 * You should have received a copy of the GNU Affero General Public License
 * along with VoltDB.  If not, see <http://www.gnu.org/licenses/>.
 */
/* Copyright (C) 2008 by H-Store Project
 * Brown University
 * Massachusetts Institute of Technology
 * Yale University
 *
 * Permission is hereby granted, free of charge, to any person obtaining
 * a copy of this software and associated documentation files (the
 * "Software"), to deal in the Software without restriction, including
 * without limitation the rights to use, copy, modify, merge, publish,
 * distribute, sublicense, and/or sell copies of the Software, and to
 * permit persons to whom the Software is furnished to do so, subject to
 * the following conditions:
 *
 * The above copyright notice and this permission notice shall be
 * included in all copies or substantial portions of the Software.
 *
 * THE SOFTWARE IS PROVIDED "AS IS", WITHOUT WARRANTY OF ANY KIND,
 * EXPRESS OR IMPLIED, INCLUDING BUT NOT LIMITED TO THE WARRANTIES OF
 * MERCHANTABILITY, FITNESS FOR A PARTICULAR PURPOSE AND NONINFRINGEMENT
 * IN NO EVENT SHALL THE AUTHORS BE LIABLE FOR ANY CLAIM, DAMAGES OR
 * OTHER LIABILITY, WHETHER IN AN ACTION OF CONTRACT, TORT OR OTHERWISE,
 * ARISING FROM, OUT OF OR IN CONNECTION WITH THE SOFTWARE OR THE USE OR
 * OTHER DEALINGS IN THE SOFTWARE.
 */

#include "ExecutorVector.h"
#include "VoltDBEngine.h"
#include "catalog/planfragment.h"
#include "catalog/statement.h"
#include "executors/abstractexecutor.h"
#include "executors/executorfactory.h"

namespace voltdb {

boost::shared_ptr<ExecutorVector> ExecutorVector::fromCatalogStatement(
        VoltDBEngine* engine, catalog::Statement *stmt) {
    const string& b64plan = stmt->fragments().begin()->second->plannodetree();
    const string jsonPlan = engine->getTopend()->decodeBase64AndDecompress(b64plan);
    return fromJsonPlan(engine, jsonPlan, -1);
}

boost::shared_ptr<ExecutorVector> ExecutorVector::fromJsonPlan(
      VoltDBEngine* engine, const std::string& jsonPlan, int64_t fragId) {
    std::unique_ptr<PlanNodeFragment> pnf;
    try {
        pnf.reset(PlanNodeFragment::createFromCatalog(jsonPlan.c_str()));
    } catch (SerializableEEException&) {
        throw;
    } catch (std::exception const& e) {
        char msg[1024 * 100];
        snprintf(msg, 1024 * 100, "Unable to initialize PlanNodeFragment for PlanFragment '%jd' with plan:\n%s: what(): %s",
                 (intmax_t)fragId, jsonPlan.c_str(), e.what());
        VOLT_ERROR("%s", msg);
        throw SerializableEEException(VOLT_EE_EXCEPTION_TYPE_EEEXCEPTION, msg);
    }
    VOLT_TRACE("\n%s\n", pnf->debug().c_str());
    vassert(pnf->getRootNode());

    if (!pnf->getRootNode()) {
        char msg[1024];
        snprintf(msg, 1024, "Deserialized PlanNodeFragment for PlanFragment '%jd' does not have a root PlanNode",
                 (intmax_t)fragId);
        VOLT_ERROR("%s", msg);
        throw SerializableEEException(VOLT_EE_EXCEPTION_TYPE_EEEXCEPTION, msg);
    }

    int64_t tempTableLogLimit = engine->tempTableLogLimit();
    int64_t tempTableMemoryLimit = engine->tempTableMemoryLimit();

    // ENG-1333 HACK.  If the plan node fragment has a delete node,
    // then turn off the governors
    if (pnf->hasDelete()) {
        tempTableLogLimit = DEFAULT_TEMP_TABLE_MEMORY;
        tempTableMemoryLimit = -1;
    }

    // Note: the executor vector takes ownership of the plan node
    // fragment here.
    boost::shared_ptr<ExecutorVector> ev(new ExecutorVector(
                fragId, tempTableLogLimit, tempTableMemoryLimit, pnf.release()));
    ev->init(engine);
    return ev;
}

void ExecutorVector::init(VoltDBEngine* engine) {
    // Initialize each node!
<<<<<<< HEAD
    for (auto it = m_fragment->executeListBegin(); it != m_fragment->executeListEnd(); ++it) {
        auto const& planNodeList = it->second;
        std::vector<AbstractExecutor*> executorList;
        for(AbstractPlanNode* planNode : planNodeList) {
=======
    for (PlanNodeFragment::PlanNodeMapIterator it = m_fragment->executeListBegin();
         it != m_fragment->executeListEnd(); ++it) {
        vassert(it->second != NULL);
        const std::vector<AbstractPlanNode*>& planNodeList = *it->second;
        std::auto_ptr<std::vector<AbstractExecutor*> > executorList(new std::vector<AbstractExecutor*>());
        BOOST_FOREACH (AbstractPlanNode* planNode, planNodeList) {
>>>>>>> 3a294e32
            initPlanNode(engine, planNode);
            executorList.emplace_back(planNode->getExecutor());
        }
        m_subplanExecListMap.emplace(it->first, executorList);
    }
}

std::string ExecutorVector::debug() const {
    std::ostringstream oss;
    oss << "Fragment ID: " << m_fragId << ", ";
    oss << "Temp table memory in bytes: " << m_limits.getAllocated() << std::endl;
    for (auto const& it : m_subplanExecListMap) {
       auto const& executorList = it.second;
       oss << "Statement id:" << it.first << ", list size: " << executorList.size() << ", ";
        for(AbstractExecutor* ae : executorList) {
            oss << ae->getPlanNode()->debug(" ") << "\n";
        }
    }
    return oss.str();
}

void ExecutorVector::initPlanNode(VoltDBEngine* engine, AbstractPlanNode* node) {
    vassert(node);
    vassert(node->getExecutor() == NULL);

    // Executor is created here. An executor is *devoted* to this
    // plannode so that it can cache anything for the plannode
    AbstractExecutor* executor = getNewExecutor(engine, node, isLargeQuery());
    if (executor == NULL) {
        char message[256];
        snprintf(message, sizeof(message),
                "Unexpected error. Invalid statement plan. A fragment (%jd) has an unknown plan node type (%d)",
                 (intmax_t)m_fragId, (int)node->getPlanNodeType());
        throw SerializableEEException(VOLT_EE_EXCEPTION_TYPE_EEEXCEPTION, message);
    }
    node->setExecutor(executor);

    // If this PlanNode has an internal PlanNode (e.g.,
    // AbstractScanPlanNode can have internal Projections), set
    // that internal node's executor as well.
    for (auto iter : node->getInlinePlanNodes()) {
        initPlanNode(engine, iter.second);
    }

    // Now use the plannode to initialize the executor for execution later on
    if (! executor->init(engine, *this)) {
        char msg[1024 * 10];
        snprintf(msg, sizeof(msg),
                "The executor failed to initialize for PlanNode '%s' for PlanFragment '%jd'",
                node->debug().c_str(), (intmax_t)m_fragId);
        VOLT_ERROR("%s", msg);
        throw SerializableEEException(VOLT_EE_EXCEPTION_TYPE_EEEXCEPTION, msg);
    }
}

void ExecutorVector::setupContext(ExecutorContext* executorContext) {
    executorContext->setupForExecutors(&m_subplanExecListMap);
}

void ExecutorVector::resetLimitStats() { m_limits.resetPeakMemory(); }

const std::vector<AbstractExecutor*>& ExecutorVector::getExecutorList(int planId) {
<<<<<<< HEAD
    assert(m_subplanExecListMap.find(planId) != m_subplanExecListMap.end());
    return m_subplanExecListMap.find(planId)->second;
}

void ExecutorVector::getRidOfSendExecutor(int planId) {
    auto iter = m_subplanExecListMap.find(planId);
    assert(iter != m_subplanExecListMap.end());
    std::vector<AbstractExecutor*> const executorList = iter->second;
    iter->second.clear();
    for(AbstractExecutor* executor : executorList) {
=======
    vassert(m_subplanExecListMap.find(planId) != m_subplanExecListMap.end());
    return *(m_subplanExecListMap.find(planId)->second);
}

void ExecutorVector::getRidOfSendExecutor(int planId) {
    std::map<int, std::vector<AbstractExecutor*>* >::iterator it = m_subplanExecListMap.find(planId);
    vassert(it != m_subplanExecListMap.end());
    std::vector<AbstractExecutor*> executorList = *(it->second);
    std::auto_ptr<std::vector<AbstractExecutor*> > executorListWithoutSend(new std::vector<AbstractExecutor*>());
    BOOST_FOREACH (AbstractExecutor* executor, executorList) {
>>>>>>> 3a294e32
        if (executor->getPlanNode()->getPlanNodeType() != PLAN_NODE_TYPE_SEND) {
            iter->second.emplace_back(executor);
        }
    }
}

} // namespace voltdb<|MERGE_RESOLUTION|>--- conflicted
+++ resolved
@@ -104,19 +104,10 @@
 
 void ExecutorVector::init(VoltDBEngine* engine) {
     // Initialize each node!
-<<<<<<< HEAD
     for (auto it = m_fragment->executeListBegin(); it != m_fragment->executeListEnd(); ++it) {
         auto const& planNodeList = it->second;
         std::vector<AbstractExecutor*> executorList;
         for(AbstractPlanNode* planNode : planNodeList) {
-=======
-    for (PlanNodeFragment::PlanNodeMapIterator it = m_fragment->executeListBegin();
-         it != m_fragment->executeListEnd(); ++it) {
-        vassert(it->second != NULL);
-        const std::vector<AbstractPlanNode*>& planNodeList = *it->second;
-        std::auto_ptr<std::vector<AbstractExecutor*> > executorList(new std::vector<AbstractExecutor*>());
-        BOOST_FOREACH (AbstractPlanNode* planNode, planNodeList) {
->>>>>>> 3a294e32
             initPlanNode(engine, planNode);
             executorList.emplace_back(planNode->getExecutor());
         }
@@ -179,29 +170,16 @@
 void ExecutorVector::resetLimitStats() { m_limits.resetPeakMemory(); }
 
 const std::vector<AbstractExecutor*>& ExecutorVector::getExecutorList(int planId) {
-<<<<<<< HEAD
-    assert(m_subplanExecListMap.find(planId) != m_subplanExecListMap.end());
+    vassert(m_subplanExecListMap.find(planId) != m_subplanExecListMap.end());
     return m_subplanExecListMap.find(planId)->second;
 }
 
 void ExecutorVector::getRidOfSendExecutor(int planId) {
     auto iter = m_subplanExecListMap.find(planId);
-    assert(iter != m_subplanExecListMap.end());
+    vassert(iter != m_subplanExecListMap.end());
     std::vector<AbstractExecutor*> const executorList = iter->second;
     iter->second.clear();
     for(AbstractExecutor* executor : executorList) {
-=======
-    vassert(m_subplanExecListMap.find(planId) != m_subplanExecListMap.end());
-    return *(m_subplanExecListMap.find(planId)->second);
-}
-
-void ExecutorVector::getRidOfSendExecutor(int planId) {
-    std::map<int, std::vector<AbstractExecutor*>* >::iterator it = m_subplanExecListMap.find(planId);
-    vassert(it != m_subplanExecListMap.end());
-    std::vector<AbstractExecutor*> executorList = *(it->second);
-    std::auto_ptr<std::vector<AbstractExecutor*> > executorListWithoutSend(new std::vector<AbstractExecutor*>());
-    BOOST_FOREACH (AbstractExecutor* executor, executorList) {
->>>>>>> 3a294e32
         if (executor->getPlanNode()->getPlanNodeType() != PLAN_NODE_TYPE_SEND) {
             iter->second.emplace_back(executor);
         }
