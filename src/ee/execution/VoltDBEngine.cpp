/* This file is part of VoltDB.
 * Copyright (C) 2008-2017 VoltDB Inc.
 *
 * This file contains original code and/or modifications of original code.
 * Any modifications made by VoltDB Inc. are licensed under the following
 * terms and conditions:
 *
 * This program is free software: you can redistribute it and/or modify
 * it under the terms of the GNU Affero General Public License as
 * published by the Free Software Foundation, either version 3 of the
 * License, or (at your option) any later version.
 *
 * This program is distributed in the hope that it will be useful,
 * but WITHOUT ANY WARRANTY; without even the implied warranty of
 * MERCHANTABILITY or FITNESS FOR A PARTICULAR PURPOSE.  See the
 * GNU Affero General Public License for more details.
 *
 * You should have received a copy of the GNU Affero General Public License
 * along with VoltDB.  If not, see <http://www.gnu.org/licenses/>.
 */
/* Copyright (C) 2008 by H-Store Project
 * Brown University
 * Massachusetts Institute of Technology
 * Yale University
 *
 * Permission is hereby granted, free of charge, to any person obtaining
 * a copy of this software and associated documentation files (the
 * "Software"), to deal in the Software without restriction, including
 * without limitation the rights to use, copy, modify, merge, publish,
 * distribute, sublicense, and/or sell copies of the Software, and to
 * permit persons to whom the Software is furnished to do so, subject to
 * the following conditions:
 *
 * The above copyright notice and this permission notice shall be
 * included in all copies or substantial portions of the Software.
 *
 * THE SOFTWARE IS PROVIDED "AS IS", WITHOUT WARRANTY OF ANY KIND,
 * EXPRESS OR IMPLIED, INCLUDING BUT NOT LIMITED TO THE WARRANTIES OF
 * MERCHANTABILITY, FITNESS FOR A PARTICULAR PURPOSE AND NONINFRINGEMENT
 * IN NO EVENT SHALL THE AUTHORS BE LIABLE FOR ANY CLAIM, DAMAGES OR
 * OTHER LIABILITY, WHETHER IN AN ACTION OF CONTRACT, TORT OR OTHERWISE,
 * ARISING FROM, OUT OF OR IN CONNECTION WITH THE SOFTWARE OR THE USE OR
 * OTHER DEALINGS IN THE SOFTWARE.
 */

#include "VoltDBEngine.h"

#include "ExecutorVector.h"

#include "catalog/catalog.h"
#include "catalog/catalogmap.h"
#include "catalog/cluster.h"
#include "catalog/column.h"
#include "catalog/columnref.h"
#include "catalog/connector.h"
#include "catalog/database.h"
#include "catalog/function.h"
#include "catalog/functionparameter.h"
#include "catalog/index.h"
#include "catalog/materializedviewhandlerinfo.h"
#include "catalog/materializedviewinfo.h"
#include "catalog/planfragment.h"
#include "catalog/statement.h"
#include "catalog/table.h"

#include "common/ElasticHashinator.h"
#include "common/executorcontext.hpp"
#include "common/FailureInjection.h"
#include "common/FatalException.hpp"
#include "common/LegacyHashinator.h"
#include "common/InterruptException.h"
#include "common/RecoveryProtoMessage.h"
#include "common/SerializableEEException.h"
#include "common/TupleOutputStream.h"
#include "common/TupleOutputStreamProcessor.h"

#include "executors/abstractexecutor.h"

#include "indexes/tableindex.h"
#include "indexes/tableindexfactory.h"

#include "plannodes/abstractplannode.h"
#include "plannodes/plannodefragment.h"

#include "storage/AbstractDRTupleStream.h"
#include "storage/DRTupleStream.h"
#include "storage/MaterializedViewHandler.h"
#include "storage/MaterializedViewTriggerForWrite.h"
#include "storage/persistenttable.h"
#include "storage/streamedtable.h"
#include "storage/TableCatalogDelegate.hpp"
#include "storage/tablefactory.h"

#include "org_voltdb_jni_ExecutionEngine.h" // to use static values

#include "boost/foreach.hpp"
#include "boost/scoped_ptr.hpp"
#include "boost/shared_ptr.hpp"
// The next #define limits the number of features pulled into the build
// We don't use those features.
#define BOOST_MULTI_INDEX_DISABLE_SERIALIZATION
#include <boost/multi_index_container.hpp>
#include <boost/multi_index/hashed_index.hpp>
#include <boost/multi_index/member.hpp>
#include <boost/multi_index/mem_fun.hpp>
#include <boost/multi_index/sequenced_index.hpp>

#include <sstream>
#include <locale>
#include <typeinfo>
#include <chrono> // For measuring the execution time of each fragment.

ENABLE_BOOST_FOREACH_ON_CONST_MAP(Column);
ENABLE_BOOST_FOREACH_ON_CONST_MAP(Index);
ENABLE_BOOST_FOREACH_ON_CONST_MAP(MaterializedViewInfo);
ENABLE_BOOST_FOREACH_ON_CONST_MAP(Table);
ENABLE_BOOST_FOREACH_ON_CONST_MAP(Function);

static const size_t PLAN_CACHE_SIZE = 1000;
// table name prefix of DR conflict table
const std::string DR_REPLICATED_CONFLICT_TABLE_NAME = "VOLTDB_AUTOGEN_XDCR_CONFLICTS_REPLICATED";
const std::string DR_PARTITIONED_CONFLICT_TABLE_NAME = "VOLTDB_AUTOGEN_XDCR_CONFLICTS_PARTITIONED";

namespace voltdb {

// These typedefs prevent confusion in the parsing of BOOST_FOREACH.
typedef std::pair<std::string, TableCatalogDelegate*> LabeledTCD;
typedef std::pair<std::string, catalog::Column*> LabeledColumn;
typedef std::pair<std::string, catalog::Index*> LabeledIndex;
typedef std::pair<std::string, catalog::Table*> LabeledTable;
typedef std::pair<std::string, catalog::MaterializedViewInfo*> LabeledView;
typedef std::pair<std::string, catalog::Function*> LabeledFunction;

/**
 * The set of plan bytes is explicitly maintained in MRU-first order,
 * while also indexed by the plans' bytes. Here lie boost-related dragons.
 */
typedef boost::multi_index::multi_index_container<
    boost::shared_ptr<ExecutorVector>,
    boost::multi_index::indexed_by<
        boost::multi_index::sequenced<>,
        boost::multi_index::hashed_unique<
            boost::multi_index::const_mem_fun<ExecutorVector,int64_t,&ExecutorVector::getFragId>
        >
    >
> PlanSet;

/// This class wrapper around a typedef allows forward declaration as in scoped_ptr<EnginePlanSet>.
class EnginePlanSet : public PlanSet { };

VoltDBEngine::VoltDBEngine(Topend* topend, LogProxy* logProxy)
    : m_currentIndexInBatch(-1),
      m_currentUndoQuantum(NULL),
      m_partitionId(-1),
      m_hashinator(NULL),
      m_isActiveActiveDREnabled(false),
      m_currentInputDepId(-1),
      m_stringPool(16777216, 2),
      m_numResultDependencies(0),
      m_logManager(logProxy),
      m_templateSingleLongTable(NULL),
      m_topend(topend),
      m_executorContext(NULL),
      m_drPartitionedConflictStreamedTable(NULL),
      m_drReplicatedConflictStreamedTable(NULL),
      m_drStream(NULL),
      m_drReplicatedStream(NULL),
      m_currExecutorVec(NULL)
{
}

void VoltDBEngine::initialize(int32_t clusterIndex,
                              int64_t siteId,
                              int32_t partitionId,
                              int32_t hostId,
                              std::string hostname,
                              int32_t drClusterId,
                              int32_t defaultDrBufferSize,
                              int64_t tempTableMemoryLimit,
                              bool createDrReplicatedStream,
                              int32_t compactionThreshold) {
    m_clusterIndex = clusterIndex;
    m_siteId = siteId;
    m_partitionId = partitionId;
    m_tempTableMemoryLimit = tempTableMemoryLimit;
    m_compactionThreshold = compactionThreshold;

    // Instantiate our catalog - it will be populated later on by load()
    m_catalog.reset(new catalog::Catalog());

    // create the template single long (int) table
    assert (m_templateSingleLongTable == NULL);
    m_templateSingleLongTable = new char[m_templateSingleLongTableSize];
    memset(m_templateSingleLongTable, 0, m_templateSingleLongTableSize);
    m_templateSingleLongTable[7] = 43;  // size through start of data?
    m_templateSingleLongTable[11] = 23; // size of header
    m_templateSingleLongTable[13] = 0;  // status code
    m_templateSingleLongTable[14] = 1;  // number of columns
    m_templateSingleLongTable[15] = VALUE_TYPE_BIGINT; // column type
    m_templateSingleLongTable[19] = 15; // column name length:  "modified_tuples" == 15
    m_templateSingleLongTable[20] = 'm';
    m_templateSingleLongTable[21] = 'o';
    m_templateSingleLongTable[22] = 'd';
    m_templateSingleLongTable[23] = 'i';
    m_templateSingleLongTable[24] = 'f';
    m_templateSingleLongTable[25] = 'i';
    m_templateSingleLongTable[26] = 'e';
    m_templateSingleLongTable[27] = 'd';
    m_templateSingleLongTable[28] = '_';
    m_templateSingleLongTable[29] = 't';
    m_templateSingleLongTable[30] = 'u';
    m_templateSingleLongTable[31] = 'p';
    m_templateSingleLongTable[32] = 'l';
    m_templateSingleLongTable[33] = 'e';
    m_templateSingleLongTable[34] = 's';
    m_templateSingleLongTable[38] = 1; // row count
    m_templateSingleLongTable[42] = 8; // row size

    // configure DR stream
    m_drStream = new DRTupleStream(partitionId, defaultDrBufferSize);
    if (createDrReplicatedStream) {
        m_drReplicatedStream = new DRTupleStream(16383, defaultDrBufferSize);
    }

    // set the DR version
    m_drVersion = DRTupleStream::PROTOCOL_VERSION;

    // required for catalog loading.
    m_executorContext = new ExecutorContext(siteId,
                                            m_partitionId,
                                            m_currentUndoQuantum,
                                            getTopend(),
                                            &m_stringPool,
                                            this,
                                            hostname,
                                            hostId,
                                            m_drStream,
                                            m_drReplicatedStream,
                                            drClusterId);
}

VoltDBEngine::~VoltDBEngine() {
    // WARNING WARNING WARNING
    // The sequence below in which objects are cleaned up/deleted is
    // fragile.  Reordering or adding additional destruction below
    // greatly increases the risk of accidentally freeing the same
    // object multiple times.  Change at your own risk.
    // --izzy 8/19/2009

    // clean up execution plans
    m_plans.reset();

    // Clear the undo log before deleting the persistent tables so
    // that the persistent table schema are still around so we can
    // actually find the memory that has been allocated to non-inlined
    // strings and deallocated it.
    m_undoLog.clear();

    // clean up memory for the template memory for the single long (int) table
    if (m_templateSingleLongTable) {
        delete[] m_templateSingleLongTable;
    }

    // Delete table delegates and release any table reference counts.
    typedef std::pair<int64_t, Table*> TID;

    BOOST_FOREACH (LabeledTCD cd, m_catalogDelegates) {
        delete cd.second;
    }

    BOOST_FOREACH (TID tid, m_snapshottingTables) {
        tid.second->decrementRefcount();
    }

    BOOST_FOREACH (auto labeledInfo, m_functionInfo) {
        delete labeledInfo.second;
    }

    delete m_executorContext;

    delete m_drReplicatedStream;
    delete m_drStream;
}

// ------------------------------------------------------------------
// OBJECT ACCESS FUNCTIONS
// ------------------------------------------------------------------
catalog::Catalog* VoltDBEngine::getCatalog() const {
    return (m_catalog.get());
}

Table* VoltDBEngine::getTableById(int32_t tableId) const {
    // Caller responsible for checking null return value.
    return findInMapOrNull(tableId, m_tables);
}

Table* VoltDBEngine::getTableByName(const std::string& name) const {
    // Caller responsible for checking null return value.
    return findInMapOrNull(name, m_tablesByName);
}

TableCatalogDelegate* VoltDBEngine::getTableDelegate(const std::string& name) const {
    // Caller responsible for checking null return value.
    return findInMapOrNull(name, m_delegatesByName);
}

catalog::Table* VoltDBEngine::getCatalogTable(const std::string& name) const {
    // iterate over all of the tables in the new catalog
    BOOST_FOREACH (LabeledTable labeledTable, m_database->tables()) {
        auto catalogTable = labeledTable.second;
        if (catalogTable->name() == name) {
            return catalogTable;
        }
    }
    return NULL;
}

void VoltDBEngine::serializeTable(int32_t tableId, SerializeOutput& out) const {
    // Just look in our list of tables
    Table* table = getTableById(tableId);
    if ( ! table) {
        throwFatalException("Unable to find table for TableId '%d'", (int) tableId);
    }
    table->serializeTo(out);
}

// ------------------------------------------------------------------
// EXECUTION FUNCTIONS
// ------------------------------------------------------------------
/**
 * Execute the given fragments serially and in order.
 * Return 0 if there are no failures and 1 if there are
 * any failures.  Note that this is the meat of the JNI
 * call org.voltdb.jni.ExecutionEngine.nativeExecutePlanFragments.
 *
 * @param numFragments          The number of fragments to execute.
 *                              This is directly from the JNI call.
 * @param planfragmentIds       The array of fragment ids.  This is
 *                              This is indirectly from the JNI call,
 *                              but has been translated from Java to
 *                              C++.
 * @param inputDependencyIds
 * @param serialInput           A SerializeInput object containing the parameters.
 *                              The JNI call has an array of Java Objects.  These
 *                              have been serialized and stuffed into a byte buffer
 *                              which is shared between the EE and the JVM.  This
 *                              shared buffer is in the engine on the EE side, and
 *                              in a pool of ByteBuffers on the Java side.  The
 *                              Java byte buffer pools own these, but the EE can
 *                              use them.
 * @param txnId                 The transaction id.  This comes from the JNI call directly.
 * @param spHandle
 * @param lastCommittedSpHandle The handle of the last committed single partition handle.
 *                              This is directly from the JNI call.
 * @param uniqueId              The unique id, taken directly from the JNI call.
 * @param undoToken             The undo token, taken directly from
 *                              the JNI call
 * @param traceOn               True to turn per-transaction tracing on.
 */
int VoltDBEngine::executePlanFragments(int32_t numFragments,
                                       int64_t planfragmentIds[],
                                       int64_t inputDependencyIds[],
                                       ReferenceSerializeInputBE &serialInput,
                                       int64_t txnId,
                                       int64_t spHandle,
                                       int64_t lastCommittedSpHandle,
                                       int64_t uniqueId,
                                       int64_t undoToken,
                                       bool traceOn)
{
    // count failures
    int failures = 0;

    setUndoToken(undoToken);

    // configure the execution context.
    m_executorContext->setupForPlanFragments(getCurrentUndoQuantum(),
                                             txnId,
                                             spHandle,
                                             lastCommittedSpHandle,
                                             uniqueId,
                                             traceOn);

    m_executorContext->checkTransactionForDR();

    // reset these at the start of each batch
    m_executorContext->m_progressStats.resetForNewBatch();
    NValueArray &params = m_executorContext->getParameterContainer();

    // Reserve the space to track the number of succeeded fragments.
    size_t succeededFragmentsCountOffset = m_perFragmentStatsOutput.reserveBytes(sizeof(int32_t));
    // All the time measurements use nanoseconds.
    std::chrono::high_resolution_clock::time_point startTime, endTime;
    std::chrono::duration<int64_t, std::nano> elapsedNanoseconds;
    ReferenceSerializeInputBE perFragmentStatsBufferIn(getPerFragmentStatsBuffer(),
                                                       getPerFragmentStatsBufferCapacity());
    // There is a byte at the very begining of the per-fragment stats buffer indicating
    // whether the time measurements should be enabled for the current batch.
    // If the current procedure invocation is not sampled, all its batches will not be timed.
    bool perFragmentTimingEnabled = perFragmentStatsBufferIn.readByte() > 0;

    for (m_currentIndexInBatch = 0; m_currentIndexInBatch < numFragments; ++m_currentIndexInBatch) {
        int usedParamcnt = serialInput.readShort();
        m_executorContext->setUsedParameterCount(usedParamcnt);
        if (usedParamcnt < 0) {
            throwFatalException("parameter count is negative: %d", usedParamcnt);
        }
        assert (usedParamcnt < MAX_PARAM_COUNT);

        for (int j = 0; j < usedParamcnt; ++j) {
            params[j].deserializeFromAllocateForStorage(serialInput, &m_stringPool);
        }

        if (perFragmentTimingEnabled) {
            startTime = std::chrono::high_resolution_clock::now();
        }
        // success is 0 and error is 1.
        if (executePlanFragment(planfragmentIds[m_currentIndexInBatch],
                                inputDependencyIds ? inputDependencyIds[m_currentIndexInBatch] : -1,
                                m_currentIndexInBatch == 0,
                                m_currentIndexInBatch == (numFragments - 1),
                                traceOn)) {
            ++failures;
        }
        if (perFragmentTimingEnabled) {
            endTime = std::chrono::high_resolution_clock::now();
            elapsedNanoseconds = std::chrono::duration_cast<std::chrono::nanoseconds>(endTime - startTime);
            // Write the execution time to the per-fragment stats buffer.
            m_perFragmentStatsOutput.writeLong(elapsedNanoseconds.count());
        }
        if (failures > 0) {
            break;
        }

        // at the end of each frag, rollup and reset counters
        m_executorContext->m_progressStats.rollUpForPlanFragment();

        m_stringPool.purge();
    }
    m_perFragmentStatsOutput.writeIntAt(succeededFragmentsCountOffset, m_currentIndexInBatch);

    m_currentIndexInBatch = -1;

    return failures;
}

int VoltDBEngine::executePlanFragment(int64_t planfragmentId,
                                      int64_t inputDependencyId,
                                      bool first,
                                      bool last,
                                      bool traceOn)
{
    assert(planfragmentId != 0);

    m_currentInputDepId = static_cast<int32_t>(inputDependencyId);

    /*
     * Reserve space in the result output buffer for the number of
     * result dependencies and for the dirty byte. Necessary for a
     * plan fragment because the number of produced depenencies may
     * not be known in advance.
     */
    if (first) {
        m_startOfResultBuffer = m_resultOutput.reserveBytes(sizeof(int32_t)
                                                            + sizeof(int8_t));
        m_dirtyFragmentBatch = false;
    }

    /*
     * Reserve space in the result output buffer for the number of
     * result dependencies generated by this particular plan fragment.
     * Necessary for a plan fragment because the
     * number of produced dependencies may not be known in advance.
     */
    m_numResultDependencies = 0;
    size_t numResultDependenciesCountOffset = m_resultOutput.reserveBytes(4);

    // In version 5.0, fragments may trigger execution of other fragments.
    // (I.e., DELETE triggered by an insert to enforce ROW LIMIT)
    // This method only executes top-level fragments.
    assert(m_executorContext->getModifiedTupleStackSize() == 0);

    int64_t tuplesModified = 0;
    try {
        // execution lists for planfragments are cached by planfragment id
        setExecutorVectorForFragmentId(planfragmentId);
        assert(m_currExecutorVec);

        executePlanFragment(m_currExecutorVec, &tuplesModified);
    }
    catch (const SerializableEEException &e) {
        serializeException(e);
        m_currExecutorVec = NULL;
        m_currentInputDepId = -1;
        m_executorContext->cleanupAllExecutors();
        return ENGINE_ERRORCODE_ERROR;
    }

    // Most temp table state is cleaned up automatically, but for
    // subqueries, some results are cached to get better performance.
    // Clean this up now.
    m_executorContext->cleanupAllExecutors();

    // If we get here, we've completed execution successfully, or
    // recovered after an error.  In any case, we should be able to
    // assert that temp tables are now cleared.
    DEBUG_ASSERT_OR_THROW_OR_CRASH(m_executorContext->allOutputTempTablesAreEmpty(),
                                   "Output temp tables not cleaned up after execution");

    m_currExecutorVec = NULL;
    m_currentInputDepId = -1;

    // assume this is sendless dml
    if (m_numResultDependencies == 0) {
        // put the number of tuples modified into our simple table
        uint64_t changedCount = htonll(tuplesModified);
        memcpy(m_templateSingleLongTable + m_templateSingleLongTableSize - 8, &changedCount, sizeof(changedCount));
        m_resultOutput.writeBytes(m_templateSingleLongTable, m_templateSingleLongTableSize);
        m_numResultDependencies++;
    }

    //Write the number of result dependencies if necessary.
    m_resultOutput.writeIntAt(numResultDependenciesCountOffset, m_numResultDependencies);

    // if a fragment modifies any tuples, the whole batch is dirty
    if (tuplesModified > 0) {
        m_dirtyFragmentBatch = true;
    }

    // write dirty-ness of the batch and number of dependencies output to the FRONT of
    // the result buffer
    if (last) {
        m_resultOutput.writeBoolAt(m_startOfResultBuffer, m_dirtyFragmentBatch);
        m_resultOutput.writeIntAt(m_startOfResultBuffer+1, static_cast<int32_t>(m_resultOutput.position() - m_startOfResultBuffer) - sizeof(int32_t) - sizeof(int8_t));
    }

    return ENGINE_ERRORCODE_SUCCESS;
}

UniqueTempTableResult VoltDBEngine::executePlanFragment(ExecutorVector* executorVector, int64_t* tuplesModified) {
    UniqueTempTableResult result;
    // set this to zero for dml operations
    m_executorContext->pushNewModifiedTupleCounter();

    // execution lists for planfragments are cached by planfragment id
    try {
        // Launch the target plan through its top-most executor list.
        executorVector->setupContext(m_executorContext);
        result = m_executorContext->executeExecutors(0);
    }
    catch (const SerializableEEException &e) {
        m_executorContext->resetExecutionMetadata(executorVector);
        throw;
    }

    if (tuplesModified != NULL) {
        *tuplesModified = m_executorContext->getModifiedTupleCount();
    }

    m_executorContext->resetExecutionMetadata(executorVector);

    VOLT_DEBUG("Finished executing successfully.");
    return result;
}

<<<<<<< HEAD
NValue VoltDBEngine::callJavaUserDefinedFunction(int functionId, const std::vector<NValue>& arguments) {
=======
NValue VoltDBEngine::callJavaUserDefinedFunction(int32_t functionId, std::vector<NValue>& arguments) {
>>>>>>> a1b93841
    resetUDFOutputBuffer();

    UserDefinedFunctionInfo *info = findInMapOrNull(functionId, m_functionInfo);
    if (info == NULL) {
        // There must be serious inconsistency in the catalog if this could happen.
        throwFatalException("The execution engine lost track of the user-defined function (id = %d)", functionId);
    }
<<<<<<< HEAD
    // Serialize UDF parameters to the buffer.
    for (int i = 0; i < arguments.size(); i++) {
        arguments[i].castAs(info->paramTypes[i]).serializeTo(m_udfOutput);
    }
    ReferenceSerializeInputBE udfResultIn(m_udfBuffer, m_udfBufferCapacity);
    if (m_topend->callJavaUserDefinedFunction(functionId) == 0) {
=======

    // Estimate the size of the buffer we need. We will put:
    //   * size of the buffer (function id + parameters)
    //   * function id (int32_t)
    //   * parameters.
    size_t bufferSizeNeeded = sizeof(int32_t); // size of the function id.
    for (int i = 0; i < arguments.size(); i++) {
        arguments[i] = arguments[i].castAs(info->paramTypes[i]);
        bufferSizeNeeded += arguments[i].serializedSize();
    }

    // Check buffer size here.
    // Adjust the buffer size when needed.

    // Serialize buffer size, function Id.
    m_udfOutput.writeInt(bufferSizeNeeded);
    m_udfOutput.writeInt(functionId);

    // Serialize UDF parameters to the buffer.
    for (int i = 0; i < arguments.size(); i++) {
        arguments[i].serializeTo(m_udfOutput);
    }
    assert(bufferSizeNeeded + sizeof(int32_t) == m_udfOutput.position());

    ReferenceSerializeInputBE udfResultIn(m_udfBuffer, m_udfBufferCapacity);
    // callJavaUserDefinedFunction() will inform the Java end to execute the
    // Java user-defined function according to the function Id and the parameters
    // stored in the shared buffer. It will return 0 if the execution is successful.
    if (m_topend->callJavaUserDefinedFunction() == 0) {
>>>>>>> a1b93841
        // After the the invocation, read the return value from the buffer.
        NValue retval = ValueFactory::getNValueOfType(info->returnType);
        retval.deserializeFromAllocateForStorage(udfResultIn, &m_stringPool);
        return retval;
    }
    else {
        // Error handling
        string errorMsg = udfResultIn.readTextString();
        throw SQLException(SQLException::volt_user_defined_function_error, errorMsg);
    }
}

void VoltDBEngine::releaseUndoToken(int64_t undoToken) {
    if (m_currentUndoQuantum != NULL && m_currentUndoQuantum->getUndoToken() == undoToken) {
        m_currentUndoQuantum = NULL;
        m_executorContext->setupForPlanFragments(NULL);
    }
    m_undoLog.release(undoToken);

    if (m_executorContext->drStream()) {
        m_executorContext->drStream()->endTransaction(m_executorContext->currentUniqueId());
    }
    if (m_executorContext->drReplicatedStream()) {
        m_executorContext->drReplicatedStream()->endTransaction(m_executorContext->currentUniqueId());
    }
}

void VoltDBEngine::undoUndoToken(int64_t undoToken) {
    m_currentUndoQuantum = NULL;
    m_executorContext->setupForPlanFragments(NULL);
    m_undoLog.undo(undoToken);
}

void VoltDBEngine::serializeException(const SerializableEEException& e) {
    resetReusedResultOutputBuffer();
    e.serialize(getExceptionOutputSerializer());
}

// -------------------------------------------------
// RESULT FUNCTIONS
// -------------------------------------------------
void VoltDBEngine::send(Table* dependency) {
    VOLT_DEBUG("Sending Dependency from C++");
    m_resultOutput.writeInt(-1); // legacy placeholder for old output id
    dependency->serializeTo(m_resultOutput);
    m_numResultDependencies++;
}

int VoltDBEngine::loadNextDependency(Table* destination) {
    return m_topend->loadNextDependency(m_currentInputDepId, &m_stringPool, destination);
}

// -------------------------------------------------
// Catalog Functions
// -------------------------------------------------
bool VoltDBEngine::updateCatalogDatabaseReference() {
    auto cluster = m_catalog->clusters().get("cluster");
    if (!cluster) {
        VOLT_ERROR("Unable to find cluster catalog information");
        return false;
    }

    m_database = cluster->databases().get("database");
    if (!m_database) {
        VOLT_ERROR("Unable to find database catalog information");
        return false;
    }
    m_isActiveActiveDREnabled = cluster->drRole() == "xdcr";

    return true;
}

bool VoltDBEngine::loadCatalog(const int64_t timestamp, const std::string &catalogPayload) {
    assert(m_executorContext != NULL);
    ExecutorContext* executorContext = ExecutorContext::getExecutorContext();
    if (executorContext == NULL) {
        VOLT_DEBUG("Rebinding EC (%ld) to new thread", (long)m_executorContext);
        // It is the thread-hopping VoltDBEngine's responsibility to re-establish the EC for each new thread it runs on.
        m_executorContext->bindToThread();
    }

    assert(m_catalog != NULL);
    VOLT_DEBUG("Loading catalog...");


    m_catalog->execute(catalogPayload);


    if (updateCatalogDatabaseReference() == false) {
        return false;
    }

    // Set DR flag based on current catalog state
    catalog::Cluster* catalogCluster = m_catalog->clusters().get("cluster");
    m_executorContext->drStream()->m_enabled = catalogCluster->drProducerEnabled();
    m_executorContext->drStream()->m_flushInterval = catalogCluster->drFlushInterval();
    if (m_executorContext->drReplicatedStream()) {
        m_executorContext->drReplicatedStream()->m_enabled = m_executorContext->drStream()->m_enabled;
        m_executorContext->drReplicatedStream()->m_flushInterval = m_executorContext->drStream()->m_flushInterval;
    }
    //When loading catalog we do isStreamUpdate to true as we are starting fresh or rejoining/recovering.
    if (processCatalogAdditions(true, timestamp) == false) {
        return false;
    }

    rebuildTableCollections();

    // load up all the materialized views
    // and limit delete statements.
    //
    // This must be done after loading all the tables.
    initMaterializedViewsAndLimitDeletePlans();

    VOLT_DEBUG("Loaded catalog...");
    return true;
}

/*
 * Obtain the recent deletion list from the catalog.  For any item in
 * that list with a corresponding table delegate, process a deletion.
 *
 * TODO: This should be extended to find the parent delegate if the
 * deletion isn't a top-level object .. and delegates should have a
 * deleteChildCommand() interface.
 *
 * Note, this only deletes tables, indexes are deleted in
 * processCatalogAdditions(..) for dumb reasons.
 */
void
VoltDBEngine::processCatalogDeletes(int64_t timestamp) {
    std::vector<std::string> deletion_vector;
    m_catalog->getDeletedPaths(deletion_vector);
    std::set<std::string> deletions(deletion_vector.begin(), deletion_vector.end());

    // delete any empty persistent tables, forcing them to be rebuilt
    // (Unless the are actually being deleted -- then this does nothing)

    BOOST_FOREACH (LabeledTCD delegatePair, m_catalogDelegates) {
        auto tcd = delegatePair.second;
        Table* table = tcd->getTable();

        // skip export tables for now
        if (dynamic_cast<StreamedTable*>(table)) {
            continue;
        }

        // identify empty tables and mark for deletion
        if (table->activeTupleCount() == 0) {
            deletions.insert(delegatePair.first);
        }
    }

    auto catalogFunctions = m_database->functions();

    // delete tables in the set
    BOOST_FOREACH (auto path, deletions) {
        VOLT_TRACE("delete path:");

        if (startsWith(path, catalogFunctions.path())) {
            catalog::Function* catalogFunction =
                    static_cast<catalog::Function*>(m_catalog->itemForRef(path));
            if (catalogFunction != NULL) {
                delete m_functionInfo[catalogFunction->functionId()];
                m_functionInfo.erase(catalogFunction->functionId());
            }
            continue;
        }

        auto pos = m_catalogDelegates.find(path);
        if (pos == m_catalogDelegates.end()) {
           continue;
        }
        auto tcd = pos->second;
        /*
         * Instruct the table to flush all export data
         * Then tell it about the new export generation/catalog txnid
         * which will cause it to notify the topend export data source
         * that no more data is coming for the previous generation
         */
        assert(tcd);
        if (tcd) {
            Table* table = tcd->getTable();
            m_delegatesByName.erase(table->name());
            auto streamedtable = dynamic_cast<StreamedTable*>(table);
            if (streamedtable) {
                const std::string signature = tcd->signature();
                streamedtable->setSignatureAndGeneration(signature, timestamp);
                m_exportingTables.erase(signature);
            }
            delete tcd;
        }
        m_catalogDelegates.erase(pos);
    }
}

static bool haveDifferentSchema(catalog::Table* t1, voltdb::PersistentTable* t2) {
    // covers column count
    if (t1->columns().size() != t2->columnCount()) {
        return true;
    }

    if (t1->isDRed() != t2->isDREnabled()) {
        return true;
    }

    // make sure each column has same metadata
    std::map<std::string, catalog::Column*>::const_iterator outerIter;
    for (outerIter = t1->columns().begin();
         outerIter != t1->columns().end();
         outerIter++) {
        int index = outerIter->second->index();
        int size = outerIter->second->size();
        int32_t type = outerIter->second->type();
        std::string name = outerIter->second->name();
        bool nullable = outerIter->second->nullable();
        bool inBytes = outerIter->second->inbytes();

        if (t2->columnName(index).compare(name)) {
            return true;
        }

        auto columnInfo = t2->schema()->getColumnInfo(index);

        if (columnInfo->allowNull != nullable) {
            return true;
        }

        if (columnInfo->getVoltType() != type) {
            return true;
        }

        // check the size of types where size matters
        if ((type == VALUE_TYPE_VARCHAR) || (type == VALUE_TYPE_VARBINARY)) {
            if (columnInfo->length != size) {
                return true;
            }
            if (columnInfo->inBytes != inBytes) {
                assert(type == VALUE_TYPE_VARCHAR);
                return true;
            }
        }
    }

    return false;
}


/*
 * Create catalog delegates for new catalog tables.
 * Create the tables themselves when new tables are needed.
 * Add and remove indexes if indexes are added or removed from an
 * existing table.
 * Use the txnId of the catalog update as the generation for export
 * data.
 */
bool VoltDBEngine::processCatalogAdditions(bool isStreamUpdate, int64_t timestamp) {
    // iterate over all of the tables in the new catalog
    BOOST_FOREACH (LabeledTable labeledTable, m_database->tables()) {
        // get the catalog's table object
        auto catalogTable = labeledTable.second;
        // get the delegate for the table... add the table if it's null
        auto tcd = findInMapOrNull(catalogTable->path(), m_catalogDelegates);
        if (!tcd) {
            VOLT_TRACE("add a completely new table or rebuild an empty table...");

            //////////////////////////////////////////
            // add a completely new table
            //////////////////////////////////////////

            tcd = new TableCatalogDelegate(catalogTable->signature(),
                                           m_compactionThreshold);
            // use the delegate to init the table and create indexes n' stuff
            tcd->init(*m_database, *catalogTable, m_isActiveActiveDREnabled);
            m_catalogDelegates[catalogTable->path()] = tcd;
            Table* table = tcd->getTable();
            m_delegatesByName[table->name()] = tcd;

            // set export info on the new table
            auto streamedtable = tcd->getStreamedTable();
            if (streamedtable) {
                streamedtable->setSignatureAndGeneration(catalogTable->signature(), timestamp);
                m_exportingTables[catalogTable->signature()] = streamedtable;

                std::vector<catalog::MaterializedViewInfo*> survivingInfos;
                std::vector<MaterializedViewTriggerForStreamInsert*> survivingViews;
                std::vector<MaterializedViewTriggerForStreamInsert*> obsoleteViews;

                const catalog::CatalogMap<catalog::MaterializedViewInfo>& views = catalogTable->views();

                MaterializedViewTriggerForStreamInsert::segregateMaterializedViews(streamedtable->views(),
                        views.begin(), views.end(),
                        survivingInfos, survivingViews, obsoleteViews);

                for (int ii = 0; ii < survivingInfos.size(); ++ii) {
                    auto currInfo = survivingInfos[ii];
                    auto currView = survivingViews[ii];
                    PersistentTable* oldDestTable = currView->destTable();
                    // Use the now-current definiton of the target table, to be updated later, if needed.
                    auto targetDelegate = findInMapOrNull(oldDestTable->name(),
                                                          m_delegatesByName);
                    PersistentTable* destTable = oldDestTable; // fallback value if not (yet) redefined.
                    if (targetDelegate) {
                        auto newDestTable = targetDelegate->getPersistentTable();
                        if (newDestTable) {
                            destTable = newDestTable;
                        }
                    }
                    // This guards its destTable from accidental deletion with a refcount bump.
                    MaterializedViewTriggerForStreamInsert::build(streamedtable, destTable, currInfo);
                    obsoleteViews.push_back(currView);
                }

                BOOST_FOREACH (auto toDrop, obsoleteViews) {
                    streamedtable->dropMaterializedView(toDrop);
                }

            }
        }
        else {

            //////////////////////////////////////////////
            // update the export info for existing tables can not be done now so ignore streamed table.
            //
            // add/modify/remove indexes that have changed
            //  in the catalog
            //////////////////////////////////////////////
            /*
             * Instruct the table that was not added but is being retained to flush
             * Then tell it about the new export generation/catalog txnid
             * which will cause it to notify the topend export data source
             * that no more data is coming for the previous generation
             */
            auto streamedTable = tcd->getStreamedTable();
            if (streamedTable) {
                //Dont update and roll generation if this is just a non stream table update.
                if (isStreamUpdate) {
                    streamedTable->setSignatureAndGeneration(catalogTable->signature(), timestamp);
                    if (!tcd->exportEnabled()) {
                        // Evaluate export enabled or not and cache it on the tcd.
                        tcd->evaluateExport(*m_database, *catalogTable);
                        // If enabled hook up streamer
                        if (tcd->exportEnabled() && streamedTable->enableStream()) {
                            //Reset generation after stream wrapper is created.
                            streamedTable->setSignatureAndGeneration(catalogTable->signature(), timestamp);
                            m_exportingTables[catalogTable->signature()] = streamedTable;
                        }
                    }
                }

                // Deal with views
                std::vector<catalog::MaterializedViewInfo*> survivingInfos;
                std::vector<MaterializedViewTriggerForStreamInsert*> survivingViews;
                std::vector<MaterializedViewTriggerForStreamInsert*> obsoleteViews;

                const catalog::CatalogMap<catalog::MaterializedViewInfo> & views = catalogTable->views();

                MaterializedViewTriggerForStreamInsert::segregateMaterializedViews(streamedTable->views(),
                        views.begin(), views.end(),
                        survivingInfos, survivingViews, obsoleteViews);

                for (int ii = 0; ii < survivingInfos.size(); ++ii) {
                    auto currInfo = survivingInfos[ii];
                    auto currView = survivingViews[ii];
                    PersistentTable* oldDestTable = currView->destTable();
                    // Use the now-current definiton of the target table, to be updated later, if needed.
                    auto targetDelegate = findInMapOrNull(oldDestTable->name(),
                                                          m_delegatesByName);
                    PersistentTable* destTable = oldDestTable; // fallback value if not (yet) redefined.
                    if (targetDelegate) {
                        auto newDestTable = targetDelegate->getPersistentTable();
                        if (newDestTable) {
                            destTable = newDestTable;
                        }
                    }
                    // This is not a leak -- the view metadata is self-installing into the new table.
                    // Also, it guards its destTable from accidental deletion with a refcount bump.
                    MaterializedViewTriggerForStreamInsert::build(streamedTable, destTable, currInfo);
                    obsoleteViews.push_back(currView);
                }

                BOOST_FOREACH (auto toDrop, obsoleteViews) {
                    streamedTable->dropMaterializedView(toDrop);
                }
                // note, this is the end of the line for export tables for now,
                // don't allow them to change schema yet
                continue;
            }

            PersistentTable *persistentTable = tcd->getPersistentTable();
            //////////////////////////////////////////
            // if the table schema has changed, build a new
            // table and migrate tuples over to it, repopulating
            // indexes as we go
            //////////////////////////////////////////

            if (haveDifferentSchema(catalogTable, persistentTable)) {
                char msg[512];
                snprintf(msg, sizeof(msg), "Table %s has changed schema and will be rebuilt.",
                         catalogTable->name().c_str());
                LogManager::getThreadLogger(LOGGERID_HOST)->log(LOGLEVEL_DEBUG, msg);

                tcd->processSchemaChanges(*m_database, *catalogTable, m_delegatesByName, m_isActiveActiveDREnabled);

                snprintf(msg, sizeof(msg), "Table %s was successfully rebuilt with new schema.",
                         catalogTable->name().c_str());
                LogManager::getThreadLogger(LOGGERID_HOST)->log(LOGLEVEL_DEBUG, msg);

                // don't continue on to modify/add/remove indexes, because the
                // call above should rebuild them all anyway
                continue;
            }

            //
            // Same schema, but TUPLE_LIMIT may change.
            // Because there is no table rebuilt work next, no special need to take care of
            // the new tuple limit.
            //
            persistentTable->setTupleLimit(catalogTable->tuplelimit());

            //////////////////////////////////////////
            // find all of the indexes to add
            //////////////////////////////////////////

            auto currentIndexes = persistentTable->allIndexes();
            PersistentTable *deltaTable = persistentTable->deltaTable();

            // iterate over indexes for this table in the catalog
            BOOST_FOREACH (LabeledIndex labeledIndex, catalogTable->indexes()) {
                auto foundIndex = labeledIndex.second;
                std::string indexName = foundIndex->name();
                std::string catalogIndexId = TableCatalogDelegate::getIndexIdString(*foundIndex);

                // Look for an index on the table to match the catalog index
                bool found = false;
                BOOST_FOREACH (TableIndex* currIndex, currentIndexes) {
                    std::string currentIndexId = currIndex->getId();
                    if (catalogIndexId == currentIndexId) {
                        // rename the index if needed (or even if not)
                        currIndex->rename(indexName);
                        found = true;
                        break;
                    }
                }

                if (!found) {
                    VOLT_TRACE("create and add the index...");
                    // create and add the index
                    TableIndexScheme scheme;
                    bool success = TableCatalogDelegate::getIndexScheme(*catalogTable,
                                                                        *foundIndex,
                                                                        persistentTable->schema(),
                                                                        &scheme);
                    if (!success) {
                        VOLT_ERROR("Failed to initialize index '%s' from catalog",
                                   foundIndex->name().c_str());
                        return false;
                    }

                    TableIndex *index = TableIndexFactory::getInstance(scheme);
                    assert(index);

                    // all of the data should be added here
                    persistentTable->addIndex(index);
                    // Add the same index structure to the delta table.
                    if (deltaTable) {
                        TableIndex *indexForDelta = TableIndexFactory::getInstance(scheme);
                        deltaTable->addIndex(indexForDelta);
                    }

                    // add the index to the stats source
                    index->getIndexStats()->configure(index->getName() + " stats",
                                                      persistentTable->name());
                }
            }

            //////////////////////////////////////////
            // now find all of the indexes to remove
            //////////////////////////////////////////

            // iterate through all of the existing indexes
            BOOST_FOREACH (TableIndex* currIndex, currentIndexes) {
                std::string currentIndexId = currIndex->getId();

                bool found = false;
                // iterate through all of the catalog indexes,
                //  looking for a match.
                BOOST_FOREACH (LabeledIndex labeledIndex, catalogTable->indexes()) {
                    std::string catalogIndexId =
                        TableCatalogDelegate::getIndexIdString(*(labeledIndex.second));
                    if (catalogIndexId == currentIndexId) {
                        found = true;
                        break;
                    }
                }

                // if the table has an index that the catalog doesn't,
                // then remove the index
                if (!found) {
                    persistentTable->removeIndex(currIndex);
                    // Remove the same index structure from the delta table.
                    if (deltaTable) {
                        const std::vector<TableIndex*> currentDeltaIndexes = deltaTable->allIndexes();
                        BOOST_FOREACH (TableIndex* currDeltaIndex, currentDeltaIndexes) {
                            if (currDeltaIndex->getId() == currentIndexId) {
                                deltaTable->removeIndex(currDeltaIndex);
                                break;
                            }
                        }
                    }
                }
            }

            ///////////////////////////////////////////////////
            // now find all of the materialized views to remove
            ///////////////////////////////////////////////////

            std::vector<catalog::MaterializedViewInfo*> survivingInfos;
            std::vector<MaterializedViewTriggerForWrite*> survivingViews;
            std::vector<MaterializedViewTriggerForWrite*> obsoleteViews;

            const catalog::CatalogMap<catalog::MaterializedViewInfo> & views = catalogTable->views();
            MaterializedViewTriggerForWrite::segregateMaterializedViews(persistentTable->views(),
                    views.begin(), views.end(),
                    survivingInfos, survivingViews, obsoleteViews);

            // This process temporarily duplicates the materialized view definitions and their
            // target table reference counts for all the right materialized view tables,
            // leaving the others to go away with the existingTable.
            // Since this is happening "mid-stream" in the redefinition of all of the source and target tables,
            // there needs to be a way to handle cases where the target table HAS been redefined already and
            // cases where it HAS NOT YET been redefined (and cases where it just survives intact).
            // At this point, the materialized view makes a best effort to use the
            // current/latest version of the table -- particularly, because it will have made off with the
            // "old" version's primary key index, which is used in the MaterializedView*Trigger constructor.
            // Once ALL tables have been added/(re)defined, any materialized view definitions that still use
            // an obsolete target table needs to be brought forward to reference the replacement table.
            // See initMaterializedViewsAndLimitDeletePlans

            for (int ii = 0; ii < survivingInfos.size(); ++ii) {
                auto currInfo = survivingInfos[ii];
                auto currView = survivingViews[ii];
                PersistentTable* oldDestTable = currView->destTable();
                // Use the now-current definiton of the target table, to be updated later, if needed.
                TableCatalogDelegate* targetDelegate = getTableDelegate(oldDestTable->name());
                PersistentTable* destTable = oldDestTable; // fallback value if not (yet) redefined.
                if (targetDelegate) {
                    auto newDestTable = targetDelegate->getPersistentTable();
                    if (newDestTable) {
                        destTable = newDestTable;
                    }
                }
                // This guards its destTable from accidental deletion with a refcount bump.
                MaterializedViewTriggerForWrite::build(persistentTable, destTable, currInfo);
                obsoleteViews.push_back(currView);
            }

            BOOST_FOREACH (auto toDrop, obsoleteViews) {
                persistentTable->dropMaterializedView(toDrop);
            }
        }
    }

    BOOST_FOREACH (LabeledFunction labeledFunction, m_database->functions()) {
        auto catalogFunction = labeledFunction.second;
        UserDefinedFunctionInfo *info = new UserDefinedFunctionInfo();
        info->returnType = (ValueType) catalogFunction->returnType();
        catalog::CatalogMap<catalog::FunctionParameter> parameters = catalogFunction->parameters();
        info->paramTypes.resize(parameters.size());
        for (catalog::CatalogMap<catalog::FunctionParameter>::field_map_iter iter = parameters.begin();
                 iter != parameters.end(); iter++) {
            int key = std::stoi(iter->first);
            info->paramTypes[key] = (ValueType)iter->second->parameterType();
        }
        m_functionInfo[catalogFunction->functionId()] = info;
    }

    // new plan fragments are handled differently.
    return true;
}


/*
 * Accept a list of catalog commands expressing a diff between the
 * current and the desired catalog. Execute those commands and create,
 * delete or modify the corresponding exectution engine objects.
 */
bool VoltDBEngine::updateCatalog(int64_t timestamp, bool isStreamUpdate, std::string const& catalogPayload) {
    // clean up execution plans when the tables underneath might change
    if (m_plans) {
        m_plans->clear();
    }

    assert(m_catalog != NULL); // the engine must be initialized
    VOLT_DEBUG("Updating catalog...");
    // apply the diff commands to the existing catalog
    // throws SerializeEEExceptions on error.
    m_catalog->execute(catalogPayload);

    // Set DR flag based on current catalog state
    auto catalogCluster = m_catalog->clusters().get("cluster");
    m_executorContext->drStream()->m_enabled = catalogCluster->drProducerEnabled();
    m_executorContext->drStream()->m_flushInterval = catalogCluster->drFlushInterval();
    if (m_executorContext->drReplicatedStream()) {
        m_executorContext->drReplicatedStream()->m_enabled = m_executorContext->drStream()->m_enabled;
        m_executorContext->drReplicatedStream()->m_flushInterval = m_executorContext->drStream()->m_flushInterval;
    }

    if (updateCatalogDatabaseReference() == false) {
        VOLT_ERROR("Error re-caching catalog references.");
        return false;
    }

    processCatalogDeletes(timestamp);

    if (processCatalogAdditions(isStreamUpdate, timestamp) == false) {
        VOLT_ERROR("Error processing catalog additions.");
        return false;
    }

    rebuildTableCollections();

    initMaterializedViewsAndLimitDeletePlans();

    m_catalog->purgeDeletions();
    VOLT_DEBUG("Updated catalog...");
    return true;
}

bool
VoltDBEngine::loadTable(int32_t tableId,
                        ReferenceSerializeInputBE &serializeIn,
                        int64_t txnId, int64_t spHandle, int64_t lastCommittedSpHandle,
                        int64_t uniqueId,
                        bool returnUniqueViolations,
                        bool shouldDRStream) {
    //Not going to thread the unique id through.
    //The spHandle and lastCommittedSpHandle aren't really used in load table
    //since their only purpose as of writing this (1/2013) they are only used
    //for export data and we don't technically support loading into an export table
    m_executorContext->setupForPlanFragments(getCurrentUndoQuantum(),
                                             txnId,
                                             spHandle,
                                             lastCommittedSpHandle,
                                             uniqueId,
                                             false);

    Table* ret = getTableById(tableId);
    if (ret == NULL) {
        VOLT_ERROR("Table ID %d doesn't exist. Could not load data",
                   (int) tableId);
        return false;
    }

    PersistentTable* table = dynamic_cast<PersistentTable*>(ret);
    if (table == NULL) {
        VOLT_ERROR("Table ID %d(name '%s') is not a persistent table."
                   " Could not load data",
                   (int) tableId, ret->name().c_str());
        return false;
    }

    try {
        table->loadTuplesFrom(serializeIn, NULL, returnUniqueViolations ? &m_resultOutput : NULL, shouldDRStream);
    }
    catch (const SerializableEEException &e) {
        throwFatalException("%s", e.message().c_str());
    }
    return true;
}

/*
 * Delete and rebuild id based table collections. Does not affect
 * any currently stored tuples.
 */
void VoltDBEngine::rebuildTableCollections() {
    // 1. See header comments explaining m_snapshottingTables.
    // 2. Don't clear m_exportTables. They are still exporting, even if deleted.
    // 3. Clear everything else.
    m_tables.clear();
    m_tablesByName.clear();
    m_tablesBySignatureHash.clear();

    // need to re-map all the table ids / indexes
    getStatsManager().unregisterStatsSource(STATISTICS_SELECTOR_TYPE_TABLE);
    getStatsManager().unregisterStatsSource(STATISTICS_SELECTOR_TYPE_INDEX);

    // walk the table delegates and update local table collections
    BOOST_FOREACH (LabeledTCD cd, m_catalogDelegates) {
        auto tcd = cd.second;
        assert(tcd);
        if (!tcd) {
            continue;
        }
        Table* localTable = tcd->getTable();
        assert(localTable);
        if (!localTable) {
            VOLT_ERROR("DEBUG-NULL");//:%s", cd.first.c_str());
            std::cout << "DEBUG-NULL:" << cd.first << std::endl;
            continue;
        }
        assert(m_database);
        auto catTable = m_database->tables().get(localTable->name());
        int32_t relativeIndexOfTable = catTable->relativeIndex();
        m_tables[relativeIndexOfTable] = localTable;
        m_tablesByName[tcd->getTable()->name()] = localTable;

        TableStats* stats;
        PersistentTable* persistentTable = tcd->getPersistentTable();
        if (persistentTable) {
            stats = persistentTable->getTableStats();
            if (!tcd->materialized()) {
                int64_t hash = *reinterpret_cast<const int64_t*>(tcd->signatureHash());
                m_tablesBySignatureHash[hash] = persistentTable;
            }

            // add all of the indexes to the stats source
            std::vector<TableIndex*> const& tindexes = persistentTable->allIndexes();
            BOOST_FOREACH (auto index, tindexes) {
                getStatsManager().registerStatsSource(STATISTICS_SELECTOR_TYPE_INDEX,
                                                      relativeIndexOfTable,
                                                      index->getIndexStats());
            }
        }
        else {
            stats = tcd->getStreamedTable()->getTableStats();
        }
        getStatsManager().registerStatsSource(STATISTICS_SELECTOR_TYPE_TABLE,
                                              relativeIndexOfTable,
                                              stats);

    }
    resetDRConflictStreamedTables();
}

void VoltDBEngine::swapDRActions(PersistentTable* table1, PersistentTable* table2) {
    TableCatalogDelegate* tcd1 = getTableDelegate(table1->name());
    TableCatalogDelegate* tcd2 = getTableDelegate(table2->name());
    assert(!tcd1->materialized());
    assert(!tcd2->materialized());
    // Point the Map from signature hash point to the correct persistent tables
    int64_t hash1 = *reinterpret_cast<const int64_t*>(tcd1->signatureHash());
    int64_t hash2 = *reinterpret_cast<const int64_t*>(tcd2->signatureHash());
    // Most swap action is already done.
    // But hash(tcd1) is still pointing to old persistent table1, which is now table2.
    assert(m_tablesBySignatureHash[hash1] == table2);
    assert(m_tablesBySignatureHash[hash2] == table1);
    m_tablesBySignatureHash[hash1] = table1;
    m_tablesBySignatureHash[hash2] = table2;
    table1->signature(tcd1->signatureHash());
    table2->signature(tcd2->signatureHash());

    // Generate swap table DREvent
    assert(table1->isDREnabled() == table2->isDREnabled());
    assert(table1->isDREnabled()); // This is checked before calling this method.
    int64_t lastCommittedSpHandle = m_executorContext->lastCommittedSpHandle();
    int64_t spHandle = m_executorContext->currentSpHandle();
    int64_t uniqueId = m_executorContext->currentUniqueId();
    // Following are stored: name1.length, name1, name2.length, name2, hash1, hash2
    int32_t bufferLength = 4 + table1->name().length() + 4 + table2->name().length() + 8 + 8;
    char* payloadBuffer[bufferLength];
    ExportSerializeOutput io(payloadBuffer, bufferLength);
    io.writeBinaryString(table1->name().c_str(), table1->name().length());
    io.writeBinaryString(table2->name().c_str(), table2->name().length());
    io.writeLong(hash1);
    io.writeLong(hash2);
    ByteArray payload(io.data(), io.size());

    quiesce(lastCommittedSpHandle);
    m_executorContext->drStream()->generateDREvent(SWAP_TABLE, lastCommittedSpHandle,
            spHandle, uniqueId, payload);
    if (m_executorContext->drReplicatedStream()) {
        m_executorContext->drReplicatedStream()->generateDREvent(SWAP_TABLE, lastCommittedSpHandle,
                spHandle, uniqueId, payload);
    }
}

void VoltDBEngine::resetDRConflictStreamedTables() {
    if (getIsActiveActiveDREnabled()) {
        // These tables that go by well-known names SHOULD exist in an active-active
        // catalog except perhaps in some test scenarios with specialized (stubbed)
        // VoltDBEngine implementations, so avoid asserting that they exist.
        // DO assert that if the well-known streamed table exists, it has the right type.
        Table* wellKnownTable = getTableByName(DR_PARTITIONED_CONFLICT_TABLE_NAME);
        m_drPartitionedConflictStreamedTable =
            dynamic_cast<StreamedTable*>(wellKnownTable);
        assert(m_drPartitionedConflictStreamedTable == wellKnownTable);
        wellKnownTable = getTableByName(DR_REPLICATED_CONFLICT_TABLE_NAME);
        m_drReplicatedConflictStreamedTable =
            dynamic_cast<StreamedTable*>(wellKnownTable);
        assert(m_drReplicatedConflictStreamedTable == wellKnownTable);
    }
    else {
        m_drPartitionedConflictStreamedTable = NULL;
        m_drReplicatedConflictStreamedTable = NULL;
    }
}

void VoltDBEngine::setExecutorVectorForFragmentId(int64_t fragId) {
    if (m_plans) {
        PlanSet& existing_plans = *m_plans;
        PlanSet::nth_index<1>::type::iterator iter = existing_plans.get<1>().find(fragId);

        // found it, move it to the front
        if (iter != existing_plans.get<1>().end()) {
            // move it to the front of the list
            PlanSet::iterator iter2 = existing_plans.project<0>(iter);
            existing_plans.get<0>().relocate(existing_plans.begin(), iter2);
            m_currExecutorVec = (*iter).get();
            // update the context
            m_currExecutorVec->setupContext(m_executorContext);
            return;
        }
    }
    else {
        m_plans.reset(new EnginePlanSet());
    }

    PlanSet& plans = *m_plans;
    std::string plan = m_topend->planForFragmentId(fragId);
    if (plan.length() == 0) {
        char msg[1024];
        snprintf(msg, 1024, "Fetched empty plan from frontend for PlanFragment '%jd'",
                 (intmax_t)fragId);
        VOLT_ERROR("%s", msg);
        throw SerializableEEException(VOLT_EE_EXCEPTION_TYPE_EEEXCEPTION, msg);
    }

    boost::shared_ptr<ExecutorVector> ev_guard = ExecutorVector::fromJsonPlan(this, plan, fragId);

    // add the plan to the back
    //
    // (Why to the back?  Shouldn't it be at the front with the
    // most recently used items?  See ENG-7244)
    plans.get<0>().push_back(ev_guard);

    // remove a plan from the front if the cache is full
    if (plans.size() > PLAN_CACHE_SIZE) {
        PlanSet::iterator iter = plans.get<0>().begin();
        plans.erase(iter);
    }

    m_currExecutorVec = ev_guard.get();
    assert(m_currExecutorVec);
}

// -------------------------------------------------
// Initialization Functions
// -------------------------------------------------
// Parameter MATVIEW is the materialized view class,
// either MaterializedViewTriggerForStreamInsert for views on streams or
// MaterializedViewTriggerForWrite for views on persistent tables.
template <class MATVIEW>
static bool updateMaterializedViewDestTable(std::vector<MATVIEW*> & views,
                                              PersistentTable* target,
                                              catalog::MaterializedViewInfo* targetMvInfo) {
    std::string targetName = target->name();

    // find the materialized view that uses the table or its precursor (by the same name).
    BOOST_FOREACH(MATVIEW* currView, views) {
        PersistentTable* currTarget = currView->destTable();
        std::string currName = currTarget->name();
        if (currName != targetName) {
            continue;
        }
        // Found the current view whose target table has the matching name.
        // Update it as needed to the latest target table and view definition.
        currView->updateDefinition(target, targetMvInfo);
        return true;
    }
    return false;
}


// Parameter TABLE is the table class for the source table on which
// a view can be defined, StreamedTable or PersistentTable.
// Currently, these correspond one to one with MATVIEW types via
// their MatViewType member typedefs, but this may need to change
// in the future if there are different view types with different
// triggered behavior defined on the same class of table.
template<class TABLE> void VoltDBEngine::initMaterializedViews(catalog::Table* catalogTable,
                                                               TABLE* table) {
    // walk views
    BOOST_FOREACH (LabeledView labeledView, catalogTable->views()) {
        auto catalogView = labeledView.second;
        catalog::Table const* destCatalogTable = catalogView->dest();
        int32_t catalogIndex = destCatalogTable->relativeIndex();
        auto destTable = static_cast<PersistentTable*>(m_tables[catalogIndex]);
        assert(destTable);
        assert(destTable == dynamic_cast<PersistentTable*>(m_tables[catalogIndex]));
        // Ensure that the materialized view controlling the existing
        // target table by the same name is using the latest version of
        // the table and view definition.
        // OR create a new materialized view link to connect the tables
        // if there is not one already with a matching target table name.
        if ( ! updateMaterializedViewDestTable(table->views(),
                                               destTable,
                                               catalogView)) {
            // This is a new view, a connection needs to be made using a new MaterializedViewTrigger..
            TABLE::MatViewType::build(table, destTable, catalogView);
        }
    }

    catalog::MaterializedViewHandlerInfo *mvHandlerInfo = catalogTable->mvHandlerInfo().get("mvHandlerInfo");
    // If the table has a mvHandlerInfo, it means this table is a target table of materialized view.
    // Now we only use the new view handler mechanism for joined table views.
    // Further code refactoring saved for future.
    if (mvHandlerInfo) {
        auto destTable = static_cast<PersistentTable*>(m_tables[catalogTable->relativeIndex()]);
        if ( ! destTable->materializedViewHandler() || destTable->materializedViewHandler()->isDirty() ) {
            // The newly-added handler will at the same time trigger
            // the uninstallation of the previous (if exists) handler.
            auto handler = new MaterializedViewHandler(destTable, mvHandlerInfo, this);
            if (destTable->isPersistentTableEmpty()) {
                handler->catchUpWithExistingData(false);
            }
        }
    }
}

/*
 * Iterate catalog tables looking for tables that are materialized
 * view sources.  When found, construct a materialized view metadata
 * object that connects the source and destination tables, and assign
 * that object to the source table.
 *
 * Assumes all tables (sources and destinations) have been constructed.
 */
void VoltDBEngine::initMaterializedViewsAndLimitDeletePlans() {
    // walk tables
    BOOST_FOREACH (LabeledTable labeledTable, m_database->tables()) {
        auto catalogTable = labeledTable.second;
        Table *table = m_tables[catalogTable->relativeIndex()];
        PersistentTable *persistentTable = dynamic_cast<PersistentTable*>(table);
        if (persistentTable != NULL) {
            initMaterializedViews(catalogTable, persistentTable);
            if (catalogTable->tuplelimitDeleteStmt().size() > 0) {
                auto stmt = catalogTable->tuplelimitDeleteStmt().begin()->second;
                std::string const& b64String = stmt->fragments().begin()->second->plannodetree();
                std::string jsonPlan = getTopend()->decodeBase64AndDecompress(b64String);
                persistentTable->swapPurgeExecutorVector(ExecutorVector::fromJsonPlan(this,
                                                                                jsonPlan,
                                                                                -1));
            }
            else {
                // get rid of the purge fragment from the persistent
                // table if it has been removed from the catalog
                boost::shared_ptr<ExecutorVector> nullPtr;
                persistentTable->swapPurgeExecutorVector(nullPtr);
            }
        }
        else {
            auto streamedTable = dynamic_cast<StreamedTable*>(table);
            assert(streamedTable);
            initMaterializedViews(catalogTable, streamedTable);
        }
    }
}


const unsigned char* VoltDBEngine::getResultsBuffer() const {
    return (const unsigned char*)m_resultOutput.data();
}

int VoltDBEngine::getResultsSize() const {
    return static_cast<int>(m_resultOutput.size());
}

int32_t VoltDBEngine::getPerFragmentStatsSize() const {
    return static_cast<int32_t>(m_perFragmentStatsOutput.size());
}

void VoltDBEngine::setBuffers(
            char* parameterBuffer,        int parameterBufferCapacity,
            char* perFragmentStatsBuffer, int perFragmentStatsBufferCapacity,
            char* udfBuffer,              int udfBufferCapacity,
            char* firstResultBuffer,      int firstResultBufferCapacity,
            char* nextResultBuffer,       int nextResultBufferCapacity,
            char* exceptionBuffer,        int exceptionBufferCapacity) {
    m_parameterBuffer = parameterBuffer;
    m_parameterBufferCapacity = parameterBufferCapacity;

    m_perFragmentStatsBuffer = perFragmentStatsBuffer;
    m_perFragmentStatsBufferCapacity = perFragmentStatsBufferCapacity;

    m_udfBuffer = udfBuffer;
    m_udfBufferCapacity = udfBufferCapacity;

    m_firstReusedResultBuffer = firstResultBuffer;
    m_firstReusedResultCapacity = firstResultBufferCapacity;

    m_nextReusedResultBuffer = nextResultBuffer;
    m_nextReusedResultCapacity = nextResultBufferCapacity;

    m_exceptionBuffer = exceptionBuffer;
    m_exceptionBufferCapacity = exceptionBufferCapacity;
}

// -------------------------------------------------
// MISC FUNCTIONS
// -------------------------------------------------

bool VoltDBEngine::isLocalSite(const NValue& value) const {
    int32_t index = m_hashinator->hashinate(value);
    return index == m_partitionId;
}

int32_t VoltDBEngine::getPartitionForPkHash(const int32_t pkHash) const {
    return m_hashinator->partitionForToken(pkHash);
}

bool VoltDBEngine::isLocalSite(const int32_t pkHash) const {
    return getPartitionForPkHash(pkHash) == m_partitionId;
}

std::string VoltDBEngine::dumpCurrentHashinator() const {
    return m_hashinator.get()->debug();
}

typedef std::pair<std::string, StreamedTable*> LabeledStream;

/** Perform once per second, non-transactional work. */
void VoltDBEngine::tick(int64_t timeInMillis, int64_t lastCommittedSpHandle) {
    m_executorContext->setupForTick(lastCommittedSpHandle);
    BOOST_FOREACH (LabeledStream table, m_exportingTables) {
        table.second->flushOldTuples(timeInMillis);
    }
    m_executorContext->drStream()->periodicFlush(timeInMillis, lastCommittedSpHandle);
    if (m_executorContext->drReplicatedStream()) {
        m_executorContext->drReplicatedStream()->periodicFlush(timeInMillis, lastCommittedSpHandle);
    }
}

/** Bring the Export and DR system to a steady state with no pending committed data */
void VoltDBEngine::quiesce(int64_t lastCommittedSpHandle) {
    m_executorContext->setupForQuiesce(lastCommittedSpHandle);
    BOOST_FOREACH (LabeledStream table, m_exportingTables) {
        table.second->flushOldTuples(-1L);
    }
    m_executorContext->drStream()->periodicFlush(-1L, lastCommittedSpHandle);
    if (m_executorContext->drReplicatedStream()) {
        m_executorContext->drReplicatedStream()->periodicFlush(-1L, lastCommittedSpHandle);
    }
}

std::string VoltDBEngine::debug(void) const {
    if ( ! m_plans) {
        return "";
    }
    PlanSet& plans = *m_plans;
    std::ostringstream output;

    BOOST_FOREACH (boost::shared_ptr<ExecutorVector> ev_guard, plans) {
        ev_guard->debug();
    }

    return output.str();
}

/**
 * Retrieve a set of statistics and place them into the result buffer as a set
 * of VoltTables.
 *
 * @param selector StatisticsSelectorType indicating what set of statistics
 *                 should be retrieved
 * @param locators Integer identifiers specifying what subset of possible
 *                 statistical sources should be polled. Probably a CatalogId
 *                 Can be NULL in which case all possible sources for the
 *                 selector should be included.
 * @param numLocators Size of locators array.
 * @param interval Whether to return counters since the beginning or since the
 *                 last time this was called
 * @param Timestamp to embed in each row
 * @return Number of result tables, 0 on no results, -1 on failure.
 */
int VoltDBEngine::getStats(int selector, int locators[], int numLocators,
                           bool interval, int64_t now) {
    Table* resultTable = NULL;
    std::vector<CatalogId> locatorIds;

    for (int ii = 0; ii < numLocators; ii++) {
        CatalogId locator = static_cast<CatalogId>(locators[ii]);
        locatorIds.push_back(locator);
    }
    size_t lengthPosition = m_resultOutput.reserveBytes(sizeof(int32_t));

    try {
        switch (selector) {
        case STATISTICS_SELECTOR_TYPE_TABLE:
            for (int ii = 0; ii < numLocators; ii++) {
                CatalogId locator = static_cast<CatalogId>(locators[ii]);
                if ( ! getTableById(locator)) {
                    char message[256];
                    snprintf(message, 256,  "getStats() called with selector %d, and"
                            " an invalid locator %d that does not correspond to"
                            " a table", selector, locator);
                    throw SerializableEEException(VOLT_EE_EXCEPTION_TYPE_EEEXCEPTION,
                                                  message);
                }
            }

            resultTable = m_statsManager.getStats(
                (StatisticsSelectorType) selector,
                locatorIds, interval, now);
            break;
        case STATISTICS_SELECTOR_TYPE_INDEX:
            for (int ii = 0; ii < numLocators; ii++) {
                CatalogId locator = static_cast<CatalogId>(locators[ii]);
                if ( ! getTableById(locator)) {
                    char message[256];
                    snprintf(message, 256,  "getStats() called with selector %d, and"
                            " an invalid locator %d that does not correspond to"
                            " a table", selector, locator);
                    throw SerializableEEException(VOLT_EE_EXCEPTION_TYPE_EEEXCEPTION,
                                                  message);
                }
            }

            resultTable = m_statsManager.getStats(
                (StatisticsSelectorType) selector,
                locatorIds, interval, now);
            break;
        default:
            char message[256];
            snprintf(message, 256, "getStats() called with an unrecognized selector"
                    " %d", selector);
            throw SerializableEEException(VOLT_EE_EXCEPTION_TYPE_EEEXCEPTION,
                                          message);
        }
    }
    catch (const SerializableEEException &e) {
        serializeException(e);
        return -1;
    }

    if (resultTable != NULL) {
        resultTable->serializeTo(m_resultOutput);
        m_resultOutput.writeIntAt(lengthPosition,
                                  static_cast<int32_t>(m_resultOutput.size()
                                                       - sizeof(int32_t)));
        return 1;
    }
    return 0;
}


void VoltDBEngine::setCurrentUndoQuantum(voltdb::UndoQuantum* undoQuantum) {
    m_currentUndoQuantum = undoQuantum;
    m_executorContext->setupForPlanFragments(m_currentUndoQuantum);
}


/*
 * Exists to transition pre-existing unit test cases.
 */
void VoltDBEngine::updateExecutorContextUndoQuantumForTest() {
    m_executorContext->setupForPlanFragments(m_currentUndoQuantum);
}

/**
 * Activate a table stream for the specified table
 * Serialized data:
 *  int: predicate count
 *  string: predicate #1
 *  string: predicate #2
 *  ...
 */
bool VoltDBEngine::activateTableStream(
        const CatalogId tableId,
        TableStreamType streamType,
        int64_t undoToken,
        ReferenceSerializeInputBE &serializeIn) {
    Table* found = getTableById(tableId);
    if (! found) {
        return false;
    }

    auto table = dynamic_cast<PersistentTable*>(found);
    if (table == NULL) {
        assert(table != NULL);
        return false;
    }
    setUndoToken(undoToken);

    // Crank up the necessary persistent table streaming mechanism(s).
    if (!table->activateStream(streamType, m_partitionId, tableId, serializeIn)) {
        return false;
    }

    // keep track of snapshotting tables. a table already in cow mode
    // can not be re-activated for cow mode.
    if (tableStreamTypeIsSnapshot(streamType)) {
        if (m_snapshottingTables.find(tableId) != m_snapshottingTables.end()) {
            assert(false);
            return false;
        }

        table->incrementRefcount();
        m_snapshottingTables[tableId] = table;
    }

    return true;
}

/**
 * Serialize tuples to output streams from a table in COW mode.
 * Overload that serializes a stream position array.
 * Return remaining tuple count, 0 if done, or TABLE_STREAM_SERIALIZATION_ERROR on error.
 */
int64_t VoltDBEngine::tableStreamSerializeMore(const CatalogId tableId,
                                               const TableStreamType streamType,
                                               ReferenceSerializeInputBE &serialInput) {
    int64_t remaining = TABLE_STREAM_SERIALIZATION_ERROR;
    try {
        std::vector<int> positions;
        remaining = tableStreamSerializeMore(tableId, streamType, serialInput, positions);
        if (remaining >= 0) {
            char *resultBuffer = getReusedResultBuffer();
            assert(resultBuffer != NULL);
            int resultBufferCapacity = getReusedResultBufferCapacity();
            if (resultBufferCapacity < sizeof(jint) * positions.size()) {
                throwFatalException("tableStreamSerializeMore: result buffer not large enough");
            }
            ReferenceSerializeOutput results(resultBuffer, resultBufferCapacity);
            // Write the array size as a regular integer.
            assert(positions.size() <= std::numeric_limits<int32_t>::max());
            results.writeInt((int32_t)positions.size());
            // Copy the position vector's contiguous storage to the returned results buffer.
            BOOST_FOREACH (int ipos, positions) {
                results.writeInt(ipos);
            }
        }
        VOLT_DEBUG("tableStreamSerializeMore: deserialized %d buffers, %ld remaining",
                   (int)positions.size(), (long)remaining);
    }
    catch (SerializableEEException &e) {
        serializeException(e);
        remaining = TABLE_STREAM_SERIALIZATION_ERROR;
    }

    return remaining;
}

/**
 * Serialize tuples to output streams from a table in COW mode.
 * Overload that populates a position vector provided by the caller.
 * Return remaining tuple count, 0 if done, or TABLE_STREAM_SERIALIZATION_ERROR on error.
 */
int64_t VoltDBEngine::tableStreamSerializeMore(
        const CatalogId tableId,
        const TableStreamType streamType,
        ReferenceSerializeInputBE &serializeIn,
        std::vector<int> &retPositions) {
    // Deserialize the output buffer ptr/offset/length values into a COWStreamProcessor.
    int nBuffers = serializeIn.readInt();
    if (nBuffers <= 0) {
        throwFatalException(
                "Expected at least one output stream in tableStreamSerializeMore(), received %d",
                nBuffers);
    }

    if (!tableStreamTypeIsValid(streamType)) {
        // Failure
        return TABLE_STREAM_SERIALIZATION_ERROR;
    }

    TupleOutputStreamProcessor outputStreams(nBuffers);
    for (int iBuffer = 0; iBuffer < nBuffers; iBuffer++) {
        char *ptr = reinterpret_cast<char*>(serializeIn.readLong());
        int offset = serializeIn.readInt();
        int length = serializeIn.readInt();
        outputStreams.add(ptr + offset, length);
    }
    retPositions.reserve(nBuffers);

    // Find the table based on what kind of stream we have.
    // If a completed table is polled, return remaining==-1. The
    // Java engine will always poll a fully serialized table one more
    // time (it doesn't see the hasMore return code).
    int64_t remaining = TABLE_STREAM_SERIALIZATION_ERROR;
    PersistentTable *table = NULL;

    if (tableStreamTypeIsSnapshot(streamType)) {
        // If a completed table is polled, return 0 bytes serialized. The
        // Java engine will always poll a fully serialized table one more
        // time (it doesn't see the hasMore return code).  Note that the
        // dynamic cast was already verified in activateCopyOnWrite.
        table = findInMapOrNull(tableId, m_snapshottingTables);
        if (table == NULL) {
            return TABLE_STREAM_SERIALIZATION_ERROR;
        }

        remaining = table->streamMore(outputStreams, streamType, retPositions);
        if (remaining <= 0) {
            m_snapshottingTables.erase(tableId);
            table->decrementRefcount();
        }
    }
    else if (tableStreamTypeIsStreamIndexing(streamType)) {
        Table* found = getTableById(tableId);
        if (found == NULL) {
            return TABLE_STREAM_SERIALIZATION_ERROR;
        }

        PersistentTable* currentTable = dynamic_cast<PersistentTable*>(found);
        assert(currentTable != NULL);
        // An ongoing TABLE STREAM INDEXING needs to continue indexing the
        // original table from before the first table truncate.
        PersistentTable* originalTable = currentTable->tableForStreamIndexing();

        VOLT_DEBUG("tableStreamSerializeMore: type %s, rewinds to the table before the first truncate",
                tableStreamTypeToString(streamType).c_str());

        remaining = originalTable->streamMore(outputStreams, streamType, retPositions);
        if (remaining <= 0) {
            // The ongoing TABLE STREAM INDEXING has finished.
            // The table no longer needs to track the original version
            // on which the INDEXING process began -- the original state will
            // likely be garbage collected now as its reference count drops to 0.
            // Or this may be deferred until a current transaction no longer needs
            // it for rollback UNDO processing.
            currentTable->unsetTableForStreamIndexing();
            VOLT_DEBUG("tableStreamSerializeMore: type %s, null the previous truncate table pointer",
                    tableStreamTypeToString(streamType).c_str());
        }
    }
    else {
        Table* found = getTableById(tableId);
        if (found == NULL) {
            return TABLE_STREAM_SERIALIZATION_ERROR;
        }

        table = dynamic_cast<PersistentTable*>(found);
        remaining = table->streamMore(outputStreams, streamType, retPositions);
    }

    return remaining;
}

/*
 * Apply the updates in a recovery message.
 */
void VoltDBEngine::processRecoveryMessage(RecoveryProtoMsg *message) {
    CatalogId tableId = message->tableId();
    Table* found = getTableById(tableId);
    if (! found) {
        throwFatalException(
                "Attempted to process recovery message for tableId %d but the table could not be found", tableId);
    }
    PersistentTable *table = dynamic_cast<PersistentTable*>(found);
    assert(table);
    table->processRecoveryMessage(message, NULL);
}

int64_t VoltDBEngine::exportAction(bool syncAction,
                                   int64_t ackOffset,
                                   int64_t seqNo,
                                   std::string tableSignature) {
    std::map<std::string, StreamedTable*>::iterator pos = m_exportingTables.find(tableSignature);

    // return no data and polled offset for unavailable tables.
    if (pos == m_exportingTables.end()) {
        // ignore trying to sync a non-exported table
        if (syncAction) {
            return 0;
        }

        m_resultOutput.writeInt(0);
        if (ackOffset < 0) {
            return 0;
        }
        else {
            return ackOffset;
        }
    }

    Table *table_for_el = pos->second;
    if (syncAction) {
        table_for_el->setExportStreamPositions(seqNo, (size_t) ackOffset);
    }
    return 0;
}

void VoltDBEngine::getUSOForExportTable(size_t &ackOffset, int64_t &seqNo, std::string tableSignature) {

    // defaults mean failure
    ackOffset = 0;
    seqNo = -1;

    std::map<std::string, StreamedTable*>::iterator pos = m_exportingTables.find(tableSignature);

    // return no data and polled offset for unavailable tables.
    if (pos == m_exportingTables.end()) {
        return;
    }

    Table *table_for_el = pos->second;
    table_for_el->getExportStreamPositions(seqNo, ackOffset);
    return;
}

size_t VoltDBEngine::tableHashCode(int32_t tableId) {
    Table* found = getTableById(tableId);
    if (! found) {
        throwFatalException("Tried to calculate a hash code for a table that doesn't exist with id %d\n", tableId);
    }

    PersistentTable *table = dynamic_cast<PersistentTable*>(found);
    if (table == NULL) {
        throwFatalException(
                "Tried to calculate a hash code for a table that is not a persistent table id %d\n",
                tableId);
    }
    return table->hashCode();
}

void VoltDBEngine::setHashinator(TheHashinator* hashinator) {
    m_hashinator.reset(hashinator);
}

void VoltDBEngine::updateHashinator(HashinatorType type, const char *config, int32_t *configPtr, uint32_t numTokens) {
    switch (type) {
    case HASHINATOR_LEGACY:
        setHashinator(LegacyHashinator::newInstance(config));
        break;
    case HASHINATOR_ELASTIC:
        setHashinator(ElasticHashinator::newInstance(config, configPtr, numTokens));
        break;
    default:
        throwFatalException("Unknown hashinator type %d", type);
        break;
    }
}

void VoltDBEngine::dispatchValidatePartitioningTask(ReferenceSerializeInputBE &taskInfo) {
    std::vector<CatalogId> tableIds;
    const int32_t numTables = taskInfo.readInt();
    for (int ii = 0; ii < numTables; ii++) {
        tableIds.push_back(static_cast<int32_t>(taskInfo.readLong()));
    }

    HashinatorType type = static_cast<HashinatorType>(taskInfo.readInt());
    const char *config = taskInfo.getRawPointer();
    TheHashinator* hashinator;
    switch(type) {
        case HASHINATOR_LEGACY:
            hashinator = LegacyHashinator::newInstance(config);
            break;
        case HASHINATOR_ELASTIC:
            hashinator = ElasticHashinator::newInstance(config, NULL, 0);
            break;
        default:
            throwFatalException("Unknown hashinator type %d", type);
            break;
    }
    // Delete at earliest convenience
    boost::scoped_ptr<TheHashinator> hashinator_guard(hashinator);

    std::vector<int64_t> mispartitionedRowCounts;

    BOOST_FOREACH (CatalogId tableId, tableIds) {
        std::map<CatalogId, Table*>::iterator table = m_tables.find(tableId);
        if (table == m_tables.end()) {
            throwFatalException("Unknown table id %d", tableId);
        }
        Table* found = table->second;
        mispartitionedRowCounts.push_back(found->validatePartitioning(hashinator, m_partitionId));
    }

    m_resultOutput.writeInt(static_cast<int32_t>(sizeof(int64_t) * numTables));

    BOOST_FOREACH (int64_t mispartitionedRowCount, mispartitionedRowCounts) {
        m_resultOutput.writeLong(mispartitionedRowCount);
    }
}

void VoltDBEngine::collectDRTupleStreamStateInfo() {
    std::size_t size = 3 * sizeof(int64_t) + 4 /*drVersion*/ + 1 /*hasReplicatedStream*/;
    if (m_executorContext->drReplicatedStream()) {
        size += 3 * sizeof(int64_t);
    }
    m_resultOutput.writeInt(static_cast<int32_t>(size));
    DRCommittedInfo drInfo = m_executorContext->drStream()->getLastCommittedSequenceNumberAndUniqueIds();
    m_resultOutput.writeLong(drInfo.seqNum);
    m_resultOutput.writeLong(drInfo.spUniqueId);
    m_resultOutput.writeLong(drInfo.mpUniqueId);
    m_resultOutput.writeInt(m_drVersion);
    if (m_executorContext->drReplicatedStream()) {
        m_resultOutput.writeByte(static_cast<int8_t>(1));
        drInfo = m_executorContext->drReplicatedStream()->getLastCommittedSequenceNumberAndUniqueIds();
        m_resultOutput.writeLong(drInfo.seqNum);
        m_resultOutput.writeLong(drInfo.spUniqueId);
        m_resultOutput.writeLong(drInfo.mpUniqueId);
    }
    else {
        m_resultOutput.writeByte(static_cast<int8_t>(0));
    }
}

int64_t VoltDBEngine::applyBinaryLog(int64_t txnId,
                                  int64_t spHandle,
                                  int64_t lastCommittedSpHandle,
                                  int64_t uniqueId,
                                  int32_t remoteClusterId,
                                  int64_t undoToken,
                                  const char *log) {
    DRTupleStreamDisableGuard guard(m_executorContext, !m_isActiveActiveDREnabled);
    setUndoToken(undoToken);
    m_executorContext->setupForPlanFragments(getCurrentUndoQuantum(),
                                             txnId,
                                             spHandle,
                                             lastCommittedSpHandle,
                                             uniqueId,
                                             false);

    int64_t rowCount = m_wrapper.apply(log, m_tablesBySignatureHash, &m_stringPool, this, remoteClusterId);
    return rowCount;
}

void VoltDBEngine::executeTask(TaskType taskType, ReferenceSerializeInputBE &taskInfo) {
    switch (taskType) {
    case TASK_TYPE_VALIDATE_PARTITIONING:
        dispatchValidatePartitioningTask(taskInfo);
        break;
    case TASK_TYPE_GET_DR_TUPLESTREAM_STATE:
        collectDRTupleStreamStateInfo();
        break;
    case TASK_TYPE_SET_DR_SEQUENCE_NUMBERS: {
        int64_t partitionSequenceNumber = taskInfo.readLong();
        int64_t mpSequenceNumber = taskInfo.readLong();
        if (partitionSequenceNumber >= 0) {
            m_executorContext->drStream()->setLastCommittedSequenceNumber(partitionSequenceNumber);
        }
        if (m_executorContext->drReplicatedStream() && mpSequenceNumber >= 0) {
            m_executorContext->drReplicatedStream()->setLastCommittedSequenceNumber(mpSequenceNumber);
        }
        m_resultOutput.writeInt(0);
        break;
    }
    case TASK_TYPE_SET_DR_PROTOCOL_VERSION: {
        m_drVersion = taskInfo.readInt();
        m_executorContext->setDrStream(m_drStream);
        if (m_drReplicatedStream) {
            m_executorContext->setDrReplicatedStream(m_drReplicatedStream);
        }
        m_resultOutput.writeInt(0);
        break;
    }
    case TASK_TYPE_GENERATE_DR_EVENT: {
        DREventType type = (DREventType)taskInfo.readInt();
        int64_t uniqueId = taskInfo.readLong();
        int64_t lastCommittedSpHandle = taskInfo.readLong();
        int64_t spHandle = taskInfo.readLong();
        ByteArray payloads = taskInfo.readBinaryString();

        m_executorContext->drStream()->generateDREvent(type, lastCommittedSpHandle,
                                                       spHandle, uniqueId, payloads);
        if (m_executorContext->drReplicatedStream()) {
            m_executorContext->drReplicatedStream()->generateDREvent(type, lastCommittedSpHandle,
                                                                     spHandle, uniqueId, payloads);
        }
        break;
    }
    default:
        throwFatalException("Unknown task type %d", taskType);
    }
}

void VoltDBEngine::executePurgeFragment(PersistentTable* table) {
    boost::shared_ptr<ExecutorVector> pev = table->getPurgeExecutorVector();

    // Push a new frame onto the stack for this executor vector
    // to report its tuples modified.  We don't want to actually
    // send this count back to the client---too confusing.  Just
    // throw it away.
    m_executorContext->pushNewModifiedTupleCounter();
    pev->setupContext(m_executorContext);

    try {
        m_executorContext->executeExecutors(0);
    }
    catch (const SerializableEEException &e) {
        // restore original DML statement state.
        m_currExecutorVec->setupContext(m_executorContext);
        m_executorContext->popModifiedTupleCounter();
        throw;
    }

    // restore original DML statement state.
    m_currExecutorVec->setupContext(m_executorContext);
    m_executorContext->popModifiedTupleCounter();
}

static std::string dummy_last_accessed_plan_node_name("no plan node in progress");

void VoltDBEngine::addToTuplesModified(int64_t amount) {
    m_executorContext->addToTuplesModified(amount);
}

void TempTableTupleDeleter::operator()(TempTable* tbl) const {
    if (tbl != NULL) {
        tbl->deleteAllTempTuples();
    }
}

} // namespace voltdb<|MERGE_RESOLUTION|>--- conflicted
+++ resolved
@@ -563,11 +563,7 @@
     return result;
 }
 
-<<<<<<< HEAD
-NValue VoltDBEngine::callJavaUserDefinedFunction(int functionId, const std::vector<NValue>& arguments) {
-=======
 NValue VoltDBEngine::callJavaUserDefinedFunction(int32_t functionId, std::vector<NValue>& arguments) {
->>>>>>> a1b93841
     resetUDFOutputBuffer();
 
     UserDefinedFunctionInfo *info = findInMapOrNull(functionId, m_functionInfo);
@@ -575,14 +571,6 @@
         // There must be serious inconsistency in the catalog if this could happen.
         throwFatalException("The execution engine lost track of the user-defined function (id = %d)", functionId);
     }
-<<<<<<< HEAD
-    // Serialize UDF parameters to the buffer.
-    for (int i = 0; i < arguments.size(); i++) {
-        arguments[i].castAs(info->paramTypes[i]).serializeTo(m_udfOutput);
-    }
-    ReferenceSerializeInputBE udfResultIn(m_udfBuffer, m_udfBufferCapacity);
-    if (m_topend->callJavaUserDefinedFunction(functionId) == 0) {
-=======
 
     // Estimate the size of the buffer we need. We will put:
     //   * size of the buffer (function id + parameters)
@@ -612,7 +600,6 @@
     // Java user-defined function according to the function Id and the parameters
     // stored in the shared buffer. It will return 0 if the execution is successful.
     if (m_topend->callJavaUserDefinedFunction() == 0) {
->>>>>>> a1b93841
         // After the the invocation, read the return value from the buffer.
         NValue retval = ValueFactory::getNValueOfType(info->returnType);
         retval.deserializeFromAllocateForStorage(udfResultIn, &m_stringPool);
