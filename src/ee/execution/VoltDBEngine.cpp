/* This file is part of VoltDB.
 * Copyright (C) 2008-2019 VoltDB Inc.
 *
 * This file contains original code and/or modifications of original code.
 * Any modifications made by VoltDB Inc. are licensed under the following
 * terms and conditions:
 *
 * This program is free software: you can redistribute it and/or modify
 * it under the terms of the GNU Affero General Public License as
 * published by the Free Software Foundation, either version 3 of the
 * License, or (at your option) any later version.
 *
 * This program is distributed in the hope that it will be useful,
 * but WITHOUT ANY WARRANTY; without even the implied warranty of
 * MERCHANTABILITY or FITNESS FOR A PARTICULAR PURPOSE.  See the
 * GNU Affero General Public License for more details.
 *
 * You should have received a copy of the GNU Affero General Public License
 * along with VoltDB.  If not, see <http://www.gnu.org/licenses/>.
 */
/* Copyright (C) 2008 by H-Store Project
 * Brown University
 * Massachusetts Institute of Technology
 * Yale University
 *
 * Permission is hereby granted, free of charge, to any person obtaining
 * a copy of this software and associated documentation files (the
 * "Software"), to deal in the Software without restriction, including
 * without limitation the rights to use, copy, modify, merge, publish,
 * distribute, sublicense, and/or sell copies of the Software, and to
 * permit persons to whom the Software is furnished to do so, subject to
 * the following conditions:
 *
 * The above copyright notice and this permission notice shall be
 * included in all copies or substantial portions of the Software.
 *
 * THE SOFTWARE IS PROVIDED "AS IS", WITHOUT WARRANTY OF ANY KIND,
 * EXPRESS OR IMPLIED, INCLUDING BUT NOT LIMITED TO THE WARRANTIES OF
 * MERCHANTABILITY, FITNESS FOR A PARTICULAR PURPOSE AND NONINFRINGEMENT
 * IN NO EVENT SHALL THE AUTHORS BE LIABLE FOR ANY CLAIM, DAMAGES OR
 * OTHER LIABILITY, WHETHER IN AN ACTION OF CONTRACT, TORT OR OTHERWISE,
 * ARISING FROM, OUT OF OR IN CONNECTION WITH THE SOFTWARE OR THE USE OR
 * OTHER DEALINGS IN THE SOFTWARE.
 */

#include "VoltDBEngine.h"

#include "ExecutorVector.h"

#include "catalog/cluster.h"
#include "catalog/column.h"
#include "catalog/columnref.h"
#include "catalog/connector.h"
#include "catalog/function.h"
#include "catalog/functionparameter.h"
#include "catalog/index.h"
#include "catalog/materializedviewhandlerinfo.h"
#include "catalog/materializedviewinfo.h"
#include "catalog/planfragment.h"
#include "catalog/statement.h"
#include "catalog/table.h"

#include "common/ElasticHashinator.h"
#include "common/ExecuteWithMpMemory.h"
#include "common/InterruptException.h"
#include "common/RecoveryProtoMessage.h"
#include "common/TupleOutputStream.h"
#include "common/TupleOutputStreamProcessor.h"

#include "common/SynchronizedThreadLock.h"
#include "executors/abstractexecutor.h"
#include "expressions/functionexpression.h"

#include "indexes/tableindex.h"
#include "indexes/tableindexfactory.h"

#include "storage/AbstractDRTupleStream.h"
#include "storage/DRTupleStream.h"
#include "storage/ExecuteTaskUndoGenerateDREventAction.h"
#include "storage/MaterializedViewHandler.h"
#include "storage/MaterializedViewTriggerForWrite.h"
#include "storage/streamedtable.h"
#include "storage/TableCatalogDelegate.hpp"
#include "storage/tablefactory.h"
#include "storage/temptable.h"
#include "storage/ConstraintFailureException.h"
#include "storage/DRTupleStream.h"

#if !defined(NDEBUG) && defined(MACOSX)
// Mute EXC_BAD_ACCESS in the debug mode for running LLDB.
#include <mach/task.h>
#include <mach/mach_init.h>
#include <mach/mach_port.h>
#endif

#include "org_voltdb_jni_ExecutionEngine.h" // to use static values

// The next #define limits the number of features pulled into the build
// We don't use those features.
#define BOOST_MULTI_INDEX_DISABLE_SERIALIZATION
#include <boost/multi_index_container.hpp>
#include <boost/multi_index/hashed_index.hpp>
#include <boost/multi_index/member.hpp>
#include <boost/multi_index/mem_fun.hpp>
#include <boost/multi_index/sequenced_index.hpp>

#include <chrono> // For measuring the execution time of each fragment.
#if __cplusplus >= 201103L
#include <atomic>
#else
#include <cstdatomic>
#endif

ENABLE_BOOST_FOREACH_ON_CONST_MAP(Column);
ENABLE_BOOST_FOREACH_ON_CONST_MAP(Index);
ENABLE_BOOST_FOREACH_ON_CONST_MAP(MaterializedViewInfo);
ENABLE_BOOST_FOREACH_ON_CONST_MAP(Table);
ENABLE_BOOST_FOREACH_ON_CONST_MAP(Function);

static const size_t PLAN_CACHE_SIZE = 1000;
// table name prefix of DR conflict table
const std::string DR_REPLICATED_CONFLICT_TABLE_NAME = "VOLTDB_AUTOGEN_XDCR_CONFLICTS_REPLICATED";
const std::string DR_PARTITIONED_CONFLICT_TABLE_NAME = "VOLTDB_AUTOGEN_XDCR_CONFLICTS_PARTITIONED";

namespace voltdb {

// These typedefs prevent confusion in the parsing of BOOST_FOREACH.
typedef std::pair<std::string, TableCatalogDelegate*> LabeledTCD;
typedef std::pair<std::string, catalog::Column*> LabeledColumn;
typedef std::pair<std::string, catalog::Index*> LabeledIndex;
typedef std::pair<std::string, catalog::Table*> LabeledTable;
typedef std::pair<std::string, catalog::MaterializedViewInfo*> LabeledView;
typedef std::pair<std::string, catalog::Function*> LabeledFunction;
typedef std::pair<std::string, StreamedTable*> LabeledStream;
typedef std::pair<std::string, ExportTupleStream*> LabeledStreamWrapper;

/**
 * The set of plan bytes is explicitly maintained in MRU-first order,
 * while also indexed by the plans' bytes. Here lie boost-related dragons.
 */
typedef boost::multi_index::multi_index_container<
    boost::shared_ptr<ExecutorVector>,
    boost::multi_index::indexed_by<
        boost::multi_index::sequenced<>,
        boost::multi_index::hashed_unique<
            boost::multi_index::const_mem_fun<ExecutorVector,int64_t,&ExecutorVector::getFragId>
        >
    >
> PlanSet;

int32_t s_exportFlushTimeout=4000;  // export/tuple flush interval ms setting

/// This class wrapper around a typedef allows forward declaration as in scoped_ptr<EnginePlanSet>.
class EnginePlanSet : public PlanSet { };

VoltEEExceptionType VoltDBEngine::s_loadTableException = VOLT_EE_EXCEPTION_TYPE_NONE;

VoltDBEngine::VoltDBEngine(Topend* topend, LogProxy* logProxy)
    : m_currentIndexInBatch(-1),
      m_currentUndoQuantum(NULL),
      m_siteId(-1),
      m_isLowestSite(false),
      m_partitionId(-1),
      m_hashinator(NULL),
      m_oldestExportStreamWithPendingRows(NULL),
      m_newestExportStreamWithPendingRows(NULL),
      m_isActiveActiveDREnabled(false),
      m_currentInputDepId(-1),
      m_stringPool(16777216, 2),
      m_numResultDependencies(0),
      m_logManager(logProxy),
      m_templateSingleLongTable(NULL),
      m_topend(topend),
      m_executorContext(NULL),
      m_drPartitionedConflictStreamedTable(NULL),
      m_drReplicatedConflictStreamedTable(NULL),
      m_drStream(NULL),
      m_drReplicatedStream(NULL),
      m_currExecutorVec(NULL)
{
    loadBuiltInJavaFunctions();
}

void
VoltDBEngine::initialize(int32_t clusterIndex,
                         int64_t siteId,
                         int32_t partitionId,
                         int32_t sitesPerHost,
                         int32_t hostId,
                         std::string hostname,
                         int32_t drClusterId,
                         int32_t defaultDrBufferSize,
                         int64_t tempTableMemoryLimit,
                         bool isLowestSiteId,
                         int32_t compactionThreshold,
                         int32_t exportFlushTimeout)
{
    m_clusterIndex = clusterIndex;
    m_siteId = siteId;
    m_isLowestSite = isLowestSiteId;
    m_partitionId = partitionId;
    m_tempTableMemoryLimit = tempTableMemoryLimit;
    m_compactionThreshold = compactionThreshold;
    assert(exportFlushTimeout > 0);
    s_exportFlushTimeout = exportFlushTimeout;

    // Instantiate our catalog - it will be populated later on by load()
    m_catalog.reset(new catalog::Catalog());

    // create the template single long (int) table
    assert (m_templateSingleLongTable == NULL);
    m_templateSingleLongTable = new char[m_templateSingleLongTableSize];
    memset(m_templateSingleLongTable, 0, m_templateSingleLongTableSize);
    m_templateSingleLongTable[7] = 43;  // size through start of data?
    m_templateSingleLongTable[11] = 23; // size of header
    m_templateSingleLongTable[13] = 0;  // status code
    m_templateSingleLongTable[14] = 1;  // number of columns
    m_templateSingleLongTable[15] = VALUE_TYPE_BIGINT; // column type
    m_templateSingleLongTable[19] = 15; // column name length:  "modified_tuples" == 15
    m_templateSingleLongTable[20] = 'm';
    m_templateSingleLongTable[21] = 'o';
    m_templateSingleLongTable[22] = 'd';
    m_templateSingleLongTable[23] = 'i';
    m_templateSingleLongTable[24] = 'f';
    m_templateSingleLongTable[25] = 'i';
    m_templateSingleLongTable[26] = 'e';
    m_templateSingleLongTable[27] = 'd';
    m_templateSingleLongTable[28] = '_';
    m_templateSingleLongTable[29] = 't';
    m_templateSingleLongTable[30] = 'u';
    m_templateSingleLongTable[31] = 'p';
    m_templateSingleLongTable[32] = 'l';
    m_templateSingleLongTable[33] = 'e';
    m_templateSingleLongTable[34] = 's';
    m_templateSingleLongTable[38] = 1; // row count
    m_templateSingleLongTable[42] = 8; // row size

    // configure DR stream
    m_drStream = new DRTupleStream(partitionId, static_cast<size_t>(defaultDrBufferSize));

    // required for catalog loading.
    m_executorContext = new ExecutorContext(siteId,
                                            m_partitionId,
                                            m_currentUndoQuantum,
                                            getTopend(),
                                            &m_stringPool,
                                            this,
                                            hostname,
                                            hostId,
                                            m_drStream,
                                            m_drReplicatedStream,
                                            drClusterId);
    // Add the engine to the global list tracking replicated tables
    SynchronizedThreadLock::lockReplicatedResourceForInit();
    ThreadLocalPool::setPartitionIds(m_partitionId);
    VOLT_DEBUG("Initializing partition %d (tid %ld) with context %p", m_partitionId,
            SynchronizedThreadLock::getThreadId(), m_executorContext);
    EngineLocals newLocals = EngineLocals(ExecutorContext::getExecutorContext());
    SynchronizedThreadLock::init(sitesPerHost, newLocals);
    SynchronizedThreadLock::unlockReplicatedResourceForInit();
}

VoltDBEngine::~VoltDBEngine() {
    // WARNING WARNING WARNING
    // The sequence below in which objects are cleaned up/deleted is
    // fragile.  Reordering or adding additional destruction below
    // greatly increases the risk of accidentally freeing the same
    // object multiple times.  Change at your own risk.
    // --izzy 8/19/2009

    // clean up execution plans
    m_plans.reset();

    // Clear the undo log before deleting the persistent tables so
    // that the persistent table schema are still around so we can
    // actually find the memory that has been allocated to non-inlined
    // strings and deallocated it.
    m_undoLog.clear();

    // clean up memory for the template memory for the single long (int) table
    if (m_templateSingleLongTable) {
        delete[] m_templateSingleLongTable;
    }

    // Delete table delegates and release any table reference counts.
    typedef std::pair<int64_t, Table*> TID;

    if (m_partitionId != 16383) {
        for (auto tcdIter = m_catalogDelegates.cbegin(); tcdIter != m_catalogDelegates.cend(); ) {
            auto eraseThis = tcdIter;
            tcdIter++;
            auto table = eraseThis->second->getPersistentTable();
            bool deleteWithMpPool = false;
            if (!table) {
                VOLT_DEBUG("Partition %d Deallocating %s table", m_partitionId, eraseThis->second->getTable()->name().c_str());
            }
            else if(!table->isReplicatedTable()) {
                VOLT_DEBUG("Partition %d Deallocating partitioned table %s", m_partitionId, eraseThis->second->getTable()->name().c_str());
            }
            else {
                deleteWithMpPool = true;
                VOLT_DEBUG("Partition %d Deallocating replicated table %s", m_partitionId, eraseThis->second->getTable()->name().c_str());
            }

            if (deleteWithMpPool) {
                if (m_isLowestSite) {
                    ScopedReplicatedResourceLock scopedLock;
                    ExecuteWithMpMemory usingMpMemory;
                    delete eraseThis->second;
                }
            }
            else {
                delete eraseThis->second;
            }

            m_catalogDelegates.erase(eraseThis->first);
        }

        if (m_isLowestSite) {
            SynchronizedThreadLock::resetMemory(SynchronizedThreadLock::s_mpMemoryPartitionId);
        }
        BOOST_FOREACH (TID tid, m_snapshottingTables) {
            tid.second->decrementRefcount();
        }

        BOOST_FOREACH (auto labeledInfo, m_functionInfo) {
            delete labeledInfo.second;
        }

        delete m_executorContext;

        delete m_drReplicatedStream;
        delete m_drStream;
    }
    else {
        delete m_executorContext;
    }
    VOLT_DEBUG("finished deallocate for partition %d", m_partitionId);
}

// ------------------------------------------------------------------
// OBJECT ACCESS FUNCTIONS
// ------------------------------------------------------------------
catalog::Catalog* VoltDBEngine::getCatalog() const {
    return (m_catalog.get());
}

Table* VoltDBEngine::getTableById(int32_t tableId) const {
    // Caller responsible for checking null return value.
    return findInMapOrNull(tableId, m_tables);
}

Table* VoltDBEngine::getTableByName(const std::string& name) const {
    // Caller responsible for checking null return value.
    return findInMapOrNull(name, m_tablesByName);
}

TableCatalogDelegate* VoltDBEngine::getTableDelegate(const std::string& name) const {
    // Caller responsible for checking null return value.
    return findInMapOrNull(name, m_delegatesByName);
}

catalog::Table* VoltDBEngine::getCatalogTable(const std::string& name) const {
    // iterate over all of the tables in the new catalog
    BOOST_FOREACH (LabeledTable labeledTable, m_database->tables()) {
        auto catalogTable = labeledTable.second;
        if (catalogTable->name() == name) {
            return catalogTable;
        }
    }
    return NULL;
}

void VoltDBEngine::serializeTable(int32_t tableId, SerializeOutput& out) const {
    // Just look in our list of tables
    Table* table = getTableById(tableId);
    if ( ! table) {
        throwFatalException("Unable to find table for TableId '%d'", (int) tableId);
    }
    table->serializeTo(out);
}

// ------------------------------------------------------------------
// EXECUTION FUNCTIONS
// ------------------------------------------------------------------
/**
 * Execute the given fragments serially and in order.
 * Return 0 if there are no failures and 1 if there are
 * any failures.  Note that this is the meat of the JNI
 * call org.voltdb.jni.ExecutionEngine.nativeExecutePlanFragments.
 *
 * @param numFragments          The number of fragments to execute.
 *                              This is directly from the JNI call.
 * @param planfragmentIds       The array of fragment ids.  This is
 *                              This is indirectly from the JNI call,
 *                              but has been translated from Java to
 *                              C++.
 * @param inputDependencyIds
 * @param serialInput           A SerializeInput object containing the parameters.
 *                              The JNI call has an array of Java Objects.  These
 *                              have been serialized and stuffed into a byte buffer
 *                              which is shared between the EE and the JVM.  This
 *                              shared buffer is in the engine on the EE side, and
 *                              in a pool of ByteBuffers on the Java side.  The
 *                              Java byte buffer pools own these, but the EE can
 *                              use them.
 * @param txnId                 The transaction id.  This comes from the JNI call directly.
 * @param spHandle
 * @param lastCommittedSpHandle The handle of the last committed single partition handle.
 *                              This is directly from the JNI call.
 * @param uniqueId              The unique id, taken directly from the JNI call.
 * @param undoToken             The undo token, taken directly from
 *                              the JNI call
 * @param traceOn               True to turn per-transaction tracing on.
 */
int VoltDBEngine::executePlanFragments(int32_t numFragments,
                                       int64_t planfragmentIds[],
                                       int64_t inputDependencyIds[],
                                       ReferenceSerializeInputBE &serialInput,
                                       int64_t txnId,
                                       int64_t spHandle,
                                       int64_t lastCommittedSpHandle,
                                       int64_t uniqueId,
                                       int64_t undoToken,
                                       bool traceOn)
{
    // count failures
    int failures = 0;

    setUndoToken(undoToken);

    // configure the execution context.
    m_executorContext->setupForPlanFragments(getCurrentUndoQuantum(),
                                             txnId,
                                             spHandle,
                                             lastCommittedSpHandle,
                                             uniqueId,
                                             traceOn);

    bool hasDRBinaryLog = m_executorContext->checkTransactionForDR();

    NValueArray &params = m_executorContext->getParameterContainer();

    // Reserve the space to track the number of succeeded fragments.
    size_t succeededFragmentsCountOffset = m_perFragmentStatsOutput.reserveBytes(sizeof(int32_t));
    // All the time measurements use nanoseconds.
    std::chrono::high_resolution_clock::time_point startTime, endTime;
    std::chrono::duration<int64_t, std::nano> elapsedNanoseconds;
    ReferenceSerializeInputBE perFragmentStatsBufferIn(getPerFragmentStatsBuffer(),
                                                       getPerFragmentStatsBufferCapacity());
    // There is a byte at the very begining of the per-fragment stats buffer indicating
    // whether the time measurements should be enabled for the current batch.
    // If the current procedure invocation is not sampled, all its batches will not be timed.
    bool perFragmentTimingEnabled = perFragmentStatsBufferIn.readByte() > 0;

    /*
    * Reserve space in the result output buffer for the number of
    * result dependencies and for the dirty byte. Necessary for a
    * plan fragment because the number of produced depenencies may
    * not be known in advance.
    * Also reserve space for counting DR Buffer used space
    */
    m_startOfResultBuffer = m_resultOutput.reserveBytes(sizeof(int8_t) + sizeof(int32_t) + sizeof(int32_t));
    m_dirtyFragmentBatch = false;
    for (m_currentIndexInBatch = 0; m_currentIndexInBatch < numFragments; ++m_currentIndexInBatch) {
        int usedParamcnt = serialInput.readShort();
        m_executorContext->setUsedParameterCount(usedParamcnt);
        if (usedParamcnt < 0) {
            throwFatalException("parameter count is negative: %d", usedParamcnt);
        }
        assert (usedParamcnt <= MAX_PARAM_COUNT);

        for (int j = 0; j < usedParamcnt; ++j) {
            params[j].deserializeFromAllocateForStorage(serialInput, &m_stringPool);
        }

        if (perFragmentTimingEnabled) {
            startTime = std::chrono::high_resolution_clock::now();
        }


        // success is 0 and error is 1.
        if (executePlanFragment(planfragmentIds[m_currentIndexInBatch],
                                inputDependencyIds ? inputDependencyIds[m_currentIndexInBatch] : -1,
                                traceOn)) {
            ++failures;
        }
        if (perFragmentTimingEnabled) {
            endTime = std::chrono::high_resolution_clock::now();
            elapsedNanoseconds = std::chrono::duration_cast<std::chrono::nanoseconds>(endTime - startTime);
            // Write the execution time to the per-fragment stats buffer.
            m_perFragmentStatsOutput.writeLong(elapsedNanoseconds.count());
        }
        if (failures > 0) {
            break;
        }

        // at the end of each frag, rollup and reset counters
        m_executorContext->m_progressStats.rollUpForPlanFragment();

        m_stringPool.purge();
    }

    if (failures == 0) {
        // write dirty-ness of the batch and number of dependencies output to the FRONT of
        // the result buffer
        m_resultOutput.writeBoolAt(m_startOfResultBuffer, m_dirtyFragmentBatch);
        size_t drBufferChange = size_t(0);
        if (hasDRBinaryLog) {
            if (m_drStream) {
                drBufferChange = m_drStream->getUso() - m_drStream->getCommittedUso();
                assert(drBufferChange >= DRTupleStream::BEGIN_RECORD_SIZE);
                drBufferChange -= DRTupleStream::BEGIN_RECORD_SIZE;
            }
            if (m_drReplicatedStream) {
                size_t drReplicatedStreamBufferChange = m_drReplicatedStream->getUso() - m_drReplicatedStream->getCommittedUso();
                assert(drReplicatedStreamBufferChange >= DRTupleStream::BEGIN_RECORD_SIZE);
                drBufferChange += drReplicatedStreamBufferChange- DRTupleStream::BEGIN_RECORD_SIZE;
            }
        }
        m_resultOutput.writeIntAt(m_startOfResultBuffer + 1, static_cast<int32_t> (drBufferChange));
        VOLT_DEBUG("executePlanFragments : hasDRBinaryLog %d, drBufferChange %d", hasDRBinaryLog,
                   static_cast<int32_t> (drBufferChange));
        m_resultOutput.writeIntAt(m_startOfResultBuffer + 5,
                                  static_cast<int32_t>(m_resultOutput.position() - m_startOfResultBuffer) -
                                  sizeof(int32_t) - sizeof(int32_t) - sizeof(int8_t));

    }
    m_perFragmentStatsOutput.writeIntAt(succeededFragmentsCountOffset, m_currentIndexInBatch);
    m_currentIndexInBatch = -1;
    // If we were expanding the UDF buffer too much, shrink it back a little bit.
    // We check this at the end of every batch execution. So we won't resize the buffer
    // too frequently if most of the workload in the same batch requires a much larger buffer.
    // We initiate the resizing work in EE because this is a common place where
    // both single-partition and multi-partition transactions can get.
    if (m_udfBufferCapacity > MAX_UDF_BUFFER_SIZE) {
        m_topend->resizeUDFBuffer(MAX_UDF_BUFFER_SIZE);
    }

    return failures;
}

int VoltDBEngine::executePlanFragment(int64_t planfragmentId,
                                      int64_t inputDependencyId,
                                      bool traceOn)
{
    assert(planfragmentId != 0);

    m_currentInputDepId = static_cast<int32_t>(inputDependencyId);

    /*
     * Reserve space in the result output buffer for the number of
     * result dependencies generated by this particular plan fragment.
     * Necessary for a plan fragment because the
     * number of produced dependencies may not be known in advance.
     */
    m_numResultDependencies = 0;
    size_t numResultDependenciesCountOffset = m_resultOutput.reserveBytes(4);

    // In version 5.0, fragments may trigger execution of other fragments.
    // (I.e., DELETE triggered by an insert to enforce ROW LIMIT)
    // This method only executes top-level fragments.
    assert(m_executorContext->getModifiedTupleStackSize() == 0);

    int64_t tuplesModified = 0;
    try {
        // execution lists for planfragments are cached by planfragment id
        setExecutorVectorForFragmentId(planfragmentId);
        assert(m_currExecutorVec);

        executePlanFragment(m_currExecutorVec, &tuplesModified);
    }
    catch (const SerializableEEException &e) {
        serializeException(e);
        m_currExecutorVec = NULL;
        m_currentInputDepId = -1;
        m_executorContext->cleanupAllExecutors();
        return ENGINE_ERRORCODE_ERROR;
    }

    // Most temp table state is cleaned up automatically, but for
    // subqueries, some results are cached to get better performance.
    // Clean this up now.
    m_executorContext->cleanupAllExecutors();

    // If we get here, we've completed execution successfully, or
    // recovered after an error.  In any case, we should be able to
    // assert that temp tables are now cleared.
    DEBUG_ASSERT_OR_THROW_OR_CRASH(m_executorContext->allOutputTempTablesAreEmpty(),
                                   "Output temp tables not cleaned up after execution");

    m_currExecutorVec = NULL;
    m_currentInputDepId = -1;

    // assume this is sendless dml
    if (m_numResultDependencies == 0) {
        // put the number of tuples modified into our simple table
        uint64_t changedCount = htonll(tuplesModified);
        memcpy(m_templateSingleLongTable + m_templateSingleLongTableSize - 8, &changedCount, sizeof(changedCount));
        m_resultOutput.writeBytes(m_templateSingleLongTable, m_templateSingleLongTableSize);
        m_numResultDependencies++;
    }

    //Write the number of result dependencies if necessary.
    m_resultOutput.writeIntAt(numResultDependenciesCountOffset, m_numResultDependencies);

    // if a fragment modifies any tuples, the whole batch is dirty
    if (tuplesModified > 0) {
        m_dirtyFragmentBatch = true;
    }

    return ENGINE_ERRORCODE_SUCCESS;
}

UniqueTempTableResult VoltDBEngine::executePlanFragment(ExecutorVector* executorVector, int64_t* tuplesModified) {
    UniqueTempTableResult result;
    // set this to zero for dml operations
    m_executorContext->pushNewModifiedTupleCounter();

    // execution lists for planfragments are cached by planfragment id
    try {
        // Launch the target plan through its top-most executor list.
        executorVector->setupContext(m_executorContext);
        result = m_executorContext->executeExecutors(0);
    }
    catch (const SerializableEEException &e) {
        m_executorContext->resetExecutionMetadata(executorVector);
        throw;
    }

    if (tuplesModified != NULL) {
        *tuplesModified = m_executorContext->getModifiedTupleCount();
    }

    m_executorContext->resetExecutionMetadata(executorVector);

    VOLT_DEBUG("Finished executing successfully on partition %d.", m_partitionId);
    return result;
}

NValue VoltDBEngine::callJavaUserDefinedFunction(int32_t functionId, std::vector<NValue>& arguments) {
    UserDefinedFunctionInfo *info = findInMapOrNull(functionId, m_functionInfo);
    if (info == NULL) {
        // There must be serious inconsistency in the catalog if this could happen.
        throwFatalException("The execution engine lost track of the user-defined function (id = %d)", functionId);
    }

    // Estimate the size of the buffer we need. We will put:
    //   * size of the buffer (function ID + parameters)
    //   * function ID (int32_t)
    //   * parameters.
    size_t bufferSizeNeeded = sizeof(int32_t); // size of the function id.
    for (int i = 0; i < arguments.size(); i++) {
        // It is very common that the argument we are going to pass is in
        // a compatible data type which does not exactly match the type that
        // is defined in the function.
        // We need to cast it to the target data type before the serialization.
        arguments[i] = arguments[i].castAs(info->paramTypes[i]);
        bufferSizeNeeded += arguments[i].serializedSize();
    }

    // Check buffer size here.
    // Adjust the buffer size when needed.
    // Note that bufferSizeNeeded does not include its own size.
    // So we are testing bufferSizeNeeded + sizeof(int32_t) here.
    if (bufferSizeNeeded + sizeof(int32_t) > m_udfBufferCapacity) {
        m_topend->resizeUDFBuffer(bufferSizeNeeded + sizeof(int32_t));
    }
    resetUDFOutputBuffer();

    // Serialize buffer size, function ID.
    m_udfOutput.writeInt(bufferSizeNeeded);
    m_udfOutput.writeInt(functionId);

    // Serialize UDF parameters to the buffer.
    for (int i = 0; i < arguments.size(); i++) {
        arguments[i].serializeTo(m_udfOutput);
    }
    // Make sure we did the correct size calculation.
    assert(bufferSizeNeeded + sizeof(int32_t) == m_udfOutput.position());

    // callJavaUserDefinedFunction() will inform the Java end to execute the
    // Java user-defined function according to the function ID and the parameters
    // stored in the shared buffer. It will return 0 if the execution is successful.
    int32_t returnCode = m_topend->callJavaUserDefinedFunction();
    // Note that the buffer may already be resized after the execution.
    ReferenceSerializeInputBE udfResultIn(m_udfBuffer, m_udfBufferCapacity);
    if (returnCode == 0) {
        // After the the invocation, read the return value from the buffer.
        NValue retval = ValueFactory::getNValueOfType(info->returnType);
        retval.deserializeFromAllocateForStorage(udfResultIn, &m_stringPool);
        return retval;
    }
    else {
        // Error handling
        std::string errorMsg = udfResultIn.readTextString();
        throw SQLException(SQLException::volt_user_defined_function_error, errorMsg);
    }
}

void VoltDBEngine::releaseUndoToken(int64_t undoToken, bool isEmptyDRTxn) {
    if (m_currentUndoQuantum != NULL && m_currentUndoQuantum->getUndoToken() == undoToken) {
        m_currentUndoQuantum = NULL;
        m_executorContext->setupForPlanFragments(NULL);
    }
    m_undoLog.release(undoToken);

    if (isEmptyDRTxn) {
        if (m_executorContext->drStream()) {
            m_executorContext->drStream()->rollbackDrTo(m_executorContext->drStream()->getCommittedUso(), SIZE_MAX);
        }
        if (m_executorContext->drReplicatedStream()) {
            m_executorContext->drReplicatedStream()->rollbackDrTo(m_executorContext->drReplicatedStream()->getCommittedUso(),
                                                                SIZE_MAX);
        }
    }
    else {
        if (m_executorContext->drStream()) {
            m_executorContext->drStream()->endTransaction(m_executorContext->currentUniqueId());
        }
        if (m_executorContext->drReplicatedStream()) {
            m_executorContext->drReplicatedStream()->endTransaction(m_executorContext->currentUniqueId());
        }
    }
}

void VoltDBEngine::undoUndoToken(int64_t undoToken) {
    m_currentUndoQuantum = NULL;
    m_executorContext->setupForPlanFragments(NULL);
    m_undoLog.undo(undoToken);
}

void VoltDBEngine::serializeException(const SerializableEEException& e) {
    resetReusedResultOutputBuffer();
    e.serialize(getExceptionOutputSerializer());
}

// -------------------------------------------------
// RESULT FUNCTIONS
// -------------------------------------------------
void VoltDBEngine::send(Table* dependency) {
    VOLT_DEBUG("Sending Dependency from C++");
    m_resultOutput.writeInt(-1); // legacy placeholder for old output id
    dependency->serializeTo(m_resultOutput);
    m_numResultDependencies++;
}

int VoltDBEngine::loadNextDependency(Table* destination) {
    return m_topend->loadNextDependency(m_currentInputDepId, &m_stringPool, destination);
}

// -------------------------------------------------
// Catalog Functions
// -------------------------------------------------
bool VoltDBEngine::updateCatalogDatabaseReference() {
    auto cluster = m_catalog->clusters().get("cluster");
    if (!cluster) {
        VOLT_ERROR("Unable to find cluster catalog information");
        return false;
    }

    m_database = cluster->databases().get("database");
    if (!m_database) {
        VOLT_ERROR("Unable to find database catalog information");
        return false;
    }
    m_isActiveActiveDREnabled = cluster->drRole() == "xdcr";

    return true;
}

bool VoltDBEngine::loadCatalog(const int64_t timestamp, const std::string &catalogPayload) {
    assert(m_executorContext != NULL);
    ExecutorContext* executorContext = ExecutorContext::getExecutorContext();
    if (executorContext == NULL) {
        VOLT_DEBUG("Rebinding EC (%ld) to new thread", (long)m_executorContext);
        // It is the thread-hopping VoltDBEngine's responsibility to re-establish the EC for each new thread it runs on.
        m_executorContext->bindToThread();
    }

    VOLT_DEBUG("Loading catalog...%d", m_partitionId);
    if (m_partitionId == 16383) {
        // Don't allocate tables on the MP thread because the last SP thread will do that
        return true;
    }
    assert(m_catalog != NULL);
    VOLT_DEBUG("Loading catalog on partition %d ...", m_partitionId);


    m_catalog->execute(catalogPayload);


    if (updateCatalogDatabaseReference() == false) {
        return false;
    }

    // Set DR flag based on current catalog state
    catalog::Cluster* catalogCluster = m_catalog->clusters().get("cluster");
    m_executorContext->drStream()->m_enabled = catalogCluster->drProducerEnabled();
    m_executorContext->drStream()->setFlushInterval(catalogCluster->drFlushInterval());
    if (m_executorContext->drReplicatedStream()) {
        m_executorContext->drReplicatedStream()->m_enabled = catalogCluster->drProducerEnabled();
        m_executorContext->drReplicatedStream()->setFlushInterval(catalogCluster->drFlushInterval());
    }

    VOLT_DEBUG("loading partitioned parts of catalog from partition %d", m_partitionId);

    //When loading catalog we do isStreamUpdate to true as we are starting fresh or rejoining/recovering.
    std::map<std::string, ExportTupleStream*> purgedStreams;
    if (processCatalogAdditions(timestamp, false, true, purgedStreams) == false) {
        return false;
    }

    rebuildTableCollections();

    if (SynchronizedThreadLock::countDownGlobalTxnStartCount(m_isLowestSite)) {
        VOLT_TRACE("loading replicated parts of catalog from partition %d", m_partitionId);

        // load up all the tables, adding all tables
        if (processReplicatedCatalogAdditions(timestamp, true, purgedStreams) == false) {
            return false;
        }

        rebuildReplicatedTableCollections();

        // load up all the materialized views
        // and limit delete statements.
        //
        // This must be done after loading all the tables.
        VOLT_TRACE("loading replicated views from partition %d", m_partitionId);
        initReplicatedMaterializedViewsAndLimitDeletePlans();

        // Assign the correct pool back to this thread
        SynchronizedThreadLock::signalLowestSiteFinished();
    }

    VOLT_TRACE("loading partitioned views from partition %d", m_partitionId);
    // load up all the materialized views
    // and limit delete statements.
    //
    // This must be done after loading all the tables.
    initMaterializedViewsAndLimitDeletePlans();

    // Because Join views of partitioned tables could update the handler list of replicated tables we need to make
    // sure all partitions finish these updates before allowing other transactions to touch the replicated tables
    if (SynchronizedThreadLock::countDownGlobalTxnStartCount(m_isLowestSite)) {
        SynchronizedThreadLock::signalLowestSiteFinished();
    }
    VOLT_TRACE("Loaded catalog from partition %d ...", m_partitionId);
    return true;
}

/*
 * Obtain the recent deletion list from the catalog.  For any item in
 * that list with a corresponding table delegate, process a deletion.
 *
 * TODO: This should be extended to find the parent delegate if the
 * deletion isn't a top-level object .. and delegates should have a
 * deleteChildCommand() interface.
 *
 * Note, this only deletes tables, indexes are deleted in
 * processCatalogAdditions(..) for dumb reasons.
 */
void
VoltDBEngine::processCatalogDeletes(int64_t timestamp, bool updateReplicated,
        std::map<std::string, ExportTupleStream*> & purgedStreams)
{
    std::vector<std::string> deletion_vector;
    m_catalog->getDeletedPaths(deletion_vector);
    std::set<std::string> deletions(deletion_vector.begin(), deletion_vector.end());
    // Filter out replicated or partitioned deletions
    std::set<std::string>::iterator it = deletions.begin();
    while (it != deletions.end()) {
        std::string path = *it++;
        auto pos = m_catalogDelegates.find(path);
        if (pos == m_catalogDelegates.end()) {
           continue;
        }
        auto tcd = pos->second;
        assert(tcd);
        if (tcd) {
            Table* table = tcd->getTable();
            PersistentTable * persistenttable = dynamic_cast<PersistentTable*>(table);
            if (persistenttable) {
                if (updateReplicated != persistenttable->isReplicatedTable()) {
                    deletions.erase(path);
                }
            }
        }
    }

    // delete any empty persistent tables, forcing them to be rebuilt
    // (Unless the are actually being deleted -- then this does nothing)

    BOOST_FOREACH (LabeledTCD delegatePair, m_catalogDelegates) {
        auto tcd = delegatePair.second;
        Table* table = tcd->getTable();

        // skip export tables for now
        if (dynamic_cast<StreamedTable*>(table)) {
            continue;
        }
        if (table->activeTupleCount() == 0) {
            PersistentTable *persistenttable = dynamic_cast<PersistentTable*>(table);
            if (persistenttable) {
                if (persistenttable->isReplicatedTable()) {
                    if (updateReplicated) {
                        // identify empty tables and mark for deletion
                        deletions.insert(delegatePair.first);
                    }
                } else {
                    if (!updateReplicated) {
                        // identify empty tables and mark for deletion
                        deletions.insert(delegatePair.first);
                    }
                }
            }
        }
    }

    auto catalogFunctions = m_database->functions();

    // delete tables in the set
    bool isReplicatedTable;
    BOOST_FOREACH (auto path, deletions) {
        // If the delete path is under the catalog functions item, drop the user-defined function.
        if (startsWith(path, catalogFunctions.path())) {
            catalog::Function* catalogFunction =
                    static_cast<catalog::Function*>(m_catalog->itemForRef(path));
            if (catalogFunction != NULL) {
#ifdef VOLT_DEBUG_ENABLED
                VOLT_DEBUG("UDFCAT: Deleting function info (ID = %d)", catalogFunction->functionId());
                auto funcInfo = m_functionInfo.find(catalogFunction->functionId());
                if (funcInfo == m_functionInfo.end()) {
                    VOLT_DEBUG("UDFCAT:    Cannot find the corresponding function info structure.");
                }
#endif
                delete m_functionInfo[catalogFunction->functionId()];
                m_functionInfo.erase(catalogFunction->functionId());
            }
            continue;
        }

        isReplicatedTable = false;
        auto pos = m_catalogDelegates.find(path);
        if (pos == m_catalogDelegates.end()) {
           continue;
        }
        auto tcd = pos->second;
        /*
         * Instruct the table to flush all export data
         * Then tell it about the new export generation/catalog txnid
         * which will cause it to notify the topend export data source
         * that no more data is coming for the previous generation
         */
        assert(tcd);
        if (tcd) {
            Table* table = tcd->getTable();
            PersistentTable * persistenttable = dynamic_cast<PersistentTable*>(table);
            if (persistenttable) {
                // IW-ENG14804, handle deleting companion stream
                // FIXME: factorize deletion logic in common method
                auto streamedtable = persistenttable->getStreamedTable();
                if (streamedtable) {
                    VOLT_DEBUG("delete a streamed companion wrapper for %s", tcd->getTable()->name().c_str());
                    const std::string& name = streamedtable->name();
                    streamedtable->setGeneration(timestamp);
                    //Maintain the streams that will go away for which wrapper needs to be cleaned;
                    auto wrapper = streamedtable->getWrapper();
                    if (wrapper) {
                        purgedStreams[name] = streamedtable->getWrapper();
                        //Unset wrapper so it can be deleted after last push.
                        streamedtable->setWrapper(NULL);
                    }
                    m_exportingTables.erase(name);
                }
            }
            if (persistenttable && persistenttable->isReplicatedTable()) {
                isReplicatedTable = true;
                ExecuteWithAllSitesMemory execAllSites;
                for (auto engineIt = execAllSites.begin(); engineIt != execAllSites.end(); ++engineIt) {
                    EngineLocals& curr = engineIt->second;
                    VoltDBEngine* currEngine = curr.context->getContextEngine();
                    SynchronizedThreadLock::assumeSpecificSiteContext(curr);
                    currEngine->m_delegatesByName.erase(table->name());
                }
            } else {
                m_delegatesByName.erase(table->name());
            }
            auto streamedtable = dynamic_cast<StreamedTable*>(table);
            if (streamedtable) {
                const std::string& name = streamedtable->name();
                streamedtable->setGeneration(timestamp);
                //Maintain the streams that will go away for which wrapper needs to be cleaned;
                purgedStreams[name] = streamedtable->getWrapper();
                //Unset wrapper so it can be deleted after last push.
                streamedtable->setWrapper(NULL);
                m_exportingTables.erase(name);
            }
            if (isReplicatedTable) {
                VOLT_TRACE("delete a REPLICATED table %s", tcd->getTable()->name().c_str());
                ExecuteWithMpMemory usingMpMemory;
                delete tcd;
            }
            else {
                VOLT_TRACE("delete a PARTITIONED table %s", tcd->getTable()->name().c_str());
                delete tcd;
            }
        }
        if (isReplicatedTable) {
            ExecuteWithAllSitesMemory execAllSites;
            for (auto engineIt = execAllSites.begin(); engineIt != execAllSites.end(); ++engineIt) {
                EngineLocals& curr = engineIt->second;
                VoltDBEngine* currEngine = curr.context->getContextEngine();
                SynchronizedThreadLock::assumeSpecificSiteContext(curr);
                currEngine->m_catalogDelegates.erase(path);
            }
        } else {
            m_catalogDelegates.erase(path);
        }
    }
}

static bool haveDifferentSchema(catalog::Table* srcTable, voltdb::Table* targetTable, bool targetIsPersistentTable) {
    // covers column count
    if (srcTable->columns().size() != targetTable->columnCount()) {
        return true;
    }

    if (targetIsPersistentTable) {
        PersistentTable* persistentTable = dynamic_cast<PersistentTable *>(targetTable);
        if (srcTable->isDRed() != persistentTable->isDREnabled()) {
            return true;
        }
    }

    // make sure each column has same metadata
    std::map<std::string, catalog::Column*>::const_iterator outerIter;
    for (outerIter = srcTable->columns().begin();
         outerIter != srcTable->columns().end();
         outerIter++) {
        int index = outerIter->second->index();
        int size = outerIter->second->size();
        int32_t type = outerIter->second->type();
        std::string name = outerIter->second->name();
        bool nullable = outerIter->second->nullable();
        bool inBytes = outerIter->second->inbytes();

        if (targetTable->columnName(index).compare(name)) {
            return true;
        }

        auto columnInfo = targetTable->schema()->getColumnInfo(index);

        if (columnInfo->allowNull != nullable) {
            return true;
        }

        if (columnInfo->getVoltType() != type) {
            return true;
        }

        // check the size of types where size matters
        if ((type == VALUE_TYPE_VARCHAR) || (type == VALUE_TYPE_VARBINARY)) {
            if (columnInfo->length != size) {
                return true;
            }
            if (columnInfo->inBytes != inBytes) {
                assert(type == VALUE_TYPE_VARCHAR);
                return true;
            }
        }
    }

    return false;
}

/*
 * Create catalog delegates for new catalog tables.
 * Create the tables themselves when new tables are needed.
 * Add and remove indexes if indexes are added or removed from an
 * existing table.
 * Use the txnId of the catalog update as the generation for export
 * data.
 */
bool
VoltDBEngine::processCatalogAdditions(int64_t timestamp, bool updateReplicated,
        bool isStreamUpdate, std::map<std::string, ExportTupleStream*> & purgedStreams)
{
    // iterate over all of the tables in the new catalog
    BOOST_FOREACH (LabeledTable labeledTable, m_database->tables()) {
        // get the catalog's table object
        auto catalogTable = labeledTable.second;
        // get the delegate for the table... add the table if it's null
        auto tcd = findInMapOrNull(catalogTable->path(), m_catalogDelegates);
        if (!tcd) {
            //////////////////////////////////////////
            // add a completely new table
            //////////////////////////////////////////

            if (catalogTable->isreplicated()) {
                if (updateReplicated) {
                    assert(SynchronizedThreadLock::isLowestSiteContext());
                    ExecuteWithMpMemory useMpMemory;
                    tcd = new TableCatalogDelegate(catalogTable->signature(),
                                                   m_compactionThreshold, this);
                    // use the delegate to init the table and create indexes n' stuff
                    tcd->init(*m_database, *catalogTable, m_isActiveActiveDREnabled);
                    const std::string& tableName = tcd->getTable()->name();
                    VOLT_TRACE("add a REPLICATED completely new table or rebuild an empty table %s", tableName.c_str());
                    {
                        ExecuteWithAllSitesMemory execAllSites;
                        for (auto engineIt = execAllSites.begin(); engineIt != execAllSites.end(); ++engineIt) {
                            EngineLocals &curr = engineIt->second;
                            VoltDBEngine *currEngine = curr.context->getContextEngine();
                            currEngine->m_catalogDelegates[catalogTable->path()] = tcd;
                            currEngine->m_delegatesByName[tableName] = tcd;
                        }
                    }
                    assert(tcd->getStreamedTable() == NULL);
                }
                if (!tcd) {
                    continue;
                }
            }
            else {
                if (updateReplicated) {
                    continue;
                }
                tcd = new TableCatalogDelegate(catalogTable->signature(),
                                               m_compactionThreshold, this);
                // use the delegate to init the table and create indexes n' stuff
                tcd->init(*m_database, *catalogTable, m_isActiveActiveDREnabled);
                m_catalogDelegates[catalogTable->path()] = tcd;
                Table* table = tcd->getTable();
                VOLT_TRACE("add a PARTITIONED completely new table or rebuild an empty table %s", table->name().c_str());
                m_delegatesByName[table->name()] = tcd;
            }
            // set export info on the new table
            auto streamedTable = tcd->getStreamedTable();
            if (!streamedTable) {
                // Check if this table has a shadow stream
                PersistentTable *persistentTable = tcd->getPersistentTable();
                streamedTable = persistentTable->getStreamedTable();
                if (streamedTable) {
                    VOLT_DEBUG("setting up shadow stream for %s", persistentTable->name().c_str());
                }
            }
            if (streamedTable) {
                const std::string& name = streamedTable->name();
                if (tableTypeNeedsTupleStream(tcd->getTableType())) {
                    attachTupleStream(streamedTable, name, purgedStreams, timestamp);
                }
                else {
                    // The table/stream type has been changed
                    streamedTable->setWrapper(NULL);
                    streamedTable->setExportStreamPositions(0, 0);
                }

                std::vector<catalog::MaterializedViewInfo*> survivingInfos;
                std::vector<MaterializedViewTriggerForStreamInsert*> survivingViews;
                std::vector<MaterializedViewTriggerForStreamInsert*> obsoleteViews;

                const catalog::CatalogMap<catalog::MaterializedViewInfo>& views = catalogTable->views();

                MaterializedViewTriggerForStreamInsert::segregateMaterializedViews(streamedTable->views(),
                        views.begin(), views.end(),
                        survivingInfos, survivingViews, obsoleteViews);

                for (int ii = 0; ii < survivingInfos.size(); ++ii) {
                    auto currInfo = survivingInfos[ii];
                    auto currView = survivingViews[ii];
                    PersistentTable* oldDestTable = currView->destTable();
                    // Use the now-current definiton of the target table, to be updated later, if needed.
                    auto targetDelegate = findInMapOrNull(oldDestTable->name(),
                                                          m_delegatesByName);
                    PersistentTable* destTable = oldDestTable; // fallback value if not (yet) redefined.
                    if (targetDelegate) {
                        auto newDestTable = targetDelegate->getPersistentTable();
                        if (newDestTable) {
                            destTable = newDestTable;
                        }
                    }
                    // This guards its destTable from accidental deletion with a refcount bump.
                    MaterializedViewTriggerForStreamInsert::build(streamedTable, destTable, currInfo);
                    obsoleteViews.push_back(currView);
                }

                BOOST_FOREACH (auto toDrop, obsoleteViews) {
                    streamedTable->dropMaterializedView(toDrop);
                }

            }
        }
        else {
            if (catalogTable->isreplicated() != updateReplicated) {
                // replicated tables should only be processed once for the entire cluster
                continue;
            }
            //////////////////////////////////////////////
            // add/modify/remove indexes that have changed
            //  in the catalog
            //////////////////////////////////////////////
            /*
             * Instruct the table that was not added but is being retained to flush
             * Then tell it about the new export generation/catalog txnid
             * which will cause it to notify the topend export data source
             * that no more data is coming for the previous generation
             */
            PersistentTable *persistentTable = tcd->getPersistentTable();
            bool tableSchemaChanged = false;

            auto streamedTable = tcd->getStreamedTable();
            if (persistentTable) {
                // Check if this table has a companion stream
                streamedTable = persistentTable->getStreamedTable();
                if (streamedTable) {
                    VOLT_DEBUG("Updating companion stream for %s", persistentTable->name().c_str());
                }
                tableSchemaChanged = haveDifferentSchema(catalogTable, persistentTable, true);
            }
            if (streamedTable) {
                //Dont update and roll generation if this is just a non stream table update.
                if (isStreamUpdate) {
                    const std::string& name = streamedTable->name();
                    if (tableTypeNeedsTupleStream(tcd->getTableType())) {
                        attachTupleStream(streamedTable, name, purgedStreams, timestamp);
                        tableSchemaChanged = haveDifferentSchema(catalogTable, streamedTable, false);
                    }
                }

                // Deal with views
                std::vector<catalog::MaterializedViewInfo*> survivingInfos;
                std::vector<MaterializedViewTriggerForStreamInsert*> survivingViews;
                std::vector<MaterializedViewTriggerForStreamInsert*> obsoleteViews;

                const catalog::CatalogMap<catalog::MaterializedViewInfo> & views = catalogTable->views();

                MaterializedViewTriggerForStreamInsert::segregateMaterializedViews(streamedTable->views(),
                        views.begin(), views.end(),
                        survivingInfos, survivingViews, obsoleteViews);

                for (int ii = 0; ii < survivingInfos.size(); ++ii) {
                    auto currInfo = survivingInfos[ii];
                    auto currView = survivingViews[ii];
                    PersistentTable* oldDestTable = currView->destTable();
                    // Use the now-current definiton of the target table, to be updated later, if needed.
                    auto targetDelegate = findInMapOrNull(oldDestTable->name(),
                                                          m_delegatesByName);
                    PersistentTable* destTable = oldDestTable; // fallback value if not (yet) redefined.
                    if (targetDelegate) {
                        auto newDestTable = targetDelegate->getPersistentTable();
                        if (newDestTable) {
                            destTable = newDestTable;
                        }
                    }
                    // This is not a leak -- the view metadata is self-installing into the new table.
                    // Also, it guards its destTable from accidental deletion with a refcount bump.
                    MaterializedViewTriggerForStreamInsert::build(streamedTable, destTable, currInfo);
                    obsoleteViews.push_back(currView);
                }

                BOOST_FOREACH (auto toDrop, obsoleteViews) {
                    streamedTable->dropMaterializedView(toDrop);
                }
                // note, this is the end of the line for export tables for now,
                // don't allow them to change schema yet
                if (!tableSchemaChanged) {
                    continue;
                }
            }

            //////////////////////////////////////////
            // if the persistent table schema has changed, build a new
            // table and migrate tuples over to it, repopulating
            // indexes as we go
            //////////////////////////////////////////

            if (tableSchemaChanged) {
                char msg[512];
                snprintf(msg, sizeof(msg), "Table %s has changed schema and will be rebuilt.",
                         catalogTable->name().c_str());
                LogManager::getThreadLogger(LOGGERID_HOST)->log(LOGLEVEL_DEBUG, msg);
                ConditionalExecuteWithMpMemory useMpMemoryIfReplicated(updateReplicated);
                tcd->processSchemaChanges(*m_database, *catalogTable, m_delegatesByName, m_isActiveActiveDREnabled);
                // update exporting tables with new stream
                StreamedTable* stream = tcd->getStreamedTable();
                if (!stream) {
                   PersistentTable *persistenttable = dynamic_cast<PersistentTable*>(tcd->getTable());
                   if (persistenttable) {
                       stream = persistenttable->getStreamedTable();
                   }
                }
                if (stream) {
                    m_exportingTables[stream->name()] = stream;
                }

                snprintf(msg, sizeof(msg), "Table %s was successfully rebuilt with new schema.",
                         catalogTable->name().c_str());
                LogManager::getThreadLogger(LOGGERID_HOST)->log(LOGLEVEL_DEBUG, msg);

                // don't continue on to modify/add/remove indexes, because the
                // call above should rebuild them all anyway
                continue;
            }

            //
            // Same schema, but TUPLE_LIMIT may change.
            // Because there is no table rebuilt work next, no special need to take care of
            // the new tuple limit.
            //
            persistentTable->setTupleLimit(catalogTable->tuplelimit());

            //////////////////////////////////////////
            // find all of the indexes to add
            //////////////////////////////////////////

            auto currentIndexes = persistentTable->allIndexes();
            PersistentTable *deltaTable = persistentTable->deltaTable();

            {
                ConditionalExecuteWithMpMemory useMpMemoryIfReplicated(persistentTable->isReplicatedTable());
                // iterate over indexes for this table in the catalog
                BOOST_FOREACH (LabeledIndex labeledIndex, catalogTable->indexes()) {
                    auto foundIndex = labeledIndex.second;
                    std::string indexName = foundIndex->name();
                    std::string catalogIndexId = TableCatalogDelegate::getIndexIdString(*foundIndex);

                    // Look for an index on the table to match the catalog index
                    bool found = false;
                    BOOST_FOREACH (TableIndex* currIndex, currentIndexes) {
                        std::string currentIndexId = currIndex->getId();
                        if (catalogIndexId == currentIndexId) {
                            // rename the index if needed (or even if not)
                            currIndex->rename(indexName);
                            found = true;
                            break;
                        }
                    }

                    if (!found) {
                        // create and add the index
                        TableIndexScheme scheme;
                        bool success = TableCatalogDelegate::getIndexScheme(*catalogTable,
                                                                            *foundIndex,
                                                                            persistentTable->schema(),
                                                                            &scheme);
                        if (!success) {
                            VOLT_ERROR("Failed to initialize index '%s' from catalog",
                                       foundIndex->name().c_str());
                            return false;
                        }

                        TableIndex *index = TableIndexFactory::getInstance(scheme);
                        assert(index);
                        VOLT_TRACE("create and add the index for %s", index->getName().c_str());

                        // all of the data should be added here
                        persistentTable->addIndex(index);
                        // Add the same index structure to the delta table.
                        if (deltaTable) {
                            TableIndex *indexForDelta = TableIndexFactory::getInstance(scheme);
                            deltaTable->addIndex(indexForDelta);
                        }

                        // add the index to the stats source
                        index->getIndexStats()->configure(index->getName() + " stats",
                                                          persistentTable->name());
                    }
                }

                //////////////////////////////////////////
                // now find all of the indexes to remove
                //////////////////////////////////////////

                // iterate through all of the existing indexes
                BOOST_FOREACH (TableIndex* currIndex, currentIndexes) {
                    std::string currentIndexId = currIndex->getId();

                    bool found = false;
                    // iterate through all of the catalog indexes,
                    //  looking for a match.
                    BOOST_FOREACH (LabeledIndex labeledIndex, catalogTable->indexes()) {
                        std::string catalogIndexId =
                            TableCatalogDelegate::getIndexIdString(*(labeledIndex.second));
                        if (catalogIndexId == currentIndexId) {
                            found = true;
                            break;
                        }
                    }

                    // if the table has an index that the catalog doesn't,
                    // then remove the index
                    if (!found) {
                        persistentTable->removeIndex(currIndex);
                        // Remove the same index structure from the delta table.
                        if (deltaTable) {
                            const std::vector<TableIndex*> currentDeltaIndexes = deltaTable->allIndexes();
                            BOOST_FOREACH (TableIndex* currDeltaIndex, currentDeltaIndexes) {
                                if (currDeltaIndex->getId() == currentIndexId) {
                                    deltaTable->removeIndex(currDeltaIndex);
                                    break;
                                }
                            }
                        }
                    }
                }
            }

            ///////////////////////////////////////////////////
            // now find all of the materialized views to remove
            ///////////////////////////////////////////////////

            std::vector<catalog::MaterializedViewInfo*> survivingInfos;
            std::vector<MaterializedViewTriggerForWrite*> survivingViews;
            std::vector<MaterializedViewTriggerForWrite*> obsoleteViews;

            const catalog::CatalogMap<catalog::MaterializedViewInfo> & views = catalogTable->views();
            MaterializedViewTriggerForWrite::segregateMaterializedViews(persistentTable->views(),
                    views.begin(), views.end(),
                    survivingInfos, survivingViews, obsoleteViews);

            // This process temporarily duplicates the materialized view definitions and their
            // target table reference counts for all the right materialized view tables,
            // leaving the others to go away with the existingTable.
            // Since this is happening "mid-stream" in the redefinition of all of the source and target tables,
            // there needs to be a way to handle cases where the target table HAS been redefined already and
            // cases where it HAS NOT YET been redefined (and cases where it just survives intact).
            // At this point, the materialized view makes a best effort to use the
            // current/latest version of the table -- particularly, because it will have made off with the
            // "old" version's primary key index, which is used in the MaterializedView*Trigger constructor.
            // Once ALL tables have been added/(re)defined, any materialized view definitions that still use
            // an obsolete target table needs to be brought forward to reference the replacement table.
            // See initMaterializedViewsAndLimitDeletePlans

            for (int ii = 0; ii < survivingInfos.size(); ++ii) {
                auto currInfo = survivingInfos[ii];
                auto currView = survivingViews[ii];
                PersistentTable* oldDestTable = currView->destTable();
                // Use the now-current definiton of the target table, to be updated later, if needed.
                TableCatalogDelegate* targetDelegate = getTableDelegate(oldDestTable->name());
                PersistentTable* destTable = oldDestTable; // fallback value if not (yet) redefined.
                if (targetDelegate) {
                    auto newDestTable = targetDelegate->getPersistentTable();
                    if (newDestTable) {
                        destTable = newDestTable;
                    }
                }

                ConditionalExecuteWithMpMemory useMpMemoryIfReplicated(persistentTable->isReplicatedTable());
                // This guards its destTable from accidental deletion with a refcount bump.
                MaterializedViewTriggerForWrite::build(persistentTable, destTable, currInfo);
                obsoleteViews.push_back(currView);
            }


            {
                ConditionalExecuteWithMpMemory useMpMemoryIfReplicated(persistentTable->isReplicatedTable());
                BOOST_FOREACH (auto toDrop, obsoleteViews) {
                    persistentTable->dropMaterializedView(toDrop);
                }
            }
        }
    }

    BOOST_FOREACH (LabeledFunction labeledFunction, m_database->functions()) {
        auto catalogFunction = labeledFunction.second;
        UserDefinedFunctionInfo *info = new UserDefinedFunctionInfo();
        info->returnType = (ValueType) catalogFunction->returnType();
        catalog::CatalogMap<catalog::FunctionParameter> parameters = catalogFunction->parameters();
        info->paramTypes.resize(parameters.size());
        for (catalog::CatalogMap<catalog::FunctionParameter>::field_map_iter iter = parameters.begin();
                 iter != parameters.end(); iter++) {
            int key = std::stoi(iter->first);
            info->paramTypes[key] = (ValueType)iter->second->parameterType();
        }

        VOLT_DEBUG("UDFCAT: Adding function info (ID = %d)", catalogFunction->functionId());
        // If the function info already exists, release the previous info structure.
        if (m_functionInfo.find(catalogFunction->functionId()) != m_functionInfo.end()) {
            VOLT_DEBUG("UDFCAT:    The function info already exists.");
            delete m_functionInfo[catalogFunction->functionId()];
        }
        m_functionInfo[catalogFunction->functionId()] = info;
    }

    // new plan fragments are handled differently.
    return true;
}

void VoltDBEngine::attachTupleStream(StreamedTable* streamedTable,
                                     const std::string& streamName,
                                     std::map<std::string, ExportTupleStream*> & purgedStreams,
                                     int64_t timestamp) {
    m_exportingTables[streamName] = streamedTable;
    ExportTupleStream* wrapper = streamedTable->getWrapper();
    if (wrapper == NULL) {
        wrapper = new ExportTupleStream(m_executorContext->m_partitionId,
                                        m_executorContext->m_siteId,
                                        timestamp,
                                        streamName);
        streamedTable->setWrapper(wrapper);
<<<<<<< HEAD
        VOLT_DEBUG("created stream export wrapper stream %s", streamName.c_str());
=======
        VOLT_TRACE("created stream export wrapper stream %s", streamName.c_str());
>>>>>>> 5912a1e8
    } else {
        // If stream was dropped in UAC and the added back we should not purge the wrapper.
        // A case when exact same stream is dropped and added.
        purgedStreams[streamName] = NULL;
    }
    streamedTable->setGeneration(timestamp);
}

/*
 * Accept a list of catalog commands expressing a diff between the
 * current and the desired catalog. Execute those commands and create,
 * delete or modify the corresponding execution engine objects.
 */
bool VoltDBEngine::updateCatalog(int64_t timestamp, bool isStreamUpdate, std::string const& catalogPayload) {
    // clean up execution plans when the tables underneath might change
    if (m_plans) {
        m_plans->clear();
    }

    assert(m_catalog != NULL); // the engine must be initialized
    VOLT_DEBUG("Updating catalog...");
    // apply the diff commands to the existing catalog
    // throws SerializeEEExceptions on error.
    m_catalog->execute(catalogPayload);

    // Set DR flag based on current catalog state
    auto catalogCluster = m_catalog->clusters().get("cluster");
    m_executorContext->drStream()->m_enabled = catalogCluster->drProducerEnabled();
    m_executorContext->drStream()->setFlushInterval(catalogCluster->drFlushInterval());
    if (m_executorContext->drReplicatedStream()) {
        m_executorContext->drReplicatedStream()->m_enabled = catalogCluster->drProducerEnabled();
        m_executorContext->drReplicatedStream()->setFlushInterval(catalogCluster->drFlushInterval());
    }

    if (updateCatalogDatabaseReference() == false) {
        VOLT_ERROR("Error re-caching catalog references.");
        return false;
    }

    std::map<std::string, ExportTupleStream*> purgedStreams;
    processCatalogDeletes(timestamp, false, purgedStreams);
    if (SynchronizedThreadLock::countDownGlobalTxnStartCount(m_isLowestSite)) {
        processReplicatedCatalogDeletes(timestamp, purgedStreams);
        SynchronizedThreadLock::signalLowestSiteFinished();
    }

    if (processCatalogAdditions(timestamp, false, isStreamUpdate, purgedStreams) == false) {
        VOLT_ERROR("Error processing catalog additions.");
        purgedStreams.clear();
        return false;
    }

    rebuildTableCollections();

    if (SynchronizedThreadLock::countDownGlobalTxnStartCount(m_isLowestSite)) {
        assert(SynchronizedThreadLock::isLowestSiteContext());
        VOLT_TRACE("updating catalog from partition %d", m_partitionId);

        // load up all the tables, adding all tables
        if (processReplicatedCatalogAdditions(timestamp, isStreamUpdate, purgedStreams) == false) {
            return false;
        }

        rebuildReplicatedTableCollections();

        initReplicatedMaterializedViewsAndLimitDeletePlans();

        SynchronizedThreadLock::signalLowestSiteFinished();
    }

    initMaterializedViewsAndLimitDeletePlans();

    purgeMissingStreams(purgedStreams);

    // Because Join views of partitioned tables could update the handler list of replicated tables we need to make
    // sure all partitions finish these updates before allowing other transactions to touch the replicated tables
    if (SynchronizedThreadLock::countDownGlobalTxnStartCount(m_isLowestSite)) {
        SynchronizedThreadLock::signalLowestSiteFinished();
    }

    m_catalog->purgeDeletions();

    VOLT_DEBUG("Updated catalog...");
    return true;
}

void
VoltDBEngine::purgeMissingStreams(std::map<std::string, ExportTupleStream*> & purgedStreams) {
    BOOST_FOREACH (LabeledStreamWrapper entry, purgedStreams) {
        if (entry.second) {
            entry.second->periodicFlush(-1L, -1L);
            entry.second->removeFromFlushList(this, false);
            entry.second->pushEndOfStream();
            delete entry.second;
        }
    }
}

bool
VoltDBEngine::loadTable(int32_t tableId,
                        ReferenceSerializeInputBE &serializeIn,
                        int64_t txnId, int64_t spHandle, int64_t lastCommittedSpHandle,
                        int64_t uniqueId,
                        bool returnConflictRows,
                        bool shouldDRStream,
                        int64_t undoToken,
                        bool elastic) {
    //Not going to thread the unique id through.
    //The spHandle and lastCommittedSpHandle aren't really used in load table
    //since their only purpose as of writing this (1/2013) they are only used
    //for export data and we don't technically support loading into an export table
    setUndoToken(undoToken);
    m_executorContext->setupForPlanFragments(getCurrentUndoQuantum(),
                                             txnId,
                                             spHandle,
                                             lastCommittedSpHandle,
                                             uniqueId,
                                             false);

    if (shouldDRStream) {
        m_executorContext->checkTransactionForDR();
    }

    Table* ret = getTableById(tableId);
    if (ret == NULL) {
        VOLT_ERROR("Table ID %d doesn't exist. Could not load data",
                   (int) tableId);
        return false;
    }

    PersistentTable* table = dynamic_cast<PersistentTable*>(ret);
    if (table == NULL) {
        VOLT_ERROR("Table ID %d(name '%s') is not a persistent table."
                   " Could not load data",
                   (int) tableId, ret->name().c_str());
        return false;
    }

    // If this is a paused non-empty single table view, load data into the delta table
    // instead of the main table.
    if (table->deltaTable() && table->materializedViewTrigger()) {
        table = table->deltaTable();
    }

    // When loading a replicated table, behavior should be:
    //   ConstraintFailureException may be thrown on the lowest site thread.
    //   If returnConflictRows is false:
    //       Lowest site thread: throw the exception.
    //       Other site threads: throw replicated table exceptions.
    //   else (returnConflictRows is true)
    //       Lowest site thread: serialize the offending rows, return 1.
    //       Other site thread: copy the serialized buffer from lowest site, return 1.
    //
    //   SQLException may also be thrown on the loweset site thread (e.g. from the TableTuple.deserializeFrom())
    //   will always re/throw from every sites
    //
    //   For all other kinds of exceptions, throw a FatalException.  This is legacy behavior.
    //   Perhaps we cannot be ensured of data integrity for other kinds of exceptions?

    ConditionalSynchronizedExecuteWithMpMemory possiblySynchronizedUseMpMemory
            (table->isReplicatedTable(), isLowestSite(), &s_loadTableException, VOLT_EE_EXCEPTION_TYPE_REPLICATED_TABLE);
    if (possiblySynchronizedUseMpMemory.okToExecute()) {
        try {
            table->loadTuplesForLoadTable(serializeIn,
                                          NULL,
                                          returnConflictRows ? &m_resultOutput : NULL,
                                          shouldDRStream,
                                          ExecutorContext::currentUndoQuantum() == NULL,
                                          elastic);
        }
        catch (const ConstraintFailureException &cfe) {
            s_loadTableException = VOLT_EE_EXCEPTION_TYPE_CONSTRAINT_VIOLATION;
            if (returnConflictRows) {
                // This should not happen because all errors are swallowed and constraint violations are returned
                // as failed rows in the result
                throw;
            }
            else {
                // pre-serialize the exception here since we need to cleanup tuple memory within this sync block
                resetReusedResultOutputBuffer();
                cfe.serialize(getExceptionOutputSerializer());
                return false;
            }
        }
        catch (const SQLException &sqe) {
            s_loadTableException = VOLT_EE_EXCEPTION_TYPE_SQL;
            throw;
        }
        catch (const SerializableEEException& serializableExc) {
            // Exceptions that are not constraint failures or sql exeception are treated as fatal.
            // This is legacy behavior.  Perhaps we cannot be ensured of data integrity for some mysterious
            // other kind of exception?
            s_loadTableException = serializableExc.getType();
            throwFatalException("%s", serializableExc.message().c_str());
        }

        if (table->isReplicatedTable() && returnConflictRows) {
            // There may or may not have been conflicts but the call always succeeds. We need to copy the
            // lowest site result into the results of other sites so there are no hash mismatches.
            ExecuteWithAllSitesMemory execAllSites;
            for (auto engineIt = execAllSites.begin(); engineIt != execAllSites.end(); ++engineIt) {
                EngineLocals &curr = engineIt->second;
                VoltDBEngine *currEngine = curr.context->getContextEngine();
                currEngine->m_resultOutput.writeBytes(m_resultOutput.data(), m_resultOutput.size());
            }
        }

        // Indicate to other threads that load happened successfully.
        s_loadTableException = VOLT_EE_EXCEPTION_TYPE_NONE;
    }
    else if (s_loadTableException == VOLT_EE_EXCEPTION_TYPE_CONSTRAINT_VIOLATION) {
        // An constraint failure exception was thrown on the lowest site thread and
        // handle it on the other threads too.
        if (!returnConflictRows) {
            std::ostringstream oss;
            oss << "Replicated load table failed (constraint violation) on other thread for table \""
                << table->name() << "\".\n";
            VOLT_DEBUG("%s", oss.str().c_str());
            throw SerializableEEException(VOLT_EE_EXCEPTION_TYPE_REPLICATED_TABLE, oss.str().c_str());
        }
        // Offending rows will be serialized on lowest site thread.
        return false;
    }
    else if (s_loadTableException == VOLT_EE_EXCEPTION_TYPE_SQL) {
        // An sql exception was thrown on the lowest site thread and
        // handle it on the other threads too.
        std::ostringstream oss;
        oss << "Replicated load table failed (sql exception) on other thread for table \""
            << table->name() << "\".\n";
        VOLT_DEBUG("%s", oss.str().c_str());
        throw SerializableEEException(VOLT_EE_EXCEPTION_TYPE_REPLICATED_TABLE, oss.str().c_str());
    }
    else if (s_loadTableException != VOLT_EE_EXCEPTION_TYPE_NONE) { // some other kind of exception occurred on lowest site thread
        // This is fatal.
        std::ostringstream oss;
        oss << "An unknown exception occurred on another thread when loading table \"" << table->name() << "\".";
        VOLT_DEBUG("%s", oss.str().c_str());
        throwFatalException("%s", oss.str().c_str());
    }

    return true;
}

/*
 * Delete and rebuild the relativeIndex based table collections.
 * It does not affect any currently stored tuples.
 */
void VoltDBEngine::rebuildTableCollections(bool updateReplicated, bool fromScratch) {
    VOLT_DEBUG("UpdateReplicated = %s,%s from scratch",
               updateReplicated ? "true" : "false",
               fromScratch ? "" : " not");
    // 1. See header comments explaining m_snapshottingTables.
    // 2. Don't clear m_exportTables. They are still exporting, even if deleted.
    // 3. Clear everything else.
    if (! updateReplicated && fromScratch) {
        m_tables.clear();
        m_tablesByName.clear();
        m_tablesBySignatureHash.clear();

        // need to re-map all the table ids / indexes
        getStatsManager().unregisterStatsSource(STATISTICS_SELECTOR_TYPE_TABLE);
        getStatsManager().unregisterStatsSource(STATISTICS_SELECTOR_TYPE_INDEX);
    }

    // Walk through table delegates and update local table collections
    BOOST_FOREACH (LabeledTCD cd, m_catalogDelegates) {
        auto tcd = cd.second;
        assert(tcd);
        if (! tcd) {
            continue;
        }
        Table* localTable = tcd->getTable();
        assert(localTable);
        if (! localTable) {
            VOLT_ERROR("DEBUG-NULL: %s", cd.first.c_str());
            continue;
        }
        assert(m_database);
        auto catTable = m_database->tables().get(localTable->name());
        int32_t relativeIndexOfTable = catTable->relativeIndex();
        const std::string& tableName = tcd->getTable()->name();
        if (catTable->isreplicated()) {
            if (updateReplicated) {
                // This engine is responsible for updating the catalog table maps for all sites.
                ExecuteWithAllSitesMemory execAllSites;
                for (auto engineIt = execAllSites.begin(); engineIt != execAllSites.end(); ++engineIt) {
                    EngineLocals& curr = engineIt->second;
                    VoltDBEngine* currEngine = curr.context->getContextEngine();
                    SynchronizedThreadLock::assumeSpecificSiteContext(curr);
                    currEngine->m_tables[relativeIndexOfTable] = localTable;
                    currEngine->m_tablesByName[tableName] = localTable;
                }
            }
        }
        else if (! updateReplicated) {
            m_tables[relativeIndexOfTable] = localTable;
            m_tablesByName[tableName] = localTable;
        }

        TableStats* stats = NULL;
        PersistentTable* persistentTable = tcd->getPersistentTable();
        if (persistentTable) {
            stats = persistentTable->getTableStats();
            if (! tcd->materialized()) {
                int64_t hash = *reinterpret_cast<const int64_t*>(tcd->signatureHash());
                if (catTable->isreplicated()) {
                    if (updateReplicated) {
                        ExecuteWithAllSitesMemory execAllSites;
                        for (auto engineIt = execAllSites.begin(); engineIt != execAllSites.end(); ++engineIt) {
                            EngineLocals& curr = engineIt->second;
                            VoltDBEngine* currEngine = curr.context->getContextEngine();
                            SynchronizedThreadLock::assumeSpecificSiteContext(curr);
                            currEngine->m_tablesBySignatureHash[hash] = persistentTable;
                        }
                    }
                }
                else if (! updateReplicated) {
                    m_tablesBySignatureHash[hash] = persistentTable;
                }
            }

            // add all of the indexes to the stats source
            std::vector<TableIndex*> const& tindexes = persistentTable->allIndexes();
            if (catTable->isreplicated()) {
                if (updateReplicated) {
                    ExecuteWithAllSitesMemory execAllSites;
                    for (auto engineIt = execAllSites.begin(); engineIt != execAllSites.end(); ++engineIt) {
                        EngineLocals& curr = engineIt->second;
                        VoltDBEngine* currEngine = curr.context->getContextEngine();
                        SynchronizedThreadLock::assumeSpecificSiteContext(curr);
                        if (! fromScratch) {
                            // This is a swap or truncate and we need to clear the old index stats sources for this table
                            currEngine->getStatsManager().unregisterStatsSource(STATISTICS_SELECTOR_TYPE_TABLE,
                                                                                relativeIndexOfTable);
                            currEngine->getStatsManager().unregisterStatsSource(STATISTICS_SELECTOR_TYPE_INDEX,
                                                                                relativeIndexOfTable);
                        }
                        BOOST_FOREACH (auto index, tindexes) {
                            currEngine->getStatsManager().registerStatsSource(STATISTICS_SELECTOR_TYPE_INDEX,
                                                                              relativeIndexOfTable,
                                                                              index->getIndexStats());
                        }
                        currEngine->getStatsManager().registerStatsSource(STATISTICS_SELECTOR_TYPE_TABLE,
                                                                          relativeIndexOfTable,
                                                                          stats);
                    }
                }
            }
            else if (! updateReplicated) {
                if (! fromScratch) {
                    // This is a swap or truncate and we need to clear the old index stats sources for this table
                    getStatsManager().unregisterStatsSource(STATISTICS_SELECTOR_TYPE_TABLE, relativeIndexOfTable);
                    getStatsManager().unregisterStatsSource(STATISTICS_SELECTOR_TYPE_INDEX, relativeIndexOfTable);
                }
                BOOST_FOREACH (auto index, tindexes) {
                    getStatsManager().registerStatsSource(STATISTICS_SELECTOR_TYPE_INDEX,
                                                          relativeIndexOfTable,
                                                          index->getIndexStats());
                }
                getStatsManager().registerStatsSource(STATISTICS_SELECTOR_TYPE_TABLE,
                                                      relativeIndexOfTable,
                                                      stats);
            }
        }
        else {
            // Streamed tables are all partitioned.
            if (updateReplicated) {
                continue;
            }
            // Streamed tables could not be truncated or swapped, so we will never change this
            // table stats map in a not-from-scratch mode.
            // Before this rebuildTableCollections() is called, pre-built DR conflict tables
            // (which are also streamed tables) should have already been instantiated.
            if (fromScratch) {
                stats = tcd->getStreamedTable()->getTableStats();
                getStatsManager().registerStatsSource(STATISTICS_SELECTOR_TYPE_TABLE,
                                                      relativeIndexOfTable,
                                                      stats);
            }
        }
    }
    resetDRConflictStreamedTables();
}

void VoltDBEngine::swapDRActions(PersistentTable* table1, PersistentTable* table2) {
    TableCatalogDelegate* tcd1 = getTableDelegate(table1->name());
    TableCatalogDelegate* tcd2 = getTableDelegate(table2->name());
    assert(!tcd1->materialized());
    assert(!tcd2->materialized());
    // Point the Map from signature hash point to the correct persistent tables
    int64_t hash1 = *reinterpret_cast<const int64_t*>(tcd1->signatureHash());
    int64_t hash2 = *reinterpret_cast<const int64_t*>(tcd2->signatureHash());
    // Most swap action is already done.
    // But hash(tcd1) is still pointing to old persistent table1, which is now table2.
    assert(m_tablesBySignatureHash[hash1] == table2);
    assert(m_tablesBySignatureHash[hash2] == table1);
    m_tablesBySignatureHash[hash1] = table1;
    m_tablesBySignatureHash[hash2] = table2;
    table1->signature(tcd1->signatureHash());
    table2->signature(tcd2->signatureHash());

    // Generate swap table DREvent
    assert(table1->isDREnabled() == table2->isDREnabled());
    assert(table1->isDREnabled()); // This is checked before calling this method.
    int64_t lastCommittedSpHandle = m_executorContext->lastCommittedSpHandle();
    int64_t spHandle = m_executorContext->currentSpHandle();
    int64_t uniqueId = m_executorContext->currentUniqueId();
    // Following are stored: name1.length, name1, name2.length, name2, hash1, hash2
    int32_t bufferLength = 4 + table1->name().length() + 4 + table2->name().length() + 8 + 8;
    char* payloadBuffer[bufferLength];
    ExportSerializeOutput io(payloadBuffer, bufferLength);
    io.writeBinaryString(table1->name().c_str(), table1->name().length());
    io.writeBinaryString(table2->name().c_str(), table2->name().length());
    io.writeLong(hash1);
    io.writeLong(hash2);
    ByteArray payload(io.data(), io.size());

    quiesce(lastCommittedSpHandle);
    if (m_executorContext->drStream()->drStreamStarted()) {
        m_executorContext->drStream()->generateDREvent(SWAP_TABLE,
                spHandle, uniqueId, payload);
    }
    if (m_executorContext->drReplicatedStream() && m_executorContext->drReplicatedStream()->drStreamStarted()) {
        m_executorContext->drReplicatedStream()->generateDREvent(SWAP_TABLE,
                spHandle, uniqueId, payload);
    }
}

void VoltDBEngine::resetDRConflictStreamedTables() {
    if (getIsActiveActiveDREnabled()) {
        // These tables that go by well-known names SHOULD exist in an active-active
        // catalog except perhaps in some test scenarios with specialized (stubbed)
        // VoltDBEngine implementations, so avoid asserting that they exist.
        // DO assert that if the well-known streamed table exists, it has the right type.
        Table* wellKnownTable = getTableByName(DR_PARTITIONED_CONFLICT_TABLE_NAME);
        m_drPartitionedConflictStreamedTable =
            dynamic_cast<StreamedTable*>(wellKnownTable);
        assert(m_drPartitionedConflictStreamedTable == wellKnownTable);
        wellKnownTable = getTableByName(DR_REPLICATED_CONFLICT_TABLE_NAME);
        m_drReplicatedConflictStreamedTable =
            dynamic_cast<StreamedTable*>(wellKnownTable);
        assert(m_drReplicatedConflictStreamedTable == wellKnownTable);
    }
    else {
        m_drPartitionedConflictStreamedTable = NULL;
        m_drReplicatedConflictStreamedTable = NULL;
    }
}

void VoltDBEngine::setExecutorVectorForFragmentId(int64_t fragId) {
    if (m_plans) {
        PlanSet& existing_plans = *m_plans;
        PlanSet::nth_index<1>::type::iterator iter = existing_plans.get<1>().find(fragId);

        // found it, move it to the front
        if (iter != existing_plans.get<1>().end()) {
            // move it to the front of the list
            PlanSet::iterator iter2 = existing_plans.project<0>(iter);
            existing_plans.get<0>().relocate(existing_plans.begin(), iter2);
            m_currExecutorVec = (*iter).get();
            // update the context
            m_currExecutorVec->setupContext(m_executorContext);
            return;
        }
    }
    else {
        m_plans.reset(new EnginePlanSet());
    }

    PlanSet& plans = *m_plans;
    std::string plan = m_topend->planForFragmentId(fragId);
    if (plan.length() == 0) {
        char msg[1024];
        snprintf(msg, 1024, "Fetched empty plan from frontend for PlanFragment '%jd'",
                 (intmax_t)fragId);
        VOLT_ERROR("%s", msg);
        throw SerializableEEException(VOLT_EE_EXCEPTION_TYPE_EEEXCEPTION, msg);
    }

    boost::shared_ptr<ExecutorVector> ev_guard = ExecutorVector::fromJsonPlan(this, plan, fragId);

    // add the plan to the back
    //
    // (Why to the back?  Shouldn't it be at the front with the
    // most recently used items?  See ENG-7244)
    plans.get<0>().push_back(ev_guard);

    // remove a plan from the front if the cache is full
    if (plans.size() > PLAN_CACHE_SIZE) {
        PlanSet::iterator iter = plans.get<0>().begin();
        plans.erase(iter);
    }

    m_currExecutorVec = ev_guard.get();
    assert(m_currExecutorVec);
}

// -------------------------------------------------
// Initialization Functions
// -------------------------------------------------
// Parameter MATVIEW is the materialized view class,
// either MaterializedViewTriggerForStreamInsert for views on streams or
// MaterializedViewTriggerForWrite for views on persistent tables.
template <class MATVIEW>
static bool updateMaterializedViewDestTable(std::vector<MATVIEW*> & views,
                                              PersistentTable* target,
                                              catalog::MaterializedViewInfo* targetMvInfo) {
    std::string targetName = target->name();

    // find the materialized view that uses the table or its precursor (by the same name).
    BOOST_FOREACH(MATVIEW* currView, views) {
        PersistentTable* currTarget = currView->destTable();
        std::string currName = currTarget->name();
        if (currName != targetName) {
            continue;
        }
        // Found the current view whose target table has the matching name.
        // Update it as needed to the latest target table and view definition.
        currView->updateDefinition(target, targetMvInfo);
        return true;
    }
    return false;
}


// Parameter TABLE is the table class for the source table on which
// a view can be defined, StreamedTable or PersistentTable.
// Currently, these correspond one to one with MATVIEW types via
// their MatViewType member typedefs, but this may need to change
// in the future if there are different view types with different
// triggered behavior defined on the same class of table.
template<class TABLE> void VoltDBEngine::initMaterializedViews(catalog::Table* catalogTable,
                                                               TABLE* storageTable,
                                                               bool updateReplicated) {
    // walk views
    VOLT_DEBUG("Processing views for table %s", storageTable->name().c_str());
    BOOST_FOREACH (LabeledView labeledView, catalogTable->views()) {
        auto catalogView = labeledView.second;
        catalog::Table const* destCatalogTable = catalogView->dest();
        int32_t catalogIndex = destCatalogTable->relativeIndex();
        auto destTable = static_cast<PersistentTable*>(m_tables[catalogIndex]);
        assert(destTable);
        VOLT_DEBUG("Updating view on table %s", destTable->name().c_str());
        assert(destTable == dynamic_cast<PersistentTable*>(m_tables[catalogIndex]));
        // Ensure that the materialized view controlling the existing
        // target table by the same name is using the latest version of
        // the table and view definition.
        // OR create a new materialized view link to connect the tables
        // if there is not one already with a matching target table name.
        ConditionalExecuteWithMpMemory useMpMemoryIfReplicated(updateReplicated);
        if ( ! updateMaterializedViewDestTable(storageTable->views(),
                                               destTable,
                                               catalogView)) {
            // This is a new view, a connection needs to be made using a new MaterializedViewTrigger..
            TABLE::MatViewType::build(storageTable, destTable, catalogView);
        }
        VOLT_DEBUG("Finished update for view on table %s", destTable->name().c_str());
    }

    catalog::MaterializedViewHandlerInfo *mvHandlerInfo = catalogTable->mvHandlerInfo().get("mvHandlerInfo");
    // If the table has a mvHandlerInfo, it means this table is a target table of materialized view.
    // Now we only use the new view handler mechanism for joined table views.
    // Further code refactoring saved for future.
    if (mvHandlerInfo) {
        auto destTable = static_cast<PersistentTable*>(m_tables[catalogTable->relativeIndex()]);
        if ( ! destTable->materializedViewHandler() || destTable->materializedViewHandler()->isDirty() ) {
            // The newly-added handler will at the same time trigger
            // the uninstallation of the previous (if exists) handler.
            VOLT_DEBUG("Creating view handler for table %s", destTable->name().c_str());
            auto handler = new MaterializedViewHandler(destTable,
                                                       mvHandlerInfo,
                                                       mvHandlerInfo->groupByColumnCount(),
                                                       this);
            if (destTable->isPersistentTableEmpty()) {
                handler->catchUpWithExistingData(false);
            }
        }
    }
}

/*
 * Iterate catalog tables looking for tables that are materialized
 * view sources.  When found, construct a materialized view metadata
 * object that connects the source and destination tables, and assign
 * that object to the source table.
 *
 * Assumes all tables (sources and destinations) have been constructed.
 */
void VoltDBEngine::initMaterializedViewsAndLimitDeletePlans(bool updateReplicated) {
    // walk tables
    BOOST_FOREACH (LabeledTable labeledTable, m_database->tables()) {
        auto catalogTable = labeledTable.second;
        // When updateReplicated flag is set, only replicated table work allowed, and vice versa.
        if (catalogTable->isreplicated() != updateReplicated) {
            continue;
        }
        Table *table = m_tables[catalogTable->relativeIndex()];
        PersistentTable *persistentTable = dynamic_cast<PersistentTable*>(table);
        if (persistentTable != NULL) {
            initMaterializedViews(catalogTable, persistentTable, updateReplicated);
            if (catalogTable->tuplelimitDeleteStmt().size() > 0) {
                auto stmt = catalogTable->tuplelimitDeleteStmt().begin()->second;
                std::string const& b64String = stmt->fragments().begin()->second->plannodetree();
                std::string jsonPlan = getTopend()->decodeBase64AndDecompress(b64String);
                ConditionalExecuteWithMpMemory useMpMemoryIfReplicated(updateReplicated);
                boost::shared_ptr<ExecutorVector> vec = ExecutorVector::fromJsonPlan(this,
                                                                                     jsonPlan,
                                                                                     -1);
                const std::vector<AbstractExecutor*>& execs = vec->getExecutorList();
                // Since purge executors are only called from insert, there is no need to coordinate
                // the execution of the delete across sites because we are already running on the lowest
                // site during insert::p_execute. Disabling the replicated flag will avoid the inner
                // coordination.
                BOOST_FOREACH(AbstractExecutor* exec, execs) {
                    exec->disableReplicatedFlag();
                }
                persistentTable->swapPurgeExecutorVector(vec);
            }
            else {
                ConditionalExecuteWithMpMemory useMpMemoryIfReplicated(updateReplicated);
                // get rid of the purge fragment from the persistent
                // table if it has been removed from the catalog
                boost::shared_ptr<ExecutorVector> nullPtr;
                persistentTable->swapPurgeExecutorVector(nullPtr);
            }
        }
        else {
            auto streamedTable = dynamic_cast<StreamedTable*>(table);
            assert(streamedTable);
            initMaterializedViews(catalogTable, streamedTable, updateReplicated);
        }
    }
}


const unsigned char* VoltDBEngine::getResultsBuffer() const {
    return (const unsigned char*)m_resultOutput.data();
}

int VoltDBEngine::getResultsSize() const {
    return static_cast<int>(m_resultOutput.size());
}

int32_t VoltDBEngine::getPerFragmentStatsSize() const {
    return static_cast<int32_t>(m_perFragmentStatsOutput.size());
}

void VoltDBEngine::setBuffers(
            char* parameterBuffer,        int parameterBufferCapacity,
            char* perFragmentStatsBuffer, int perFragmentStatsBufferCapacity,
            char* udfBuffer,              int udfBufferCapacity,
            char* firstResultBuffer,      int firstResultBufferCapacity,
            char* nextResultBuffer,       int nextResultBufferCapacity,
            char* exceptionBuffer,        int exceptionBufferCapacity) {
    m_parameterBuffer = parameterBuffer;
    m_parameterBufferCapacity = parameterBufferCapacity;

    m_perFragmentStatsBuffer = perFragmentStatsBuffer;
    m_perFragmentStatsBufferCapacity = perFragmentStatsBufferCapacity;

    m_udfBuffer = udfBuffer;
    m_udfBufferCapacity = udfBufferCapacity;

    m_firstReusedResultBuffer = firstResultBuffer;
    m_firstReusedResultCapacity = firstResultBufferCapacity;

    m_nextReusedResultBuffer = nextResultBuffer;
    m_nextReusedResultCapacity = nextResultBufferCapacity;

    m_exceptionBuffer = exceptionBuffer;
    m_exceptionBufferCapacity = exceptionBufferCapacity;
}

// -------------------------------------------------
// MISC FUNCTIONS
// -------------------------------------------------

bool VoltDBEngine::isLocalSite(const NValue& value) const {
    int32_t index = m_hashinator->hashinate(value);
    return index == m_partitionId;
}

int32_t VoltDBEngine::getPartitionForPkHash(const int32_t pkHash) const {
    return m_hashinator->partitionForToken(pkHash);
}

bool VoltDBEngine::isLocalSite(const int32_t pkHash) const {
    return getPartitionForPkHash(pkHash) == m_partitionId;
}

std::string VoltDBEngine::dumpCurrentHashinator() const {
    return m_hashinator.get()->debug();
}

void VoltDBEngine::setStreamFlushTarget(int64_t targetTime, StreamedTable* table) {

}


/** Perform once per second, non-transactional work. */
void VoltDBEngine::tick(int64_t timeInMillis, int64_t lastCommittedSpHandle) {
    #if !defined(NDEBUG) && defined(MACOSX)
    // When debugging the VoltDB execution engine started via JNI with LLDB,
    // It is very common to run into an EXC_BAD_ACCESS in the debugger and cannot
    // get out. LLDB uses task_set_exception_ports() to change the exception port of
    // the process it is debugging. Here, we call the same function again to override
    // the exception port for EXC_BAD_ACCESS, so that it won't be passed to LLDB.
    // int mute_exc_bad_access_for_debugging =
    task_set_exception_ports(mach_task_self(), EXC_MASK_BAD_ACCESS,
                             MACH_PORT_NULL, EXCEPTION_DEFAULT, 0);
    #endif
    m_executorContext->setupForTick(lastCommittedSpHandle);
    //Push tuples for exporting streams.
    ExportTupleStream* oldestUnflushed = NULL;
    ExportTupleStream* newestUnflushed = NULL;
    ExportTupleStream* nextStreamToFlush = m_oldestExportStreamWithPendingRows;
    while (nextStreamToFlush) {
        // While flush interval is global, we can stop the list processing when the flush timeout
        // is exceeded
        if (nextStreamToFlush->flushTimerExpired(timeInMillis)) {
            // Get next stream before the flush because a successful flush sets next and prev to NULL
            nextStreamToFlush = nextStreamToFlush->getNextFlushStream();
            if (!m_oldestExportStreamWithPendingRows->periodicFlush(timeInMillis, lastCommittedSpHandle)) {
                // If periodicFlush returns false, it means there is an MP txn in progress that prevented the flush
                m_oldestExportStreamWithPendingRows->resetFlushLinkages();
                m_oldestExportStreamWithPendingRows->appendToList(&oldestUnflushed, &newestUnflushed);
            }
            m_oldestExportStreamWithPendingRows = nextStreamToFlush;
        }
        else {
            // We tried to flush a stream that has not yet hit it's flush timer
            break;
        }
    }
    if (newestUnflushed) {
        if (nextStreamToFlush) {
            // We stopped flushing in the middle of the list. If there are any skipped streams stitch them together
            assert(m_oldestExportStreamWithPendingRows);
            newestUnflushed->stitchToNextNode(m_oldestExportStreamWithPendingRows);
        }
        else {
            // We went through the whole list but skipped streams in the middle of an MP.
            m_newestExportStreamWithPendingRows = newestUnflushed;
        }
        m_oldestExportStreamWithPendingRows = oldestUnflushed;
    }

    m_executorContext->drStream()->periodicFlush(timeInMillis, lastCommittedSpHandle);
    if (m_executorContext->drReplicatedStream()) {
        m_executorContext->drReplicatedStream()->periodicFlush(timeInMillis, lastCommittedSpHandle);
    }
}

/** Bring the Export and DR system to a steady state with no pending committed data */
void VoltDBEngine::quiesce(int64_t lastCommittedSpHandle) {
    m_executorContext->setupForQuiesce(lastCommittedSpHandle);
    for (auto const &streamTable : m_exportingTables) {
        if (streamTable.second->getWrapper()) {
#ifndef NDEBUG
            // A quiesce should be transactional so periodicFlush should always succeed
            bool streamFlushed =
#endif
            streamTable.second->getWrapper()->periodicFlush(-1, lastCommittedSpHandle);
            assert(streamFlushed);
        }
    }
    m_oldestExportStreamWithPendingRows = NULL;
    m_newestExportStreamWithPendingRows = NULL;

    m_executorContext->drStream()->periodicFlush(-1L, lastCommittedSpHandle);
    if (m_executorContext->drReplicatedStream()) {
        m_executorContext->drReplicatedStream()->periodicFlush(-1L, lastCommittedSpHandle);
    }
}

std::string VoltDBEngine::debug(void) const {
    if ( ! m_plans) {
        return "";
    }
    PlanSet& plans = *m_plans;
    std::ostringstream output;

    BOOST_FOREACH (boost::shared_ptr<ExecutorVector> ev_guard, plans) {
        ev_guard->debug();
    }

    return output.str();
}

/**
 * Retrieve a set of statistics and place them into the result buffer as a set
 * of VoltTables.
 *
 * @param selector StatisticsSelectorType indicating what set of statistics
 *                 should be retrieved
 * @param locators Integer identifiers specifying what subset of possible
 *                 statistical sources should be polled. Probably a CatalogId
 *                 Can be NULL in which case all possible sources for the
 *                 selector should be included.
 * @param numLocators Size of locators array.
 * @param interval Whether to return counters since the beginning or since the
 *                 last time this was called
 * @param Timestamp to embed in each row
 * @return Number of result tables, 0 on no results, -1 on failure.
 */
int VoltDBEngine::getStats(int selector, int locators[], int numLocators,
                           bool interval, int64_t now) {
    Table* resultTable = NULL;
    std::vector<CatalogId> locatorIds;

    for (int ii = 0; ii < numLocators; ii++) {
        CatalogId locator = static_cast<CatalogId>(locators[ii]);
        Table* t = getTableById(locator);
        if (!t) {
            char message[256];
            snprintf(message, 256,  "getStats() called with selector %d, and"
                    " an invalid locator %d that does not correspond to"
                    " a table", selector, locator);
            throw SerializableEEException(VOLT_EE_EXCEPTION_TYPE_EEEXCEPTION,
                                          message);
        }
        auto streamTable = dynamic_cast<StreamedTable*>(t);
        if (streamTable == NULL || streamTable->getWrapper() == NULL) {
            // skip stats for stream tables with ExportTupleStreams
            locatorIds.push_back(locator);
        }
    }
    size_t lengthPosition = m_resultOutput.reserveBytes(sizeof(int32_t));

    try {
        switch (selector) {
        case STATISTICS_SELECTOR_TYPE_TABLE:
            resultTable = m_statsManager.getStats(
                    (StatisticsSelectorType) selector,
                    m_siteId, m_partitionId,
                    locatorIds, interval, now);
            break;
        case STATISTICS_SELECTOR_TYPE_INDEX:
            resultTable = m_statsManager.getStats(
                    (StatisticsSelectorType) selector,
                    m_siteId, m_partitionId,
                    locatorIds, interval, now);
            break;
        default:
            char message[256];
            snprintf(message, 256, "getStats() called with an unrecognized selector"
                    " %d", selector);
            throw SerializableEEException(VOLT_EE_EXCEPTION_TYPE_EEEXCEPTION,
                                          message);
        }
    }
    catch (const SerializableEEException &e) {
        serializeException(e);
        return -1;
    }

    if (resultTable != NULL) {
        resultTable->serializeTo(m_resultOutput);
        m_resultOutput.writeIntAt(lengthPosition,
                                  static_cast<int32_t>(m_resultOutput.size()
                                                       - sizeof(int32_t)));
        return 1;
    }
    return 0;
}


void VoltDBEngine::setCurrentUndoQuantum(voltdb::UndoQuantum* undoQuantum) {
    m_currentUndoQuantum = undoQuantum;
    m_executorContext->setupForPlanFragments(m_currentUndoQuantum);
}


/*
 * Exists to transition pre-existing unit test cases.
 */
void VoltDBEngine::updateExecutorContextUndoQuantumForTest() {
    m_executorContext->setupForPlanFragments(m_currentUndoQuantum);
}

/**
 * Activate a table stream for the specified table
 * Serialized data:
 *  int: predicate count
 *  string: predicate #1
 *  string: predicate #2
 *  ...
 */
bool VoltDBEngine::activateTableStream(
        const CatalogId tableId,
        TableStreamType streamType,
        int64_t undoToken,
        ReferenceSerializeInputBE &serializeIn) {
    Table* found = getTableById(tableId);
    if (! found) {
        return false;
    }

    auto table = dynamic_cast<PersistentTable*>(found);
    if (table == NULL) {
        assert(table != NULL);
        return false;
    }
    setUndoToken(undoToken);

    // Crank up the necessary persistent table streaming mechanism(s).
    if (!table->activateStream(streamType, m_partitionId, tableId, serializeIn)) {
        return false;
    }

    // keep track of snapshotting tables. a table already in cow mode
    // can not be re-activated for cow mode.
    if (tableStreamTypeIsSnapshot(streamType)) {
        if (m_snapshottingTables.find(tableId) != m_snapshottingTables.end()) {
            assert(false);
            return false;
        }

        table->incrementRefcount();
        m_snapshottingTables[tableId] = table;
    }

    return true;
}

/**
 * Serialize tuples to output streams from a table in COW mode.
 * Overload that serializes a stream position array.
 * Return remaining tuple count, 0 if done, or TABLE_STREAM_SERIALIZATION_ERROR on error.
 */
int64_t VoltDBEngine::tableStreamSerializeMore(const CatalogId tableId,
                                               const TableStreamType streamType,
                                               ReferenceSerializeInputBE &serialInput) {
    int64_t remaining = TABLE_STREAM_SERIALIZATION_ERROR;
    try {
        std::vector<int> positions;
        remaining = tableStreamSerializeMore(tableId, streamType, serialInput, positions);
        if (remaining >= 0) {
            char *resultBuffer = getReusedResultBuffer();
            assert(resultBuffer != NULL);
            int resultBufferCapacity = getReusedResultBufferCapacity();
            if (resultBufferCapacity < sizeof(jint) * positions.size()) {
                throwFatalException("tableStreamSerializeMore: result buffer not large enough");
            }
            ReferenceSerializeOutput results(resultBuffer, resultBufferCapacity);
            // Write the array size as a regular integer.
            assert(positions.size() <= std::numeric_limits<int32_t>::max());
            results.writeInt((int32_t)positions.size());
            // Copy the position vector's contiguous storage to the returned results buffer.
            BOOST_FOREACH (int ipos, positions) {
                results.writeInt(ipos);
            }
        }
        VOLT_DEBUG("tableStreamSerializeMore: deserialized %d buffers, %ld remaining",
                   (int)positions.size(), (long)remaining);
    }
    catch (SerializableEEException &e) {
        serializeException(e);
        remaining = TABLE_STREAM_SERIALIZATION_ERROR;
    }

    return remaining;
}

/**
 * Serialize tuples to output streams from a table in COW mode.
 * Overload that populates a position vector provided by the caller.
 * Return remaining tuple count, 0 if done, or TABLE_STREAM_SERIALIZATION_ERROR on error.
 */
int64_t VoltDBEngine::tableStreamSerializeMore(
        const CatalogId tableId,
        const TableStreamType streamType,
        ReferenceSerializeInputBE &serializeIn,
        std::vector<int> &retPositions) {
    // Deserialize the output buffer ptr/offset/length values into a COWStreamProcessor.
    int nBuffers = serializeIn.readInt();
    if (nBuffers <= 0) {
        throwFatalException(
                "Expected at least one output stream in tableStreamSerializeMore(), received %d",
                nBuffers);
    }

    if (!tableStreamTypeIsValid(streamType)) {
        // Failure
        return TABLE_STREAM_SERIALIZATION_ERROR;
    }

    TupleOutputStreamProcessor outputStreams(nBuffers);
    for (int iBuffer = 0; iBuffer < nBuffers; iBuffer++) {
        char *ptr = reinterpret_cast<char*>(serializeIn.readLong());
        int offset = serializeIn.readInt();
        int length = serializeIn.readInt();
        outputStreams.add(ptr + offset, length);
    }
    retPositions.reserve(nBuffers);

    // Find the table based on what kind of stream we have.
    // If a completed table is polled, return remaining==-1. The
    // Java engine will always poll a fully serialized table one more
    // time (it doesn't see the hasMore return code).
    int64_t remaining = TABLE_STREAM_SERIALIZATION_ERROR;
    PersistentTable *table = NULL;

    if (tableStreamTypeIsSnapshot(streamType)) {
        // If a completed table is polled, return 0 bytes serialized. The
        // Java engine will always poll a fully serialized table one more
        // time (it doesn't see the hasMore return code).  Note that the
        // dynamic cast was already verified in activateCopyOnWrite.
        table = findInMapOrNull(tableId, m_snapshottingTables);
        if (table == NULL) {
            return TABLE_STREAM_SERIALIZATION_ERROR;
        }

        remaining = table->streamMore(outputStreams, streamType, retPositions);
        if (remaining <= 0) {
            m_snapshottingTables.erase(tableId);
            table->decrementRefcount();
        }
    }
    else if (tableStreamTypeIsStreamIndexing(streamType)) {
        Table* found = getTableById(tableId);
        if (found == NULL) {
            return TABLE_STREAM_SERIALIZATION_ERROR;
        }

        PersistentTable* currentTable = dynamic_cast<PersistentTable*>(found);
        assert(currentTable != NULL);
        // An ongoing TABLE STREAM INDEXING needs to continue indexing the
        // original table from before the first table truncate.
        PersistentTable* originalTable = currentTable->tableForStreamIndexing();

        VOLT_DEBUG("tableStreamSerializeMore: type %s, rewinds to the table before the first truncate",
                tableStreamTypeToString(streamType).c_str());

        remaining = originalTable->streamMore(outputStreams, streamType, retPositions);
        if (remaining <= 0) {
            // The ongoing TABLE STREAM INDEXING has finished.
            // The table no longer needs to track the original version
            // on which the INDEXING process began -- the original state will
            // likely be garbage collected now as its reference count drops to 0.
            // Or this may be deferred until a current transaction no longer needs
            // it for rollback UNDO processing.
            currentTable->unsetTableForStreamIndexing();
            VOLT_DEBUG("tableStreamSerializeMore: type %s, null the previous truncate table pointer",
                    tableStreamTypeToString(streamType).c_str());
        }
    }
    else {
        Table* found = getTableById(tableId);
        if (found == NULL) {
            return TABLE_STREAM_SERIALIZATION_ERROR;
        }

        table = dynamic_cast<PersistentTable*>(found);
        remaining = table->streamMore(outputStreams, streamType, retPositions);
    }

    return remaining;
}

/*
 * Apply the updates in a recovery message.
 */
void VoltDBEngine::processRecoveryMessage(RecoveryProtoMsg *message) {
    CatalogId tableId = message->tableId();
    Table* found = getTableById(tableId);
    if (! found) {
        throwFatalException(
                "Attempted to process recovery message for tableId %d but the table could not be found", tableId);
    }
    PersistentTable *table = dynamic_cast<PersistentTable*>(found);
    assert(table);
    table->processRecoveryMessage(message, NULL);
}

int64_t VoltDBEngine::exportAction(bool syncAction,
                                   int64_t uso,
                                   int64_t seqNo,
                                   std::string streamName) {
    std::map<std::string, StreamedTable*>::iterator pos = m_exportingTables.find(streamName);

    // return no data and polled offset for unavailable tables.
    if (pos == m_exportingTables.end()) {
        // ignore trying to sync a non-exported table
        if (syncAction) {
            return 0;
        }

        m_resultOutput.writeInt(0);
        if (uso < 0) {
            return 0;
        }
        else {
            return uso;
        }
    }

    Table *table_for_el = pos->second;
    if (syncAction) {
        table_for_el->setExportStreamPositions(seqNo, (size_t) uso);
    }
    return 0;
}

int32_t VoltDBEngine::deleteMigratedRows(int64_t txnId, int64_t spHandle, int64_t uniqueId,
        std::string tableName, int64_t deletableTxnId, int32_t maxRowCount, int64_t undoToken) {
    PersistentTable* table = dynamic_cast<PersistentTable*>(getTableByName(tableName));
    if (table) {
        setUndoToken(undoToken);
        m_executorContext->setupForPlanFragments(getCurrentUndoQuantum(),
                                                 txnId,
                                                 spHandle,
                                                 -1,
                                                 uniqueId,
                                                 false);

        ConditionalSynchronizedExecuteWithMpMemory possiblySynchronizedUseMpMemory
                (table->isReplicatedTable(), isLowestSite(), &s_loadTableException, VOLT_EE_EXCEPTION_TYPE_REPLICATED_TABLE);
        if (possiblySynchronizedUseMpMemory.okToExecute()) {
            int32_t rowsToBeDeleted = 0;
            try {
                rowsToBeDeleted = table->deleteMigratedRows(deletableTxnId, maxRowCount);
            }
            catch (const SQLException &sqe) {
                s_loadTableException = VOLT_EE_EXCEPTION_TYPE_SQL;
                throw;
            }
            catch (const SerializableEEException& serializableExc) {
                // Exceptions that are not constraint failures or sql exeception are treated as fatal.
                // This is legacy behavior.  Perhaps we cannot be ensured of data integrity for some mysterious
                // other kind of exception?
                s_loadTableException = serializableExc.getType();
                throwFatalException("%s", serializableExc.message().c_str());
            }

            // Indicate to other threads that load happened successfully.
            s_loadTableException = VOLT_EE_EXCEPTION_TYPE_NONE;
            return rowsToBeDeleted;
        }
        else if (s_loadTableException == VOLT_EE_EXCEPTION_TYPE_SQL) {
            // An sql exception was thrown on the lowest site thread and
            // handle it on the other threads too.
            std::ostringstream oss;
            oss << "Replicated table deleteMigratedRows failed (sql exception) on other thread for table \""
                << table->name() << "\".\n";
            VOLT_DEBUG("%s", oss.str().c_str());
            throw SerializableEEException(VOLT_EE_EXCEPTION_TYPE_REPLICATED_TABLE, oss.str().c_str());
        }
        else if (s_loadTableException != VOLT_EE_EXCEPTION_TYPE_NONE) { // some other kind of exception occurred on lowest site thread
            // This is fatal.
            std::ostringstream oss;
            oss << "An unknown exception occurred on another thread calling deleteMigratedRows \"" << table->name() << "\".";
            VOLT_DEBUG("%s", oss.str().c_str());
            throwFatalException("%s", oss.str().c_str());
        }
    }
    if (LogManager::getLogLevel(LOGGERID_HOST) == LOGLEVEL_DEBUG) {
        char msg[512];
        snprintf(msg, sizeof(msg), "Attempted to delete migrated rows for a Table (%s) that has been removed.",
                tableName.c_str());
        LogManager::getThreadLogger(LOGGERID_HOST)->log(LOGLEVEL_DEBUG, msg);
    }

    return 0;
}

void VoltDBEngine::getUSOForExportTable(size_t &ackOffset, int64_t &seqNo, std::string streamName) {

    // defaults mean failure
    ackOffset = 0;
    seqNo = -1;

    std::map<std::string, StreamedTable*>::iterator pos = m_exportingTables.find(streamName);

    // return no data and polled offset for unavailable tables.
    if (pos == m_exportingTables.end()) {
        return;
    }

    Table *table_for_el = pos->second;
    table_for_el->getExportStreamPositions(seqNo, ackOffset);
    return;
}

size_t VoltDBEngine::tableHashCode(int32_t tableId) {
    Table* found = getTableById(tableId);
    if (! found) {
        throwFatalException("Tried to calculate a hash code for a table that doesn't exist with id %d\n", tableId);
    }

    PersistentTable *table = dynamic_cast<PersistentTable*>(found);
    if (table == NULL) {
        throwFatalException(
                "Tried to calculate a hash code for a table that is not a persistent table id %d\n",
                tableId);
    }
    return table->hashCode();
}

void VoltDBEngine::setHashinator(TheHashinator* hashinator) {
    m_hashinator.reset(hashinator);
}

void VoltDBEngine::updateHashinator(const char *config, int32_t *configPtr, uint32_t numTokens) {

    setHashinator(ElasticHashinator::newInstance(config, configPtr, numTokens));
}

void VoltDBEngine::dispatchValidatePartitioningTask(ReferenceSerializeInputBE &taskInfo) {
    std::vector<CatalogId> tableIds;
    const int32_t numTables = taskInfo.readInt();
    for (int ii = 0; ii < numTables; ii++) {
        tableIds.push_back(static_cast<int32_t>(taskInfo.readLong()));
    }

    const char *config = taskInfo.getRawPointer();
    TheHashinator* hashinator = ElasticHashinator::newInstance(config, NULL, 0);
    // Delete at earliest convenience
    boost::scoped_ptr<TheHashinator> hashinator_guard(hashinator);

    std::vector<int64_t> mispartitionedRowCounts;

    BOOST_FOREACH (CatalogId tableId, tableIds) {
        std::map<CatalogId, Table*>::iterator table = m_tables.find(tableId);
        if (table == m_tables.end()) {
            throwFatalException("Unknown table id %d", tableId);
        }
        Table* found = table->second;
        mispartitionedRowCounts.push_back(found->validatePartitioning(hashinator, m_partitionId));
    }

    m_resultOutput.writeInt(static_cast<int32_t>(sizeof(int64_t) * numTables));

    BOOST_FOREACH (int64_t mispartitionedRowCount, mispartitionedRowCounts) {
        m_resultOutput.writeLong(mispartitionedRowCount);
    }
}

void VoltDBEngine::collectDRTupleStreamStateInfo() {
    std::size_t size = 3 * sizeof(int64_t) + 4 /*drVersion*/ + 1 /*hasReplicatedStream*/;
    if (m_executorContext->drReplicatedStream()) {
        size += 3 * sizeof(int64_t);
    }
    m_resultOutput.writeInt(static_cast<int32_t>(size));
    DRCommittedInfo drInfo = m_executorContext->drStream()->getLastCommittedSequenceNumberAndUniqueIds();
    m_resultOutput.writeLong(drInfo.seqNum);
    m_resultOutput.writeLong(drInfo.spUniqueId);
    m_resultOutput.writeLong(drInfo.mpUniqueId);
    m_resultOutput.writeInt(m_executorContext->drStream()->drProtocolVersion());
    if (m_executorContext->drReplicatedStream()) {
        m_resultOutput.writeByte(static_cast<int8_t>(1));
        drInfo = m_executorContext->drReplicatedStream()->getLastCommittedSequenceNumberAndUniqueIds();
        m_resultOutput.writeLong(drInfo.seqNum);
        m_resultOutput.writeLong(drInfo.spUniqueId);
        m_resultOutput.writeLong(drInfo.mpUniqueId);
    }
    else {
        m_resultOutput.writeByte(static_cast<int8_t>(0));
    }
}

int64_t VoltDBEngine::applyBinaryLog(int64_t txnId,
        int64_t spHandle,
        int64_t lastCommittedSpHandle,
        int64_t uniqueId,
        int32_t remoteClusterId,
        int64_t undoToken,
        const char *logs) {
    DRTupleStreamDisableGuard guard(m_executorContext, !m_isActiveActiveDREnabled);
    setUndoToken(undoToken);
    m_executorContext->setupForPlanFragments(getCurrentUndoQuantum(),
                                             txnId,
                                             spHandle,
                                             lastCommittedSpHandle,
                                             uniqueId,
                                             false);
    // Notice: We now get the consumer drProtocolVersion from its producer side (m_drStream).
    // This assumes that all consumers use same protocol as its producer.
    // However, once we start supporting promote dr protocol (e.g. upgrade dr protocol via promote event from one coordinator cluster),
    // the coordinate cluster's consumer sides could operate in different protocols.
    // At that time, we need explicity pass in the consumer side protocol version for deciding weather
    // its corresponding remote producer has replicated stream or not.
    return m_wrapper.apply(logs, m_tablesBySignatureHash, &m_stringPool, this, remoteClusterId, uniqueId);
}

void VoltDBEngine::executeTask(TaskType taskType, ReferenceSerializeInputBE &taskInfo) {
    switch (taskType) {
    case TASK_TYPE_VALIDATE_PARTITIONING:
        dispatchValidatePartitioningTask(taskInfo);
        break;
    case TASK_TYPE_GET_DR_TUPLESTREAM_STATE:
        collectDRTupleStreamStateInfo();
        break;
    case TASK_TYPE_SET_DR_SEQUENCE_NUMBERS: {
        int64_t partitionSequenceNumber = taskInfo.readLong();
        int64_t mpSequenceNumber = taskInfo.readLong();
        if (partitionSequenceNumber >= 0) {
            m_executorContext->drStream()->setLastCommittedSequenceNumber(partitionSequenceNumber);
        }
        if (m_executorContext->drReplicatedStream() && mpSequenceNumber >= 0) {
            m_executorContext->drReplicatedStream()->setLastCommittedSequenceNumber(mpSequenceNumber);
        }
        m_resultOutput.writeInt(0);
        break;
    }
    case TASK_TYPE_SET_DR_PROTOCOL_VERSION: {
        uint8_t drProtocolVersion = static_cast<uint8_t >(taskInfo.readInt());
        // create or delete dr replicated stream as needed
        if (m_drReplicatedStream == NULL && m_isLowestSite) {
            m_drReplicatedStream = new DRTupleStream(16383, m_drStream->getDefaultCapacity(), drProtocolVersion);
        }
        m_drStream->setDrProtocolVersion(drProtocolVersion);
        m_executorContext->setDrStream(m_drStream);
        m_executorContext->setDrReplicatedStream(m_drReplicatedStream);
        m_resultOutput.writeInt(0);
        break;
    }
    case TASK_TYPE_GENERATE_DR_EVENT: {
        DREventType type = (DREventType)taskInfo.readInt();
        int64_t uniqueId = taskInfo.readLong();
        int64_t lastCommittedSpHandle = taskInfo.readLong();
        int64_t spHandle = taskInfo.readLong();
        int64_t txnId = taskInfo.readLong();
        int64_t undoToken = taskInfo.readLong();
        ByteArray payloads = taskInfo.readBinaryString();

        setUndoToken(undoToken);
        m_executorContext->setupForPlanFragments(getCurrentUndoQuantum(), txnId,
                spHandle, lastCommittedSpHandle, uniqueId, false);

        UndoQuantum *uq = ExecutorContext::currentUndoQuantum();
        assert(uq);
        uq->registerUndoAction(
                new (*uq) ExecuteTaskUndoGenerateDREventAction(
                        m_executorContext->drStream(), m_executorContext->drReplicatedStream(),
                        m_executorContext->m_partitionId,
                        type, spHandle, uniqueId, payloads));
        break;
    }
    default:
        throwFatalException("Unknown task type %d", taskType);
    }
}

void VoltDBEngine::executePurgeFragment(PersistentTable* table) {
    boost::shared_ptr<ExecutorVector> pev = table->getPurgeExecutorVector();

    // Push a new frame onto the stack for this executor vector
    // to report its tuples modified.  We don't want to actually
    // send this count back to the client---too confusing.  Just
    // throw it away.
    m_executorContext->pushNewModifiedTupleCounter();
    pev->setupContext(m_executorContext);

    try {
        m_executorContext->executeExecutors(0);
    }
    catch (const SerializableEEException &e) {
        // restore original DML statement state.
        m_currExecutorVec->setupContext(m_executorContext);
        m_executorContext->popModifiedTupleCounter();
        throw;
    }

    // restore original DML statement state.
    m_currExecutorVec->setupContext(m_executorContext);
    m_executorContext->popModifiedTupleCounter();
}

static std::string dummy_last_accessed_plan_node_name("no plan node in progress");

void VoltDBEngine::addToTuplesModified(int64_t amount) {
    m_executorContext->addToTuplesModified(amount);
}

void TempTableTupleDeleter::operator()(AbstractTempTable* tbl) const {
    if (tbl != NULL) {
        tbl->deleteAllTempTuples();
    }
}

/* (Ethan): During snapshot restore, all replicated persistent table views and explicitly partitioned
 * persistent table views will be put into paused mode, meaning that we are not going to
 * maintain the data in them while table data is being imported from the snapshot.

 * What is an implicitly partitioned view?
 * * If any of the source tables of a view is partitioned, the view is partitioned.
 * * If the partition column of any view source tables is present in the view group-by columns,
 *   the view will use the first-found such column as the partition column.
 *   In this case, the view is **explicitly partitioned**.
 * * If none of the partition column of any view source tables is included in the view group-by columns,
 *   the view is still partitioned, but the partition column is set to null.
 *   We call it **implicitly partitioned** because given any row in the view table, we have no way to
 *   infer which partition it should go to using the hashinator.

 * Why do we need to know the viewNames?
 * In the node rejoin case, all the tables in the database will be streamed to the rejoining node.
 * Knowing the name of the views we are pausing/resuming is not necessary.
 * However, because we allow partial snapshots for normal snapshots, and the database catalog may have
 * changed before a @SnapshotRestore, we need to precisely control which views to pause/resume and which
 * views to keep untouched.
 */
void VoltDBEngine::setViewsEnabled(const std::string& viewNames, bool value) {
    // We need to update the statuses of replicated views and partitioned views separately to consolidate
    // the use of the count-down latch which is required when updating replicated views.
    VOLT_TRACE("[Partition %d] VoltDBEngine::setViewsEnabled(%s, %s)\n", m_partitionId, viewNames.c_str(), value?"true":"false");
    bool updateReplicated = false;
    // The loop below is executed exactly twice. The first iteration has updateReplicated = false, where we
    // update the partitioned views. The updateReplicated flag is flipped to true at the end of the iteration,
    // which allows the loop to execute for a second round to update replicated views.
    do {
        VOLT_TRACE("[Partition %d] updateReplicated = %s\n", m_partitionId, updateReplicated?"true":"false");
        // Update all the partitioned table views first, then update all the replicated table views.
        int64_t dummyExceptionTracker = 0;
        ConditionalSynchronizedExecuteWithMpMemory possiblySynchronizedUseMpMemory(updateReplicated, m_isLowestSite, &dummyExceptionTracker, int64_t(-1));
        if (possiblySynchronizedUseMpMemory.okToExecute()) {
            // This loop just split the viewNames by commas and process each view individually.
            for (size_t pstart = 0, pend = 0; pstart != std::string::npos; pstart = pend) {
                std::string viewName = viewNames.substr(pstart+(pstart!=0), (pend=viewNames.find(',',pstart+1))-pstart-(pstart!=0));
                Table *table = getTableByName(viewName);
                PersistentTable *persistentTable = dynamic_cast<PersistentTable*>(table);
                if (! persistentTable) {
                    // We do not look at export tables.
                    // We should have prevented this in the Java layer.
                    continue;
                }
                if (persistentTable->isReplicatedTable() != updateReplicated) {
                    VOLT_TRACE("[Partition %d] skip %s\n", m_partitionId, persistentTable->name().c_str());
                    continue;
                }
                if (persistentTable->materializedViewTrigger()) {
                    VOLT_TRACE("[Partition %d] %s->materializedViewTrigger()->setEnabled(%s)\n",
                               m_partitionId, persistentTable->name().c_str(), value?"true":"false");
                    // Single table view
                    persistentTable->materializedViewTrigger()->setEnabled(value);
                }
                else if (persistentTable->materializedViewHandler()) {
                    VOLT_TRACE("[Partition %d] %s->materializedViewHandler()->setEnabled(%s)\n",
                               m_partitionId, persistentTable->name().c_str(), value?"true":"false");
                    // Joined view.
                    persistentTable->materializedViewHandler()->setEnabled(value);
                }
            }
        }
        updateReplicated = ! updateReplicated;
    } while (updateReplicated);
}

void VoltDBEngine::loadBuiltInJavaFunctions() {
    // Hard code the info of format_timestamp function
    UserDefinedFunctionInfo *info = new UserDefinedFunctionInfo();
    info->returnType = VALUE_TYPE_VARCHAR;
    info->paramTypes.resize(2);
    info->paramTypes.at(0) = VALUE_TYPE_TIMESTAMP;
    info->paramTypes.at(1) = VALUE_TYPE_VARCHAR;

    m_functionInfo[FUNC_VOLT_FORMAT_TIMESTAMP] = info;
}

} // namespace voltdb<|MERGE_RESOLUTION|>--- conflicted
+++ resolved
@@ -1500,11 +1500,7 @@
                                         timestamp,
                                         streamName);
         streamedTable->setWrapper(wrapper);
-<<<<<<< HEAD
-        VOLT_DEBUG("created stream export wrapper stream %s", streamName.c_str());
-=======
         VOLT_TRACE("created stream export wrapper stream %s", streamName.c_str());
->>>>>>> 5912a1e8
     } else {
         // If stream was dropped in UAC and the added back we should not purge the wrapper.
         // A case when exact same stream is dropped and added.
