--- conflicted
+++ resolved
@@ -245,7 +245,6 @@
         delete arguments;
         break;
     case 1:
-<<<<<<< HEAD
         if (functionId == FUNC_ABS) {
             ret = new UnaryFunctionExpression<FUNC_ABS>((*arguments)[0]);
         } else if (functionId == FUNC_EXTRACT_YEAR) {
@@ -289,25 +288,6 @@
         }
     }
     // May return null, leaving it to the caller (with more context) to generate an exception.
-=======
-        if (et == EXPRESSION_TYPE_FUNCTION_ABS) {
-            ret = new UnaryFunctionExpression<EXPRESSION_TYPE_FUNCTION_ABS>((*arguments)[0]);
-        } else if (et == EXPRESSION_TYPE_FUNCTION_SQL_ERROR) {
-            ret = new UnaryFunctionExpression<EXPRESSION_TYPE_FUNCTION_SQL_ERROR>((*arguments)[0]);
-        }
-        delete arguments;
-        break;
-    default:
-        // GeneralFunctions delete the arguments container when through with it.
-        if (et == EXPRESSION_TYPE_FUNCTION_SUBSTRING_FROM) {
-            ret = new GeneralFunctionExpression<EXPRESSION_TYPE_FUNCTION_SUBSTRING_FROM>(*arguments);
-        } else if (et == EXPRESSION_TYPE_FUNCTION_SUBSTRING_FROM_FOR) {
-            ret = new GeneralFunctionExpression<EXPRESSION_TYPE_FUNCTION_SUBSTRING_FROM_FOR>(*arguments);
-        } else if (et == EXPRESSION_TYPE_FUNCTION_SQL_ERROR) {
-            ret = new GeneralFunctionExpression<EXPRESSION_TYPE_FUNCTION_SQL_ERROR>(*arguments);
-        }
-    }
->>>>>>> 7d9fbbd1
     return ret;
 }
 
