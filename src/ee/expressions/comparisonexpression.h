/* This file is part of VoltDB.
 * Copyright (C) 2008-2013 VoltDB Inc.
 *
 * This file contains original code and/or modifications of original code.
 * Any modifications made by VoltDB Inc. are licensed under the following
 * terms and conditions:
 *
 * This program is free software: you can redistribute it and/or modify
 * it under the terms of the GNU Affero General Public License as
 * published by the Free Software Foundation, either version 3 of the
 * License, or (at your option) any later version.
 *
 * This program is distributed in the hope that it will be useful,
 * but WITHOUT ANY WARRANTY; without even the implied warranty of
 * MERCHANTABILITY or FITNESS FOR A PARTICULAR PURPOSE.  See the
 * GNU Affero General Public License for more details.
 *
 * You should have received a copy of the GNU Affero General Public License
 * along with VoltDB.  If not, see <http://www.gnu.org/licenses/>.
 */
/* Copyright (C) 2008 by H-Store Project
 * Brown University
 * Massachusetts Institute of Technology
 * Yale University
 *
 * Permission is hereby granted, free of charge, to any person obtaining
 * a copy of this software and associated documentation files (the
 * "Software"), to deal in the Software without restriction, including
 * without limitation the rights to use, copy, modify, merge, publish,
 * distribute, sublicense, and/or sell copies of the Software, and to
 * permit persons to whom the Software is furnished to do so, subject to
 * the following conditions:
 *
 * The above copyright notice and this permission notice shall be
 * included in all copies or substantial portions of the Software.
 *
 * THE SOFTWARE IS PROVIDED "AS IS", WITHOUT WARRANTY OF ANY KIND,
 * EXPRESS OR IMPLIED, INCLUDING BUT NOT LIMITED TO THE WARRANTIES OF
 * MERCHANTABILITY, FITNESS FOR A PARTICULAR PURPOSE AND NONINFRINGEMENT
 * IN NO EVENT SHALL THE AUTHORS BE LIABLE FOR ANY CLAIM, DAMAGES OR
 * OTHER LIABILITY, WHETHER IN AN ACTION OF CONTRACT, TORT OR OTHERWISE,
 * ARISING FROM, OUT OF OR IN CONNECTION WITH THE SOFTWARE OR THE USE OR
 * OTHER DEALINGS IN THE SOFTWARE.
 */

#ifndef HSTORECOMPARISONEXPRESSION_H
#define HSTORECOMPARISONEXPRESSION_H

#include "common/common.h"
#include "common/serializeio.h"
#include "common/valuevector.h"

#include "expressions/abstractexpression.h"
#include "expressions/parametervalueexpression.h"
#include "expressions/constantvalueexpression.h"
#include "expressions/tuplevalueexpression.h"

#include <string>
#include <cassert>

namespace voltdb {

class CmpEq {
public:
    inline static bool cmp(const NValue& l, const NValue& r) { return l.compareNonNull(r) == 0;}
};
class CmpNe {
public:
    inline static bool cmp(const NValue& l, const NValue& r) { return l.compareNonNull(r) != 0;}
};
class CmpLt {
public:
    inline static bool cmp(const NValue& l, const NValue& r) { return l.compareNonNull(r) < 0;}
};
class CmpGt {
public:
    inline static bool cmp(const NValue& l, const NValue& r) { return l.compareNonNull(r) > 0;}
};
class CmpLte {
public:
    inline static bool cmp(const NValue& l, const NValue& r) { return l.compareNonNull(r) <= 0;}
};
class CmpGte {
public:
    inline static bool cmp(const NValue& l, const NValue& r) { return l.compareNonNull(r) >= 0;}
};
class CmpLike {
public:
    inline static bool cmp(const NValue& l, const NValue& r) { return l.like(r);}
};
class CmpIn {
public:
    inline static bool cmp(const NValue& l, const NValue& r) { return l.inList(r); }
};

template <typename C>
class ComparisonExpression : public AbstractExpression {
public:
    ComparisonExpression(ExpressionType type,
                                  AbstractExpression *left,
                                  AbstractExpression *right)
        : AbstractExpression(type, left, right)
    {
        m_left = left;
        m_right = right;
    };

    inline NValue eval(const TableTuple *tuple1, const TableTuple *tuple2) const {
        assert(m_left != NULL);
        assert(m_right != NULL);

        NValue lnv = m_left->eval(tuple1, tuple2);

        if (lnv.isNull()) {
            return NValue::getNullValue(VALUE_TYPE_BOOLEAN);
        }

        NValue rnv = m_right->eval(tuple1, tuple2);

        if (rnv.isNull()) {
            return NValue::getNullValue(VALUE_TYPE_BOOLEAN);
        }

        // comparisons with null or NaN are always false
        // [This code is commented out because doing the right thing breaks voltdb atm.
        // We need to re-enable after we can verify that all plans in all configs give the
        // same answer.]
        /*if (lnv.isNull() || lnv.isNaN() || rnv.isNull() || rnv.isNaN()) {
            return NValue::getFalse();
        }*/

<<<<<<< HEAD
        if (lnv.isNull() || rnv.isNull()) {
            return NValue::getNullValue(VALUE_TYPE_BOOLEAN);
        }

        return compare.cmp(lnv, rnv);
=======
        VOLT_TRACE("eval %s. left %s, right %s. ret=%s",
                   typeid(compare).name(), typeid(*(m_left)).name(),
                   typeid(*(m_right)).name(),
                   C::cmp(lnv, rnv) ? "TRUE" : "FALSE");

        return C::cmp(lnv, rnv) ? NValue::getTrue() : NValue::getFalse();
>>>>>>> 0330f3ec
    }

    std::string debugInfo(const std::string &spacer) const {
        return (spacer + "ComparisonExpression\n");
    }

private:
    AbstractExpression *m_left;
    AbstractExpression *m_right;
    C compare;
};

// This is currently a trivial pass-through derived class because the specialized implementation
// that was here prior to v4.0 simply replicated code for no actual "inlining" benefit.
// Some day, we will bring this back to actually bypass or inline the isNull and eval methods
// on each L and R type.
template <typename C, typename L, typename R>
class InlinedComparisonExpression : public ComparisonExpression<C> {
public:
    InlinedComparisonExpression(ExpressionType type,
                                         AbstractExpression *left,
                                         AbstractExpression *right)
        : ComparisonExpression<C>(type, left, right)
    {
    };
<<<<<<< HEAD

    inline NValue eval(const TableTuple *tuple1, const TableTuple *tuple2 ) const {
        NValue lnv = m_left->eval(tuple1, tuple2);
        NValue rnv = m_right->eval(tuple1, tuple2);

        // Comparisons with null or NaN are always false
        // [This code is commented out because doing the right thing breaks voltdb atm.
        // We need to re-enable after we can verify that all plans in all configs give the
        // same answer.]
        /*if (lnv.isNull() || lnv.isNaN() || rnv.isNull() || rnv.isNaN()) {
            return NValue::getFalse();
        }*/

        if (lnv.isNull() || rnv.isNull()) {
            return NValue::getNullValue(VALUE_TYPE_BOOLEAN);
        }

        return compare.cmp(lnv, rnv);
    }

    std::string debugInfo(const std::string &spacer) const {
        return (spacer + "OptimizedInlinedComparisonExpression\n");
    }

  private:
    L *m_leftTyped;
    R *m_rightTyped;
    C compare;
=======
>>>>>>> 0330f3ec
};

}
#endif<|MERGE_RESOLUTION|>--- conflicted
+++ resolved
@@ -129,20 +129,12 @@
             return NValue::getFalse();
         }*/
 
-<<<<<<< HEAD
-        if (lnv.isNull() || rnv.isNull()) {
-            return NValue::getNullValue(VALUE_TYPE_BOOLEAN);
-        }
-
-        return compare.cmp(lnv, rnv);
-=======
         VOLT_TRACE("eval %s. left %s, right %s. ret=%s",
                    typeid(compare).name(), typeid(*(m_left)).name(),
                    typeid(*(m_right)).name(),
                    C::cmp(lnv, rnv) ? "TRUE" : "FALSE");
 
         return C::cmp(lnv, rnv) ? NValue::getTrue() : NValue::getFalse();
->>>>>>> 0330f3ec
     }
 
     std::string debugInfo(const std::string &spacer) const {
@@ -168,37 +160,6 @@
         : ComparisonExpression<C>(type, left, right)
     {
     };
-<<<<<<< HEAD
-
-    inline NValue eval(const TableTuple *tuple1, const TableTuple *tuple2 ) const {
-        NValue lnv = m_left->eval(tuple1, tuple2);
-        NValue rnv = m_right->eval(tuple1, tuple2);
-
-        // Comparisons with null or NaN are always false
-        // [This code is commented out because doing the right thing breaks voltdb atm.
-        // We need to re-enable after we can verify that all plans in all configs give the
-        // same answer.]
-        /*if (lnv.isNull() || lnv.isNaN() || rnv.isNull() || rnv.isNaN()) {
-            return NValue::getFalse();
-        }*/
-
-        if (lnv.isNull() || rnv.isNull()) {
-            return NValue::getNullValue(VALUE_TYPE_BOOLEAN);
-        }
-
-        return compare.cmp(lnv, rnv);
-    }
-
-    std::string debugInfo(const std::string &spacer) const {
-        return (spacer + "OptimizedInlinedComparisonExpression\n");
-    }
-
-  private:
-    L *m_leftTyped;
-    R *m_rightTyped;
-    C compare;
-=======
->>>>>>> 0330f3ec
 };
 
 }
