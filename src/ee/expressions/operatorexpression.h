/* This file is part of VoltDB.
 * Copyright (C) 2008-2013 VoltDB Inc.
 *
 * This file contains original code and/or modifications of original code.
 * Any modifications made by VoltDB Inc. are licensed under the following
 * terms and conditions:
 *
 * This program is free software: you can redistribute it and/or modify
 * it under the terms of the GNU Affero General Public License as
 * published by the Free Software Foundation, either version 3 of the
 * License, or (at your option) any later version.
 *
 * This program is distributed in the hope that it will be useful,
 * but WITHOUT ANY WARRANTY; without even the implied warranty of
 * MERCHANTABILITY or FITNESS FOR A PARTICULAR PURPOSE.  See the
 * GNU Affero General Public License for more details.
 *
 * You should have received a copy of the GNU Affero General Public License
 * along with VoltDB.  If not, see <http://www.gnu.org/licenses/>.
 */
/* Copyright (C) 2008 by H-Store Project
 * Brown University
 * Massachusetts Institute of Technology
 * Yale University
 *
 * Permission is hereby granted, free of charge, to any person obtaining
 * a copy of this software and associated documentation files (the
 * "Software"), to deal in the Software without restriction, including
 * without limitation the rights to use, copy, modify, merge, publish,
 * distribute, sublicense, and/or sell copies of the Software, and to
 * permit persons to whom the Software is furnished to do so, subject to
 * the following conditions:
 *
 * The above copyright notice and this permission notice shall be
 * included in all copies or substantial portions of the Software.
 *
 * THE SOFTWARE IS PROVIDED "AS IS", WITHOUT WARRANTY OF ANY KIND,
 * EXPRESS OR IMPLIED, INCLUDING BUT NOT LIMITED TO THE WARRANTIES OF
 * MERCHANTABILITY, FITNESS FOR A PARTICULAR PURPOSE AND NONINFRINGEMENT
 * IN NO EVENT SHALL THE AUTHORS BE LIABLE FOR ANY CLAIM, DAMAGES OR
 * OTHER LIABILITY, WHETHER IN AN ACTION OF CONTRACT, TORT OR OTHERWISE,
 * ARISING FROM, OUT OF OR IN CONNECTION WITH THE SOFTWARE OR THE USE OR
 * OTHER DEALINGS IN THE SOFTWARE.
 */

#ifndef HSTOREOPERATOREXPRESSION_H
#define HSTOREOPERATOREXPRESSION_H

#include "common/common.h"
#include "common/serializeio.h"
#include "common/valuevector.h"

#include "expressions/abstractexpression.h"

#include <string>
#include <cassert>

namespace voltdb {


/*
 * Unary operators. (NOT and IS_NULL)
 */

class OperatorNotExpression : public AbstractExpression {
public:
    OperatorNotExpression(AbstractExpression *left)
        : AbstractExpression(EXPRESSION_TYPE_OPERATOR_NOT) {
        m_left = left;
    };

    NValue eval(const TableTuple *tuple1, const TableTuple *tuple2) const {
        assert (m_left);
        NValue operand = m_left->eval(tuple1, tuple2);
        // NOT TRUE is FALSE
        if (operand.isTrue()) {
            return NValue::getFalse();
        }
<<<<<<< HEAD
        // NOT FALSE is TRUE
        if (operand.isFalse()) {
            return NValue::getTrue();
        }
        // NOT NULL is NULL
        return operand;
=======
        // NOT NULL is NULL
        if (operand.isNull()) {
            return operand;
        }
        // NOT FALSE is TRUE
        return NValue::getTrue();
>>>>>>> 0330f3ec
    }

    std::string debugInfo(const std::string &spacer) const {
        return (spacer + "OperatorNotExpression");
    }
};

class OperatorIsNullExpression : public AbstractExpression {
  public:
    OperatorIsNullExpression(AbstractExpression *left)
        : AbstractExpression(EXPRESSION_TYPE_OPERATOR_IS_NULL) {
            m_left = left;
    };

   NValue eval(const TableTuple *tuple1, const TableTuple *tuple2) const {
       assert(m_left);
       NValue tmp = m_left->eval(tuple1, tuple2);
       if (tmp.isNull()) {
           return NValue::getTrue();
       }
       else {
           return NValue::getFalse();
       }
   }

   std::string debugInfo(const std::string &spacer) const {
       return (spacer + "OperatorIsNullExpression");
   }
};

class OperatorCastExpression : public AbstractExpression {
public:
    OperatorCastExpression(ValueType vt, AbstractExpression *left)
        : AbstractExpression(EXPRESSION_TYPE_OPERATOR_CAST)
        , m_targetType(vt)
    {
        m_left = left;
    };

    NValue eval(const TableTuple *tuple1, const TableTuple *tuple2) const {
        assert (m_left);
        return m_left->eval(tuple1, tuple2).castAs(m_targetType);
    }

    std::string debugInfo(const std::string &spacer) const {
        return (spacer + "CastExpression");
    }
private:
    ValueType m_targetType;
};


/*
 * Binary operators.
 */

class OpPlus {
public:
    inline NValue op(NValue left, NValue right) const { return left.op_add(right); }
};

class OpMinus {
public:
    inline NValue op(NValue left, NValue right) const { return left.op_subtract(right); }
};

class OpMultiply {
public:
    inline NValue op(NValue left, NValue right) const { return left.op_multiply(right); }
};

class OpDivide {
public:
    inline NValue op(NValue left, NValue right) const { return left.op_divide(right); }
};


/*
 * Expressions templated on binary operator types
 */

template <typename OPER>
class OperatorExpression : public AbstractExpression {
  public:
    OperatorExpression(ExpressionType type,
                                AbstractExpression *left,
                                AbstractExpression *right)
        : AbstractExpression(type, left, right)
    {
    }

    NValue
    eval(const TableTuple *tuple1, const TableTuple *tuple2) const
    {
        assert(m_left);
        assert(m_right);
        return oper.op(m_left->eval(tuple1, tuple2),
                       m_right->eval(tuple1, tuple2));
    }

    std::string debugInfo(const std::string &spacer) const {
        return (spacer + "OptimizedOperatorExpression");
    }
private:
    OPER oper;
};


}
#endif<|MERGE_RESOLUTION|>--- conflicted
+++ resolved
@@ -76,21 +76,12 @@
         if (operand.isTrue()) {
             return NValue::getFalse();
         }
-<<<<<<< HEAD
-        // NOT FALSE is TRUE
-        if (operand.isFalse()) {
-            return NValue::getTrue();
-        }
-        // NOT NULL is NULL
-        return operand;
-=======
         // NOT NULL is NULL
         if (operand.isNull()) {
             return operand;
         }
         // NOT FALSE is TRUE
         return NValue::getTrue();
->>>>>>> 0330f3ec
     }
 
     std::string debugInfo(const std::string &spacer) const {
