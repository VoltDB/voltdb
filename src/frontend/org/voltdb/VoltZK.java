--- conflicted
+++ resolved
@@ -408,29 +408,16 @@
                 break;
             case rejoinInProgress:
                 // node rejoin can not happen during UAC or elastic join
-<<<<<<< HEAD
-                if (blockers.contains(leafNodeCatalogUpdateInProgress) ||
-                        blockers.contains(leafNodeElasticJoinInProgress) ||
-                        blockers.contains(migrate_partition_leader)) {
-                    errorMsg = "while another elastic join, rejoin or catalog update,leader migration is active";
-=======
                 if (blockers.contains(leafNodeCatalogUpdateInProgress)) {
                     errorMsg = "while a catalog update is active. Please retry node rejoin later.";
                 } else if (blockers.contains(leafNodeElasticJoinInProgress)) {
                     errorMsg = "while an elastic join is active. Please retry node rejoin later.";
->>>>>>> a35e09e4
+                } else if (blockers.contains(migrate_partition_leader)){
+                    errorMsg = "while leader migratioon is active. Please retry node rejoin later.";
                 }
                 break;
             case elasticJoinInProgress:
                 // elastic join can not happen during node rejoin
-<<<<<<< HEAD
-                if (blockers.contains(leafNodeRejoinInProgress) ||
-                        blockers.contains(leafNodeCatalogUpdateInProgress) ||
-                        blockers.contains(leafNodeBanElasticJoin) ||
-                        blockers.contains(migrate_partition_leader)) {
-                    errorMsg = "while another elastic join, leader migration, rejoin or catalog update is active" +
-                        " or while elastic join is disallowed";
-=======
                 if (blockers.contains(leafNodeRejoinInProgress)) {
                     errorMsg = "while a node rejoin is active. Please retry elastic join later.";
                 } else if (blockers.contains(leafNodeCatalogUpdateInProgress)) {
@@ -439,7 +426,8 @@
                     errorMsg = "while elastic join is blocked by DR established with a cluster that " +
                             "does not support remote elastic join during DR. " +
                             "DR needs to be reset before elastic join is allowed again.";
->>>>>>> a35e09e4
+                } else if ( blockers.contains(migrate_partition_leader)) {
+                    errorMsg = "while leader migration is active. Please retry elastic join later.";
                 }
                 break;
             case migratePartitionLeaderBlocker:
