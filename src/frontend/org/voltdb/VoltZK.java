/* This file is part of VoltDB.
 * Copyright (C) 2008-2017 VoltDB Inc.
 *
 * This program is free software: you can redistribute it and/or modify
 * it under the terms of the GNU Affero General Public License as
 * published by the Free Software Foundation, either version 3 of the
 * License, or (at your option) any later version.
 *
 * This program is distributed in the hope that it will be useful,
 * but WITHOUT ANY WARRANTY; without even the implied warranty of
 * MERCHANTABILITY or FITNESS FOR A PARTICULAR PURPOSE.  See the
 * GNU Affero General Public License for more details.
 *
 * You should have received a copy of the GNU Affero General Public License
 * along with VoltDB.  If not, see <http://www.gnu.org/licenses/>.
 */

package org.voltdb;

import java.io.UnsupportedEncodingException;
import java.util.ArrayList;
import java.util.Collection;
import java.util.HashSet;
import java.util.LinkedList;
import java.util.List;
import java.util.Map;
import java.util.Set;
import org.apache.zookeeper_voltpatches.CreateMode;
import org.apache.zookeeper_voltpatches.KeeperException;
import org.apache.zookeeper_voltpatches.ZooDefs.Ids;
import org.apache.zookeeper_voltpatches.ZooKeeper;
import org.json_voltpatches.JSONException;
import org.json_voltpatches.JSONObject;
import org.voltcore.logging.VoltLogger;
import org.voltcore.utils.CoreUtils;
import org.voltcore.utils.Pair;
import org.voltcore.zk.CoreZK;
import org.voltcore.zk.ZKUtil;
import org.voltdb.iv2.MigratePartitionLeaderInfo;

/**
 * VoltZK provides constants for all voltdb-registered
 * ZooKeeper paths.
 */
public class VoltZK {
    public static final String root = "/db";

    public static final String buildstring = "/db/buildstring";
    public static final String catalogbytes = "/db/catalogbytes";
    public static final String catalogbytesPrevious = "/db/catalogbytes_previous";
    //This node doesn't mean as much as it used to, it is accurate at startup
    //but isn't updated after elastic join. We use the cartographer for most things
    //now
    public static final String topology = "/db/topology";
    public static final String replicationconfig = "/db/replicationconfig";
    public static final String rejoinLock = "/db/rejoin_lock";
    public static final String perPartitionTxnIds = "/db/perPartitionTxnIds";
    public static final String operationMode = "/db/operation_mode";
    public static final String exportGenerations = "/db/export_generations";
    public static final String importerBase = "/db/import";

    // configuration (ports, interfaces, ...)
    public static final String cluster_metadata = "/db/cluster_metadata";

    /*
     * mailboxes
     *
     * Contents in the mailbox ZK nodes are all simple JSON objects. No nested
     * objects should be stored in them. They must all have a field called
     * "HSId" that maps to their host-site ID. Some of them may also contain a
     * "partitionId" field.
     */
    public static enum MailboxType {
        ClientInterface, ExecutionSite, Initiator, StatsAgent,
        OTHER
    }
    public static final String mailboxes = "/db/mailboxes";

    // snapshot and command log
    public static final String completed_snapshots = "/db/completed_snapshots";
    public static final String nodes_currently_snapshotting = "/db/nodes_currently_snapshotting";
    public static final String restore = "/db/restore";
    public static final String restore_barrier = "/db/restore_barrier";
    public static final String restore_barrier2 = "/db/restore_barrier2";
    public static final String restore_snapshot_id = "/db/restore/snapshot_id";
    public static final String request_truncation_snapshot = "/db/request_truncation_snapshot";
    public static final String snapshot_truncation_master = "/db/snapshot_truncation_master";
    public static final String test_scan_path = "/db/test_scan_path";   // (test only)
    public static final String user_snapshot_request = "/db/user_snapshot_request";
    public static final String user_snapshot_response = "/db/user_snapshot_response";
    public static final String commandlog_init_barrier = "/db/commmandlog_init_barrier";

    // leader election
    private static final String migrate_partition_leader_suffix = "_migrate_partition_leader_request";

    // root for MigratePartitionLeader information nodes
    public static final String migrate_partition_leader_info = "/core/migrate_partition_leader_info";

    public static final String iv2masters = "/db/iv2masters";
    public static final String iv2appointees = "/db/iv2appointees";
    public static final String iv2mpi = "/db/iv2mpi";
    public static final String leaders = "/db/leaders";
    public static final String leaders_initiators = "/db/leaders/initiators";
    public static final String leaders_globalservice = "/db/leaders/globalservice";
    public static final String lastKnownLiveNodes = "/db/lastKnownLiveNodes";

    public static final String debugLeadersInfo(ZooKeeper zk) {
        StringBuilder builder = new StringBuilder("ZooKeeper:\n");
        printZKDir(zk, iv2masters, builder);
        printZKDir(zk, iv2appointees, builder);
        printZKDir(zk, iv2mpi, builder);
        printZKDir(zk, leaders_initiators, builder);
        printZKDir(zk, leaders_globalservice, builder);

        return builder.toString();
    }

    private static final void printZKDir(ZooKeeper zk, String dir, StringBuilder builder) {
        builder.append(dir).append(":\t ");
        try {
            List<String> keys = zk.getChildren(dir, null);
            boolean isData = false;
            for (String key: keys) {
                String path = ZKUtil.joinZKPath(dir, key);
                byte[] arr = zk.getData(path, null, null);

                if (arr != null) {
                    String data = new String(arr, "UTF-8");
                    if ((iv2masters.equals(dir) || iv2appointees.equals(dir)) && !isHSIdFromMigratePartitionLeaderRequest(data)) {
                        data = CoreUtils.hsIdToString(Long.parseLong(data));
                    }
                    isData = true;
                    builder.append(key).append(" -> ").append(data).append(",");
                } else {
                    // path may be a dir instead
                    List<String> children = zk.getChildren(path, null);
                    if (children != null) {
                        builder.append("\n");
                        printZKDir(zk, path, builder);
                    }
                }
            }
            if (isData) {
                builder.append("\n");
            }
        } catch (KeeperException | InterruptedException | UnsupportedEncodingException e) {
            builder.append(e.getMessage());
        }
    }

    // flag of initialization process complete
    public static final String init_completed = "/db/init_completed";

    // start action of node in the current system (ephemeral)
    public static final String start_action = "/db/start_action";
    public static final String start_action_node = ZKUtil.joinZKPath(start_action, "node_");

    /*
     * Processes that want to be mutually exclusive create children here
     */
    public static final String actionBlockers = "/db/action_blockers";
    // being able to use as constant string
<<<<<<< HEAD
    public static final String elasticJoinActiveBlocker = catalogUpdateBlockers + "/join_blocker";
    public static final String elasticJoinBlocker = catalogUpdateBlockers + "/no_join_blocker";
    public static final String rejoinActiveBlocker = catalogUpdateBlockers + "/rejoin_blocker";
    public static final String uacActiveBlockerNT = catalogUpdateBlockers + "/uac_nt_blocker";
    public static final String migratePartitionLeaderBlocker = catalogUpdateBlockers + "/migrate_partition_leader_blocker";
=======
    public static final String leafNodeElasticJoinInProgress = "join_blocker";
    public static final String elasticJoinInProgress = actionBlockers + "/" + leafNodeElasticJoinInProgress;
    public static final String leafNodeBanElasticJoin = "no_join_blocker";
    public static final String banElasticJoin = actionBlockers + "/" + leafNodeBanElasticJoin;
    public static final String leafNodeRejoinInProgress = "rejoin_blocker";
    public static final String rejoinInProgress = actionBlockers + "/" + leafNodeRejoinInProgress;
    public static final String leafNodeCatalogUpdateInProgress = "uac_nt_blocker";
    public static final String catalogUpdateInProgress = actionBlockers + "/" + leafNodeCatalogUpdateInProgress;
>>>>>>> 5320a6c1

    public static final String request_truncation_snapshot_node = ZKUtil.joinZKPath(request_truncation_snapshot, "request_");

    // Synchronized State Machine
    public static final String syncStateMachine = "/db/synchronized_states";

    // Settings base
    public static final String settings_base = "/db/settings";

    // Cluster settings
    public static final String cluster_settings = ZKUtil.joinZKPath(settings_base, "cluster");

    // Shutdown save snapshot guard
    public static final String shutdown_save_guard = "/db/shutdown_save_guard";

    // Host ids that be stopped by calling @StopNode
    public static final String host_ids_be_stopped = "/db/host_ids_be_stopped";

    // Persistent nodes (mostly directories) to create on startup
    public static final String[] ZK_HIERARCHY = {
            root,
            mailboxes,
            cluster_metadata,
            operationMode,
            iv2masters,
            iv2appointees,
            iv2mpi,
            leaders,
            leaders_initiators,
            leaders_globalservice,
            lastKnownLiveNodes,
            syncStateMachine,
            settings_base,
            cluster_settings,
            actionBlockers,
            request_truncation_snapshot,
            host_ids_be_stopped
    };

    /**
     * Race to create the persistent nodes.
     */
    public static void createPersistentZKNodes(ZooKeeper zk) {
        LinkedList<ZKUtil.StringCallback> callbacks = new LinkedList<ZKUtil.StringCallback>();
        for (int i=0; i < VoltZK.ZK_HIERARCHY.length; i++) {
            ZKUtil.StringCallback cb = new ZKUtil.StringCallback();
            callbacks.add(cb);
            zk.create(VoltZK.ZK_HIERARCHY[i], null, Ids.OPEN_ACL_UNSAFE, CreateMode.PERSISTENT, cb, null);
        }
        for (ZKUtil.StringCallback cb : callbacks) {
            try {
                cb.get();
            } catch (org.apache.zookeeper_voltpatches.KeeperException.NodeExistsException e) {
                // this is an expected race.
            } catch (Exception e) {
                VoltDB.crashLocalVoltDB(e.getMessage(), true, e);
            }
        }
    }

    /**
     * Helper method for parsing mailbox node contents into Java objects.
     * @throws JSONException
     */
    public static List<MailboxNodeContent> parseMailboxContents(List<String> jsons) throws JSONException {
        ArrayList<MailboxNodeContent> objects = new ArrayList<MailboxNodeContent>(jsons.size());
        for (String json : jsons) {
            MailboxNodeContent content = null;
            JSONObject jsObj = new JSONObject(json);
            long HSId = jsObj.getLong("HSId");
            Integer partitionId = null;
            if (jsObj.has("partitionId")) {
                partitionId = jsObj.getInt("partitionId");
            }
            content = new MailboxNodeContent(HSId, partitionId);
            objects.add(content);
        }
        return objects;
    }

    public static void updateClusterMetadata(Map<Integer, String> clusterMetadata) throws Exception {
        ZooKeeper zk = VoltDB.instance().getHostMessenger().getZK();

        List<String> metadataNodes = zk.getChildren(VoltZK.cluster_metadata, false);

        Set<Integer> hostIds = new HashSet<Integer>();
        for (String hostId : metadataNodes) {
            hostIds.add(Integer.valueOf(hostId));
        }

        /*
         * Remove anything that is no longer part of the cluster
         */
        Set<Integer> keySetCopy = new HashSet<Integer>(clusterMetadata.keySet());
        keySetCopy.removeAll(hostIds);
        for (Integer failedHostId : keySetCopy) {
            clusterMetadata.remove(failedHostId);
        }

        /*
         * Add anything that is new
         */
        Set<Integer> hostIdsCopy = new HashSet<Integer>(hostIds);
        hostIdsCopy.removeAll(clusterMetadata.keySet());
        List<Pair<Integer, ZKUtil.ByteArrayCallback>> callbacks =
            new ArrayList<Pair<Integer, ZKUtil.ByteArrayCallback>>();
        for (Integer hostId : hostIdsCopy) {
            ZKUtil.ByteArrayCallback cb = new ZKUtil.ByteArrayCallback();
            callbacks.add(Pair.of(hostId, cb));
            zk.getData(VoltZK.cluster_metadata + "/" + hostId, false, cb, null);
        }

        for (Pair<Integer, ZKUtil.ByteArrayCallback> p : callbacks) {
            Integer hostId = p.getFirst();
            ZKUtil.ByteArrayCallback cb = p.getSecond();
            try {
               clusterMetadata.put( hostId, new String(cb.getData(), "UTF-8"));
            } catch (KeeperException.NoNodeException e){}
        }
    }

    public static Pair<String, Integer> getDRInterfaceAndPortFromMetadata(String metadata)
    throws IllegalArgumentException {
        try {
            JSONObject obj = new JSONObject(metadata);
            //Pick drInterface if specified...it will be empty if none specified.
            //we should pick then from the "interfaces" array and use 0th element.
            String hostName = obj.getString("drInterface");
            if (hostName == null || hostName.length() <= 0) {
                hostName = obj.getJSONArray("interfaces").getString(0);
            }
            assert(hostName != null);
            assert(hostName.length() > 0);

            return Pair.of(hostName, obj.getInt("drPort"));
        } catch (JSONException e) {
            throw new IllegalArgumentException("Error parsing host metadata", e);
        }
    }

    /**
     * Convert a list of ZK nodes named HSID_SUFFIX (such as that used by LeaderElector)
     * into a list of HSIDs.
     */
    public static List<Long> childrenToReplicaHSIds(Collection<String> children)
    {
        List<Long> replicas = new ArrayList<Long>(children.size());
        for (String child : children) {
            long HSId = Long.parseLong(CoreZK.getPrefixFromChildName(child));
            replicas.add(HSId);
        }
        return replicas;
    }

    public static void createStartActionNode(ZooKeeper zk, final int hostId, StartAction action) {
        byte [] startActionBytes = null;
        try {
            startActionBytes = action.toString().getBytes("UTF-8");
        } catch (UnsupportedEncodingException e) {
            VoltDB.crashLocalVoltDB("Utf-8 encoding is not supported in current platform", false, e);
        }

        zk.create(VoltZK.start_action_node + hostId, startActionBytes, Ids.OPEN_ACL_UNSAFE, CreateMode.EPHEMERAL,
                new ZKUtil.StringCallback(), null);
    }

    public static int getHostIDFromChildName(String childName) {
        return Integer.parseInt(childName.split("_")[1]);
    }

    /**
     * @param zk
     * @param node
     * @return true when @param zk @param node exists, false otherwise
     */
    public static boolean zkNodeExists(ZooKeeper zk, String node)
    {
        try {
            if (zk.exists(node, false) == null) {
                return false;
            }
        } catch (KeeperException | InterruptedException e) {
            VoltDB.crashLocalVoltDB("Unable to check ZK node exists: " + node, true, e);
        }
        return true;
    }

    /**
     * Create a ZK node under action blocker directory.
     * Exclusive execution of elastic join, rejoin or catalog update is checked.
     * </p>
     * Catalog update can not happen during node rejoin.
     * </p>
     * Node rejoin can not happen during catalog update or elastic join.
     * </p>
     * Elastic join can not happen during node rejoin or catalog update.
     *
     * @param zk
     * @param node
     * @param hostLog
     * @param request
     * @return null for success, non-null for error string
     */
    public static String createActionBlocker(ZooKeeper zk, String node, CreateMode mode, VoltLogger hostLog, String request) {
        try {
            zk.create(node,
                      null,
                      Ids.OPEN_ACL_UNSAFE,
                      mode);
        } catch (KeeperException e) {
            if (e.code() != KeeperException.Code.NODEEXISTS) {
                VoltDB.crashLocalVoltDB("Unable to create action blocker " + node, true, e);
            }
            // node exists
            return "Invalid " + request + " request: Can't run " + request + " when another one is in progress";
        } catch (InterruptedException e) {
            VoltDB.crashLocalVoltDB("Unable to create action blocker " + node, true, e);
        }

        /*
         * Validate exclusive access of elastic join, rejoin, MigratePartitionLeader and catalog update.
         */

        // UAC can not happen during node rejoin
        // some UAC can happen with elastic join
        // UAC NT and TXN are exclusive
        String errorMsg = null;
        try {
            List<String> blockers = zk.getChildren(VoltZK.actionBlockers, false);
            switch (node) {
            case catalogUpdateInProgress:
                if (blockers.contains(ZKUtil.basename(VoltZK.rejoinInProgress))) {
                    errorMsg = "while node rejoin is active";
                }
                break;
<<<<<<< HEAD
            case rejoinActiveBlocker:
                // node rejoin can not happen during UAC, elastic join or MigratePartitionLeader
                if (zk.getChildren(VoltZK.catalogUpdateBlockers, false).size() > 1) {
                    errorMsg = "while another elastic join, rejoin, catalog update or MigratePartitionLeader is active";
=======
            case rejoinInProgress:
                // node rejoin can not happen during UAC or elastic join
                if (blockers.contains(leafNodeCatalogUpdateInProgress) ||
                        blockers.contains(leafNodeElasticJoinInProgress)) {
                    errorMsg = "while another elastic join, rejoin or catalog update is active";
>>>>>>> 5320a6c1
                }
                break;
            case elasticJoinInProgress:
                // elastic join can not happen during node rejoin
<<<<<<< HEAD
                if (zk.getChildren(VoltZK.catalogUpdateBlockers, false).size() > 1) {
                    errorMsg = "while another elastic join, rejoin, catalog update or MigratePartitionLeader is active" +
                                " or while elastic join is disallowed";
                }
                break;
            case migratePartitionLeaderBlocker:
                //MigratePartitionLeader can not happen when join, rejoin, catalog update is in progress.
                List<String> children = zk.getChildren(VoltZK.catalogUpdateBlockers, false);
                children.remove("no_join_blocker");
                if (children.size() > 1) {
                    errorMsg = "while elastic join, rejoin or catalog update is active";
=======
                if (blockers.contains(leafNodeRejoinInProgress) ||
                        blockers.contains(leafNodeCatalogUpdateInProgress)) {
                    errorMsg = "while another elastic join, rejoin or catalog update is active" +
                        " or while elastic join is disallowed";
                }
                break;
            case banElasticJoin:
                if (blockers.contains(leafNodeElasticJoinInProgress)) {
                    errorMsg = "Cannot block elastic join while an elastic join is active";
>>>>>>> 5320a6c1
                }
                break;
            default:
                // not possible
                VoltDB.crashLocalVoltDB("Invalid request " + node , true, new RuntimeException("Non-supported " + request));
            }
        } catch (Exception e) {
            // should not be here
            VoltDB.crashLocalVoltDB("Error reading children of ZK " + VoltZK.actionBlockers + ": " + e.getMessage(), true, e);
        }

        if (errorMsg != null) {
            VoltZK.removeActionBlocker(zk, node, hostLog);
            return "Can't do " + request + " " + errorMsg;
        }
        // successfully create a ZK node
        return null;
    }

    public static boolean removeActionBlocker(ZooKeeper zk, String node, VoltLogger log)
    {
        try {
            zk.delete(node, -1);
        } catch (KeeperException e) {
            if (e.code() != KeeperException.Code.NONODE) {
                if (log != null) {
                    log.error("Failed to remove action blocker: " + e.getMessage(), e);
                }
                return false;
            }
        } catch (InterruptedException e) {
            return false;
        }
        return true;
    }

    /**
     * Generate a HSID string with BALANCE_SPI_SUFFIX information.
     * When this string is updated, we can tell the reason why HSID is changed.
     */
    public static String suffixHSIdsWithMigratePartitionLeaderRequest(Long HSId) {
        return Long.toString(HSId) + migrate_partition_leader_suffix;
    }

    /**
     * Is the data string hsid written because of MigratePartitionLeader request?
     */
    public static boolean isHSIdFromMigratePartitionLeaderRequest(String hsid) {
        return hsid.endsWith(migrate_partition_leader_suffix);
    }

    /**
     * Given a data string, figure out what's the long HSID number. Usually the data string
     * is read from the zookeeper node.
     */
    public static long getHSId(String hsid) {
        if (isHSIdFromMigratePartitionLeaderRequest(hsid)) {
            return Long.parseLong(hsid.substring(0, hsid.length() - migrate_partition_leader_suffix.length()));
        }
        return Long.parseLong(hsid);
    }

    public static void removeStopNodeIndicator(ZooKeeper zk, String node, VoltLogger log) {
        try {
            ZKUtil.deleteRecursively(zk, node);
        } catch (KeeperException e) {
            if (e.code() != KeeperException.Code.NONODE) {
                log.debug("Failed to remove stop node indicator " + node + " on ZK: " + e.getMessage());
            }
            return;
        } catch (InterruptedException ignore) {}
    }

    /**
     * Save MigratePartitionLeader information for error handling
     */
    public static boolean createMigratePartitionLeaderInfo(ZooKeeper zk, MigratePartitionLeaderInfo info) {
        try {
            zk.create(migrate_partition_leader_info, info.toBytes(), Ids.OPEN_ACL_UNSAFE, CreateMode.PERSISTENT);
        } catch (KeeperException e) {
            if (e.code() == KeeperException.Code.NODEEXISTS) {
                try {
                    zk.setData(migrate_partition_leader_info, info.toBytes(), -1);
                } catch (KeeperException | InterruptedException | JSONException e1) {
                }
                return false;
            }

            org.voltdb.VoltDB.crashLocalVoltDB("Unable to create MigratePartitionLeader Indicator", true, e);
        } catch (InterruptedException | JSONException e) {
            org.voltdb.VoltDB.crashLocalVoltDB("Unable to create MigratePartitionLeader Indicator", true, e);
        }

        return true;
    }

    /**
     * get MigratePartitionLeader information
     */
    public static MigratePartitionLeaderInfo getMigratePartitionLeaderInfo(ZooKeeper zk) {
        try {
            byte[] data = zk.getData(migrate_partition_leader_info, null, null);
            if (data != null) {
                MigratePartitionLeaderInfo info = new MigratePartitionLeaderInfo(data);
                return info;
            }
        } catch (KeeperException | InterruptedException | JSONException e) {
        }
        return null;
    }

    /**
     * Removes the MigratePartitionLeader info
     */
    public static void removeMigratePartitionLeaderInfo(ZooKeeper zk) {
        try {
            zk.delete(migrate_partition_leader_info, -1);
        } catch (KeeperException | InterruptedException e) {
        }
    }
}<|MERGE_RESOLUTION|>--- conflicted
+++ resolved
@@ -160,13 +160,8 @@
      */
     public static final String actionBlockers = "/db/action_blockers";
     // being able to use as constant string
-<<<<<<< HEAD
-    public static final String elasticJoinActiveBlocker = catalogUpdateBlockers + "/join_blocker";
-    public static final String elasticJoinBlocker = catalogUpdateBlockers + "/no_join_blocker";
-    public static final String rejoinActiveBlocker = catalogUpdateBlockers + "/rejoin_blocker";
-    public static final String uacActiveBlockerNT = catalogUpdateBlockers + "/uac_nt_blocker";
-    public static final String migratePartitionLeaderBlocker = catalogUpdateBlockers + "/migrate_partition_leader_blocker";
-=======
+    public static final String migrate_partition_leader = "migrate_partition_leader_blocker";
+    public static final String migratePartitionLeaderBlocker = actionBlockers + "/" + migrate_partition_leader;
     public static final String leafNodeElasticJoinInProgress = "join_blocker";
     public static final String elasticJoinInProgress = actionBlockers + "/" + leafNodeElasticJoinInProgress;
     public static final String leafNodeBanElasticJoin = "no_join_blocker";
@@ -175,7 +170,6 @@
     public static final String rejoinInProgress = actionBlockers + "/" + leafNodeRejoinInProgress;
     public static final String leafNodeCatalogUpdateInProgress = "uac_nt_blocker";
     public static final String catalogUpdateInProgress = actionBlockers + "/" + leafNodeCatalogUpdateInProgress;
->>>>>>> 5320a6c1
 
     public static final String request_truncation_snapshot_node = ZKUtil.joinZKPath(request_truncation_snapshot, "request_");
 
@@ -411,45 +405,33 @@
                     errorMsg = "while node rejoin is active";
                 }
                 break;
-<<<<<<< HEAD
-            case rejoinActiveBlocker:
-                // node rejoin can not happen during UAC, elastic join or MigratePartitionLeader
-                if (zk.getChildren(VoltZK.catalogUpdateBlockers, false).size() > 1) {
-                    errorMsg = "while another elastic join, rejoin, catalog update or MigratePartitionLeader is active";
-=======
             case rejoinInProgress:
                 // node rejoin can not happen during UAC or elastic join
                 if (blockers.contains(leafNodeCatalogUpdateInProgress) ||
-                        blockers.contains(leafNodeElasticJoinInProgress)) {
-                    errorMsg = "while another elastic join, rejoin or catalog update is active";
->>>>>>> 5320a6c1
+                        blockers.contains(leafNodeElasticJoinInProgress) ||
+                        blockers.contains(migrate_partition_leader)) {
+                    errorMsg = "while another elastic join, rejoin or catalog update,leader migration is active";
                 }
                 break;
             case elasticJoinInProgress:
                 // elastic join can not happen during node rejoin
-<<<<<<< HEAD
-                if (zk.getChildren(VoltZK.catalogUpdateBlockers, false).size() > 1) {
-                    errorMsg = "while another elastic join, rejoin, catalog update or MigratePartitionLeader is active" +
-                                " or while elastic join is disallowed";
+                if (blockers.contains(leafNodeRejoinInProgress) ||
+                        blockers.contains(leafNodeCatalogUpdateInProgress) ||
+                        blockers.contains(migrate_partition_leader)) {
+                    errorMsg = "while another elastic join, leader migration, rejoin or catalog update is active" +
+                        " or while elastic join is disallowed";
                 }
                 break;
             case migratePartitionLeaderBlocker:
                 //MigratePartitionLeader can not happen when join, rejoin, catalog update is in progress.
-                List<String> children = zk.getChildren(VoltZK.catalogUpdateBlockers, false);
-                children.remove("no_join_blocker");
-                if (children.size() > 1) {
+                blockers.remove(leafNodeBanElasticJoin);
+                if (blockers.size() > 1) {
                     errorMsg = "while elastic join, rejoin or catalog update is active";
-=======
-                if (blockers.contains(leafNodeRejoinInProgress) ||
-                        blockers.contains(leafNodeCatalogUpdateInProgress)) {
-                    errorMsg = "while another elastic join, rejoin or catalog update is active" +
-                        " or while elastic join is disallowed";
                 }
                 break;
             case banElasticJoin:
                 if (blockers.contains(leafNodeElasticJoinInProgress)) {
                     errorMsg = "Cannot block elastic join while an elastic join is active";
->>>>>>> 5320a6c1
                 }
                 break;
             default:
