/* This file is part of VoltDB.
 * Copyright (C) 2008-2018 VoltDB Inc.
 *
 * This program is free software: you can redistribute it and/or modify
 * it under the terms of the GNU Affero General Public License as
 * published by the Free Software Foundation, either version 3 of the
 * License, or (at your option) any later version.
 *
 * This program is distributed in the hope that it will be useful,
 * but WITHOUT ANY WARRANTY; without even the implied warranty of
 * MERCHANTABILITY or FITNESS FOR A PARTICULAR PURPOSE.  See the
 * GNU Affero General Public License for more details.
 *
 * You should have received a copy of the GNU Affero General Public License
 * along with VoltDB.  If not, see <http://www.gnu.org/licenses/>.
 */

package org.voltdb;

import java.io.IOException;
import java.io.UnsupportedEncodingException;
import java.util.ArrayList;
import java.util.Collection;
import java.util.HashSet;
import java.util.LinkedList;
import java.util.List;
import java.util.Map;
import java.util.Set;
import java.util.concurrent.TimeUnit;

import org.apache.zookeeper_voltpatches.CreateMode;
import org.apache.zookeeper_voltpatches.KeeperException;
import org.apache.zookeeper_voltpatches.ZooDefs.Ids;
import org.apache.zookeeper_voltpatches.ZooKeeper;
import org.json_voltpatches.JSONException;
import org.json_voltpatches.JSONObject;
import org.voltcore.logging.VoltLogger;
import org.voltcore.utils.CoreUtils;
import org.voltcore.utils.Pair;
import org.voltcore.zk.CoreZK;
import org.voltcore.zk.ZKUtil;
import org.voltcore.zk.ZooKeeperLock;
import org.voltdb.iv2.MigratePartitionLeaderInfo;

/**
 * VoltZK provides constants for all voltdb-registered
 * ZooKeeper paths.
 */
public class VoltZK {
    public static final String root = "/db";

    public static final String buildstring = "/db/buildstring";
    public static final String catalogbytes = "/db/catalogbytes";
    public static final String catalogbytesPrevious = "/db/catalogbytes_previous";
    //This node doesn't mean as much as it used to, it is accurate at startup
    //but isn't updated after elastic join. We use the cartographer for most things
    //now
    public static final String topology = "/db/topology";
    public static final String replicationconfig = "/db/replicationconfig";
    public static final String rejoinLock = "/db/rejoin_lock";
    public static final String perPartitionTxnIds = "/db/perPartitionTxnIds";
    public static final String operationMode = "/db/operation_mode";
    public static final String exportGenerations = "/db/export_generations";
    public static final String importerBase = "/db/import";

    // configuration (ports, interfaces, ...)
    public static final String cluster_metadata = "/db/cluster_metadata";

    /*
     * mailboxes
     *
     * Contents in the mailbox ZK nodes are all simple JSON objects. No nested
     * objects should be stored in them. They must all have a field called
     * "HSId" that maps to their host-site ID. Some of them may also contain a
     * "partitionId" field.
     */
    public static enum MailboxType {
        ClientInterface, ExecutionSite, Initiator, StatsAgent,
        OTHER
    }
    public static final String mailboxes = "/db/mailboxes";

    // snapshot and command log
    public static final String completed_snapshots = "/db/completed_snapshots";
    public static final String nodes_currently_snapshotting = "/db/nodes_currently_snapshotting";
    public static final String restore = "/db/restore";
    public static final String restore_barrier = "/db/restore_barrier";
    public static final String restore_barrier2 = "/db/restore_barrier2";
    public static final String restore_snapshot_id = "/db/restore/snapshot_id";
    public static final String request_truncation_snapshot = "/db/request_truncation_snapshot";
    public static final String snapshot_truncation_master = "/db/snapshot_truncation_master";
    public static final String test_scan_path = "/db/test_scan_path";   // (test only)
    public static final String user_snapshot_request = "/db/user_snapshot_request";
    public static final String user_snapshot_response = "/db/user_snapshot_response";
    public static final String commandlog_init_barrier = "/db/commmandlog_init_barrier";

    // leader election
    private static final String migrate_partition_leader_suffix = "_migrate_partition_leader_request";

    // root for MigratePartitionLeader information nodes
    public static final String migrate_partition_leader_info = "/core/migrate_partition_leader_info";

    public static final String iv2masters = "/db/iv2masters";
    public static final String iv2appointees = "/db/iv2appointees";
    public static final String iv2mpi = "/db/iv2mpi";
    public static final String leaders = "/db/leaders";
    public static final String leaders_initiators = "/db/leaders/initiators";
    public static final String leaders_globalservice = "/db/leaders/globalservice";
    public static final String lastKnownLiveNodes = "/db/lastKnownLiveNodes";
    public static final String ttl_statistics = "/db/ttimeToLive";

    public static final String debugLeadersInfo(ZooKeeper zk) {
        StringBuilder builder = new StringBuilder("ZooKeeper:\n");
        printZKDir(zk, iv2masters, builder);
        printZKDir(zk, iv2appointees, builder);
        printZKDir(zk, iv2mpi, builder);
        printZKDir(zk, leaders_initiators, builder);
        printZKDir(zk, leaders_globalservice, builder);

        return builder.toString();
    }

    private static final void printZKDir(ZooKeeper zk, String dir, StringBuilder builder) {
        builder.append(dir).append(":\t ");
        try {
            List<String> keys = zk.getChildren(dir, null);
            boolean isData = false;
            for (String key: keys) {
                String path = ZKUtil.joinZKPath(dir, key);
                byte[] arr = zk.getData(path, null, null);

                if (arr != null) {
                    String data = new String(arr, "UTF-8");
                    if ((iv2masters.equals(dir) || iv2appointees.equals(dir)) && !isHSIdFromMigratePartitionLeaderRequest(data)) {
                        data = CoreUtils.hsIdToString(Long.parseLong(data));
                    }
                    isData = true;
                    builder.append(key).append(" -> ").append(data).append(",");
                } else {
                    // path may be a dir instead
                    List<String> children = zk.getChildren(path, null);
                    if (children != null) {
                        builder.append("\n");
                        printZKDir(zk, path, builder);
                    }
                }
            }
            if (isData) {
                builder.append("\n");
            }
        } catch (KeeperException | InterruptedException | UnsupportedEncodingException e) {
            builder.append(e.getMessage());
        }
    }

    // flag of initialization process complete
    public static final String init_completed = "/db/init_completed";

    // start action of node in the current system (ephemeral)
    public static final String start_action = "/db/start_action";
    public static final String start_action_node = ZKUtil.joinZKPath(start_action, "node_");

    /*
     * Processes that want to be mutually exclusive create children here
     */
    public static final String actionBlockers = "/db/action_blockers";
    // being able to use as constant string

    public static final String migrate_partition_leader = "migrate_partition_leader_blocker";
    public static final String migratePartitionLeaderBlocker = actionBlockers + "/" + migrate_partition_leader;

    // two elastic join blockers
    // elasticJoinInProgress blocks the rejoin (create in init state, release before data migration start)
    // banElasticJoin blocks elastic join (currently created by DRProducer if the agreed protocol version
    //                                     for the mesh does not support elastic join during DR (i.e. version <= 7).
    //                                     It is now only released after a DR global reset.)
    public static final String leafNodeElasticJoinInProgress = "join_blocker";
    public static final String elasticJoinInProgress = actionBlockers + "/" + leafNodeElasticJoinInProgress;
    public static final String leafNodeBanElasticJoin = "no_join_blocker";
    public static final String banElasticJoin = actionBlockers + "/" + leafNodeBanElasticJoin;

    public static final String leafNodeRejoinInProgress = "rejoin_blocker";
    public static final String rejoinInProgress = actionBlockers + "/" + leafNodeRejoinInProgress;
    public static final String leafNodeCatalogUpdateInProgress = "uac_nt_blocker";
    public static final String catalogUpdateInProgress = actionBlockers + "/" + leafNodeCatalogUpdateInProgress;

    public static final String request_truncation_snapshot_node = ZKUtil.joinZKPath(request_truncation_snapshot, "request_");

    // Synchronized State Machine
    public static final String syncStateMachine = "/db/synchronized_states";

    // Settings base
    public static final String settings_base = "/db/settings";

    // Cluster settings
    public static final String cluster_settings = ZKUtil.joinZKPath(settings_base, "cluster");

    // Shutdown save snapshot guard
    public static final String shutdown_save_guard = "/db/shutdown_save_guard";

    // Host ids that be stopped by calling @StopNode
    public static final String host_ids_be_stopped = "/db/host_ids_be_stopped";

    public static final String actionLock = "/db/action_lock";

    // Persistent nodes (mostly directories) to create on startup
    public static final String[] ZK_HIERARCHY = {
            root,
            mailboxes,
            cluster_metadata,
            operationMode,
            iv2masters,
            iv2appointees,
            iv2mpi,
            leaders,
            leaders_initiators,
            leaders_globalservice,
            lastKnownLiveNodes,
            syncStateMachine,
            settings_base,
            cluster_settings,
            actionBlockers,
            request_truncation_snapshot,
            host_ids_be_stopped,
<<<<<<< HEAD
            ttl_statistics
=======
            actionLock
>>>>>>> 0788137a
    };

    /**
     * Race to create the persistent nodes.
     */
    public static void createPersistentZKNodes(ZooKeeper zk) {
        LinkedList<ZKUtil.StringCallback> callbacks = new LinkedList<ZKUtil.StringCallback>();
        for (int i=0; i < VoltZK.ZK_HIERARCHY.length; i++) {
            ZKUtil.StringCallback cb = new ZKUtil.StringCallback();
            callbacks.add(cb);
            zk.create(VoltZK.ZK_HIERARCHY[i], null, Ids.OPEN_ACL_UNSAFE, CreateMode.PERSISTENT, cb, null);
        }
        for (ZKUtil.StringCallback cb : callbacks) {
            try {
                cb.get();
            } catch (org.apache.zookeeper_voltpatches.KeeperException.NodeExistsException e) {
                // this is an expected race.
            } catch (Exception e) {
                VoltDB.crashLocalVoltDB(e.getMessage(), true, e);
            }
        }
    }

    /**
     * Helper method for parsing mailbox node contents into Java objects.
     * @throws JSONException
     */
    public static List<MailboxNodeContent> parseMailboxContents(List<String> jsons) throws JSONException {
        ArrayList<MailboxNodeContent> objects = new ArrayList<MailboxNodeContent>(jsons.size());
        for (String json : jsons) {
            MailboxNodeContent content = null;
            JSONObject jsObj = new JSONObject(json);
            long HSId = jsObj.getLong("HSId");
            Integer partitionId = null;
            if (jsObj.has("partitionId")) {
                partitionId = jsObj.getInt("partitionId");
            }
            content = new MailboxNodeContent(HSId, partitionId);
            objects.add(content);
        }
        return objects;
    }

    public static void updateClusterMetadata(Map<Integer, String> clusterMetadata) throws Exception {
        ZooKeeper zk = VoltDB.instance().getHostMessenger().getZK();

        List<String> metadataNodes = zk.getChildren(VoltZK.cluster_metadata, false);

        Set<Integer> hostIds = new HashSet<Integer>();
        for (String hostId : metadataNodes) {
            hostIds.add(Integer.valueOf(hostId));
        }

        /*
         * Remove anything that is no longer part of the cluster
         */
        Set<Integer> keySetCopy = new HashSet<Integer>(clusterMetadata.keySet());
        keySetCopy.removeAll(hostIds);
        for (Integer failedHostId : keySetCopy) {
            clusterMetadata.remove(failedHostId);
        }

        /*
         * Add anything that is new
         */
        Set<Integer> hostIdsCopy = new HashSet<Integer>(hostIds);
        hostIdsCopy.removeAll(clusterMetadata.keySet());
        List<Pair<Integer, ZKUtil.ByteArrayCallback>> callbacks =
            new ArrayList<Pair<Integer, ZKUtil.ByteArrayCallback>>();
        for (Integer hostId : hostIdsCopy) {
            ZKUtil.ByteArrayCallback cb = new ZKUtil.ByteArrayCallback();
            callbacks.add(Pair.of(hostId, cb));
            zk.getData(VoltZK.cluster_metadata + "/" + hostId, false, cb, null);
        }

        for (Pair<Integer, ZKUtil.ByteArrayCallback> p : callbacks) {
            Integer hostId = p.getFirst();
            ZKUtil.ByteArrayCallback cb = p.getSecond();
            try {
               clusterMetadata.put( hostId, new String(cb.getData(), "UTF-8"));
            } catch (KeeperException.NoNodeException e){}
        }
    }

    public static Pair<String, Integer> getDRInterfaceAndPortFromMetadata(String metadata)
    throws IllegalArgumentException {
        try {
            JSONObject obj = new JSONObject(metadata);
            //Pick drInterface if specified...it will be empty if none specified.
            //we should pick then from the "interfaces" array and use 0th element.
            String hostName = obj.getString("drInterface");
            if (hostName == null || hostName.length() <= 0) {
                hostName = obj.getJSONArray("interfaces").getString(0);
            }
            assert(hostName != null);
            assert(hostName.length() > 0);

            return Pair.of(hostName, obj.getInt("drPort"));
        } catch (JSONException e) {
            throw new IllegalArgumentException("Error parsing host metadata", e);
        }
    }

    /**
     * Convert a list of ZK nodes named HSID_SUFFIX (such as that used by LeaderElector)
     * into a list of HSIDs.
     */
    public static List<Long> childrenToReplicaHSIds(Collection<String> children)
    {
        List<Long> replicas = new ArrayList<Long>(children.size());
        for (String child : children) {
            long HSId = Long.parseLong(CoreZK.getPrefixFromChildName(child));
            replicas.add(HSId);
        }
        return replicas;
    }

    public static void createStartActionNode(ZooKeeper zk, final int hostId, StartAction action) {
        byte [] startActionBytes = null;
        try {
            startActionBytes = action.toString().getBytes("UTF-8");
        } catch (UnsupportedEncodingException e) {
            VoltDB.crashLocalVoltDB("Utf-8 encoding is not supported in current platform", false, e);
        }

        zk.create(VoltZK.start_action_node + hostId, startActionBytes, Ids.OPEN_ACL_UNSAFE, CreateMode.EPHEMERAL,
                new ZKUtil.StringCallback(), null);
    }

    public static int getHostIDFromChildName(String childName) {
        return Integer.parseInt(childName.split("_")[1]);
    }

    /**
     * @param zk
     * @param node
     * @return true when @param zk @param node exists, false otherwise
     */
    public static boolean zkNodeExists(ZooKeeper zk, String node)
    {
        try {
            if (zk.exists(node, false) == null) {
                return false;
            }
        } catch (KeeperException | InterruptedException e) {
            VoltDB.crashLocalVoltDB("Unable to check ZK node exists: " + node, true, e);
        }
        return true;
    }

    /**
     * Create a ZK node under action blocker directory.
     * Exclusive execution of elastic join, rejoin or catalog update is checked.
     * </p>
     * Catalog update can not happen during node rejoin.
     * </p>
     * Node rejoin can not happen during catalog update or elastic join.
     * </p>
     * Elastic join can not happen during node rejoin or catalog update.
     *
     * @param zk
     * @param node
     * @param hostLog
     * @param request
     * @return null for success, non-null for error string
     */
    public static String createActionBlocker(ZooKeeper zk, String node, CreateMode mode, VoltLogger hostLog, String request) {
        //Acquire a lock before creating a blocker and validate actions.
        ZooKeeperLock zklock = new ZooKeeperLock(zk, VoltZK.actionLock, "lock");
        String lockingMessage = null;
        try {
            if(!zklock.acquireLockWithTimeout(TimeUnit.SECONDS.toMillis(60))) {
                lockingMessage = "Could not acquire a lock to create action blocker:" + request;
            } else {
                lockingMessage = setActionBlocker(zk, node, mode, hostLog, request);
            }
        } finally {
            try {
                zklock.releaseLock();
            } catch (IOException e) {}
        }
        return lockingMessage;
    }

    private static String setActionBlocker(ZooKeeper zk, String node, CreateMode mode, VoltLogger hostLog, String request) {

        try {
            zk.create(node,
                      null,
                      Ids.OPEN_ACL_UNSAFE,
                      mode);
        } catch (KeeperException e) {
            if (e.code() != KeeperException.Code.NODEEXISTS) {
                VoltDB.crashLocalVoltDB("Unable to create action blocker " + node, true, e);
            }
            // node exists
            return "Invalid " + request + " request: Can't do " + request +
                    " while another one is in progress. Please retry " + request + " later.";
        } catch (InterruptedException e) {
            VoltDB.crashLocalVoltDB("Unable to create action blocker " + node, true, e);
        }

        /*
         * Validate exclusive access of elastic join, rejoin, MigratePartitionLeader and catalog update.
         */

        // UAC can not happen during node rejoin
        // some UAC can happen with elastic join
        // UAC NT and TXN are exclusive
        String errorMsg = null;
        try {
            List<String> blockers = zk.getChildren(VoltZK.actionBlockers, false);
            switch (node) {
            case catalogUpdateInProgress:
                if (blockers.contains(leafNodeRejoinInProgress)) {
                    errorMsg = "while a node rejoin is active. Please retry catalog update later.";
                }
                break;
            case rejoinInProgress:
                // node rejoin can not happen during UAC or elastic join
                if (blockers.contains(leafNodeCatalogUpdateInProgress)) {
                    errorMsg = "while a catalog update is active. Please retry node rejoin later.";
                } else if (blockers.contains(leafNodeElasticJoinInProgress)) {
                    errorMsg = "while an elastic join is active. Please retry node rejoin later.";
                } else if (blockers.contains(migrate_partition_leader)){
                    errorMsg = "while leader migratioon is active. Please retry node rejoin later.";
                }
                break;
            case elasticJoinInProgress:
                // elastic join can not happen during node rejoin
                if (blockers.contains(leafNodeRejoinInProgress)) {
                    errorMsg = "while a node rejoin is active. Please retry elastic join later.";
                } else if (blockers.contains(leafNodeCatalogUpdateInProgress)) {
                    errorMsg = "while a catalog update is active. Please retyr elastic join later.";
                } else if (blockers.contains(leafNodeBanElasticJoin)) {
                    errorMsg = "while elastic join is blocked by DR established with a cluster that " +
                            "does not support remote elastic join during DR. " +
                            "DR needs to be reset before elastic join is allowed again.";
                } else if ( blockers.contains(migrate_partition_leader)) {
                    errorMsg = "while leader migration is active. Please retry elastic join later.";
                }
                break;
            case migratePartitionLeaderBlocker:
                //MigratePartitionLeader can not happen when join, rejoin, catalog update is in progress.
                blockers.remove(leafNodeBanElasticJoin);
                if (blockers.size() > 1) {
                    errorMsg = "while elastic join, rejoin or catalog update is active";
                }
                break;
            case banElasticJoin:
                if (blockers.contains(leafNodeElasticJoinInProgress)) {
                    errorMsg = "while an elastic join is active";
                }
                break;
            default:
                // not possible
                VoltDB.crashLocalVoltDB("Invalid request " + node , true, new RuntimeException("Non-supported " + request));
            }
        } catch (Exception e) {
            // should not be here
            VoltDB.crashLocalVoltDB("Error reading children of ZK " + VoltZK.actionBlockers + ": " + e.getMessage(), true, e);
        }

        if (errorMsg != null) {
            VoltZK.removeActionBlocker(zk, node, hostLog);
            return "Can't do " + request + " " + errorMsg;
        }
        // successfully create a ZK node
        return null;
    }

    public static boolean removeActionBlocker(ZooKeeper zk, String node, VoltLogger log)
    {
        try {
            zk.delete(node, -1);
        } catch (KeeperException e) {
            if (e.code() != KeeperException.Code.NONODE) {
                if (log != null) {
                    log.error("Failed to remove action blocker: " + e.getMessage(), e);
                }
                return false;
            }
        } catch (InterruptedException e) {
            return false;
        }
        return true;
    }

    /**
     * Generate a HSID string with BALANCE_SPI_SUFFIX information.
     * When this string is updated, we can tell the reason why HSID is changed.
     */
    public static String suffixHSIdsWithMigratePartitionLeaderRequest(Long HSId) {
        return Long.toString(HSId) + migrate_partition_leader_suffix;
    }

    /**
     * Is the data string hsid written because of MigratePartitionLeader request?
     */
    public static boolean isHSIdFromMigratePartitionLeaderRequest(String hsid) {
        return hsid.endsWith(migrate_partition_leader_suffix);
    }

    /**
     * Given a data string, figure out what's the long HSID number. Usually the data string
     * is read from the zookeeper node.
     */
    public static long getHSId(String hsid) {
        if (isHSIdFromMigratePartitionLeaderRequest(hsid)) {
            return Long.parseLong(hsid.substring(0, hsid.length() - migrate_partition_leader_suffix.length()));
        }
        return Long.parseLong(hsid);
    }

    public static void removeStopNodeIndicator(ZooKeeper zk, String node, VoltLogger log) {
        try {
            ZKUtil.deleteRecursively(zk, node);
        } catch (KeeperException e) {
            if (e.code() != KeeperException.Code.NONODE) {
                log.debug("Failed to remove stop node indicator " + node + " on ZK: " + e.getMessage());
            }
            return;
        } catch (InterruptedException ignore) {}
    }

    /**
     * Save MigratePartitionLeader information for error handling
     */
    public static boolean createMigratePartitionLeaderInfo(ZooKeeper zk, MigratePartitionLeaderInfo info) {
        try {
            zk.create(migrate_partition_leader_info, info.toBytes(), Ids.OPEN_ACL_UNSAFE, CreateMode.PERSISTENT);
        } catch (KeeperException e) {
            if (e.code() == KeeperException.Code.NODEEXISTS) {
                try {
                    zk.setData(migrate_partition_leader_info, info.toBytes(), -1);
                } catch (KeeperException | InterruptedException | JSONException e1) {
                }
                return false;
            }

            org.voltdb.VoltDB.crashLocalVoltDB("Unable to create MigratePartitionLeader Indicator", true, e);
        } catch (InterruptedException | JSONException e) {
            org.voltdb.VoltDB.crashLocalVoltDB("Unable to create MigratePartitionLeader Indicator", true, e);
        }

        return true;
    }

    /**
     * get MigratePartitionLeader information
     */
    public static MigratePartitionLeaderInfo getMigratePartitionLeaderInfo(ZooKeeper zk) {
        try {
            byte[] data = zk.getData(migrate_partition_leader_info, null, null);
            if (data != null) {
                MigratePartitionLeaderInfo info = new MigratePartitionLeaderInfo(data);
                return info;
            }
        } catch (KeeperException | InterruptedException | JSONException e) {
        }
        return null;
    }

    /**
     * Removes the MigratePartitionLeader info
     */
    public static void removeMigratePartitionLeaderInfo(ZooKeeper zk) {
        try {
            zk.delete(migrate_partition_leader_info, -1);
        } catch (KeeperException | InterruptedException e) {
        }
    }
}<|MERGE_RESOLUTION|>--- conflicted
+++ resolved
@@ -222,11 +222,8 @@
             actionBlockers,
             request_truncation_snapshot,
             host_ids_be_stopped,
-<<<<<<< HEAD
-            ttl_statistics
-=======
+            ttl_statistics,
             actionLock
->>>>>>> 0788137a
     };
 
     /**
