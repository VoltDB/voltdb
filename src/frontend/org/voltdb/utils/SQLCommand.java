/* This file is part of VoltDB.
 * Copyright (C) 2008-2017 VoltDB Inc.
 *
 * This program is free software: you can redistribute it and/or modify
 * it under the terms of the GNU Affero General Public License as
 * published by the Free Software Foundation, either version 3 of the
 * License, or (at your option) any later version.
 *
 * This program is distributed in the hope that it will be useful,
 * but WITHOUT ANY WARRANTY; without even the implied warranty of
 * MERCHANTABILITY or FITNESS FOR A PARTICULAR PURPOSE.  See the
 * GNU Affero General Public License for more details.
 *
 * You should have received a copy of the GNU Affero General Public License
 * along with VoltDB.  If not, see <http://www.gnu.org/licenses/>.
 */

package org.voltdb.utils;

import java.awt.event.ActionEvent;
import java.awt.event.ActionListener;
import java.io.BufferedReader;
import java.io.ByteArrayInputStream;
import java.io.File;
import java.io.FileDescriptor;
import java.io.FileInputStream;
import java.io.FileNotFoundException;
import java.io.FileReader;
import java.io.IOException;
import java.io.InputStream;
import java.io.InputStreamReader;
import java.io.OutputStream;
import java.io.StringReader;
import java.net.URL;
import java.net.URLConnection;
import java.net.UnknownHostException;
import java.util.ArrayList;
import java.util.Arrays;
import java.util.Collection;
import java.util.Collections;
import java.util.HashMap;
import java.util.HashSet;
import java.util.LinkedList;
import java.util.List;
import java.util.Map;
import java.util.Scanner;
import java.util.Set;
import java.util.TimeZone;
import java.util.TreeSet;
import java.util.regex.Matcher;
import java.util.regex.Pattern;

import org.voltdb.CLIConfig;
import org.voltdb.VoltTable;
import org.voltdb.VoltType;
import org.voltdb.client.BatchTimeoutOverrideType;
import org.voltdb.client.Client;
import org.voltdb.client.ClientConfig;
import org.voltdb.client.ClientFactory;
import org.voltdb.client.ClientResponse;
import org.voltdb.client.NoConnectionsException;
import org.voltdb.client.ProcCallException;
import org.voltdb.compiler.DDLParserCallback;
import org.voltdb.parser.SQLParser;
import org.voltdb.parser.SQLParser.FileInfo;
import org.voltdb.parser.SQLParser.FileOption;
import org.voltdb.parser.SQLParser.ParseRecallResults;

import com.google_voltpatches.common.collect.ImmutableMap;

import jline.console.CursorBuffer;
import jline.console.KeyMap;
import jline.console.history.FileHistory;

public class SQLCommand
{
    private static boolean m_stopOnError = true;
    private static boolean m_debug = false;
    private static boolean m_interactive;
    private static boolean m_versionCheck = true;
    private static boolean m_returningToPromptAfterError = false;
    private static int m_exitCode = 0;

    private static boolean m_hasBatchTimeout = true;
    private static int m_batchTimeout = BatchTimeoutOverrideType.DEFAULT_TIMEOUT;

    private static final String m_readme = "SQLCommandReadme.txt";

    public static String getReadme() {
        return m_readme;
    }

    private static List<String> RecallableSessionLines = new ArrayList<>();
    private static boolean m_testFrontEndOnly;
    private static String m_testFrontEndResult;

    // Special exception type to inform main to return m_exitCode and stop SQLCmd
    @SuppressWarnings("serial")
    private static class SQLCmdEarlyExitException extends RuntimeException {}

    private static String patchErrorMessageWithFile(String batchFileName, String message) {

        Pattern errorMessageFilePrefix = Pattern.compile("\\[.*:([0-9]+)\\]");

        Matcher matcher = errorMessageFilePrefix.matcher(message);
        if (matcher.find()) {
            // This won't work right if the filename contains a "$"...
            message = matcher.replaceFirst("[" + batchFileName + ":$1]");
        }
        return message;
    }

    private static ClientResponse callProcedureHelper(String procName, Object... parameters)
            throws NoConnectionsException, IOException, ProcCallException {
        ClientResponse response = null;
        if (m_hasBatchTimeout) {
            response = m_client.callProcedureWithTimeout(m_batchTimeout, procName, parameters);
        } else {
            response = m_client.callProcedure(procName, parameters);
        }
        return response;
    }

    private static void executeDDLBatch(String batchFileName, String statements, DDLParserCallback callback, int batchEndLineNumber) {

        try {
            if (callback != null) {
                callback.batch(statements, batchEndLineNumber);
                return;
            }

            if ( ! m_interactive ) {
                System.out.println();
                System.out.println(statements);
            }

            if (! SQLParser.appearsToBeValidDDLBatch(statements)) {
                throw new Exception("Error: This batch begins with a non-DDL statement.  "
                        + "Currently batching is only supported for DDL.");
            }


            if (m_testFrontEndOnly) {
                m_testFrontEndResult += statements;
                return;
            }
            ClientResponse response = m_client.callProcedure("@AdHoc", statements);

            if (response.getStatus() != ClientResponse.SUCCESS) {
                throw new Exception("Execution Error: " + response.getStatusString());
            }
            // Assert the current DDL AdHoc batch call behavior
            assert(response.getResults().length == 1);
            System.out.println("Batch command succeeded.");
            loadStoredProcedures(Procedures, Classlist);
        }
        catch (ProcCallException ex) {
            String fixedMessage = patchErrorMessageWithFile(batchFileName, ex.getMessage());
            stopOrContinue(new Exception(fixedMessage));
        }
        catch (Exception ex) {
            stopOrContinue(ex);
        }
    }

    // The main loop for interactive mode.
    public static void interactWithTheUser() throws Exception
    {
        final SQLConsoleReader interactiveReader =
                new SQLConsoleReader(new FileInputStream(FileDescriptor.in), System.out);
        interactiveReader.setBellEnabled(false);
        FileHistory historyFile = null;
        try {
            // Maintain persistent history in ~/.sqlcmd_history.
            historyFile = new FileHistory(new File(System.getProperty("user.home"), ".sqlcmd_history"));
            interactiveReader.setHistory(historyFile);

            // Make Ctrl-D (EOF) exit if on an empty line, otherwise delete the next character.
            KeyMap keyMap = interactiveReader.getKeys();
            keyMap.bind(new Character(KeyMap.CTRL_D).toString(), new ActionListener() {
                @Override
                public void actionPerformed(ActionEvent e) {
                    CursorBuffer cursorBuffer = interactiveReader.getCursorBuffer();
                    if (cursorBuffer.length() == 0) {
                        // tells caller to stop (basically a goto)
                        throw new SQLCmdEarlyExitException();
                    } else {
                        try {
                            interactiveReader.delete();
                        } catch (IOException e1) {
                        }
                    }
                }
            });

            getInteractiveQueries(interactiveReader);
        }
        finally {
            // Flush input history to a file.
            if (historyFile != null) {
                try {
                    historyFile.flush();
                }
                catch (IOException e) {
                    System.err.printf("* Unable to write history to \"%s\" *\n",
                                      historyFile.getFile().getPath());
                    if (m_debug) {
                        e.printStackTrace();
                    }
                }
            }
            // Clean up jline2 resources.
            if (interactiveReader != null) {
                interactiveReader.shutdown();
            }
        }
    }

    public static void getInteractiveQueries(SQLConsoleReader interactiveReader) throws Exception
    {
        // Reset the error state to avoid accidentally ignoring future FILE content
        // after a file had runtime errors (ENG-7335).
        m_returningToPromptAfterError = false;
        final StringBuilder statement = new StringBuilder();
        boolean isRecall = false;

        while (true) {
            String prompt = isRecall ? "" : ((RecallableSessionLines.size() + 1) + "> ");
            isRecall = false;
            String line = interactiveReader.readLine(prompt);
            if (line == null) {
                // This used to occur in an edge case when trying to pipe an
                // empty file into stdin and ending up in interactive mode by
                // mistake. That case works differently now, so this code path
                // MAY be dead. If not, cut our losses by rigging a quick exit.
                statement.setLength(0);
                line = "EXIT;";
            }

            // Was there a line-ending semicolon typed at the prompt?
            // This mostly matters for "non-directive" statements.
            boolean executeImmediate = SQLParser.isSemiColonTerminated(line);

            // When we are tracking the progress of a multi-line statement,
            // avoid coincidentally recognizing mid-statement SQL content as sqlcmd
            // "directives".
            if (statement.length() == 0) {

                if (line.trim().equals("") || SQLParser.isWholeLineComment(line)) {
                    // We don't strictly have to execute or append or recall
                    // a blank line or whole-line comment when no statement is in progress.
                    continue;
                }

                // EXIT command - exit immediately
                if (SQLParser.isExitCommand(line)) {
                    return;
                }

                // RECALL command
                ParseRecallResults recallParseResults = SQLParser.parseRecallStatement(line, RecallableSessionLines.size() - 1);
                if (recallParseResults != null) {
                    if (recallParseResults.getError() == null) {
                        line = RecallableSessionLines.get(recallParseResults.getLine());
                        interactiveReader.putString(line);
                        interactiveReader.flush();
                        isRecall = true;
                    }
                    else {
                        System.out.println(recallParseResults.getError());
                    }
                    executeImmediate = false; // let user edit the recalled line.
                    continue;
                }

                // Queue up the line to the recall stack
                //TODO: In the future, we may not want to have simple directives count as recallable
                // lines, so this call would move down a ways.
                RecallableSessionLines.add(line);

                if (executesAsSimpleDirective(line)) {
                    executeImmediate = false; // return to prompt.
                    continue;
                }

                // If the line is a FILE command - execute the content of the file
                List<FileInfo> filesInfo = null;
                try {
                    filesInfo = SQLParser.parseFileStatement(line);
                }
                catch (SQLParser.Exception e) {
                    stopOrContinue(e);
                    continue;
                }
<<<<<<< HEAD
                if (filesInfo != null && filesInfo.size() != 0) {
                    executeScriptFiles(filesInfo, interactiveReader);
=======
                if (fileInfo != null) {
                    executeScriptFile(fileInfo, interactiveReader, null);
>>>>>>> 9f342653
                    if (m_returningToPromptAfterError) {
                        // executeScriptFile stopped because of an error. Wipe the slate clean.
                        m_returningToPromptAfterError = false;
                    }
                    continue;
                }

                // else treat the input line as a regular database command
                if (executeImmediate) {
                    executeStatements(line + "\n", null, 0);
                    if (m_testFrontEndOnly) {
                        break; // test mode expects this early return before end of input.
                    }
                    continue;
                }
            }
            else {
                // With a multi-line statement pending,
                // queue up the line continuation to the recall list.
                //TODO: arguably, it would be more useful to append continuation
                // lines to the last existing Lines entry to build each complete
                // statement as a single recallable unit. Experiments indicated
                // that joining the lines with a single space, while not as pretty
                // as a newline for very long statements, behaved perfectly for
                // line editing (cursor positioning).
                RecallableSessionLines.add(line);
                if (executeImmediate) {
                    statement.append(line + "\n");
                    executeStatements(statement.toString(), null, 0);
                    if (m_testFrontEndOnly) {
                        break; // test mode expects this early return before end of input.
                    }
                    statement.setLength(0);
                    continue;
                }
            }

            // Collect lines ...
            statement.append(line + "\n");
            //TODO: Here's where we might append to a separate buffer that uses
            // a single space rather than a newline as its separator to build up
            // a recallable multi-line statement.
        }
    }


    /// A stripped down variant of the processing in "interactWithTheUser" suitable for
    /// applying to a command script. It skips all the interactive-only options.
    /// It uses the same logic as the FILE directive but gets its input from stdin.
    public static void executeNoninteractive() throws Exception
    {
        SQLCommandLineReader stdinReader = new LineReaderAdapter(new InputStreamReader(System.in));
        FileInfo fileInfo = FileInfo.forSystemIn();
        executeScriptFromReader(fileInfo, stdinReader, null);
    }


    /// Simple directives require only the input line and no other context from the input loop.
    /// Return true if the line is a directive that has been completely handled here, so that the
    /// input loop can proceed to the next line.
    //TODO: There have been suggestions that some or all of these directives could be made
    // available in non-interactive contexts. This function is available to enable that.
    private static boolean executesAsSimpleDirective(String line) throws Exception {

        // SHOW or LIST <blah> statement
        String subcommand = SQLParser.parseShowStatementSubcommand(line);
        if (subcommand != null) {
            if (subcommand.equals("proc") || subcommand.equals("procedures")) {
                execListProcedures();
            }
            else if (subcommand.equals("functions")) {
                execListFunctions();
            }
            else if (subcommand.equals("tables")) {
                execListTables();
            }
            else if (subcommand.equals("classes")) {
                execListClasses();
            }
            else if (subcommand.equals("config") || subcommand.equals("configuration")) {
                execListConfigurations();
            }
            else {
                String errorCase = (subcommand.equals("") || subcommand.equals(";")) ?
                        ("Incomplete SHOW command.\n") :
                        ("Invalid SHOW command completion: '" + subcommand + "'.\n");
                System.out.println(errorCase +
                        "The valid SHOW command completions are proc, procedures, tables, or classes.");
            }
            // Consider it handled here, whether or not it was a good SHOW statement.
            return true;
        }

        // HELP commands - ONLY in interactive mode, close batch and parse for execution
        // Parser returns null if it isn't a HELP command. If no arguments are specified
        // the returned string will be empty.
        String helpSubcommand = SQLParser.parseHelpStatement(line);
        if (helpSubcommand != null) {
            // Ignore the arguments for now.
            if (!helpSubcommand.isEmpty()) {
                System.out.printf("Ignoring extra HELP argument(s): %s\n", helpSubcommand);
            }
            printHelp(System.out); // Print readme to the screen
            return true;
        }

        String echoArgs = SQLParser.parseEchoStatement(line);
        if (echoArgs != null) {
            System.out.println(echoArgs);
            return true;
        }

        String echoErrorArgs = SQLParser.parseEchoErrorStatement(line);
        if (echoErrorArgs != null) {
            System.err.println(echoErrorArgs);
            return true;
        }

        // It wasn't a locally-interpreted directive.
        return false;
    }

    private static void execListConfigurations() throws Exception {
        VoltTable configData = m_client.callProcedure("@SystemCatalog", "CONFIG").getResults()[0];
        if (configData.getRowCount() != 0) {
            printConfig(configData);
        }
    }

    private static void execListClasses() {
        //TODO: since sqlcmd makes no intrinsic use of the Classlist, it would be more
        // efficient to load the Classlist only "on demand" from here and to cache a
        // complete formatted String result rather than the complex map representation.
        // This would save churn on startup and on DDL update.
        if (Classlist.isEmpty()) {
            System.out.println();
            printCatalogHeader("Empty Class List");
            System.out.println();
        }
        List<String> list = new LinkedList<>(Classlist.keySet());
        Collections.sort(list);
        int padding = 0;
        for (String classname : list) {
            padding = Math.max(padding, classname.length());
        }
        String format = " %1$-" + padding + "s";
        String categoryHeader[] = new String[] {
                "Potential Procedure Classes",
                "Active Procedure Classes",
                "Non-Procedure Classes"};
        for (int i = 0; i<3; i++) {
            boolean firstInCategory = true;
            for (String classname : list) {
                List<Boolean> stuff = Classlist.get(classname);
                // Print non-active procs first
                if (i == 0 && !(stuff.get(0) && !stuff.get(1))) {
                    continue;
                } else if (i == 1 && !(stuff.get(0) && stuff.get(1))) {
                    continue;
                } else if (i == 2 && stuff.get(0)) {
                    continue;
                }
                if (firstInCategory) {
                    firstInCategory = false;
                    System.out.println();
                    printCatalogHeader(categoryHeader[i]);
                }
                System.out.printf(format, classname);
                System.out.println();
            }
        }
        System.out.println();
    }

    private static void execListTables() throws Exception {
        //TODO: since sqlcmd makes no intrinsic use of the tables list, it would be more
        // efficient to load the list only "on demand" from here and to cache a
        // complete formatted String result rather than the multiple lists.
        // This would save churn on startup and on DDL update.
        Tables tables = getTables();
        printTables("User Tables", tables.tables);
        printTables("User Views", tables.views);
        printTables("User Export Streams", tables.exports);
        System.out.println();
    }

    private static void execListFunctions() throws Exception {
        System.out.println();
        printCatalogHeader("User-defined Functions");
        String outputFormat = "%-20s%-20s%-50s";
        VoltTable tableData = m_client.callProcedure("@SystemCatalog", "FUNCTIONS").getResults()[0];
        while (tableData.advanceRow()) {
            String functionType = tableData.getString("FUNCTION_TYPE");
            String functionName = tableData.getString("FUNCTION_NAME");
            String className = tableData.getString("CLASS_NAME");
            String methodName = tableData.getString("METHOD_NAME");
            System.out.println(String.format(outputFormat, functionName,
                    functionType + " function", className + "." + methodName));
        }
        System.out.println();
    }

    private static void execListProcedures() {
        List<String> list = new LinkedList<>(Procedures.keySet());
        Collections.sort(list);
        int padding = 0;
        for (String procedure : list) {
            if (padding < procedure.length()) {
                padding = procedure.length();
            }
        }
        padding++;
        String format = "%1$-" + padding + "s";
        boolean firstSysProc = true;
        boolean firstUserProc = true;
        for (String procedure : list) {
            //TODO: it would be much easier over all to maintain sysprocs and user procs in
            // in two separate maps.
            if (procedure.startsWith("@")) {
                if (firstSysProc) {
                    firstSysProc = false;
                    System.out.println();
                    printCatalogHeader("System Procedures");
                }
            }
            else {
                if (firstUserProc) {
                    firstUserProc = false;
                    System.out.println();
                    printCatalogHeader("User Procedures");
                }
            }
            for (List<String> parameterSet : Procedures.get(procedure).values()) {
                System.out.printf(format, procedure);
                String sep = "\t";
                for (String paramType : parameterSet) {
                    System.out.print(sep + paramType);
                    sep = ", ";
                }
                System.out.println();
            }
        }
        System.out.println();
    }

    private static void printConfig(VoltTable configData) {
        System.out.println();
        System.out.println(String.format("%-20s%-20s%-60s", "NAME", "VALUE", "DESCRIPTION"));
        for (int i=0; i<100; i++) {
            System.out.print('-');
        }
        System.out.println();
        while (configData.advanceRow()) {
            System.out.println(String.format("%-20s%-20s%-60s",
                    configData.getString(0), configData.getString(1), configData.getString(2)));
        }
    }

    private static void printCatalogHeader(final String name) {
        System.out.println("--- " + name + " " + String.join("", Collections.nCopies(57 - name.length(), "-")));
    }

    private static void printTables(final String name, final Collection<String> tables)
    {
        System.out.println();
        printCatalogHeader(name);
        for (String table : tables) {
            System.out.println(table);
        }
        System.out.println();
    }

    /**
     * Reads a script file and executes its content.
     * Note that the "script file" could be an inline batch,
     * i.e., a "here document" that is coming from the same input stream
     * as the "file" directive.
     *
     * @param fileInfo    Info on the file directive being processed
     * @param parentLineReader  The current input stream, to be used for "here documents".
     * @throws IOException
     */
<<<<<<< HEAD
    static void executeScriptFiles(List<FileInfo> filesInfo, SQLCommandLineReader parentLineReader) throws IOException
=======
    static void executeScriptFile(FileInfo fileInfo, SQLCommandLineReader parentLineReader, DDLParserCallback callback)
>>>>>>> 9f342653
    {
        LineReaderAdapter adapter = null;
        SQLCommandLineReader reader = null;
        StringBuilder statements = new StringBuilder();

        if ( ! m_interactive && callback == null) {
            // We have to check for the callback to avoid spewing to System.out in the "init --classes" filtering codepath.
            // Better logging/output handling in general would be nice to have here -- output on System.out will be consumed
            // by the test generators (build_eemakefield) and cause build failures.
            System.out.println();

            StringBuilder commandString = new StringBuilder();
            commandString.append(filesInfo.get(0).toString());
            for (int ii = 1; ii < filesInfo.size(); ii++) {
                    commandString.append(" " + filesInfo.get(ii).getFile().toString());
            }
            System.out.println(commandString.toString());
        }

        for (int ii = 0; ii < filesInfo.size(); ii++) {

            FileInfo fileInfo = filesInfo.get(ii);
            adapter = null;
            reader = null;

            if (fileInfo.getOption() == FileOption.INLINEBATCH) {
                // File command is a "here document" so pass in the current
                // input stream.
                reader = parentLineReader;
            }
            else {
                try {
                    reader = adapter = new LineReaderAdapter(new FileReader(fileInfo.getFile()));
                }
                catch (FileNotFoundException e) {
                    System.err.println("Script file '" + fileInfo.getFile() + "' could not be found.");
                    stopOrContinue(e);
                    return; // continue to the next line after the FILE command
                }

                // if it is a batch option, get all contents from all the files and send it as a string
                if(fileInfo.getOption() == FileOption.BATCH) {
                        String line;
                        // use the current reader we obtained to read from the file
                        // and append to existing statements
                        while ((line = reader.readBatchLine()) != null)
                        {
                            statements.append(line).append("\n");
                        }

                        // if it is the last file, create a reader to read from the string of all files contents
                        if( ii == filesInfo.size()-1 ) {
                            String allStatements = statements.toString();
                            byte[] bytes = allStatements.getBytes("UTF-8");
                            ByteArrayInputStream bais = new ByteArrayInputStream(bytes);
                            // reader LineReaderAdapter needs an input stream reader
                            reader = adapter = new LineReaderAdapter(new InputStreamReader( bais ) );
                        }
                        // NOTE - fileInfo has the last file info for batch with multiple files
                }
            }
            try {
                executeScriptFromReader(fileInfo, reader);
            }
            catch (SQLCmdEarlyExitException e) {
                throw e;
            }
<<<<<<< HEAD
            catch (Exception x) {
                stopOrContinue(x);
            }
            finally {
                if (adapter != null) {
                    adapter.close();
                }
=======
        }
        try {
            executeScriptFromReader(fileInfo, reader, callback);
        }
        catch (SQLCmdEarlyExitException e) {
            throw e;
        }
        catch (Exception x) {
            stopOrContinue(x);
        }
        finally {
            if (adapter != null) {
                adapter.close();
>>>>>>> 9f342653
            }
        }
    }

    /**
     *
     * @param fileInfo  The FileInfo object describing the file command (or stdin)
     * @throws Exception
     */

    public static void executeScriptFromReader(FileInfo fileInfo, SQLCommandLineReader reader, DDLParserCallback callback)
            throws Exception {
        StringBuilder statement = new StringBuilder();
        // non-interactive modes need to be more careful about discarding blank lines to
        // keep from throwing off diagnostic line numbers. So "statement" may be non-empty even
        // when a sql statement has not yet started (?)
        boolean statementStarted = false;
        StringBuilder batch = fileInfo.isBatch() ? new StringBuilder() : null;

        String delimiter = (fileInfo.getOption() == FileOption.INLINEBATCH) ?
                fileInfo.getDelimiter() : null;

        while (true) {

            String line = reader.readBatchLine();

            if (delimiter != null) {
                if (line == null) {
                    // We only print this nice message if the inline batch is
                    // being executed non-interactively. For an inline batch
                    // entered from the command line, SQLConsoleReader catches
                    // ctrl-D and exits the process before this code can execute,
                    // even if this code is in a "finally" block.
                    throw new Exception("ERROR: Failed to find delimiter \"" + delimiter +
                             "\" indicating end of inline batch.  No batched statements were executed.");
                }
                if (delimiter.equals(line)) {
                    line = null;
                }
            }
            if (line == null) {
                // No more lines.  Execute whatever we got.
                if (statement.length() > 0) {
                    if (batch == null) {
                        String statementString = statement.toString();
                        // Trim here avoids a "missing statement" error from adhoc in an edge case
                        // like a blank line from stdin.
                        if ( ! statementString.trim().isEmpty()) {
                            //* enable to debug */if (m_debug) System.out.println("DEBUG QUERY:'" + statementString + "'");
                            executeStatements(statementString, callback, reader.getLineNumber());
                        }
                    }
                    else {
                        // This means that batch did not end with a semicolon.
                        // Maybe it ended with a comment.
                        // For now, treat the final semicolon as optional and
                        // assume that we are not just adding a partial statement to the batch.
                        batch.append(statement);
                        executeDDLBatch(fileInfo.getFilePath(), batch.toString(), callback, reader.getLineNumber());
                    }
                }
                return;
            }

            if ( ! statementStarted) {
                if (line.trim().equals("") || SQLParser.isWholeLineComment(line)) {
                    // We don't strictly have to include a blank line or whole-line
                    // comment at the start of a statement, but when we want to preserve line
                    // numbers (in a batch), we should at least append a newline.
                    // Whether to echo comments or blank lines from a batch is
                    // a grey area.
                    if (batch != null && callback == null) {
                        statement.append(line).append("\n");
                    }
                    continue;
                }
                // Recursively process FILE commands, any failure will cause a recursive failure
                List<FileInfo> nestedFilesInfo = SQLParser.parseFileStatement(fileInfo, line);

                if ( nestedFilesInfo != null) {
                    // Guards must be added for FILE Batch containing batches.
                    if (batch != null) {
                        stopOrContinue(new RuntimeException(
                                "A FILE command is invalid in a batch."));
                        continue; // continue to the next line after the FILE command
                    }

                    // Execute the file content or fail to but only set m_returningToPromptAfterError
                    // if the intent is to cause a recursive failure, stopOrContinue decided to stop.
<<<<<<< HEAD
                    executeScriptFiles(nestedFilesInfo, reader);

=======
                    executeScriptFile(nestedFileInfo, reader, callback);
>>>>>>> 9f342653
                    if (m_returningToPromptAfterError) {
                        // The recursive readScriptFile stopped because of an error.
                        // Escape to the outermost readScriptFile caller so it can exit or
                        // return to the interactive prompt.
                        return;
                    }
                    // Continue after a bad nested file command by processing the next line
                    // in the current file.
                    continue;
                }

                // process other non-interactive directives
                if (executesAsSimpleDirective(line)) {
                    continue;
                }

                // TODO: This would be a reasonable place to validate that the line
                // starts with a SQL command keyword, exec/execute or one of the other
                // known commands.
                // According to the current parsing rules that allow multi-statement
                // stacking on a line (as an undocumented feature),
                // this work would also have to be repeated after each
                // non-quoted non-commented statement-splitting semicolon.
                // See executeStatements.
            }

            // Process normal @AdHoc commands which may be
            // multi-line-statement continuations.
            statement.append(line).append("\n");

            // Check if the current statement ends here and now.
            if (SQLParser.isSemiColonTerminated(line)) {
                if (batch == null) {
                    String statementString = statement.toString();
                    // Trim here avoids a "missing statement" error from adhoc in an edge case
                    // like a blank line from stdin.
                    if ( ! statementString.trim().isEmpty()) {
                        //* enable to debug */ if (m_debug) System.out.println("DEBUG QUERY:'" + statementString + "'");
                        executeStatements(statementString, callback, reader.getLineNumber());
                    }
                    statement.setLength(0);
                }
                statementStarted = false;
            }
            else {
                // Disable directive processing until end of statement.
                statementStarted = true;
            }
        }
    }

    private static long m_startTime;
    // executeQueuedStatements is called instead of executeStatement because
    // multiple semicolon-separated statements are allowed on a line and because
    // using "line ends with semicolon" is not foolproof as a means of detecting
    // the end of a statement. It could give a false negative for something as
    // simple as an end-of-line comment.
    //
    private static void executeStatements(String statements, DDLParserCallback callback, int lineNum)
    {
        List<String> parsedStatements = SQLParser.parseQuery(statements);
        for (String statement: parsedStatements) {
            executeStatement(statement, callback, lineNum);
        }
    }

    private static void executeStatement(String statement, DDLParserCallback callback, int lineNum)
    {
        if (m_testFrontEndOnly) {
            m_testFrontEndResult += statement + ";\n";
            return;
        }
        if ( !m_interactive && m_outputShowMetadata && callback == null) {
            System.out.println();
            System.out.println(statement + ";");
        }
        try {

            if (callback != null) {
                callback.statement(statement, lineNum);
                return;
            }

            // EXEC <procedure> <params>...
            m_startTime = System.nanoTime();
            SQLParser.ExecuteCallResults execCallResults = SQLParser.parseExecuteCall(statement, Procedures);
            if (execCallResults != null) {
                String procName = execCallResults.procedure;
                Object[] objectParams = execCallResults.getParameterObjects();

                if (procName.equals("@UpdateApplicationCatalog")) {
                    File catfile = null;
                    if (objectParams[0] != null) {
                        catfile = new File((String)objectParams[0]);
                    }
                    File depfile = null;
                    if (objectParams[1] != null) {
                        depfile = new File((String)objectParams[1]);
                    }
                    printDdlResponse(m_client.updateApplicationCatalog(catfile, depfile));

                    // Need to update the stored procedures after a catalog change (could have added/removed SPs!).  ENG-3726
                    loadStoredProcedures(Procedures, Classlist);
                }
                else if (procName.equals("@UpdateClasses")) {
                    File jarfile = null;
                    if (objectParams[0] != null) {
                        jarfile = new File((String)objectParams[0]);
                    }
                    printDdlResponse(m_client.updateClasses(jarfile, (String)objectParams[1]));
                    // Need to reload the procedures and classes
                    loadStoredProcedures(Procedures, Classlist);
                }
                else {
                    // @SnapshotDelete needs array parameters.
                    if (procName.equals("@SnapshotDelete")) {
                        objectParams[0] = new String[] { (String)objectParams[0] };
                        objectParams[1] = new String[] { (String)objectParams[1] };
                    }

                    boolean suppressTableOutputForDML = ! procName.equals("@SwapTables");

                    printResponse(callProcedureHelper(execCallResults.procedure, objectParams), suppressTableOutputForDML);
                }
                return;
            }

            String explainStatement = SQLParser.parseExplainCall(statement);
            if (explainStatement != null) {
                // We've got a statement that starts with "explain", send the statement to
                // @Explain (after parseExplainCall() strips "explain").
                printResponse(m_client.callProcedure("@Explain", explainStatement), false);
                return;
            }

            String explainProcName = SQLParser.parseExplainProcCall(statement);
            if (explainProcName != null) {
                // We've got a statement that starts with "explainproc", send the statement to
                // @ExplainProc (now that parseExplainProcCall() has stripped out "explainproc").
                printResponse(m_client.callProcedure("@ExplainProc", explainProcName), false);
                return;
            }

            String explainViewName = SQLParser.parseExplainViewCall(statement);
            if (explainViewName != null) {
                // We've got a statement that starts with "explainview", send the statement to
                // @ExplainView (now that parseExplainViewCall() has stripped out "explainview").
                printResponse(m_client.callProcedure("@ExplainView", explainViewName), false);
                return;
            }

            // LOAD CLASS <jar>?
            String loadPath = SQLParser.parseLoadClasses(statement);
            if (loadPath != null) {
                File jarfile = new File(loadPath);
                printDdlResponse(m_client.updateClasses(jarfile, null));
                loadStoredProcedures(Procedures, Classlist);
                return;
            }

            // REMOVE CLASS <class-selector>?
            String classSelector = SQLParser.parseRemoveClasses(statement);
            if (classSelector != null) {
                printDdlResponse(m_client.updateClasses(null, classSelector));
                loadStoredProcedures(Procedures, Classlist);
                return;
            }

            // DDL statements get forwarded to @AdHoc,
            // but get special post-processing.
            if (SQLParser.queryIsDDL(statement)) {
                // if the query is DDL, reload the stored procedures.
                printDdlResponse(m_client.callProcedure("@AdHoc", statement));
                loadStoredProcedures(Procedures, Classlist);
                return;
            }

            // All other commands get forwarded to @AdHoc
            printResponse(callProcedureHelper("@AdHoc", statement), true);

        } catch (Exception exc) {
            stopOrContinue(exc);
        }
    }

    private static int stopOrContinue(Exception exc) {
        System.err.println(exc.getMessage());
        if (m_debug) {
            exc.printStackTrace(System.err);
        }
        // Let the final exit code reflect any error(s) in the run.
        // This is useful for debugging a script that may have multiple errors
        // and multiple valid statements.
        m_exitCode = -1;
        if (m_stopOnError) {
            if ( ! m_interactive ) {
                throw new SQLCmdEarlyExitException();
            }
            // Setting this member to drive a fast stack unwind from
            // recursive readScriptFile requires explicit checks in that code,
            // but still seems easier than a "throw" here from a catch block that
            // would require additional exception handlers in the caller(s)
            m_returningToPromptAfterError = true;
        }
        return 0;
    }

    // Output generation
    private static SQLCommandOutputFormatter m_outputFormatter = new SQLCommandOutputFormatterDefault();
    private static boolean m_outputShowMetadata = true;

    private static boolean isUpdateResult(VoltTable table)
    {
        return ((table.getColumnName(0).isEmpty() || table.getColumnName(0).equals("modified_tuples")) &&
                 table.getRowCount() == 1 && table.getColumnCount() == 1 && table.getColumnType(0) == VoltType.BIGINT);
    }

    private static void printResponse(ClientResponse response, boolean suppressTableOutputForDML) throws Exception
    {
        if (response.getStatus() != ClientResponse.SUCCESS) {
            throw new Exception("Execution Error: " + response.getStatusString());
        }

        long elapsedTime = System.nanoTime() - m_startTime;
        for (VoltTable t : response.getResults()) {
            long rowCount;
            if (suppressTableOutputForDML && isUpdateResult(t)) {
                rowCount = t.fetchRow(0).getLong(0);
            }
            else {
                rowCount = t.getRowCount();
                // Run it through the output formatter.
                m_outputFormatter.printTable(System.out, t, m_outputShowMetadata);
                //System.out.println("printable");
            }
            if (m_outputShowMetadata) {
                System.out.printf("(Returned %d rows in %.2fs)\n",
                        rowCount, elapsedTime / 1000000000.0);
            }
        }
    }

    private static void printDdlResponse(ClientResponse response) throws Exception {
        if (response.getStatus() != ClientResponse.SUCCESS) {
            throw new Exception("Execution Error: " + response.getStatusString());
        }
        //TODO: In the future, if/when we change the prompt when waiting for the remainder of an unfinished command,
        // successful DDL commands may just silently return to a normal prompt without this verbose feedback.
        System.out.println("Command succeeded.");
    }

    // VoltDB connection support
    private static Client m_client;
    // Default visibility is for test purposes.
    static Map<String,Map<Integer, List<String>>> Procedures =
            Collections.synchronizedMap(new HashMap<String,Map<Integer, List<String>>>());
    private static Map<String, List<Boolean>> Classlist =
        Collections.synchronizedMap(new HashMap<String, List<Boolean>>());
    private static void loadSystemProcedures()
    {
        Procedures.put("@Pause",
                ImmutableMap.<Integer, List<String>>builder().put( 0, new ArrayList<String>()).build());
        Procedures.put("@Quiesce",
                ImmutableMap.<Integer, List<String>>builder().put( 0, new ArrayList<String>()).build());
        Procedures.put("@Resume",
                ImmutableMap.<Integer, List<String>>builder().put( 0, new ArrayList<String>()).build());
        Procedures.put("@Shutdown",
                ImmutableMap.<Integer, List<String>>builder().put( 0, new ArrayList<String>()).build());
        Procedures.put("@StopNode",
                ImmutableMap.<Integer, List<String>>builder().put(1, Arrays.asList("int")).build());
        Procedures.put("@SnapshotDelete",
                ImmutableMap.<Integer, List<String>>builder().put( 2, Arrays.asList("varchar", "varchar")).build()
                );
        Procedures.put("@SnapshotRestore",
                ImmutableMap.<Integer, List<String>>builder().put( 2, Arrays.asList("varchar", "varchar"))
                                                             .put( 1, Arrays.asList("varchar")).build()
                );
        Procedures.put("@SnapshotSave",
                ImmutableMap.<Integer, List<String>>builder().put( 0, new ArrayList<String>())
                                                             .put( 1, Arrays.asList("varchar"))
                                                             .put( 3, Arrays.asList("varchar", "varchar", "bit")).build());
        Procedures.put("@SnapshotScan",
                ImmutableMap.<Integer, List<String>>builder().put( 1,
                Arrays.asList("varchar")).build());
        Procedures.put("@Statistics",
                ImmutableMap.<Integer, List<String>>builder().put( 2, Arrays.asList("statisticscomponent", "bit")).build());
        Procedures.put("@SystemCatalog",
                ImmutableMap.<Integer, List<String>>builder().put( 1,Arrays.asList("metadataselector")).build());
        Procedures.put("@SystemInformation",
                ImmutableMap.<Integer, List<String>>builder().put( 1, Arrays.asList("sysinfoselector")).build());
        Procedures.put("@UpdateApplicationCatalog",
                ImmutableMap.<Integer, List<String>>builder().put( 2, Arrays.asList("varchar", "varchar")).build());
        Procedures.put("@UpdateClasses",
                ImmutableMap.<Integer, List<String>>builder().put( 2, Arrays.asList("varchar", "varchar")).build());
        Procedures.put("@UpdateLogging",
                ImmutableMap.<Integer, List<String>>builder().put( 1, Arrays.asList("varchar")).build());
        Procedures.put("@Promote",
                ImmutableMap.<Integer, List<String>>builder().put( 0, new ArrayList<String>()).build());
        Procedures.put("@SnapshotStatus",
                ImmutableMap.<Integer, List<String>>builder().put( 0, new ArrayList<String>()).build());
        Procedures.put("@Explain",
                ImmutableMap.<Integer, List<String>>builder().put( 1, Arrays.asList("varchar")).build());
        Procedures.put("@ExplainProc",
                ImmutableMap.<Integer, List<String>>builder().put( 1, Arrays.asList("varchar")).build());
        Procedures.put("@ExplainView",
                ImmutableMap.<Integer, List<String>>builder().put( 1, Arrays.asList("varchar")).build());
        Procedures.put("@ValidatePartitioning",
                ImmutableMap.<Integer, List<String>>builder().put( 2, Arrays.asList("int", "varbinary")).build());
        Procedures.put("@GetPartitionKeys",
                ImmutableMap.<Integer, List<String>>builder().put( 1, Arrays.asList("varchar")).build());
        Procedures.put("@GC",
                ImmutableMap.<Integer, List<String>>builder().put( 0, new ArrayList<String>()).build());
        Procedures.put("@ResetDR",
                ImmutableMap.<Integer, List<String>>builder().put( 3, Arrays.asList("tinyint", "tinyint", "tinyint")).build());
        Procedures.put("@SwapTables",
                ImmutableMap.<Integer, List<String>>builder().put( 2, Arrays.asList("varchar", "varchar")).build());
        Procedures.put("@Trace",
                ImmutableMap.<Integer, List<String>>builder().put( 0, new ArrayList<String>())
                                                             .put( 1, Arrays.asList("varchar"))
                                                             .put( 2, Arrays.asList("varchar", "varchar")).build());
    }

    private static Client getClient(ClientConfig config, String[] servers, int port) throws Exception
    {
        final Client client = ClientFactory.createClient(config);

        // Only fail if we can't connect to any servers
        boolean connectedAnyServer = false;
        String connectionErrorMessages = "";

        for (String server : servers) {
            try {
                client.createConnection(server.trim(), port);
                connectedAnyServer = true;
            }
            catch (UnknownHostException e) {
                connectionErrorMessages += "\n    " + server.trim() + ":" + port + " - UnknownHostException";
            }
            catch (IOException e) {
                connectionErrorMessages += "\n    " + server.trim() + ":" + port + " - " + e.getMessage();
            }
        }

        if (!connectedAnyServer) {
            throw new IOException("Unable to connect to VoltDB cluster" + connectionErrorMessages);
        }
        return client;
    }

    // General application support
    private static void printUsage(String msg)
    {
        System.out.print(msg);
        System.out.println("\n");
        m_exitCode = -1;
        printUsage();
    }
    private static void printUsage()
    {
        System.out.println(
        "Usage: sqlcmd --help\n"
        + "   or  sqlcmd [--servers=comma_separated_server_list]\n"
        + "              [--port=port_number]\n"
        + "              [--user=user]\n"
        + "              [--password=password]\n"
        + "              [--kerberos=jaas_login_configuration_entry_key]\n"
        + "              [--ssl or --ssl=ssl-configuration-file]\n"
        + "              [--query=query]\n"
        + "              [--output-format=(fixed|csv|tab)]\n"
        + "              [--output-skip-metadata]\n"
        + "              [--stop-on-error=(true|false)]\n"
        + "              [--query-timeout=number_of_milliseconds]\n"
        + "\n"
        + "[--servers=comma_separated_server_list]\n"
        + "  List of servers to connect to.\n"
        + "  Default: localhost.\n"
        + "\n"
        + "[--port=port_number]\n"
        + "  Client port to connect to on cluster nodes.\n"
        + "  Default: 21212.\n"
        + "\n"
        + "[--user=user]\n"
        + "  Name of the user for database login.\n"
        + "  Default: (not defined - connection made without credentials).\n"
        + "\n"
        + "[--password=password]\n"
        + "  Password of the user for database login.\n"
        + "  Default: (not defined - connection made without credentials).\n"
        + "\n"
        + "[--kerberos=jaas_login_configuration_entry_key]\n"
        + "  Enable kerberos authentication for user database login by specifying\n"
        + "  the JAAS login configuration file entry name"
        + "  Default: (not defined - connection made without credentials).\n"
        + "\n"
        + "[--query=query]\n"
        + "  Execute a non-interactive query. Multiple query options are allowed.\n"
        + "  Default: (runs the interactive shell when no query options are present).\n"
        + "\n"
        + "[--output-format=(fixed|csv|tab)]\n"
        + "  Format of returned resultset data (Fixed-width, CSV or Tab-delimited).\n"
        + "  Default: fixed.\n"
        + "\n"
        + "[--output-skip-metadata]\n"
        + "  Removes metadata information such as column headers and row count from\n"
        + "  produced output. Default: metadata output is enabled.\n"
        + "\n"
        + "[--stop-on-error=(true|false)]\n"
        + "  Causes the utility to stop immediately or continue after detecting an error.\n"
        + "  In interactive mode, a value of \"true\" discards any unprocessed input\n"
        + "  and returns to the command prompt. Default: true.\n"
        + "\n"
        + "[--query-timeout=millisecond_number]\n"
        + "  Read-only queries that take longer than this number of milliseconds will abort. Default: " + BatchTimeoutOverrideType.DEFAULT_TIMEOUT/1000.0 + " seconds.\n"
        + "\n"
        );
    }

    // printHelp() can print readme either to a file or to the screen
    // depending on the argument passed in
    // Default visibility is for test purposes.
    static void printHelp(OutputStream prtStr)
    {
        try {
            InputStream is = SQLCommand.class.getResourceAsStream(m_readme);
            while (is.available() > 0) {
                byte[] bytes = new byte[is.available()]; // Fix for ENG-3440
                is.read(bytes, 0, bytes.length);
                prtStr.write(bytes); // For JUnit test
            }
        }
        catch (Exception x) {
            System.err.println(x.getMessage());
            m_exitCode = -1;
            return;
        }
    }

    private static class Tables
    {
        TreeSet<String> tables = new TreeSet<>();
        TreeSet<String> exports = new TreeSet<>();
        TreeSet<String> views = new TreeSet<>();
    }

    private static Tables getTables() throws Exception
    {
        Tables tables = new Tables();
        VoltTable tableData = m_client.callProcedure("@SystemCatalog", "TABLES").getResults()[0];
        while (tableData.advanceRow()) {
            String tableName = tableData.getString("TABLE_NAME");
            String tableType = tableData.getString("TABLE_TYPE");
            if (tableType.equalsIgnoreCase("EXPORT")) {
                tables.exports.add(tableName);
            }
            else if (tableType.equalsIgnoreCase("VIEW")) {
                tables.views.add(tableName);
            }
            else {
                tables.tables.add(tableName);
            }
        }
        return tables;
    }

    private static void loadStoredProcedures(Map<String,Map<Integer, List<String>>> procedures,
            Map<String, List<Boolean>> classlist)
    {
        VoltTable procs = null;
        VoltTable params = null;
        VoltTable classes = null;
        try {
            procs = m_client.callProcedure("@SystemCatalog", "PROCEDURES").getResults()[0];
            params = m_client.callProcedure("@SystemCatalog", "PROCEDURECOLUMNS").getResults()[0];
            classes = m_client.callProcedure("@SystemCatalog", "CLASSES").getResults()[0];
        }
        catch (NoConnectionsException e) {
            e.printStackTrace();
            return;
        }
        catch (IOException e) {
            e.printStackTrace();
            return;
        }
        catch (ProcCallException e) {
            e.printStackTrace();
            return;
        }
        Map<String, Integer> proc_param_counts = Collections.synchronizedMap(new HashMap<String, Integer>());
        while (params.advanceRow()) {
            String this_proc = params.getString("PROCEDURE_NAME");
            Integer curr_val = proc_param_counts.get(this_proc);
            if (curr_val == null) {
                curr_val = 1;
            }
            else {
                ++curr_val;
            }
            proc_param_counts.put(this_proc, curr_val);
        }
        params.resetRowPosition();
        Set<String> userProcs = new HashSet<>();
        while (procs.advanceRow()) {
            String proc_name = procs.getString("PROCEDURE_NAME");
            userProcs.add(proc_name);
            Integer param_count = proc_param_counts.get(proc_name);
            ArrayList<String> this_params = new ArrayList<>();
            // prepopulate it to make sure the size is right
            if (param_count != null) {
                for (int i = 0; i < param_count; i++) {
                    this_params.add(null);
                }
            }
            else {
                param_count = 0;
            }
            HashMap<Integer, List<String>> argLists = new HashMap<>();
            argLists.put(param_count, this_params);
            procedures.put(proc_name, argLists);
        }
        for (String proc_name : new ArrayList<>(procedures.keySet())) {
            if (!proc_name.startsWith("@") && !userProcs.contains(proc_name)) {
                procedures.remove(proc_name);
            }
        }
        classlist.clear();
        while (classes.advanceRow()) {
            String classname = classes.getString("CLASS_NAME");
            boolean isProc = (classes.getLong("VOLT_PROCEDURE") == 1L);
            boolean isActive = (classes.getLong("ACTIVE_PROC") == 1L);
            if (!classlist.containsKey(classname)) {
                List<Boolean> stuff = Collections.synchronizedList(new ArrayList<Boolean>());
                stuff.add(isProc);
                stuff.add(isActive);
                classlist.put(classname, stuff);
            }
        }

        // Retrieve the parameter types.  Note we have to do some special checking
        // for array types.  ENG-3101
        params.resetRowPosition();
        while (params.advanceRow()) {
            Map<Integer, List<String>> argLists = procedures.get(params.getString("PROCEDURE_NAME"));
            assert(argLists.size() == 1);
            List<String> this_params = argLists.values().iterator().next();
            int idx = (int)params.getLong("ORDINAL_POSITION") - 1;
            String param_type = params.getString("TYPE_NAME").toLowerCase();
            // Detect if this parameter is supposed to be an array.  It's kind of clunky, we have to
            // look in the remarks column...
            String param_remarks = params.getString("REMARKS");
            if (null != param_remarks) {
                param_type += (param_remarks.equalsIgnoreCase("ARRAY_PARAMETER") ? "_array" : "");
            }
            this_params.set(idx, param_type);
        }
    }

    /// Parser unit test entry point
    ///TODO: it would be simpler if this testing entry point could just set up some mocking
    /// of io and statement "execution" -- mocking with statement capture instead of actual execution
    /// to better isolate the parser.
    /// Then it could call a new simplified version of interactWithTheUser().
    /// But the current parser tests expect to call a SQLCommand function that can return for
    /// some progress checking before its input stream has been permanently terminated.
    /// They would need to be able to check parser progress in one thread while
    /// SQLCommand.interactWithTheUser() was awaiting further input on another thread
    /// (or in its own process).
    public static List<String> getParserTestQueries(InputStream inmocked, OutputStream outmocked)
    {
        testFrontEndOnly();
        try {
            SQLConsoleReader reader = new SQLConsoleReader(inmocked, outmocked);
            getInteractiveQueries(reader);
            return SQLParser.parseQuery(m_testFrontEndResult);
        } catch (Exception ioe) {}
        return null;
    }

    public static void testFrontEndOnly() {
        m_testFrontEndOnly = true;
        m_testFrontEndResult = "";
    }

    public static String getTestResult() { return m_testFrontEndResult; }

    private static String extractArgInput(String arg) {
        // the input arguments has "=" character when this function is called
        String[] splitStrings = arg.split("=", 2);
        if (splitStrings[1].isEmpty()) {
            printUsage("Missing input value for " + splitStrings[0]);
            return null;
        }
        return splitStrings[1];
    }

    /**
     * Wraps the main routine. Is callable from other code without fear of it
     * calling System.exit(..).
     */
    public static int mainWithReturnCode(String args[]) {
        TimeZone.setDefault(TimeZone.getTimeZone("GMT+0"));
        // Initialize parameter defaults
        String serverList = "localhost";
        int port = 21212;
        String user = "";
        String password = "";
        String kerberos = "";
        List<String> queries = null;
        String ddlFileText = "";
        String sslConfigFile = null;
        boolean enableSSL = false;

        // Parse out parameters
        for (int i = 0; i < args.length; i++) {
            String arg = args[i];
            if (arg.startsWith("--servers=")) {
                serverList = extractArgInput(arg);
                if (serverList == null) return -1;
            }
            else if (arg.startsWith("--port=")) {
                String portStr = extractArgInput(arg);
                if (portStr == null) return -1;
                port = Integer.valueOf(portStr);
            }
            else if (arg.startsWith("--user=")) {
                user = extractArgInput(arg);
                if (user == null) return -1;
            }
            else if (arg.startsWith("--password=")) {
                password = extractArgInput(arg);
                if (password == null) return -1;
            }
            else if (arg.startsWith("--kerberos=")) {
                kerberos = extractArgInput(arg);
                if (kerberos == null) return -1;
            }
            else if (arg.startsWith("--kerberos")) {
                kerberos = "VoltDBClient";
            }
            else if (arg.startsWith("--query=")) {
                List<String> argQueries = SQLParser.parseQuery(arg.substring(8));
                if (!argQueries.isEmpty()) {
                    if (queries == null) {
                        queries = argQueries;
                    }
                    else {
                        queries.addAll(argQueries);
                    }
                }
            }
            else if (arg.startsWith("--output-format=")) {
                String formatName = extractArgInput(arg);
                if (formatName == null) return -1;
                formatName = formatName.toLowerCase();
                if (formatName.equals("fixed")) {
                    m_outputFormatter = new SQLCommandOutputFormatterDefault();
                }
                else if (formatName.equals("csv")) {
                    m_outputFormatter = new SQLCommandOutputFormatterCSV();
                }
                else if (formatName.equals("tab")) {
                    m_outputFormatter = new SQLCommandOutputFormatterTabDelimited();
                }
                else {
                    printUsage("Invalid value for --output-format");
                    return -1;
                }
            }
            else if (arg.startsWith("--stop-on-error=")) {
                String optionName = extractArgInput(arg);
                if (optionName == null) return -1;
                optionName = optionName.toLowerCase();
                if (optionName.equals("true")) {
                    m_stopOnError = true;
                }
                else if (optionName.equals("false")) {
                    m_stopOnError = false;
                }
                else {
                    printUsage("Invalid value for --stop-on-error");
                    return -1;
                }
            }
            else if (arg.startsWith("--ddl-file=")) {
                String ddlFilePath = extractArgInput(arg);
                if (ddlFilePath == null) return -1;
                try {
                    File ddlJavaFile = new File(ddlFilePath);
                    Scanner scanner = new Scanner(ddlJavaFile);
                    ddlFileText = scanner.useDelimiter("\\Z").next();
                    scanner.close();
                } catch (FileNotFoundException e) {
                    printUsage("DDL file not found at path:" + ddlFilePath);
                    return -1;
                }
            }
            else if (arg.startsWith("--query-timeout=")) {
                m_hasBatchTimeout = true;
                String batchTimeoutStr = extractArgInput(arg);
                if (batchTimeoutStr == null) return -1;
                m_batchTimeout = Integer.valueOf(batchTimeoutStr);
            }

            // equals check starting here
            else if (arg.equals("--output-skip-metadata")) {
                m_outputShowMetadata = false;
            }
            else if (arg.startsWith("--ssl=")) {
                enableSSL = true;
                sslConfigFile = extractArgInput(arg);
                if (sslConfigFile == null) return -1;
            }
            else if (arg.startsWith("--ssl")) {
                enableSSL = true;
                sslConfigFile = null;
            }
            else if (arg.equals("--debug")) {
                m_debug = true;
            }
            else if (arg.equals("--help")) {
                printHelp(System.out); // Print readme to the screen
                System.out.println("\n\n");
                printUsage();
                return -1;
            }
            else if (arg.equals("--no-version-check")) {
                m_versionCheck = false; // Disable new version phone home check
            }
            else if ((arg.equals("--usage")) || (arg.equals("-?"))) {
                printUsage();
                return -1;
            }
            else {
                printUsage("Invalid Parameter: " + arg);
                return -1;
            }
        }

        // Split server list
        String[] servers = serverList.split(",");

        // Phone home to see if there is a newer version of VoltDB
        if (m_versionCheck) {
            openURLAsync();
        }

        try
        {
            // If we need to prompt the user for a password, do so.
            password = CLIConfig.readPasswordIfNeeded(user, password, "Enter password: ");
        }
        catch (IOException ex)
        {
            printUsage("Unable to read password: " + ex);
        }

        // Create connection
        ClientConfig config = new ClientConfig(user, password, null);
        if (enableSSL && sslConfigFile != null && !sslConfigFile.trim().isEmpty()) {
            config.setTrustStoreConfigFromPropertyFile(sslConfigFile);
            config.enableSSL();
        }
        config.setProcedureCallTimeout(0);  // Set procedure all to infinite timeout, see ENG-2670
        try {
            // if specified enable kerberos
            if (!kerberos.isEmpty()) {
                config.enableKerberosAuthentication(kerberos);
            }
            m_client = getClient(config, servers, port);
        } catch (Exception exc) {
            System.err.println(exc.getMessage());
            return -1;
        }

        try {
            if (! ddlFileText.equals("")) {
                // fast DDL Loader mode
                // System.out.println("fast DDL Loader mode with DDL input:\n" + ddlFile);
                m_client.callProcedure("@AdHoc", ddlFileText);
                return m_exitCode;
            }

            // Load system procedures
            loadSystemProcedures();

            // Load user stored procs
            loadStoredProcedures(Procedures, Classlist);

            // Removed code to prevent Ctrl-C from exiting. The original code is visible
            // in Git history hash 837df236c059b5b4362ffca7e7a5426fba1b7f20.

            m_interactive = true;
            if (queries != null && !queries.isEmpty()) {
                // If queries are provided via command line options run them in
                // non-interactive mode.
                //TODO: Someday we should honor batching.
                m_interactive = false;
                for (String query : queries) {
                    executeStatement(query, null, 0);
                }
            }
            // This test for an interactive environment is mostly
            // reliable. See stackoverflow.com/questions/1403772.
            // It accurately detects when data is piped into the program
            // but it fails to distinguish the case when data is ONLY piped
            // OUT of the command -- that's a possible but very strange way
            // to run an interactive session, so it's OK that we don't support
            // it. Instead, in that edge case, we fall back to non-interactive
            // mode but IN THAT MODE, we wait on and process user input as if
            // from a slow pipe. Strange, but acceptable, and preferable to the
            // check used here in the past (System.in.available() > 0)
            // which would fail in the opposite direction, when a 0-length
            // file was piped in, showing an interactive greeting and prompt
            // before quitting.
            if (System.console() == null && m_interactive) {
                m_interactive = false;
                executeNoninteractive();
            }
            if (m_interactive) {
                // Print out welcome message
                System.out.printf("SQL Command :: %s%s:%d\n", (user == "" ? "" : user + "@"), serverList, port);
                interactWithTheUser();
            }
        }
        catch (SQLCmdEarlyExitException e) {
            return m_exitCode;
        }
        catch (Exception x) {
            try { stopOrContinue(x); } catch (SQLCmdEarlyExitException e) { return m_exitCode; }
        }
        finally {
            try { m_client.close(); } catch (Exception x) { }
        }
        // Processing may have been continued after one or more errors.
        // Reflect them in the exit code.
        // This might be a little unconventional for an interactive session,
        // but it's also likely to be ignored in that case, so "no great harm done".
        //* enable to debug */ System.err.println("Exiting with code " + m_exitCode);
        return m_exitCode;
    }

    // Application entry point
    public static void main(String args[])
    {
        System.setProperty("voltdb_no_logging", "true");
        int exitCode = mainWithReturnCode(args);
        System.exit(exitCode);
    }

    // The following two methods implement a "phone home" version check for VoltDB.
    // Asynchronously ping VoltDB to see what the current released version is.
    // If it is newer than the one running here, then notify the user in some manner TBD.
    // Note that this processing should not impact utility use in any way.  Ignore all
    // errors.
    private static void openURLAsync()
    {
        Thread t = new Thread(new Runnable() {
            @Override
            public void run() {
                 openURL();
            }
        });

        // Set the daemon flag so that this won't hang the process if it runs into difficulty
        t.setDaemon(true);
        t.start();
    }

    private static void openURL()
    {
        URL url;
        try {
            // Read the response from VoltDB
            String a="http://community.voltdb.com/versioncheck?app=sqlcmd&ver=" + org.voltdb.VoltDB.instance().getVersionString();
            url = new URL(a);
            URLConnection conn = url.openConnection();

            // open the stream and put it into BufferedReader
            BufferedReader br = new BufferedReader(
                               new InputStreamReader(conn.getInputStream()));

            while (br.readLine() != null) {
                // At this time do nothing, just drain the stream.
                // In the future we'll notify the user that a new version of VoltDB is available.
            }
            br.close();
        } catch (Throwable e) {
            // ignore any error
        }
    }
}<|MERGE_RESOLUTION|>--- conflicted
+++ resolved
@@ -292,13 +292,10 @@
                     stopOrContinue(e);
                     continue;
                 }
-<<<<<<< HEAD
+
                 if (filesInfo != null && filesInfo.size() != 0) {
-                    executeScriptFiles(filesInfo, interactiveReader);
-=======
-                if (fileInfo != null) {
-                    executeScriptFile(fileInfo, interactiveReader, null);
->>>>>>> 9f342653
+                    executeScriptFile(filesInfo, interactiveReader, null);
+
                     if (m_returningToPromptAfterError) {
                         // executeScriptFile stopped because of an error. Wipe the slate clean.
                         m_returningToPromptAfterError = false;
@@ -581,11 +578,8 @@
      * @param parentLineReader  The current input stream, to be used for "here documents".
      * @throws IOException
      */
-<<<<<<< HEAD
-    static void executeScriptFiles(List<FileInfo> filesInfo, SQLCommandLineReader parentLineReader) throws IOException
-=======
-    static void executeScriptFile(FileInfo fileInfo, SQLCommandLineReader parentLineReader, DDLParserCallback callback)
->>>>>>> 9f342653
+
+    static void executeScriptFiles(List<FileInfo> filesInfo, SQLCommandLineReader parentLineReader, DDLParserCallback callback) throws IOException
     {
         LineReaderAdapter adapter = null;
         SQLCommandLineReader reader = null;
@@ -648,12 +642,11 @@
                 }
             }
             try {
-                executeScriptFromReader(fileInfo, reader);
+                executeScriptFromReader(fileInfo, reader, callback);
             }
             catch (SQLCmdEarlyExitException e) {
                 throw e;
             }
-<<<<<<< HEAD
             catch (Exception x) {
                 stopOrContinue(x);
             }
@@ -661,21 +654,6 @@
                 if (adapter != null) {
                     adapter.close();
                 }
-=======
-        }
-        try {
-            executeScriptFromReader(fileInfo, reader, callback);
-        }
-        catch (SQLCmdEarlyExitException e) {
-            throw e;
-        }
-        catch (Exception x) {
-            stopOrContinue(x);
-        }
-        finally {
-            if (adapter != null) {
-                adapter.close();
->>>>>>> 9f342653
             }
         }
     }
@@ -765,12 +743,9 @@
 
                     // Execute the file content or fail to but only set m_returningToPromptAfterError
                     // if the intent is to cause a recursive failure, stopOrContinue decided to stop.
-<<<<<<< HEAD
-                    executeScriptFiles(nestedFilesInfo, reader);
-
-=======
-                    executeScriptFile(nestedFileInfo, reader, callback);
->>>>>>> 9f342653
+
+                    executeScriptFiles(nestedFilesInfo, reader, callback);
+
                     if (m_returningToPromptAfterError) {
                         // The recursive readScriptFile stopped because of an error.
                         // Escape to the outermost readScriptFile caller so it can exit or
