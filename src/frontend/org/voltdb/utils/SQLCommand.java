/* This file is part of VoltDB.
 * Copyright (C) 2008-2017 VoltDB Inc.
 *
 * This program is free software: you can redistribute it and/or modify
 * it under the terms of the GNU Affero General Public License as
 * published by the Free Software Foundation, either version 3 of the
 * License, or (at your option) any later version.
 *
 * This program is distributed in the hope that it will be useful,
 * but WITHOUT ANY WARRANTY; without even the implied warranty of
 * MERCHANTABILITY or FITNESS FOR A PARTICULAR PURPOSE.  See the
 * GNU Affero General Public License for more details.
 *
 * You should have received a copy of the GNU Affero General Public License
 * along with VoltDB.  If not, see <http://www.gnu.org/licenses/>.
 */

package org.voltdb.utils;

import java.awt.event.ActionEvent;
import java.awt.event.ActionListener;
import java.io.BufferedReader;
import java.io.File;
import java.io.FileDescriptor;
import java.io.FileInputStream;
import java.io.FileNotFoundException;
import java.io.FileReader;
import java.io.IOException;
import java.io.InputStream;
import java.io.InputStreamReader;
import java.io.OutputStream;
import java.net.URL;
import java.net.URLConnection;
import java.net.UnknownHostException;
import java.util.ArrayList;
import java.util.Arrays;
import java.util.Collection;
import java.util.Collections;
import java.util.HashMap;
import java.util.HashSet;
import java.util.LinkedList;
import java.util.List;
import java.util.Map;
import java.util.Scanner;
import java.util.Set;
import java.util.TimeZone;
import java.util.TreeSet;
import java.util.regex.Matcher;
import java.util.regex.Pattern;

import jline.console.CursorBuffer;
import jline.console.KeyMap;
import jline.console.history.FileHistory;

import org.voltdb.CLIConfig;
import org.voltdb.VoltTable;
import org.voltdb.VoltType;
import org.voltdb.client.BatchTimeoutOverrideType;
import org.voltdb.client.Client;
import org.voltdb.client.ClientConfig;
import org.voltdb.client.ClientFactory;
import org.voltdb.client.ClientResponse;
import org.voltdb.client.NoConnectionsException;
import org.voltdb.client.ProcCallException;
import org.voltdb.parser.SQLParser;
import org.voltdb.parser.SQLParser.FileInfo;
import org.voltdb.parser.SQLParser.FileOption;
import org.voltdb.parser.SQLParser.ParseRecallResults;

import com.google_voltpatches.common.collect.ImmutableMap;

public class SQLCommand
{
    private static boolean m_stopOnError = true;
    private static boolean m_debug = false;
    private static boolean m_interactive;
    private static boolean m_versionCheck = true;
    private static boolean m_returningToPromptAfterError = false;
    private static int m_exitCode = 0;

    private static boolean m_hasBatchTimeout = true;
    private static int m_batchTimeout = BatchTimeoutOverrideType.DEFAULT_TIMEOUT;

    private static final String m_readme = "SQLCommandReadme.txt";

    public static String getReadme() {
        return m_readme;
    }

    private static List<String> RecallableSessionLines = new ArrayList<String>();
    private static boolean m_testFrontEndOnly;
    private static String m_testFrontEndResult;


    private static String patchErrorMessageWithFile(String batchFileName, String message) {

        Pattern errorMessageFilePrefix = Pattern.compile("\\[.*:([0-9]+)\\]");

        Matcher matcher = errorMessageFilePrefix.matcher(message);
        if (matcher.find()) {
            // This won't work right if the filename contains a "$"...
            message = matcher.replaceFirst("[" + batchFileName + ":$1]");
        }
        return message;
    }

    private static ClientResponse callProcedureHelper(String procName, Object... parameters)
            throws NoConnectionsException, IOException, ProcCallException {
        ClientResponse response = null;
        if (m_hasBatchTimeout) {
            response = m_client.callProcedureWithTimeout(m_batchTimeout, procName, parameters);
        } else {
            response = m_client.callProcedure(procName, parameters);
        }
        return response;
    }

    private static void executeDDLBatch(String batchFileName, String statements) {
        try {
            if ( ! m_interactive ) {
                System.out.println();
                System.out.println(statements);
            }

            if (! SQLParser.appearsToBeValidDDLBatch(statements)) {
                throw new Exception("Error: This batch begins with a non-DDL statement.  "
                        + "Currently batching is only supported for DDL.");
            }


            if (m_testFrontEndOnly) {
                m_testFrontEndResult += statements;
                return;
            }
            ClientResponse response = m_client.callProcedure("@AdHoc", statements);

            if (response.getStatus() != ClientResponse.SUCCESS) {
                throw new Exception("Execution Error: " + response.getStatusString());
            }
            // Assert the current DDL AdHoc batch call behavior
            assert(response.getResults().length == 1);
            System.out.println("Batch command succeeded.");
            loadStoredProcedures(Procedures, Classlist);
        }
        catch (ProcCallException ex) {
            String fixedMessage = patchErrorMessageWithFile(batchFileName, ex.getMessage());
            stopOrContinue(new Exception(fixedMessage));
        }
        catch (Exception ex) {
            stopOrContinue(ex);
        }
    }

    // The main loop for interactive mode.
    public static void interactWithTheUser() throws Exception
    {
        final SQLConsoleReader interactiveReader =
                new SQLConsoleReader(new FileInputStream(FileDescriptor.in), System.out);
        interactiveReader.setBellEnabled(false);
        FileHistory historyFile = null;
        try {
            // Maintain persistent history in ~/.sqlcmd_history.
            historyFile = new FileHistory(new File(System.getProperty("user.home"), ".sqlcmd_history"));
            interactiveReader.setHistory(historyFile);

            // Make Ctrl-D (EOF) exit if on an empty line, otherwise delete the next character.
            KeyMap keyMap = interactiveReader.getKeys();
            keyMap.bind(new Character(KeyMap.CTRL_D).toString(), new ActionListener() {
                @Override
                public void actionPerformed(ActionEvent e) {
                    CursorBuffer cursorBuffer = interactiveReader.getCursorBuffer();
                    if (cursorBuffer.length() == 0) {
                        System.exit(m_exitCode);
                    } else {
                        try {
                            interactiveReader.delete();
                        } catch (IOException e1) {
                        }
                    }
                }
            });

            getInteractiveQueries(interactiveReader);
        }
        finally {
            // Flush input history to a file.
            if (historyFile != null) {
                try {
                    historyFile.flush();
                }
                catch (IOException e) {
                    System.err.printf("* Unable to write history to \"%s\" *\n",
                                      historyFile.getFile().getPath());
                    if (m_debug) {
                        e.printStackTrace();
                    }
                }
            }
            // Clean up jline2 resources.
            if (interactiveReader != null) {
                interactiveReader.shutdown();
            }
        }
    }

    public static void getInteractiveQueries(SQLConsoleReader interactiveReader) throws Exception
    {
        // Reset the error state to avoid accidentally ignoring future FILE content
        // after a file had runtime errors (ENG-7335).
        m_returningToPromptAfterError = false;
        final StringBuilder statement = new StringBuilder();
        boolean isRecall = false;

        while (true) {
            String prompt = isRecall ? "" : ((RecallableSessionLines.size() + 1) + "> ");
            isRecall = false;
            String line = interactiveReader.readLine(prompt);
            if (line == null) {
                // This used to occur in an edge case when trying to pipe an
                // empty file into stdin and ending up in interactive mode by
                // mistake. That case works differently now, so this code path
                // MAY be dead. If not, cut our losses by rigging a quick exit.
                statement.setLength(0);
                line = "EXIT;";
            }

            // Was there a line-ending semicolon typed at the prompt?
            // This mostly matters for "non-directive" statements.
            boolean executeImmediate = SQLParser.isSemiColonTerminated(line);

            // When we are tracking the progress of a multi-line statement,
            // avoid coincidentally recognizing mid-statement SQL content as sqlcmd
            // "directives".
            if (statement.length() == 0) {

                if (line.trim().equals("") || SQLParser.isWholeLineComment(line)) {
                    // We don't strictly have to execute or append or recall
                    // a blank line or whole-line comment when no statement is in progress.
                    continue;
                }

                // EXIT command - exit immediately
                if (SQLParser.isExitCommand(line)) {
                    return;
                }

                // RECALL command
                ParseRecallResults recallParseResults = SQLParser.parseRecallStatement(line, RecallableSessionLines.size() - 1);
                if (recallParseResults != null) {
                    if (recallParseResults.getError() == null) {
                        line = RecallableSessionLines.get(recallParseResults.getLine());
                        interactiveReader.putString(line);
                        interactiveReader.flush();
                        isRecall = true;
                    }
                    else {
                        System.out.println(recallParseResults.getError());
                    }
                    executeImmediate = false; // let user edit the recalled line.
                    continue;
                }

                // Queue up the line to the recall stack
                //TODO: In the future, we may not want to have simple directives count as recallable
                // lines, so this call would move down a ways.
                RecallableSessionLines.add(line);

                if (executesAsSimpleDirective(line)) {
                    executeImmediate = false; // return to prompt.
                    continue;
                }

                // If the line is a FILE command - execute the content of the file
                FileInfo fileInfo = null;
                try {
                    fileInfo = SQLParser.parseFileStatement(line);
                }
                catch (SQLParser.Exception e) {
                    stopOrContinue(e);
                    continue;
                }
                if (fileInfo != null) {
                    executeScriptFile(fileInfo, interactiveReader);
                    if (m_returningToPromptAfterError) {
                        // executeScriptFile stopped because of an error. Wipe the slate clean.
                        m_returningToPromptAfterError = false;
                    }
                    continue;
                }

                // else treat the input line as a regular database command
                if (executeImmediate) {
                    executeStatements(line + "\n");
                    if (m_testFrontEndOnly) {
                        break; // test mode expects this early return before end of input.
                    }
                    continue;
                }
            }
            else {
                // With a multi-line statement pending,
                // queue up the line continuation to the recall list.
                //TODO: arguably, it would be more useful to append continuation
                // lines to the last existing Lines entry to build each complete
                // statement as a single recallable unit. Experiments indicated
                // that joining the lines with a single space, while not as pretty
                // as a newline for very long statements, behaved perfectly for
                // line editing (cursor positioning).
                RecallableSessionLines.add(line);
                if (executeImmediate) {
                    statement.append(line + "\n");
                    executeStatements(statement.toString());
                    if (m_testFrontEndOnly) {
                        break; // test mode expects this early return before end of input.
                    }
                    statement.setLength(0);
                    continue;
                }
            }

            // Collect lines ...
            statement.append(line + "\n");
            //TODO: Here's where we might append to a separate buffer that uses
            // a single space rather than a newline as its separator to build up
            // a recallable multi-line statement.
        }
    }


    /// A stripped down variant of the processing in "interactWithTheUser" suitable for
    /// applying to a command script. It skips all the interactive-only options.
    /// It uses the same logic as the FILE directive but gets its input from stdin.
    public static void executeNoninteractive() throws Exception
    {
        SQLCommandLineReader stdinReader = new LineReaderAdapter(new InputStreamReader(System.in));
        FileInfo fileInfo = SQLParser.FileInfo.forSystemIn();
        executeScriptFromReader(fileInfo, stdinReader);
    }


    /// Simple directives require only the input line and no other context from the input loop.
    /// Return true if the line is a directive that has been completely handled here, so that the
    /// input loop can proceed to the next line.
    //TODO: There have been suggestions that some or all of these directives could be made
    // available in non-interactive contexts. This function is available to enable that.
    private static boolean executesAsSimpleDirective(String line) throws Exception {

        // SHOW or LIST <blah> statement
        String subcommand = SQLParser.parseShowStatementSubcommand(line);
        if (subcommand != null) {
            if (subcommand.equals("proc") || subcommand.equals("procedures")) {
                execListProcedures();
            }
            else if (subcommand.equals("tables")) {
                execListTables();
            }
            else if (subcommand.equals("classes")) {
                execListClasses();
            }
            else if (subcommand.equals("config") || subcommand.equals("configuration")) {
                execListConfigurations();
            }
            else {
                String errorCase = (subcommand.equals("") || subcommand.equals(";")) ?
                        ("Incomplete SHOW command.\n") :
                        ("Invalid SHOW command completion: '" + subcommand + "'.\n");
                System.out.println(errorCase +
                        "The valid SHOW command completions are proc, procedures, tables, or classes.");
            }
            // Consider it handled here, whether or not it was a good SHOW statement.
            return true;
        }

        // HELP commands - ONLY in interactive mode, close batch and parse for execution
        // Parser returns null if it isn't a HELP command. If no arguments are specified
        // the returned string will be empty.
        String helpSubcommand = SQLParser.parseHelpStatement(line);
        if (helpSubcommand != null) {
            // Ignore the arguments for now.
            if (!helpSubcommand.isEmpty()) {
                System.out.printf("Ignoring extra HELP argument(s): %s\n", helpSubcommand);
            }
            printHelp(System.out); // Print readme to the screen
            return true;
        }

        String echoArgs = SQLParser.parseEchoStatement(line);
        if (echoArgs != null) {
            System.out.println(echoArgs);
            return true;
        }

        String echoErrorArgs = SQLParser.parseEchoErrorStatement(line);
        if (echoErrorArgs != null) {
            System.err.println(echoErrorArgs);
            return true;
        }

        // It wasn't a locally-interpreted directive.
        return false;
    }

    private static void execListConfigurations() throws Exception {
        VoltTable configData = m_client.callProcedure("@SystemCatalog", "CONFIG").getResults()[0];
        if (configData.getRowCount() != 0) {
            printConfig(configData);
        }
    }

    private static void execListClasses() {
        //TODO: since sqlcmd makes no intrinsic use of the Classlist, it would be more
        // efficient to load the Classlist only "on demand" from here and to cache a
        // complete formatted String result rather than the complex map representation.
        // This would save churn on startup and on DDL update.
        if (Classlist.isEmpty()) {
            System.out.println();
            System.out.println("--- Empty Class List -----------------------");
            System.out.println();
        }
        List<String> list = new LinkedList<String>(Classlist.keySet());
        Collections.sort(list);
        int padding = 0;
        for (String classname : list) {
            padding = Math.max(padding, classname.length());
        }
        String format = " %1$-" + padding + "s";
        String categoryHeader[] = new String[] {
                "--- Potential Procedure Classes ----------------------------",
                "--- Active Procedure Classes  ------------------------------",
                "--- Non-Procedure Classes ----------------------------------"};
        for (int i = 0; i<3; i++) {
            boolean firstInCategory = true;
            for (String classname : list) {
                List<Boolean> stuff = Classlist.get(classname);
                // Print non-active procs first
                if (i == 0 && !(stuff.get(0) && !stuff.get(1))) {
                    continue;
                } else if (i == 1 && !(stuff.get(0) && stuff.get(1))) {
                    continue;
                } else if (i == 2 && stuff.get(0)) {
                    continue;
                }
                if (firstInCategory) {
                    firstInCategory = false;
                    System.out.println();
                    System.out.println(categoryHeader[i]);
                }
                System.out.printf(format, classname);
                System.out.println();
            }
        }
        System.out.println();
    }

    private static void execListTables() throws Exception {
        //TODO: since sqlcmd makes no intrinsic use of the tables list, it would be more
        // efficient to load the list only "on demand" from here and to cache a
        // complete formatted String result rather than the multiple lists.
        // This would save churn on startup and on DDL update.
        Tables tables = getTables();
        printTables("User Tables", tables.tables);
        printTables("User Views", tables.views);
        printTables("User Export Streams", tables.exports);
        System.out.println();
    }

    private static void execListProcedures() {
        List<String> list = new LinkedList<String>(Procedures.keySet());
        Collections.sort(list);
        int padding = 0;
        for (String procedure : list) {
            if (padding < procedure.length()) {
                padding = procedure.length();
            }
        }
        padding++;
        String format = "%1$-" + padding + "s";
        boolean firstSysProc = true;
        boolean firstUserProc = true;
        for (String procedure : list) {
            //TODO: it would be much easier over all to maintain sysprocs and user procs in
            // in two separate maps.
            if (procedure.startsWith("@")) {
                if (firstSysProc) {
                    firstSysProc = false;
                    System.out.println("--- System Procedures --------------------------------------");
                }
            }
            else {
                if (firstUserProc) {
                    firstUserProc = false;
                    System.out.println();
                    System.out.println("--- User Procedures ----------------------------------------");
                }
            }
            for (List<String> parameterSet : Procedures.get(procedure).values()) {
                System.out.printf(format, procedure);
                String sep = "\t";
                for (String paramType : parameterSet) {
                    System.out.print(sep + paramType);
                    sep = ", ";
                }
                System.out.println();
            }
        }
        System.out.println();
    }

    private static void printConfig(VoltTable configData) {
        System.out.println();
        System.out.println(String.format("%-20s%-20s%-60s", "NAME", "VALUE", "DESCRIPTION"));
        for (int i=0; i<100; i++) {
            System.out.print('-');
        }
        System.out.println();
        while (configData.advanceRow()) {
            System.out.println(String.format("%-20s%-20s%-60s",
                    configData.getString(0), configData.getString(1), configData.getString(2)));
        }
    }

    private static void printTables(final String name, final Collection<String> tables)
    {
        System.out.println();
        System.out.println("--- " + name + " --------------------------------------------");
        for (String table : tables) {
            System.out.println(table);
        }
        System.out.println();
    }

    /** Adapt BufferedReader into a SQLCommandLineReader */
    private static class LineReaderAdapter implements SQLCommandLineReader {
        private final BufferedReader m_reader;

        LineReaderAdapter(InputStreamReader reader) {
            m_reader = new BufferedReader(reader);
        }

        @Override
        public String readBatchLine() throws IOException {
            return m_reader.readLine();
        }

        void close() {
            try {
                m_reader.close();
            } catch (IOException e) { }
        }
    }

    /**
     * Reads a script file and executes its content.
     * Note that the "script file" could be an inline batch,
     * i.e., a "here document" that is coming from the same input stream
     * as the "file" directive.
     *
     * @param fileInfo    Info on the file directive being processed
     * @param parentLineReader  The current input stream, to be used for "here documents".
     */
    static void executeScriptFile(FileInfo fileInfo, SQLCommandLineReader parentLineReader)
    {
        LineReaderAdapter adapter = null;
        SQLCommandLineReader reader = null;

        if ( ! m_interactive) {
            System.out.println();
            System.out.println(fileInfo.toString());
        }

        if (fileInfo.getOption() == FileOption.INLINEBATCH) {
            // File command is a "here document" so pass in the current
            // input stream.
            reader = parentLineReader;
        }
        else {
            try {
                reader = adapter = new LineReaderAdapter(new FileReader(fileInfo.getFile()));
            }
            catch (FileNotFoundException e) {
                System.err.println("Script file '" + fileInfo.getFile() + "' could not be found.");
                stopOrContinue(e);
                return; // continue to the next line after the FILE command
            }
        }
        try {
            executeScriptFromReader(fileInfo, reader);
        }
        catch (Exception x) {
            stopOrContinue(x);
        }
        finally {
            if (adapter != null) {
                adapter.close();
            }
        }
    }

    /**
     *
     * @param fileInfo  The FileInfo object describing the file command (or stdin)
     * @param script    The line reader object to read from
     * @throws Exception
     */
    private static void executeScriptFromReader(FileInfo fileInfo, SQLCommandLineReader reader)
            throws Exception {

        StringBuilder statement = new StringBuilder();
        // non-interactive modes need to be more careful about discarding blank lines to
        // keep from throwing off diagnostic line numbers. So "statement" may be non-empty even
        // when a sql statement has not yet started (?)
        boolean statementStarted = false;
        StringBuilder batch = fileInfo.isBatch() ? new StringBuilder() : null;

        String delimiter = (fileInfo.getOption() == FileOption.INLINEBATCH) ?
                fileInfo.getDelimiter() : null;

        while (true) {

            String line = reader.readBatchLine();
            if (delimiter != null) {
                if (line == null) {
                    // We only print this nice message if the inline batch is
                    // being executed non-interactively. For an inline batch
                    // entered from the command line, SQLConsoleReader catches
                    // ctrl-D and exits the process before this code can execute,
                    // even if this code is in a "finally" block.
                    throw new Exception("ERROR: Failed to find delimiter \"" + delimiter +
                             "\" indicating end of inline batch.  No batched statements were executed.");
                }
                if (delimiter.equals(line)) {
                    line = null;
                }
            }
            if (line == null) {
                // No more lines.  Execute whatever we got.
                if (statement.length() > 0) {
                    if (batch == null) {
                        String statementString = statement.toString();
                        // Trim here avoids a "missing statement" error from adhoc in an edge case
                        // like a blank line from stdin.
                        if ( ! statementString.trim().isEmpty()) {
                            //* enable to debug */if (m_debug) System.out.println("DEBUG QUERY:'" + statementString + "'");
                            executeStatements(statementString);
                        }
                    }
                    else {
                        // This means that batch did not end with a semicolon.
                        // Maybe it ended with a comment.
                        // For now, treat the final semicolon as optional and
                        // assume that we are not just adding a partial statement to the batch.
                        batch.append(statement);
                        executeDDLBatch(fileInfo.getFilePath(), batch.toString());
                    }
                }
                return;
            }

            if ( ! statementStarted) {
                if (line.trim().equals("") || SQLParser.isWholeLineComment(line)) {
                    // We don't strictly have to include a blank line or whole-line
                    // comment at the start of a statement, but when we want to preserve line
                    // numbers (in a batch), we should at least append a newline.
                    // Whether to echo comments or blank lines from a batch is
                    // a grey area.
                    if (batch != null) {
                        statement.append(line).append("\n");
                    }
                    continue;
                }
                // Recursively process FILE commands, any failure will cause a recursive failure
                FileInfo nestedFileInfo = SQLParser.parseFileStatement(fileInfo, line);
                if (nestedFileInfo != null) {
                    // Guards must be added for FILE Batch containing batches.
                    if (batch != null) {
                        stopOrContinue(new RuntimeException(
                                "A FILE command is invalid in a batch."));
                        continue; // continue to the next line after the FILE command
                    }

                    // Execute the file content or fail to but only set m_returningToPromptAfterError
                    // if the intent is to cause a recursive failure, stopOrContinue decided to stop.
                    executeScriptFile(nestedFileInfo, reader);
                    if (m_returningToPromptAfterError) {
                        // The recursive readScriptFile stopped because of an error.
                        // Escape to the outermost readScriptFile caller so it can exit or
                        // return to the interactive prompt.
                        return;
                    }
                    // Continue after a bad nested file command by processing the next line
                    // in the current file.
                    continue;
                }

                // process other non-interactive directives
                if (executesAsSimpleDirective(line)) {
                    continue;
                }

                // TODO: This would be a reasonable place to validate that the line
                // starts with a SQL command keyword, exec/execute or one of the other
                // known commands.
                // According to the current parsing rules that allow multi-statement
                // stacking on a line (as an undocumented feature),
                // this work would also have to be repeated after each
                // non-quoted non-commented statement-splitting semicolon.
                // See executeStatements.
            }

            // Process normal @AdHoc commands which may be
            // multi-line-statement continuations.
            statement.append(line).append("\n");

            // Check if the current statement ends here and now.
            if (SQLParser.isSemiColonTerminated(line)) {
                if (batch == null) {
                    String statementString = statement.toString();
                    // Trim here avoids a "missing statement" error from adhoc in an edge case
                    // like a blank line from stdin.
                    if ( ! statementString.trim().isEmpty()) {
                        //* enable to debug */ if (m_debug) System.out.println("DEBUG QUERY:'" + statementString + "'");
                        executeStatements(statementString);
                    }
                    statement.setLength(0);
                }
                statementStarted = false;
            }
            else {
                // Disable directive processing until end of statement.
                statementStarted = true;
            }
        }
    }

    private static long m_startTime;
    // executeQueuedStatements is called instead of executeStatement because
    // multiple semicolon-separated statements are allowed on a line and because
    // using "line ends with semicolon" is not foolproof as a means of detecting
    // the end of a statement. It could give a false negative for something as
    // simple as an end-of-line comment.
    //
    private static void executeStatements(String statements)
    {
        List<String> parsedStatements = SQLParser.parseQuery(statements);
        for (String statement: parsedStatements) {
            executeStatement(statement);
        }
    }

    private static void executeStatement(String statement)
    {
        if (m_testFrontEndOnly) {
            m_testFrontEndResult += statement + ";\n";
            return;
        }
        if ( !m_interactive && m_outputShowMetadata) {
            System.out.println();
            System.out.println(statement + ";");
        }
        try {
            // EXEC <procedure> <params>...
            m_startTime = System.nanoTime();
            SQLParser.ExecuteCallResults execCallResults = SQLParser.parseExecuteCall(statement, Procedures);
            if (execCallResults != null) {
                String procName = execCallResults.procedure;
                Object[] objectParams = execCallResults.getParameterObjects();

                if (procName.equals("@UpdateApplicationCatalog")) {
                    File catfile = null;
                    if (objectParams[0] != null) {
                        catfile = new File((String)objectParams[0]);
                    }
                    File depfile = null;
                    if (objectParams[1] != null) {
                        depfile = new File((String)objectParams[1]);
                    }
                    printDdlResponse(m_client.updateApplicationCatalog(catfile, depfile));

                    // Need to update the stored procedures after a catalog change (could have added/removed SPs!).  ENG-3726
                    loadStoredProcedures(Procedures, Classlist);
                }
                else if (procName.equals("@UpdateClasses")) {
                    File jarfile = null;
                    if (objectParams[0] != null) {
                        jarfile = new File((String)objectParams[0]);
                    }
                    printDdlResponse(m_client.updateClasses(jarfile, (String)objectParams[1]));
                    // Need to reload the procedures and classes
                    loadStoredProcedures(Procedures, Classlist);
                }
                else {
                    // @SnapshotDelete needs array parameters.
                    if (procName.equals("@SnapshotDelete")) {
                        objectParams[0] = new String[] { (String)objectParams[0] };
                        objectParams[1] = new String[] { (String)objectParams[1] };
                    }

                    boolean suppressTableOutputForDML = ! procName.equals("@SwapTables");

                    printResponse(callProcedureHelper(execCallResults.procedure, objectParams), suppressTableOutputForDML);
                }
                return;
            }

            String explainStatement = SQLParser.parseExplainCall(statement);
            if (explainStatement != null) {
                // We've got a statement that starts with "explain", send the statement to
                // @Explain (after parseExplainCall() strips "explain").
                printResponse(m_client.callProcedure("@Explain", explainStatement), false);
                return;
            }

            String explainProcName = SQLParser.parseExplainProcCall(statement);
            if (explainProcName != null) {
                // We've got a statement that starts with "explainproc", send the statement to
                // @ExplainProc (now that parseExplainProcCall() has stripped out "explainproc").
                printResponse(m_client.callProcedure("@ExplainProc", explainProcName), false);
                return;
            }

            String explainViewName = SQLParser.parseExplainViewCall(statement);
            if (explainViewName != null) {
                // We've got a statement that starts with "explainview", send the statement to
                // @ExplainView (now that parseExplainViewCall() has stripped out "explainview").
                printResponse(m_client.callProcedure("@ExplainView", explainViewName), false);
                return;
            }

            // LOAD CLASS <jar>?
            String loadPath = SQLParser.parseLoadClasses(statement);
            if (loadPath != null) {
                File jarfile = new File(loadPath);
                printDdlResponse(m_client.updateClasses(jarfile, null));
                loadStoredProcedures(Procedures, Classlist);
                return;
            }

            // REMOVE CLASS <class-selector>?
            String classSelector = SQLParser.parseRemoveClasses(statement);
            if (classSelector != null) {
                printDdlResponse(m_client.updateClasses(null, classSelector));
                loadStoredProcedures(Procedures, Classlist);
                return;
            }

            // DDL statements get forwarded to @AdHoc,
            // but get special post-processing.
            if (SQLParser.queryIsDDL(statement)) {
                // if the query is DDL, reload the stored procedures.
                printDdlResponse(m_client.callProcedure("@AdHoc", statement));
                loadStoredProcedures(Procedures, Classlist);
                return;
            }

            // All other commands get forwarded to @AdHoc
            printResponse(callProcedureHelper("@AdHoc", statement), true);

        } catch (Exception exc) {
            stopOrContinue(exc);
        }
    }

    private static void stopOrContinue(Exception exc) {
        System.err.println(exc.getMessage());
        if (m_debug) {
            exc.printStackTrace(System.err);
        }
        // Let the final exit code reflect any error(s) in the run.
        // This is useful for debugging a script that may have multiple errors
        // and multiple valid statements.
        m_exitCode = -1;
        if (m_stopOnError) {
            if ( ! m_interactive ) {
                System.exit(m_exitCode);
            }
            // Setting this member to drive a fast stack unwind from
            // recursive readScriptFile requires explicit checks in that code,
            // but still seems easier than a "throw" here from a catch block that
            // would require additional exception handlers in the caller(s)
            m_returningToPromptAfterError = true;
        }
    }

    // Output generation
    private static SQLCommandOutputFormatter m_outputFormatter = new SQLCommandOutputFormatterDefault();
    private static boolean m_outputShowMetadata = true;

    private static boolean isUpdateResult(VoltTable table)
    {
        return ((table.getColumnName(0).isEmpty() || table.getColumnName(0).equals("modified_tuples")) &&
                 table.getRowCount() == 1 && table.getColumnCount() == 1 && table.getColumnType(0) == VoltType.BIGINT);
    }

    private static void printResponse(ClientResponse response, boolean suppressTableOutputForDML) throws Exception
    {
        if (response.getStatus() != ClientResponse.SUCCESS) {
            throw new Exception("Execution Error: " + response.getStatusString());
        }

        long elapsedTime = System.nanoTime() - m_startTime;
        for (VoltTable t : response.getResults()) {
            long rowCount;
            if (suppressTableOutputForDML && isUpdateResult(t)) {
                rowCount = t.fetchRow(0).getLong(0);
            }
            else {
                rowCount = t.getRowCount();
                // Run it through the output formatter.
                m_outputFormatter.printTable(System.out, t, m_outputShowMetadata);
                //System.out.println("printable");
            }
            if (m_outputShowMetadata) {
                System.out.printf("(Returned %d rows in %.2fs)\n",
                        rowCount, elapsedTime / 1000000000.0);
            }
        }
    }

    private static void printDdlResponse(ClientResponse response) throws Exception {
        if (response.getStatus() != ClientResponse.SUCCESS) {
            throw new Exception("Execution Error: " + response.getStatusString());
        }
        //TODO: In the future, if/when we change the prompt when waiting for the remainder of an unfinished command,
        // successful DDL commands may just silently return to a normal prompt without this verbose feedback.
        System.out.println("Command succeeded.");
    }

    // VoltDB connection support
    private static Client m_client;
    // Default visibility is for test purposes.
    static Map<String,Map<Integer, List<String>>> Procedures =
            Collections.synchronizedMap(new HashMap<String,Map<Integer, List<String>>>());
    private static Map<String, List<Boolean>> Classlist =
        Collections.synchronizedMap(new HashMap<String, List<Boolean>>());
    private static void loadSystemProcedures()
    {
        Procedures.put("@Pause",
                ImmutableMap.<Integer, List<String>>builder().put( 0, new ArrayList<String>()).build());
        Procedures.put("@Quiesce",
                ImmutableMap.<Integer, List<String>>builder().put( 0, new ArrayList<String>()).build());
        Procedures.put("@Resume",
                ImmutableMap.<Integer, List<String>>builder().put( 0, new ArrayList<String>()).build());
        Procedures.put("@Shutdown",
                ImmutableMap.<Integer, List<String>>builder().put( 0, new ArrayList<String>()).build());
        Procedures.put("@StopNode",
                ImmutableMap.<Integer, List<String>>builder().put(1, Arrays.asList("int")).build());
        Procedures.put("@SnapshotDelete",
                ImmutableMap.<Integer, List<String>>builder().put( 2, Arrays.asList("varchar", "varchar")).build()
                );
        Procedures.put("@SnapshotRestore",
                ImmutableMap.<Integer, List<String>>builder().put( 2, Arrays.asList("varchar", "varchar"))
                                                             .put( 1, Arrays.asList("varchar")).build()
                );
        Procedures.put("@SnapshotSave",
                ImmutableMap.<Integer, List<String>>builder().put( 0, new ArrayList<String>())
                                                             .put( 1, Arrays.asList("varchar"))
                                                             .put( 3, Arrays.asList("varchar", "varchar", "bit")).build());
        Procedures.put("@SnapshotScan",
                ImmutableMap.<Integer, List<String>>builder().put( 1,
                Arrays.asList("varchar")).build());
        Procedures.put("@Statistics",
                ImmutableMap.<Integer, List<String>>builder().put( 2, Arrays.asList("statisticscomponent", "bit")).build());
        Procedures.put("@SystemCatalog",
                ImmutableMap.<Integer, List<String>>builder().put( 1,Arrays.asList("metadataselector")).build());
        Procedures.put("@SystemInformation",
                ImmutableMap.<Integer, List<String>>builder().put( 1, Arrays.asList("sysinfoselector")).build());
        Procedures.put("@UpdateApplicationCatalog",
                ImmutableMap.<Integer, List<String>>builder().put( 2, Arrays.asList("varchar", "varchar")).build());
        Procedures.put("@UpdateClasses",
                ImmutableMap.<Integer, List<String>>builder().put( 2, Arrays.asList("varchar", "varchar")).build());
        Procedures.put("@UpdateLogging",
                ImmutableMap.<Integer, List<String>>builder().put( 1, Arrays.asList("varchar")).build());
        Procedures.put("@Promote",
                ImmutableMap.<Integer, List<String>>builder().put( 0, new ArrayList<String>()).build());
        Procedures.put("@SnapshotStatus",
                ImmutableMap.<Integer, List<String>>builder().put( 0, new ArrayList<String>()).build());
        Procedures.put("@Explain",
                ImmutableMap.<Integer, List<String>>builder().put( 1, Arrays.asList("varchar")).build());
        Procedures.put("@ExplainProc",
                ImmutableMap.<Integer, List<String>>builder().put( 1, Arrays.asList("varchar")).build());
        Procedures.put("@ExplainView",
                ImmutableMap.<Integer, List<String>>builder().put( 1, Arrays.asList("varchar")).build());
        Procedures.put("@ValidatePartitioning",
                ImmutableMap.<Integer, List<String>>builder().put( 2, Arrays.asList("int", "varbinary")).build());
        Procedures.put("@GetPartitionKeys",
                ImmutableMap.<Integer, List<String>>builder().put( 1, Arrays.asList("varchar")).build());
        Procedures.put("@GC",
                ImmutableMap.<Integer, List<String>>builder().put( 0, new ArrayList<String>()).build());
        Procedures.put("@ResetDR",
                ImmutableMap.<Integer, List<String>>builder().put( 0, new ArrayList<String>()).build());
<<<<<<< HEAD
        Procedures.put("@BalanceSPI",
                ImmutableMap.<Integer, List<String>>builder().put( 4, Arrays.asList("int","int","int","int")).build());
=======
        Procedures.put("@SwapTables",
                ImmutableMap.<Integer, List<String>>builder().put( 2, Arrays.asList("varchar", "varchar")).build());
>>>>>>> b66f5bbd
    }

    private static Client getClient(ClientConfig config, String[] servers, int port) throws Exception
    {
        final Client client = ClientFactory.createClient(config);

        // Only fail if we can't connect to any servers
        boolean connectedAnyServer = false;
        String connectionErrorMessages = "";

        for (String server : servers) {
            try {
                client.createConnection(server.trim(), port);
                connectedAnyServer = true;
            }
            catch (UnknownHostException e) {
                connectionErrorMessages += "\n    " + server.trim() + ":" + port + " - UnknownHostException";
            }
            catch (IOException e) {
                connectionErrorMessages += "\n    " + server.trim() + ":" + port + " - " + e.getMessage();
            }
        }

        if (!connectedAnyServer) {
            throw new IOException("Unable to connect to VoltDB cluster" + connectionErrorMessages);
        }
        return client;
    }

    // General application support
    private static void printUsage(String msg)
    {
        System.out.print(msg);
        System.out.println("\n");
        printUsage(-1);
    }
    private static void printUsage(int exitCode)
    {
        System.out.println(
        "Usage: sqlcmd --help\n"
        + "   or  sqlcmd [--servers=comma_separated_server_list]\n"
        + "              [--port=port_number]\n"
        + "              [--user=user]\n"
        + "              [--password=password]\n"
        + "              [--kerberos=jaas_login_configuration_entry_key]\n"
        + "              [--query=query]\n"
        + "              [--output-format=(fixed|csv|tab)]\n"
        + "              [--output-skip-metadata]\n"
        + "              [--stop-on-error=(true|false)]\n"
        + "              [--query-timeout=number_of_milliseconds]\n"
        + "\n"
        + "[--servers=comma_separated_server_list]\n"
        + "  List of servers to connect to.\n"
        + "  Default: localhost.\n"
        + "\n"
        + "[--port=port_number]\n"
        + "  Client port to connect to on cluster nodes.\n"
        + "  Default: 21212.\n"
        + "\n"
        + "[--user=user]\n"
        + "  Name of the user for database login.\n"
        + "  Default: (not defined - connection made without credentials).\n"
        + "\n"
        + "[--password=password]\n"
        + "  Password of the user for database login.\n"
        + "  Default: (not defined - connection made without credentials).\n"
        + "\n"
        + "[--kerberos=jaas_login_configuration_entry_key]\n"
        + "  Enable kerberos authentication for user database login by specifying\n"
        + "  the JAAS login configuration file entry name"
        + "  Default: (not defined - connection made without credentials).\n"
        + "\n"
        + "[--query=query]\n"
        + "  Execute a non-interactive query. Multiple query options are allowed.\n"
        + "  Default: (runs the interactive shell when no query options are present).\n"
        + "\n"
        + "[--output-format=(fixed|csv|tab)]\n"
        + "  Format of returned resultset data (Fixed-width, CSV or Tab-delimited).\n"
        + "  Default: fixed.\n"
        + "\n"
        + "[--output-skip-metadata]\n"
        + "  Removes metadata information such as column headers and row count from\n"
        + "  produced output. Default: metadata output is enabled.\n"
        + "\n"
        + "[--stop-on-error=(true|false)]\n"
        + "  Causes the utility to stop immediately or continue after detecting an error.\n"
        + "  In interactive mode, a value of \"true\" discards any unprocessed input\n"
        + "  and returns to the command prompt. Default: true.\n"
        + "\n"
        + "[--query-timeout=millisecond_number]\n"
        + "  Read-only queries that take longer than this number of milliseconds will abort. Default: " + BatchTimeoutOverrideType.DEFAULT_TIMEOUT/1000.0 + " seconds.\n"
        + "\n"
        );
        System.exit(exitCode);
    }

    // printHelp() can print readme either to a file or to the screen
    // depending on the argument passed in
    // Default visibility is for test purposes.
    static void printHelp(OutputStream prtStr)
    {
        try {
            InputStream is = SQLCommand.class.getResourceAsStream(m_readme);
            while (is.available() > 0) {
                byte[] bytes = new byte[is.available()]; // Fix for ENG-3440
                is.read(bytes, 0, bytes.length);
                prtStr.write(bytes); // For JUnit test
            }
        }
        catch (Exception x) {
            System.err.println(x.getMessage());
            System.exit(-1);
        }
    }

    private static class Tables
    {
        TreeSet<String> tables = new TreeSet<String>();
        TreeSet<String> exports = new TreeSet<String>();
        TreeSet<String> views = new TreeSet<String>();
    }

    private static Tables getTables() throws Exception
    {
        Tables tables = new Tables();
        VoltTable tableData = m_client.callProcedure("@SystemCatalog", "TABLES").getResults()[0];
        while (tableData.advanceRow()) {
            String tableName = tableData.getString("TABLE_NAME");
            String tableType = tableData.getString("TABLE_TYPE");
            if (tableType.equalsIgnoreCase("EXPORT")) {
                tables.exports.add(tableName);
            }
            else if (tableType.equalsIgnoreCase("VIEW")) {
                tables.views.add(tableName);
            }
            else {
                tables.tables.add(tableName);
            }
        }
        return tables;
    }

    private static void loadStoredProcedures(Map<String,Map<Integer, List<String>>> procedures,
            Map<String, List<Boolean>> classlist)
    {
        VoltTable procs = null;
        VoltTable params = null;
        VoltTable classes = null;
        try {
            procs = m_client.callProcedure("@SystemCatalog", "PROCEDURES").getResults()[0];
            params = m_client.callProcedure("@SystemCatalog", "PROCEDURECOLUMNS").getResults()[0];
            classes = m_client.callProcedure("@SystemCatalog", "CLASSES").getResults()[0];
        }
        catch (NoConnectionsException e) {
            e.printStackTrace();
            return;
        }
        catch (IOException e) {
            e.printStackTrace();
            return;
        }
        catch (ProcCallException e) {
            e.printStackTrace();
            return;
        }
        Map<String, Integer> proc_param_counts = Collections.synchronizedMap(new HashMap<String, Integer>());
        while (params.advanceRow()) {
            String this_proc = params.getString("PROCEDURE_NAME");
            Integer curr_val = proc_param_counts.get(this_proc);
            if (curr_val == null) {
                curr_val = 1;
            }
            else {
                ++curr_val;
            }
            proc_param_counts.put(this_proc, curr_val);
        }
        params.resetRowPosition();
        Set<String> userProcs = new HashSet<String>();
        while (procs.advanceRow()) {
            String proc_name = procs.getString("PROCEDURE_NAME");
            userProcs.add(proc_name);
            Integer param_count = proc_param_counts.get(proc_name);
            ArrayList<String> this_params = new ArrayList<String>();
            // prepopulate it to make sure the size is right
            if (param_count != null) {
                for (int i = 0; i < param_count; i++) {
                    this_params.add(null);
                }
            }
            else {
                param_count = 0;
            }
            HashMap<Integer, List<String>> argLists = new HashMap<Integer, List<String>>();
            argLists.put(param_count, this_params);
            procedures.put(proc_name, argLists);
        }
        for (String proc_name : new ArrayList<String>(procedures.keySet())) {
            if (!proc_name.startsWith("@") && !userProcs.contains(proc_name)) {
                procedures.remove(proc_name);
            }
        }
        classlist.clear();
        while (classes.advanceRow()) {
            String classname = classes.getString("CLASS_NAME");
            boolean isProc = (classes.getLong("VOLT_PROCEDURE") == 1L);
            boolean isActive = (classes.getLong("ACTIVE_PROC") == 1L);
            if (!classlist.containsKey(classname)) {
                List<Boolean> stuff = Collections.synchronizedList(new ArrayList<Boolean>());
                stuff.add(isProc);
                stuff.add(isActive);
                classlist.put(classname, stuff);
            }
        }

        // Retrieve the parameter types.  Note we have to do some special checking
        // for array types.  ENG-3101
        params.resetRowPosition();
        while (params.advanceRow()) {
            Map<Integer, List<String>> argLists = procedures.get(params.getString("PROCEDURE_NAME"));
            assert(argLists.size() == 1);
            List<String> this_params = argLists.values().iterator().next();
            int idx = (int)params.getLong("ORDINAL_POSITION") - 1;
            String param_type = params.getString("TYPE_NAME").toLowerCase();
            // Detect if this parameter is supposed to be an array.  It's kind of clunky, we have to
            // look in the remarks column...
            String param_remarks = params.getString("REMARKS");
            if (null != param_remarks) {
                param_type += (param_remarks.equalsIgnoreCase("ARRAY_PARAMETER") ? "_array" : "");
            }
            this_params.set(idx, param_type);
        }
    }

    /// Parser unit test entry point
    ///TODO: it would be simpler if this testing entry point could just set up some mocking
    /// of io and statement "execution" -- mocking with statement capture instead of actual execution
    /// to better isolate the parser.
    /// Then it could call a new simplified version of interactWithTheUser().
    /// But the current parser tests expect to call a SQLCommand function that can return for
    /// some progress checking before its input stream has been permanently terminated.
    /// They would need to be able to check parser progress in one thread while
    /// SQLCommand.interactWithTheUser() was awaiting further input on another thread
    /// (or in its own process).
    public static List<String> getParserTestQueries(InputStream inmocked, OutputStream outmocked)
    {
        testFrontEndOnly();
        try {
            SQLConsoleReader reader = new SQLConsoleReader(inmocked, outmocked);
            getInteractiveQueries(reader);
            return SQLParser.parseQuery(m_testFrontEndResult);
        } catch (Exception ioe) {}
        return null;
    }

    public static void testFrontEndOnly() {
        m_testFrontEndOnly = true;
        m_testFrontEndResult = "";
    }

    public static String getTestResult() { return m_testFrontEndResult; }

    private static String extractArgInput(String arg) {
        // the input arguments has "=" character when this function is called
        String[] splitStrings = arg.split("=", 2);
        if (splitStrings[1].isEmpty()) {
            printUsage("Missing input value for " + splitStrings[0]);
        }
        return splitStrings[1];
    }

    // Application entry point
    public static void main(String args[])
    {
        System.setProperty("voltdb_no_logging", "true");
        TimeZone.setDefault(TimeZone.getTimeZone("GMT+0"));
        // Initialize parameter defaults
        String serverList = "localhost";
        int port = 21212;
        String user = "";
        String password = "";
        String kerberos = "";
        List<String> queries = null;
        String ddlFile = "";

        // Parse out parameters
        for (int i = 0; i < args.length; i++) {
            String arg = args[i];
            if (arg.startsWith("--servers=")) {
                serverList = extractArgInput(arg);
            }
            else if (arg.startsWith("--port=")) {
                port = Integer.valueOf(extractArgInput(arg));
            }
            else if (arg.startsWith("--user=")) {
                user = extractArgInput(arg);
            }
            else if (arg.startsWith("--password=")) {
                password = extractArgInput(arg);
            }
            else if (arg.startsWith("--kerberos=")) {
                kerberos = extractArgInput(arg);
            }
            else if (arg.startsWith("--kerberos")) {
                kerberos = "VoltDBClient";
            }
            else if (arg.startsWith("--query=")) {
                List<String> argQueries = SQLParser.parseQuery(arg.substring(8));
                if (!argQueries.isEmpty()) {
                    if (queries == null) {
                        queries = argQueries;
                    }
                    else {
                        queries.addAll(argQueries);
                    }
                }
            }
            else if (arg.startsWith("--output-format=")) {
                String formatName = extractArgInput(arg).toLowerCase();
                if (formatName.equals("fixed")) {
                    m_outputFormatter = new SQLCommandOutputFormatterDefault();
                }
                else if (formatName.equals("csv")) {
                    m_outputFormatter = new SQLCommandOutputFormatterCSV();
                }
                else if (formatName.equals("tab")) {
                    m_outputFormatter = new SQLCommandOutputFormatterTabDelimited();
                }
                else {
                    printUsage("Invalid value for --output-format");
                }
            }
            else if (arg.startsWith("--stop-on-error=")) {
                String optionName = extractArgInput(arg).toLowerCase();
                if (optionName.equals("true")) {
                    m_stopOnError = true;
                }
                else if (optionName.equals("false")) {
                    m_stopOnError = false;
                }
                else {
                    printUsage("Invalid value for --stop-on-error");
                }
            }
            else if (arg.startsWith("--ddl-file=")) {
                String ddlFilePath = extractArgInput(arg);
                try {
                    ddlFile = new Scanner(new File(ddlFilePath)).useDelimiter("\\Z").next();
                } catch (FileNotFoundException e) {
                    printUsage("DDL file not found at path:" + ddlFilePath);
                }
            }
            else if (arg.startsWith("--query-timeout=")) {
                m_hasBatchTimeout = true;
                m_batchTimeout = Integer.valueOf(extractArgInput(arg));
            }

            // equals check starting here
            else if (arg.equals("--output-skip-metadata")) {
                m_outputShowMetadata = false;
            }
            else if (arg.equals("--debug")) {
                m_debug = true;
            }
            else if (arg.equals("--help")) {
                printHelp(System.out); // Print readme to the screen
                System.out.println("\n\n");
                printUsage(0);
            }
            else if (arg.equals("--no-version-check")) {
                m_versionCheck = false; // Disable new version phone home check
            }
            else if ((arg.equals("--usage")) || (arg.equals("-?"))) {
                printUsage(0);
            }
            else {
                printUsage("Invalid Parameter: " + arg);
            }
        }

        // Split server list
        String[] servers = serverList.split(",");

        // Phone home to see if there is a newer version of VoltDB
        if (m_versionCheck) {
            openURLAsync();
        }

        try
        {
            // If we need to prompt the user for a password, do so.
            password = CLIConfig.readPasswordIfNeeded(user, password, "Enter password: ");
        }
        catch (IOException ex)
        {
            printUsage("Unable to read password: " + ex);
        }

        // Create connection
        ClientConfig config = new ClientConfig(user, password);
        config.setProcedureCallTimeout(0);  // Set procedure all to infinite timeout, see ENG-2670

        try {
            // if specified enable kerberos
            if (!kerberos.isEmpty()) {
                config.enableKerberosAuthentication(kerberos);
            }
            m_client = getClient(config, servers, port);
        } catch (Exception exc) {
            System.err.println(exc.getMessage());
            System.exit(-1);
        }

        try {
            if (! ddlFile.equals("")) {
                // fast DDL Loader mode
                // System.out.println("fast DDL Loader mode with DDL input:\n" + ddlFile);
                m_client.callProcedure("@AdHoc", ddlFile);
                System.exit(m_exitCode);
            }

            // Load system procedures
            loadSystemProcedures();

            // Load user stored procs
            loadStoredProcedures(Procedures, Classlist);

            // Removed code to prevent Ctrl-C from exiting. The original code is visible
            // in Git history hash 837df236c059b5b4362ffca7e7a5426fba1b7f20.

            m_interactive = true;
            if (queries != null && !queries.isEmpty()) {
                // If queries are provided via command line options run them in
                // non-interactive mode.
                //TODO: Someday we should honor batching.
                m_interactive = false;
                for (String query : queries) {
                    executeStatement(query);
                }
            }
            // This test for an interactive environment is mostly
            // reliable. See stackoverflow.com/questions/1403772.
            // It accurately detects when data is piped into the program
            // but it fails to distinguish the case when data is ONLY piped
            // OUT of the command -- that's a possible but very strange way
            // to run an interactive session, so it's OK that we don't support
            // it. Instead, in that edge case, we fall back to non-interactive
            // mode but IN THAT MODE, we wait on and process user input as if
            // from a slow pipe. Strange, but acceptable, and preferable to the
            // check used here in the past (System.in.available() > 0)
            // which would fail in the opposite direction, when a 0-length
            // file was piped in, showing an interactive greeting and prompt
            // before quitting.
            if (System.console() == null && m_interactive) {
                m_interactive = false;
                executeNoninteractive();
            }
            if (m_interactive) {
                // Print out welcome message
                System.out.printf("SQL Command :: %s%s:%d\n", (user == "" ? "" : user + "@"), serverList, port);
                interactWithTheUser();
            }
        }
        catch (Exception x) {
            stopOrContinue(x);
        }
        finally {
            try { m_client.close(); } catch (Exception x) { }
        }
        // Processing may have been continued after one or more errors.
        // Reflect them in the exit code.
        // This might be a little unconventional for an interactive session,
        // but it's also likely to be ignored in that case, so "no great harm done".
        //* enable to debug */ System.err.println("Exiting with code " + m_exitCode);
        System.exit(m_exitCode);
    }

    // The following two methods implement a "phone home" version check for VoltDB.
    // Asynchronously ping VoltDB to see what the current released version is.
    // If it is newer than the one running here, then notify the user in some manner TBD.
    // Note that this processing should not impact utility use in any way.  Ignore all
    // errors.
    private static void openURLAsync()
    {
        Thread t = new Thread(new Runnable() {
            @Override
            public void run() {
                 openURL();
            }
        });

        // Set the daemon flag so that this won't hang the process if it runs into difficulty
        t.setDaemon(true);
        t.start();
    }

    private static void openURL()
    {
        URL url;
        try {
            // Read the response from VoltDB
            String a="http://community.voltdb.com/versioncheck?app=sqlcmd&ver=" + org.voltdb.VoltDB.instance().getVersionString();
            url = new URL(a);
            URLConnection conn = url.openConnection();

            // open the stream and put it into BufferedReader
            BufferedReader br = new BufferedReader(
                               new InputStreamReader(conn.getInputStream()));

            while (br.readLine() != null) {
                // At this time do nothing, just drain the stream.
                // In the future we'll notify the user that a new version of VoltDB is available.
            }
            br.close();
        } catch (Throwable e) {
            // ignore any error
        }
    }
}<|MERGE_RESOLUTION|>--- conflicted
+++ resolved
@@ -988,13 +988,10 @@
                 ImmutableMap.<Integer, List<String>>builder().put( 0, new ArrayList<String>()).build());
         Procedures.put("@ResetDR",
                 ImmutableMap.<Integer, List<String>>builder().put( 0, new ArrayList<String>()).build());
-<<<<<<< HEAD
         Procedures.put("@BalanceSPI",
                 ImmutableMap.<Integer, List<String>>builder().put( 4, Arrays.asList("int","int","int","int")).build());
-=======
         Procedures.put("@SwapTables",
                 ImmutableMap.<Integer, List<String>>builder().put( 2, Arrays.asList("varchar", "varchar")).build());
->>>>>>> b66f5bbd
     }
 
     private static Client getClient(ClientConfig config, String[] servers, int port) throws Exception
