/* This file is part of VoltDB.
 * Copyright (C) 2008-2020 VoltDB Inc.
 *
 * This program is free software: you can redistribute it and/or modify
 * it under the terms of the GNU Affero General Public License as
 * published by the Free Software Foundation, either version 3 of the
 * License, or (at your option) any later version.
 *
 * This program is distributed in the hope that it will be useful,
 * but WITHOUT ANY WARRANTY; without even the implied warranty of
 * MERCHANTABILITY or FITNESS FOR A PARTICULAR PURPOSE.  See the
 * GNU Affero General Public License for more details.
 *
 * You should have received a copy of the GNU Affero General Public License
 * along with VoltDB.  If not, see <http://www.gnu.org/licenses/>.
 */

package org.voltdb.utils;

import static org.voltdb.RestoreAgent.checkSnapshotIsComplete;
import static org.voltdb.utils.SnapshotComparer.CONSOLE_LOG;
import static org.voltdb.utils.SnapshotComparer.SNAPSHOT_LOG;
import static org.voltdb.utils.SnapshotComparer.STATUS_INCONSISTENCY;
import static org.voltdb.utils.SnapshotComparer.STATUS_INVALID_INPUT;
import static org.voltdb.utils.SnapshotComparer.STATUS_OK;
import static org.voltdb.utils.SnapshotComparer.remoteSnapshotFolder;

import java.io.File;
import java.io.FileInputStream;
import java.io.IOException;
import java.util.ArrayList;
import java.util.Date;
import java.util.HashMap;
import java.util.HashSet;
import java.util.List;
import java.util.Map;
import java.util.Set;
import java.util.TreeMap;
import java.util.TreeSet;
import java.util.Vector;

import org.apache.commons.io.FileUtils;
import org.voltcore.logging.VoltLogger;
import org.voltcore.utils.DBBPool;
import org.voltdb.ElasticHashinator;
import org.voltdb.PrivateVoltTableFactory;
import org.voltdb.RestoreAgent;
import org.voltdb.SnapshotTableInfo;
import org.voltdb.VoltTable;
import org.voltdb.sysprocs.saverestore.HashinatorSnapshotData;
import org.voltdb.sysprocs.saverestore.SnapshotPathType;
import org.voltdb.sysprocs.saverestore.SnapshotUtil;
import org.voltdb.sysprocs.saverestore.SnapshotUtil.Snapshot;
import org.voltdb.sysprocs.saverestore.TableSaveFile;

import com.jcraft.jsch.ChannelSftp;
import com.jcraft.jsch.JSch;
import com.jcraft.jsch.JSchException;
import com.jcraft.jsch.Session;
import com.jcraft.jsch.SftpException;


/**
 * A command line utility for scanning and compare snapshots
 */

public class SnapshotComparer {
    public static int STATUS_OK = 0;
    public static int STATUS_INVALID_INPUT = -1;
    public static int STATUS_INCONSISTENCY = -2;

    public static final VoltLogger CONSOLE_LOG = new VoltLogger("CONSOLE");
    public static final VoltLogger SNAPSHOT_LOG = new VoltLogger("SNAPSHOT");
    // A string builder to hold all snapshot validation errors, gets printed when no viable snapshot is found
    public static final StringBuilder m_ErrLogStr =
            new StringBuilder("The comparing process can not find a viable snapshot. "
                    + "Restore requires a complete, uncorrupted snapshot.");
    public static final String remoteSnapshotFolder = "./remoteSnapshot/";

    public static void main(String[] args) {
        if (args.length == 0 || args[0].equals("--help")) {
            printHelpAndQuit(0);
        }

        Config config = new Config(args);
        if (!config.valid) {
            System.exit(STATUS_INVALID_INPUT);
        }

        SnapshotLoader source = new SnapshotLoader(config.local, config.username, config.sourceNonce, config.sourceDirs, config.sourceHosts);
        if (config.selfCompare) {
            source.selfCompare(config.orderLevel);
        } else {
            SnapshotLoader target = new SnapshotLoader(config.local, config.username, config.targetNonce, config.targetDirs, config.targetHosts);
            source.compareWith(target);
        }
    }

    private static void printHelpAndQuit(int code) {
        System.out.println("Usage: snapshotComparer --help");
        System.out.println("Self Comparision, verify data consistency among replicas of single snapshot: snapshotComparer --self nonce");
        System.out.println("for local snapshots, use --dirs for specify directories: snapshotComparer --self --nonce nonce1 --dirs dir1,dir2,dir3");
        System.out.println("for remote snapshots, use --paths and --hosts for specify remote directories: snapshotComparer --self --nonce nonce1 --paths path1,path2 --hosts host1,host2 --user username");
        System.out.println();
        System.out.println("Peer Comparision, verify data consistency among snapshots: snapshotComparer nonce1 nonce2");
        System.out.println("for local snapshots, use --dirs for specify directories: snapshotComparer  --nonce1 nonce1 --dir1 dir1-1,dir1-2,dir1-3 nonce2 --dir2 dir2-1,dir2-2,dir2-3");
        System.out.println("for remote snapshots, use --paths and --hosts for specify remote directories: snapshotComparer --nonce1 nonce1 --paths1 path1,path2 --hosts1 host1,host2 --nonce2 nonce2 --paths2 path1,path2 --hosts2 host1,host2 --user username");
        System.out.println();
        System.out.println("For integrity check only without row order, use --ignoreOrder");
        System.out.println("For integrity check only with only chunk level row order, use --ignoreChunkOrder");
        System.exit(code);
    }

    static class Config {
        boolean selfCompare;
        // level of row order consistency
        // 0 for total order
        // 1 for chunk level order (there could be out of order within chunk, but not across chunk)
        // 2 for no order
        byte orderLevel = 0;
        Boolean local = null;
        String username = "";
        String password = "";

        String sourceNonce;
        String[] sourceDirs;
        String[] sourceHosts;

        String targetNonce;
        String[] targetDirs;
        String[] targetHosts;
        boolean cleanup = false;
        boolean valid = false;

        public Config(String[] args) {
            selfCompare = args[0].equalsIgnoreCase("--self");
            if (selfCompare) {
                for (int i = 1; i < args.length; i++) {
                    String arg = args[i];
                    if (arg.equalsIgnoreCase("--nonce")) {
                        if (i + 1 >= args.length) {
                            System.err.println("Error: Not enough args following --nonce");
                            printHelpAndQuit(STATUS_INVALID_INPUT);
                        }
                        i++;
                        sourceNonce = args[i];
                    } else if (arg.equalsIgnoreCase("--ignoreChunkOrder")) {
                        orderLevel = 1;
                    } else if (arg.equalsIgnoreCase("--ignoreOrder")) {
                        orderLevel = 2;
                    } else if (arg.equalsIgnoreCase("--dirs")) {
                        if (local != null && !local) {
                            System.err.println("Error: already specify snapshot from remote");
                            printHelpAndQuit(STATUS_INVALID_INPUT);
                        }
                        local = true;
                        if (i + 1 >= args.length) {
                            System.err.println("Error: Not enough args following --dirs");
                            printHelpAndQuit(STATUS_INVALID_INPUT);
                        }
                        i++;
                        sourceDirs = args[i].split(",");
                    } else if (arg.equalsIgnoreCase("--paths")) {
                        if (local != null && local) {
                            System.err.println("Error: already specify snapshot from local");
                            printHelpAndQuit(STATUS_INVALID_INPUT);
                        }
                        local = false;
                        if (i + 1 >= args.length) {
                            System.err.println("Error: Not enough args following --paths");
                            printHelpAndQuit(STATUS_INVALID_INPUT);
                        }
                        i++;
                        sourceDirs = args[i].split(",");
                    } else if (arg.equalsIgnoreCase("--hosts")) {
                        if (local != null && local) {
                            System.err.println("Error: already specify snapshot from local");
                            printHelpAndQuit(STATUS_INVALID_INPUT);
                        }
                        local = false;
                        if (i + 1 >= args.length) {
                            System.err.println("Error: Not enough args following --hosts");
                            printHelpAndQuit(STATUS_INVALID_INPUT);
                        }
                        i++;
                        sourceHosts = args[i].split(",");
                    } else if (arg.equalsIgnoreCase("--user")) {
                        if (i + 1 >= args.length) {
                            System.err.println("Error: Not enough args following --user");
                            printHelpAndQuit(STATUS_INVALID_INPUT);
                        }
                        i++;
                        username = args[i];
                    } else if (arg.equalsIgnoreCase("--cleanup")) {
                        cleanup = true;
                    }
                }
                if (sourceNonce == null || sourceNonce.isEmpty()) {
                    System.err.println("Error: Does not specify snapshot nonce.");
                    printHelpAndQuit(STATUS_INVALID_INPUT);
                }
                if (local == null) {
                    System.err.println("Error: Does not specify location of snapshot, either using --dirs for local or --paths for remote.");
                    printHelpAndQuit(STATUS_INVALID_INPUT);
                }
                if (!local && (
                        (sourceDirs == null) || (sourceHosts == null) || (sourceDirs.length == 0)
                                || (sourceDirs.length != sourceHosts.length))) {
                    System.err.println("Error: Directories and Host number does not match.");
                    printHelpAndQuit(STATUS_INVALID_INPUT);
                }
                if (!local && username.isEmpty()) {
                    System.err.println("Error: Does not specify username.");
                    printHelpAndQuit(STATUS_INVALID_INPUT);
                }
            } else {
                // TODO: better UI for specify target snapshot
                for (int i = 0; i < args.length; i++) {
                    String arg = args[i];
                    if (arg.equalsIgnoreCase("--nonce1")) {
                        if (i + 1 >= args.length) {
                            System.err.println("Error: Not enough args following --nonce");
                            printHelpAndQuit(STATUS_INVALID_INPUT);
                        }
                        i++;
                        sourceNonce = args[i];
                    } else if (arg.equalsIgnoreCase("--nonce2")) {
                        if (i + 1 >= args.length) {
                            System.err.println("Error: Not enough args following --nonce");
                            printHelpAndQuit(STATUS_INVALID_INPUT);
                        }
                        i++;
                        targetNonce = args[i];
                    } else if (arg.equalsIgnoreCase("--dirs1")) {
                        if (local != null && !local) {
                            System.err.println("Error: already specify snapshot from remote");
                            printHelpAndQuit(STATUS_INVALID_INPUT);
                        }
                        local = true;
                        if (i + 1 >= args.length) {
                            System.err.println("Error: Not enough args following --dirs");
                            printHelpAndQuit(STATUS_INVALID_INPUT);
                        }
                        i++;
                        sourceDirs = args[i].split(",");
                    } else if (arg.equalsIgnoreCase("--dirs2")) {
                        if (local != null && !local) {
                            System.err.println("Error: already specify snapshot from remote");
                            printHelpAndQuit(STATUS_INVALID_INPUT);
                        }
                        local = true;
                        if (i + 1 >= args.length) {
                            System.err.println("Error: Not enough args following --dirs");
                            printHelpAndQuit(STATUS_INVALID_INPUT);
                        }
                        i++;
                        targetDirs = args[i].split(",");
                    } else if (arg.equalsIgnoreCase("--paths1")) {
                        if (local != null && local) {
                            System.err.println("Error: already specify snapshot from local");
                            printHelpAndQuit(STATUS_INVALID_INPUT);
                        }
                        local = false;
                        if (i + 1 >= args.length) {
                            System.err.println("Error: Not enough args following --paths");
                            printHelpAndQuit(STATUS_INVALID_INPUT);
                        }
                        i++;
                        sourceDirs = args[i].split(",");
                    } else if (arg.equalsIgnoreCase("--paths2")) {
                        if (local != null && local) {
                            System.err.println("Error: already specify snapshot from local");
                            printHelpAndQuit(STATUS_INVALID_INPUT);
                        }
                        local = false;
                        if (i + 1 >= args.length) {
                            System.err.println("Error: Not enough args following --paths");
                            printHelpAndQuit(STATUS_INVALID_INPUT);
                        }
                        i++;
                        targetDirs = args[i].split(",");
                    } else if (arg.equalsIgnoreCase("--hosts1")) {
                        if (local != null && local) {
                            System.err.println("Error: already specify snapshot from local");
                            printHelpAndQuit(STATUS_INVALID_INPUT);
                        }
                        local = false;
                        if (i + 1 >= args.length) {
                            System.err.println("Error: Not enough args following --hosts");
                            printHelpAndQuit(STATUS_INVALID_INPUT);
                        }
                        i++;
                        sourceHosts = args[i].split(",");
                    } else if (arg.equalsIgnoreCase("--hosts2")) {
                        if (local != null && local) {
                            System.err.println("Error: already specify snapshot from local");
                            printHelpAndQuit(STATUS_INVALID_INPUT);
                        }
                        local = false;
                        if (i + 1 >= args.length) {
                            System.err.println("Error: Not enough args following --hosts");
                            printHelpAndQuit(STATUS_INVALID_INPUT);
                        }
                        i++;
                        targetHosts = args[i].split(",");
                    } else if (arg.equalsIgnoreCase("--user")) {
                        if (i + 1 >= args.length) {
                            System.err.println("Error: Not enough args following --user");
                            printHelpAndQuit(STATUS_INVALID_INPUT);
                        }
                        i++;
                        username = args[i];
                    } else if (arg.equalsIgnoreCase("--cleanup")) {
                        cleanup = true;
                    }
                }
                if (sourceNonce == null || sourceNonce.isEmpty()) {
                    System.err.println("Error: Does not specify source snapshot nonce.");
                    printHelpAndQuit(STATUS_INVALID_INPUT);
                }
                if (targetNonce == null || targetNonce.isEmpty()) {
                    System.err.println("Error: Does not specify comparing snapshot nonce.");
                    printHelpAndQuit(STATUS_INVALID_INPUT);
                }
                if (local == null) {
                    System.err.println("Error: Does not specify location of snapshot, either using --dirs for local or --paths for remote.");
                    printHelpAndQuit(STATUS_INVALID_INPUT);
                }
                if (!local && (
                        (sourceDirs == null) || (sourceHosts == null) || (sourceDirs.length == 0)
                                || (sourceDirs.length != sourceHosts.length)
                                || (targetDirs == null) || (targetHosts == null) || (targetDirs.length == 0)
                                || (targetDirs.length != targetHosts.length))) {
                    System.err.println("Error: Directories and Host number does not match.");
                    printHelpAndQuit(STATUS_INVALID_INPUT);
                }
                if (!local && username.isEmpty()) {
                    System.err.println("Error: Does not specify username.");
                    printHelpAndQuit(STATUS_INVALID_INPUT);
                }
            }
            if (!local && cleanup) {
                try {
                    FileUtils.deleteDirectory(new File(remoteSnapshotFolder));
                } catch (IOException e) {
                    e.printStackTrace();
                }
            }
            valid = true;
        }
    }
}

class SnapshotLoader {
    final String nonce;
    final String[] dirs;
    final String[] hosts;
    InMemoryJarfile jar;
    ElasticHashinator hashinator;
    final Snapshot snapshot;
    final Map<String, Boolean> tables;
    int partitionCount, totalHost;

    public SnapshotLoader(boolean local, String username, String nonce, String[] dirs, String[] hosts) {
        this.dirs = dirs;
        this.nonce = nonce;
        this.hosts = hosts;
        ArrayList<File> directories = new ArrayList<>();
        if (local) {
            boolean invalidDir = false;
            for (String path : dirs) {
                File f = new File(path);
                if (!f.exists()) {
                    System.err.println("Error: " + path + " does not exist");
                    invalidDir = true;
                }
                if (!f.canRead()) {
                    System.err.println("Error: " + path + " does not have read permission set");
                    invalidDir = true;
                }
                if (!f.canExecute()) {
                    System.err.println("Error: " + path + " does not have execute permission set");
                    invalidDir = true;
                }
                directories.add(f);
                if (invalidDir) {
                    System.exit(STATUS_INVALID_INPUT);
                }
                if (directories.isEmpty()) {
                    directories.add(new File("."));
                }
            }
        } else {
            // if from remote, first fetch to local
            File localRootDir = new File(remoteSnapshotFolder + nonce);
            localRootDir.mkdirs();
            for (int i = 0; i < hosts.length; i++) {
                File localDir = new File(localRootDir.getPath() + PATHSEPARATOR + hosts[i]);
                localDir.mkdirs();
                if (!downloadFiles(username, hosts[i], dirs[i], localDir.getPath())) {
                    System.exit(STATUS_INVALID_INPUT);
                }
                directories.add(localDir);
            }
        }
        // Check snapshot completeness
        Map<String, SnapshotUtil.Snapshot> snapshots = new TreeMap<>();
        HashSet<String> snapshotNames = new HashSet<>();
        snapshotNames.add(nonce);
        SnapshotUtil.SpecificSnapshotFilter filter = new SnapshotUtil.SpecificSnapshotFilter(snapshotNames);
        for (File directory : directories) {
            SnapshotUtil.retrieveSnapshotFiles(directory, snapshots, filter, false, SnapshotPathType.SNAP_PATH, SNAPSHOT_LOG);
        }

        if (snapshots.size() > 1) {
            System.err.println("Error: Found " + snapshots.size() + " snapshots with specified name");
            int ii = 0;
            for (SnapshotUtil.Snapshot entry : snapshots.values()) {
                System.err.println("Snapshot " + ii + " taken " + new Date(entry.getInstanceId().getTimestamp()));
                System.err.println("Files: ");
                for (File digest : entry.m_digests) {
                    System.err.println("\t" + digest.getPath());
                }
                for (Map.Entry<String, SnapshotUtil.TableFiles> e2 : entry.m_tableFiles.entrySet()) {
                    System.err.println("\t" + e2.getKey());
                    for (File tableFile : e2.getValue().m_files) {
                        System.err.println("\t\t" + tableFile.getPath());
                    }
                }
                ii++;
            }
            System.exit(STATUS_INVALID_INPUT);
        }

        if (snapshots.size() < 1) {
            System.err.println("Error: Did not find any snapshots with the specified name");
            System.exit(STATUS_INVALID_INPUT);
        }
        snapshot = snapshots.values().iterator().next();
        RestoreAgent.SnapshotInfo info = checkSnapshotIsComplete(snapshot.getTxnId(), snapshot, SnapshotComparer.m_ErrLogStr, 0);
        if (info == null) {
            System.exit(STATUS_INVALID_INPUT);
        }
        partitionCount = info.partitionCount;

        // load the in memory jar
        try {
            jar = getInMemoryJarFileBySnapShotName(directories.get(0).getPath(), nonce);
        } catch (IOException e) {
            e.printStackTrace();
            System.exit(STATUS_INVALID_INPUT);
        }

        // Deserialize hashinator from .hash file
        // Use HASH_EXTENSION
        // ElasticHashinator hashinator = getHashinatorFromFile(dirs[0], nonce, Integer.parseInt(hosts.get(0)));
        // Validate SnapshotName
        // Collect tables
        tables = new HashMap<>();
            // check all tables, get from catalog
        for (SnapshotTableInfo sti : SnapshotUtil.getTablesToSave(CatalogUtil.getDatabaseFrom(jar))) {
            tables.put(sti.getName(), sti.isReplicated());
        }
    }

    /**
     * Validate the data consistency within the snapshot
     */
    // Todo: now is 1-1 comparing, implement m-way comparing
    public void selfCompare(byte orderLevel) {
        boolean fail = false;
        // Build a plan for which save file as the baseline for each partition
        Map<String, List<List<File>>> tableToCopies = new HashMap<>();
        for (String tableName : tables.keySet()) {
            if (!snapshot.m_tableFiles.containsKey(tableName)) {
                System.err.println("Error: Snapshot does not contain table " + tableName);
                System.exit(STATUS_INVALID_INPUT);
            }
            SnapshotUtil.TableFiles tableFiles = snapshot.m_tableFiles.get(tableName);
            if (!tableFiles.m_isReplicated) {
                TreeSet<Integer> partitionsIds = new TreeSet<>();
                List<List<File>> partitionToFiles = new ArrayList<>();
                for (int i = 0; i < partitionCount; i++) {
                    partitionToFiles.add(new ArrayList<>());
                }
                for (int ii = 0; ii < tableFiles.m_files.size(); ii++) {
                    Set<Integer> validPartitions = tableFiles.m_validPartitionIds.get(ii);
                    partitionsIds.addAll(validPartitions);
                    for (int p : validPartitions) {
                        partitionToFiles.get(p).add(tableFiles.m_files.get(ii));
                    }
                }
                int totalPartitionCount = tableFiles.m_totalPartitionCounts.get(0);
                if (!((partitionsIds.size() == totalPartitionCount) &&
                        (partitionsIds.first() == 0) &&
                        (partitionsIds.last() == totalPartitionCount - 1))) {
                    System.err.println("Error: Not all partitions present for table " + tableName);
                    fail = true;
                } else {
                    tableToCopies.put(tableName, partitionToFiles);
                }
            } else {
                List<List<File>> partitionToFiles = new ArrayList<>();
                partitionToFiles.add(new ArrayList<>());
                partitionToFiles.get(0).addAll(tableFiles.m_files);
                tableToCopies.put(tableName, partitionToFiles);
            }
        }
        if (fail) {
            System.exit(STATUS_INVALID_INPUT);
        }

        // based on the plan, retrieve the file and compare
        Set<String> inconsistentTable = new HashSet<>();
        for (String tableName : tables.keySet()) {
            List<List<File>> partitionToFiles = tableToCopies.get(tableName);
            boolean isReplicated = tables.get(tableName);
            for (int p = 0; p < partitionToFiles.size(); p++) {
                Integer[] relevantPartition = isReplicated ? null : new Integer[]{p};
                int partitionid = isReplicated ? 16383 : p;
<<<<<<< HEAD
                try (TableSaveFile referenceSaveFile = new TableSaveFile(
                        new FileInputStream(partitionToFiles.get(p).get(0)), 1, relevantPartition)) {

                    for (int target = 1; target < partitionToFiles.get(p).size(); target++) {
                        boolean isConsistent = true;
                        try (TableSaveFile compareSaveFile = new TableSaveFile(
                                new FileInputStream(partitionToFiles.get(p).get(target)), 1, relevantPartition)) {
                            DBBPool.BBContainer cr = null, cc = null;
                            while (referenceSaveFile.hasMoreChunks() && compareSaveFile.hasMoreChunks()) {
                                // skip chunk for irrelevant partition
                                cr = referenceSaveFile.getNextChunk();
                                cc = compareSaveFile.getNextChunk();

                                if (cr == null && cc == null) { // both reached EOF
                                    break;
=======
                TableSaveFile referenceSaveFile = null, compareSaveFile = null;
                try {
                    for (int target = 1; target < partitionToFiles.get(p).size(); target++) {
                        boolean isConsistent = true;

                        referenceSaveFile =
                                new TableSaveFile(new FileInputStream(partitionToFiles.get(p).get(0)),
                                        1, relevantPartition);
                        compareSaveFile =
                                new TableSaveFile(new FileInputStream(partitionToFiles.get(p).get(target)),
                                        1, relevantPartition);
                        DBBPool.BBContainer cr = null, cc = null;
                        long refCheckSum = 0l, compCheckSum = 0l;
                        while (referenceSaveFile.hasMoreChunks() && compareSaveFile.hasMoreChunks()) {
                            // skip chunk for irrelevant partition
                            cr = referenceSaveFile.getNextChunk();
                            cc = compareSaveFile.getNextChunk();

                            if (cr == null && cc == null) { // both reached EOF
                                break;
                            }
                            // TODO: chunk not aligned?
                            if (cr != null && cc == null) {
                                isConsistent = false;
                                System.err.println("Reference file still contain chunks while comparing file does not");
                                break;
                            }
                            if (cr == null && cc != null) {
                                isConsistent = false;
                                System.err.println("Comparing file still contain chunks while Reference file does not");
                                break;
                            }
                            try {
                                final VoltTable tr = PrivateVoltTableFactory.createVoltTableFromBuffer(cr.b(), true);
                                final VoltTable tc = PrivateVoltTableFactory.createVoltTableFromBuffer(cc.b(), true);
                                if (orderLevel == 2) {
                                    refCheckSum = tr.updateCheckSum(refCheckSum);
                                    compCheckSum = tc.updateCheckSum(compCheckSum);
                                } else {
                                    if (!tr.hasSameContents(tc, orderLevel == 1)) {
                                        // seek to find where discrepancy happened
                                        if (SNAPSHOT_LOG.isDebugEnabled()) {
                                            SNAPSHOT_LOG.debug("table from file: " + partitionToFiles.get(p).get(0) + " : " + tr);
                                            SNAPSHOT_LOG.debug("table from file: " + partitionToFiles.get(p).get(target) + " : " + tc);
                                        }

                                        int trSize = tr.getRowCount(), tcSize = tc.getRowCount();
                                        int[][] lookup = new int[trSize + 1][tcSize + 1];
                                        // fill lookup table
                                        LCSLength(tr, tc, trSize, tcSize, lookup);
                                        // find difference
                                        StringBuilder output = new StringBuilder();
                                        output.append("Diffs between file " + partitionToFiles.get(p).get(0) + " and file " + partitionToFiles.get(p).get(target) + " \n");
                                        diff(tr, tc, trSize, tcSize, lookup, output);
                                        CONSOLE_LOG.info(output.toString());
                                        isConsistent = false;
                                        break;
                                    }
>>>>>>> 4615264b
                                }
                                // TODO: chunk not aligned?
                                if (cr != null && cc == null) {
                                    System.err.println(
                                            "Reference file still contain chunks while comparing file does not");
                                    break;
                                }
                                if (cr == null && cc != null) {
                                    System.err.println(
                                            "Comparing file still contain chunks while Reference file does not");
                                    break;
                                }
                                try {
                                    final VoltTable tr = PrivateVoltTableFactory.createVoltTableFromBuffer(cr.b(),
                                            true);
                                    final VoltTable tc = PrivateVoltTableFactory.createVoltTableFromBuffer(cc.b(),
                                            true);
                                    // cheesy check sum should already guaranteed row order
                                    if (!tr.hasSameContentsWithOrder(tc)) {
                                        // seek to find where discrepancy happened
                                        if (SNAPSHOT_LOG.isDebugEnabled()) {
                                            SNAPSHOT_LOG.debug(
                                                    "table from file: " + partitionToFiles.get(p).get(0) + " : " + tr);
                                            SNAPSHOT_LOG.debug("table from file: " + partitionToFiles.get(p).get(target)
                                                    + " : " + tc);
                                        }

                                        int trSize = tr.getRowCount(), tcSize = tc.getRowCount();
                                        int[][] lookup = new int[trSize + 1][tcSize + 1];
                                        // fill lookup table
                                        lcsLength(tr, tc, trSize, tcSize, lookup);
                                        // find difference
                                        StringBuilder output = new StringBuilder().append("Diffs between file ")
                                                .append(partitionToFiles.get(p).get(0)).append(" and file ")
                                                .append(partitionToFiles.get(p).get(target)).append(" \n");
                                        diff(tr, tc, trSize, tcSize, lookup, output);
                                        CONSOLE_LOG.info(output.toString());
                                        isConsistent = false;
                                        break;
                                    }
                                } catch (Exception e) {
                                    e.printStackTrace();
                                } finally {
                                    if (cr != null) {
                                        cr.discard();
                                    }
                                    if (cc != null) {
                                        cc.discard();
                                    }
                                }
                            }
                        }
                        if (orderLevel == 2) {
                            isConsistent = isConsistent && (refCheckSum == compCheckSum);
                        }
                        if (isConsistent) {
                            SNAPSHOT_LOG.info((isReplicated ? "Replicated" : "Partitioned") + " Table " + tableName + " is consistent between host0 with host" + target +
                                    " on partition " + partitionid);
                        } else {
                            inconsistentTable.add(tableName);
                            SNAPSHOT_LOG.warn((isReplicated ? "Replicated" : "Partitioned") + " Table " + tableName + " is inconsistent between host0 with host" + target +
                                    " on partition " + partitionid);
                        }
                    }
                } catch (IOException e) {
                    e.printStackTrace();
<<<<<<< HEAD
=======
                } finally {
                    if (referenceSaveFile != null) {
                        try {
                            referenceSaveFile.close();
                        } catch (IOException e) {
                            System.err.println("Exception for closing reference file " + referenceSaveFile);
                            e.printStackTrace();
                        }
                    }
                    if (compareSaveFile != null) {
                        try {
                            compareSaveFile.close();
                        } catch (IOException e) {
                            System.err.println("Exception for closing compare file " + referenceSaveFile);
                            e.printStackTrace();
                        }
                    }
>>>>>>> 4615264b
                }
            }
            CONSOLE_LOG.info("Finished comparing table " + tableName + ".\n");
        }
        CONSOLE_LOG.info("Finished comparing all tables.");
        if (!inconsistentTable.isEmpty()) {
            CONSOLE_LOG.info("The inconsistent tables are: " + inconsistentTable);
            System.exit(STATUS_INCONSISTENCY);
        } else {
            System.exit(STATUS_OK);
        }
    }

    // Function to display the differences between two voltTables
    public static void diff(VoltTable X, VoltTable Y, int m, int n, int[][] lookup, StringBuilder sb) {
        // if last character of X and Y matches
        // TODO: optimize by useing bottom up dp, need traverse volttable backward
        X.resetRowPosition();
        X.advanceRow();
        X.advanceToRow(m-1);
        Y.resetRowPosition();
        Y.advanceRow();
        Y.advanceToRow(n-1);
        if (m > 0 && n > 0 && X.getRawRow().equals(Y.getRawRow())) {
            String curRow = "  " + X.getRow();
            diff(X, Y, m - 1, n - 1, lookup, sb);
            sb.append(curRow);
        }
        // current row of Y is not present in X
        else if (n > 0 && (m == 0 || lookup[m][n - 1] >= lookup[m - 1][n])) {
            String curRow = " +" + Y.getRow();
            diff(X, Y, m, n - 1, lookup, sb);
            sb.append(curRow);
        }

        // current row of X is not present in Y
        else if (m > 0 && (n == 0 || lookup[m][n - 1] < lookup[m - 1][n])) {
            String curRow = " -" + X.getRow();
            diff(X, Y, m - 1, n, lookup, sb);
            sb.append(curRow);
        }
    }

    // Function to fill lookup table by finding the length of LCS
    private static void lcsLength(VoltTable X, VoltTable Y, int m, int n,
                                 int[][] lookup) {
        // first column of the lookup table will be all 0
        for (int i = 0; i <= m; i++) {
            lookup[i][0] = 0;
        }

        // first row of the lookup table will be all 0
        for (int j = 0; j <= n; j++) {
            lookup[0][j] = 0;
        }

        // fill the lookup table in bottom-up manner
        for (int i = 1; i <= m; i++) {
            X.advanceRow();
            Y.resetRowPosition();
            for (int j = 1; j <= n; j++) {
                Y.advanceRow();
                // if current row of X and Y matches
                if (X.getRawRow().equals(Y.getRawRow())) {
                    lookup[i][j] = lookup[i - 1][j - 1] + 1;
                } // else if current row of X and Y don't match
                else {
                    lookup[i][j] = Integer.max(lookup[i - 1][j],
                            lookup[i][j - 1]);
                }
            }
        }
    }

    public void compareWith(SnapshotLoader another) {
        boolean fail = false;
        // Build a plan for which save file as the baseline for each partition
        Map<String, List<List<File>>> tableToCopies = new HashMap<>();
        for (String tableName : tables.keySet()) {
            if (!snapshot.m_tableFiles.containsKey(tableName)) {
                System.err.println("Error: Snapshot does not contain table " + tableName);
                System.exit(STATUS_INVALID_INPUT);
            }
            SnapshotUtil.TableFiles tableFiles = snapshot.m_tableFiles.get(tableName);
            if (!tableFiles.m_isReplicated) {
                TreeSet<Integer> partitionsIds = new TreeSet<>();
                List<List<File>> partitionToFiles = new ArrayList<>();
                for (int i = 0; i < partitionCount; i++) {
                    partitionToFiles.add(new ArrayList<>());
                }
                for (int ii = 0; ii < tableFiles.m_files.size(); ii++) {
                    Set<Integer> validPartitions = tableFiles.m_validPartitionIds.get(ii);
                    partitionsIds.addAll(validPartitions);
                    for (int p : validPartitions) {
                        partitionToFiles.get(p).add(tableFiles.m_files.get(ii));
                    }
                }
                int totalPartitionCount = tableFiles.m_totalPartitionCounts.get(0);
                if (!((partitionsIds.size() == totalPartitionCount) &&
                        (partitionsIds.first() == 0) &&
                        (partitionsIds.last() == totalPartitionCount - 1))) {
                    System.err.println("Error: Not all partitions present for table " + tableName);
                    fail = true;
                } else {
                    tableToCopies.put(tableName, partitionToFiles);
                }
            } else {
                List<List<File>> partitionToFiles = new ArrayList<>();
                partitionToFiles.add(new ArrayList<>());
                partitionToFiles.get(0).addAll(tableFiles.m_files);
                tableToCopies.put(tableName, partitionToFiles);
            }
        }
        if (fail) {
            System.exit(STATUS_INVALID_INPUT);
        }
        // based on the plan, retrieve the file and compare
        Set<String> inconsistentTable = new HashSet<>();

        CONSOLE_LOG.info("Finished comparing all tables.");
        if (!inconsistentTable.isEmpty()) {
            CONSOLE_LOG.info("The inconsistent tables are: " + inconsistentTable);
            System.exit(STATUS_INCONSISTENCY);
        } else {
            System.exit(STATUS_OK);
        }
    }

    /**
     * return InMemoryJarfile of a snapshot jar file
     */
    private InMemoryJarfile getInMemoryJarFileBySnapShotName(String location, String nonce) throws IOException {
        final File file = new VoltFile(location, nonce + ".jar");
        byte[] bytes = MiscUtils.fileToBytes(file);
        return CatalogUtil.loadInMemoryJarFile(bytes);
    }

    private static ElasticHashinator getHashinatorFromFile(String location, String nonce, int hostId) throws IOException {
        File hashFile = new File(location + '/' + nonce + "-host_" + hostId + ".hash");
        HashinatorSnapshotData hashinatorSSData = new HashinatorSnapshotData();
        hashinatorSSData.restoreFromFile(hashFile);
        return new ElasticHashinator(hashinatorSSData.m_serData, true);
    }

    /**
     * using publickey for auth
     */
    private ChannelSftp setupJsch(String username, String remoteHost) throws JSchException {
        JSch jsch = new JSch();
        jsch.setKnownHosts("~/.ssh/known_hosts");
        jsch.addIdentity("~/.ssh/id_rsa");

        Session session = jsch.getSession(username, remoteHost);
        session.setConfig("PreferredAuthentications", "publickey");
        session.setConfig("StrictHostKeyChecking", "no");

        // jschSession.setPassword(password);
        session.connect(30000);
        return (ChannelSftp) session.openChannel("sftp");
    }

    /**
     * download remote files through ssh
     */
    static String PATHSEPARATOR = "/";

    private boolean downloadFiles(String username, String remoteHost, String sourcePath, String destinationPath) {
        ChannelSftp channelSftp = null;
        try {
            channelSftp = setupJsch(username, remoteHost);
            channelSftp.connect();
            channelSftp.cd(sourcePath);
            // list of folder content
            Vector<ChannelSftp.LsEntry> fileAndFolderList = channelSftp.ls(sourcePath);
            //Iterate through list of folder content
            for (ChannelSftp.LsEntry item : fileAndFolderList) {
                if (!item.getAttrs().isDir()) { // Check if it is a file (not a directory).
                    if (!(new File(destinationPath + PATHSEPARATOR + item.getFilename())).exists()
                            || (item.getAttrs().getMTime() > Long
                            .valueOf(new File(destinationPath + PATHSEPARATOR + item.getFilename()).lastModified()
                                    / 1000)
                            .intValue())) { // Download only if changed later.
                        new File(destinationPath + PATHSEPARATOR + item.getFilename());
                        channelSftp.get(sourcePath + PATHSEPARATOR + item.getFilename(),
                                destinationPath + PATHSEPARATOR + item.getFilename()); // Download file from source (source filename, destination filename).
                    }
                }
            }
        } catch (JSchException | SftpException ex) {
            ex.printStackTrace();
            return false;
        } finally {
            if (channelSftp != null) {
                channelSftp.disconnect();
            }
        }
        return true;
    }
}<|MERGE_RESOLUTION|>--- conflicted
+++ resolved
@@ -518,36 +518,16 @@
             for (int p = 0; p < partitionToFiles.size(); p++) {
                 Integer[] relevantPartition = isReplicated ? null : new Integer[]{p};
                 int partitionid = isReplicated ? 16383 : p;
-<<<<<<< HEAD
-                try (TableSaveFile referenceSaveFile = new TableSaveFile(
-                        new FileInputStream(partitionToFiles.get(p).get(0)), 1, relevantPartition)) {
-
-                    for (int target = 1; target < partitionToFiles.get(p).size(); target++) {
-                        boolean isConsistent = true;
-                        try (TableSaveFile compareSaveFile = new TableSaveFile(
-                                new FileInputStream(partitionToFiles.get(p).get(target)), 1, relevantPartition)) {
-                            DBBPool.BBContainer cr = null, cc = null;
-                            while (referenceSaveFile.hasMoreChunks() && compareSaveFile.hasMoreChunks()) {
-                                // skip chunk for irrelevant partition
-                                cr = referenceSaveFile.getNextChunk();
-                                cc = compareSaveFile.getNextChunk();
-
-                                if (cr == null && cc == null) { // both reached EOF
-                                    break;
-=======
-                TableSaveFile referenceSaveFile = null, compareSaveFile = null;
-                try {
-                    for (int target = 1; target < partitionToFiles.get(p).size(); target++) {
-                        boolean isConsistent = true;
-
-                        referenceSaveFile =
-                                new TableSaveFile(new FileInputStream(partitionToFiles.get(p).get(0)),
-                                        1, relevantPartition);
-                        compareSaveFile =
-                                new TableSaveFile(new FileInputStream(partitionToFiles.get(p).get(target)),
-                                        1, relevantPartition);
+                for (int target = 1; target < partitionToFiles.get(p).size(); target++) {
+                    boolean isConsistent = true;
+
+                    long refCheckSum = 0l, compCheckSum = 0l;
+                    try (TableSaveFile referenceSaveFile = new TableSaveFile(
+                            new FileInputStream(partitionToFiles.get(p).get(0)), 1, relevantPartition);
+                            TableSaveFile compareSaveFile = new TableSaveFile(
+                                    new FileInputStream(partitionToFiles.get(p).get(target)), 1, relevantPartition)) {
                         DBBPool.BBContainer cr = null, cc = null;
-                        long refCheckSum = 0l, compCheckSum = 0l;
+
                         while (referenceSaveFile.hasMoreChunks() && compareSaveFile.hasMoreChunks()) {
                             // skip chunk for irrelevant partition
                             cr = referenceSaveFile.getNextChunk();
@@ -556,130 +536,72 @@
                             if (cr == null && cc == null) { // both reached EOF
                                 break;
                             }
-                            // TODO: chunk not aligned?
-                            if (cr != null && cc == null) {
-                                isConsistent = false;
-                                System.err.println("Reference file still contain chunks while comparing file does not");
-                                break;
-                            }
-                            if (cr == null && cc != null) {
-                                isConsistent = false;
-                                System.err.println("Comparing file still contain chunks while Reference file does not");
-                                break;
-                            }
                             try {
+                                // TODO: chunk not aligned?
+                                if (cr != null && cc == null) {
+                                    System.err.println("Reference file still contain chunks while comparing file does not");
+                                    break;
+                                }
+                                if (cr == null && cc != null) {
+                                    System.err.println("Comparing file still contain chunks while reference file does not");
+                                    break;
+                                }
+
                                 final VoltTable tr = PrivateVoltTableFactory.createVoltTableFromBuffer(cr.b(), true);
                                 final VoltTable tc = PrivateVoltTableFactory.createVoltTableFromBuffer(cc.b(), true);
                                 if (orderLevel == 2) {
                                     refCheckSum = tr.updateCheckSum(refCheckSum);
                                     compCheckSum = tc.updateCheckSum(compCheckSum);
-                                } else {
-                                    if (!tr.hasSameContents(tc, orderLevel == 1)) {
-                                        // seek to find where discrepancy happened
-                                        if (SNAPSHOT_LOG.isDebugEnabled()) {
-                                            SNAPSHOT_LOG.debug("table from file: " + partitionToFiles.get(p).get(0) + " : " + tr);
-                                            SNAPSHOT_LOG.debug("table from file: " + partitionToFiles.get(p).get(target) + " : " + tc);
-                                        }
-
-                                        int trSize = tr.getRowCount(), tcSize = tc.getRowCount();
-                                        int[][] lookup = new int[trSize + 1][tcSize + 1];
-                                        // fill lookup table
-                                        LCSLength(tr, tc, trSize, tcSize, lookup);
-                                        // find difference
-                                        StringBuilder output = new StringBuilder();
-                                        output.append("Diffs between file " + partitionToFiles.get(p).get(0) + " and file " + partitionToFiles.get(p).get(target) + " \n");
-                                        diff(tr, tc, trSize, tcSize, lookup, output);
-                                        CONSOLE_LOG.info(output.toString());
-                                        isConsistent = false;
-                                        break;
+                                } else if (!tr.hasSameContents(tc, orderLevel == 1)) {
+                                    // seek to find where discrepancy happened
+                                    if (SNAPSHOT_LOG.isDebugEnabled()) {
+                                        SNAPSHOT_LOG.debug(
+                                                "table from file: " + partitionToFiles.get(p).get(0) + " : " + tr);
+                                        SNAPSHOT_LOG.debug(
+                                                "table from file: " + partitionToFiles.get(p).get(target) + " : " + tc);
                                     }
->>>>>>> 4615264b
-                                }
-                                // TODO: chunk not aligned?
-                                if (cr != null && cc == null) {
-                                    System.err.println(
-                                            "Reference file still contain chunks while comparing file does not");
+
+                                    int trSize = tr.getRowCount(), tcSize = tc.getRowCount();
+                                    int[][] lookup = new int[trSize + 1][tcSize + 1];
+                                    // fill lookup table
+                                    lcsLength(tr, tc, trSize, tcSize, lookup);
+                                    // find difference
+                                    StringBuilder output = new StringBuilder().append("Diffs between file ")
+                                            .append(partitionToFiles.get(p).get(0)).append(" and file ")
+                                            .append(partitionToFiles.get(p).get(target)).append(" \n");
+                                    diff(tr, tc, trSize, tcSize, lookup, output);
+                                    CONSOLE_LOG.info(output.toString());
+                                    isConsistent = false;
                                     break;
                                 }
-                                if (cr == null && cc != null) {
-                                    System.err.println(
-                                            "Comparing file still contain chunks while Reference file does not");
-                                    break;
+                            } catch (Exception e) {
+                                e.printStackTrace();
+                            } finally {
+                                if (cr != null) {
+                                    cr.discard();
                                 }
-                                try {
-                                    final VoltTable tr = PrivateVoltTableFactory.createVoltTableFromBuffer(cr.b(),
-                                            true);
-                                    final VoltTable tc = PrivateVoltTableFactory.createVoltTableFromBuffer(cc.b(),
-                                            true);
-                                    // cheesy check sum should already guaranteed row order
-                                    if (!tr.hasSameContentsWithOrder(tc)) {
-                                        // seek to find where discrepancy happened
-                                        if (SNAPSHOT_LOG.isDebugEnabled()) {
-                                            SNAPSHOT_LOG.debug(
-                                                    "table from file: " + partitionToFiles.get(p).get(0) + " : " + tr);
-                                            SNAPSHOT_LOG.debug("table from file: " + partitionToFiles.get(p).get(target)
-                                                    + " : " + tc);
-                                        }
-
-                                        int trSize = tr.getRowCount(), tcSize = tc.getRowCount();
-                                        int[][] lookup = new int[trSize + 1][tcSize + 1];
-                                        // fill lookup table
-                                        lcsLength(tr, tc, trSize, tcSize, lookup);
-                                        // find difference
-                                        StringBuilder output = new StringBuilder().append("Diffs between file ")
-                                                .append(partitionToFiles.get(p).get(0)).append(" and file ")
-                                                .append(partitionToFiles.get(p).get(target)).append(" \n");
-                                        diff(tr, tc, trSize, tcSize, lookup, output);
-                                        CONSOLE_LOG.info(output.toString());
-                                        isConsistent = false;
-                                        break;
-                                    }
-                                } catch (Exception e) {
-                                    e.printStackTrace();
-                                } finally {
-                                    if (cr != null) {
-                                        cr.discard();
-                                    }
-                                    if (cc != null) {
-                                        cc.discard();
-                                    }
+                                if (cc != null) {
+                                    cc.discard();
                                 }
                             }
                         }
+
                         if (orderLevel == 2) {
                             isConsistent = isConsistent && (refCheckSum == compCheckSum);
                         }
                         if (isConsistent) {
-                            SNAPSHOT_LOG.info((isReplicated ? "Replicated" : "Partitioned") + " Table " + tableName + " is consistent between host0 with host" + target +
-                                    " on partition " + partitionid);
+                            SNAPSHOT_LOG.info((isReplicated ? "Replicated" : "Partitioned") + " Table " + tableName
+                                    + " is consistent between host0 with host" + target + " on partition "
+                                    + partitionid);
                         } else {
                             inconsistentTable.add(tableName);
-                            SNAPSHOT_LOG.warn((isReplicated ? "Replicated" : "Partitioned") + " Table " + tableName + " is inconsistent between host0 with host" + target +
-                                    " on partition " + partitionid);
-                        }
+                            SNAPSHOT_LOG.warn((isReplicated ? "Replicated" : "Partitioned") + " Table " + tableName
+                                    + " is inconsistent between host0 with host" + target + " on partition "
+                                    + partitionid);
+                        }
+                    } catch (IOException e) {
+                        e.printStackTrace();
                     }
-                } catch (IOException e) {
-                    e.printStackTrace();
-<<<<<<< HEAD
-=======
-                } finally {
-                    if (referenceSaveFile != null) {
-                        try {
-                            referenceSaveFile.close();
-                        } catch (IOException e) {
-                            System.err.println("Exception for closing reference file " + referenceSaveFile);
-                            e.printStackTrace();
-                        }
-                    }
-                    if (compareSaveFile != null) {
-                        try {
-                            compareSaveFile.close();
-                        } catch (IOException e) {
-                            System.err.println("Exception for closing compare file " + referenceSaveFile);
-                            e.printStackTrace();
-                        }
-                    }
->>>>>>> 4615264b
                 }
             }
             CONSOLE_LOG.info("Finished comparing table " + tableName + ".\n");
