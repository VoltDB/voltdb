--- conflicted
+++ resolved
@@ -230,7 +230,6 @@
 
         // Larger capacities use pooled buffers sized in powers of 2 or values halfway
         // between powers of 2.
-<<<<<<< 5b01e2e35edf010eb3eebfc73c826be57660518b
         // The rounded buffer size includes an object length of 4 bytes and
         // an 8-byte backpointer used in compaction.
         int content = 4 + 8 + dataSize;
@@ -238,45 +237,23 @@
         // There is also has an 8-byte pointer in the tuple
         // and an 8-byte StringRef indirection pointer.
         return bufferSize + 8 + 8;
-=======
-        // The rounded buffer size includes an object length, typically 4 bytes.
-        int content = 4 + dataSize;
-        int bufferSize = roundedAllocationSize(64, content);
-        // The rounded buffer size has an additional 4-byte allocation size and
-        // 8-byte back pointer overhead. There is also has an 8-byte pointer
-        // in the tuple and an 8-byte StringRef indirection pointer.
-        return bufferSize + 4 + 8 + 8 + 8;
->>>>>>> ENG-9663 manual squash revert of 6603524 (more string shrinkage) to satisfy tpcc
-    }
-
-    public static int testOnlyAllocationSizeForObject(int requestSize) {
-        if (requestSize <= 48) {
-            // Short-cut calculations for sizes that are not used in the catalog sizing.
-            if (requestSize <= 2) {
-                return 2;
-            }
-            return roundedAllocationSize(4, requestSize);
-        }
-<<<<<<< HEAD
-<<<<<<< 5b01e2e35edf010eb3eebfc73c826be57660518b
+    }
+
+    public static int testOnlyAllocationSizeForObject(int dataSize) {
+        // See the comments in getVariableColumnSize for the significance of
+        // these adjustments.
+        int content = 4 + 8 + dataSize;
+        if (content <= 48) {
+            // Short-cut calculations for sizes that are not used in the
+            // catalog sizing.
+            return roundedAllocationSize(16, content);
+        }
         // Otherwise exercise as much of the catalog sizing code path as
         // possible but strip out any adjustments that are not directly a
         // result of allocation rounding.
         // See the comments in getVariableColumnSize for the significance of
         // these adjustments.
         return getVariableColumnSize(64, dataSize, false, false) - 8 - 8;
-=======
-        // Otherwise exercise as much of the common catalog sizing code path as possible
-        // but strip out any adjustments that are not directly a result of allocation rounding.
-        // See the comments in getVariableColumnSize for the significance of these adjustments.
-        return getVariableColumnSize(64, requestSize - 4, false) - 4 - 8 - 8 - 8;
->>>>>>> ENG-9663 manual squash revert of 6603524 (more string shrinkage) to satisfy tpcc
-=======
-        // Otherwise exercise as much of the common catalog sizing code path as possible
-        // but strip out any adjustments that are not directly a result of allocation rounding.
-        // See the comments in getVariableColumnSize for the significance of these adjustments.
-        return getVariableColumnSize(64, requestSize - 4 - 8, false, false) - 8 - 8;
->>>>>>> 0ba26ba0
     }
 
     private static CatalogItemSizeBase getColumnsSize(List<Column> columns, boolean forIndex, boolean bAdjustForDrAA) {
