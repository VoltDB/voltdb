--- conflicted
+++ resolved
@@ -332,15 +332,12 @@
         return this;
     }
 
-<<<<<<< HEAD
     public CommandLine enableIV2(boolean enable)
     {
         m_enableIV2 = enable;
         return this;
     }
 
-
-=======
     // user-customizable string appeneded to commandline.
     // useful to allow customization of VEM/REST cmdlns.
     // Please don't abuse this by shoving lots of long-term
@@ -352,7 +349,6 @@
         return this;
     }
 
->>>>>>> 66eeb0ad
     public void dumpToFile(String filename) {
         try {
             FileWriter out = new FileWriter(filename);
@@ -480,15 +476,14 @@
             cmdline.add("externalinterface"); cmdline.add(m_externalInterface);
         }
 
-<<<<<<< HEAD
         if (m_enableIV2)
         {
             cmdline.add("enableiv2");
-=======
+        }
+
         if (customCmdLn != null && !customCmdLn.isEmpty())
         {
             cmdline.add(customCmdLn);
->>>>>>> 66eeb0ad
         }
 
         return cmdline;
