/* This file is part of VoltDB.
 * Copyright (C) 2008-2017 VoltDB Inc.
 *
 * This program is free software: you can redistribute it and/or modify
 * it under the terms of the GNU Affero General Public License as
 * published by the Free Software Foundation, either version 3 of the
 * License, or (at your option) any later version.
 *
 * This program is distributed in the hope that it will be useful,
 * but WITHOUT ANY WARRANTY; without even the implied warranty of
 * MERCHANTABILITY or FITNESS FOR A PARTICULAR PURPOSE.  See the
 * GNU Affero General Public License for more details.
 *
 * You should have received a copy of the GNU Affero General Public License
 * along with VoltDB.  If not, see <http://www.gnu.org/licenses/>.
 */

package org.voltdb.utils;

import java.io.ByteArrayInputStream;
import java.io.File;
import java.io.FileInputStream;
import java.io.FileNotFoundException;
import java.io.IOException;
import java.io.InputStream;
import java.io.StringWriter;
import java.net.MalformedURLException;
import java.net.URISyntaxException;
import java.net.URL;
import java.nio.ByteBuffer;
import java.nio.charset.StandardCharsets;
import java.security.MessageDigest;
import java.security.NoSuchAlgorithmException;
import java.security.SecureRandom;
import java.util.ArrayList;
import java.util.Collection;
import java.util.HashMap;
import java.util.HashSet;
import java.util.List;
import java.util.Map;
import java.util.NavigableSet;
import java.util.Properties;
import java.util.Set;
import java.util.SortedMap;
import java.util.SortedSet;
import java.util.TreeMap;
import java.util.TreeSet;
import java.util.UUID;
import java.util.regex.Matcher;
import java.util.regex.Pattern;

import javax.xml.bind.JAXBContext;
import javax.xml.bind.JAXBElement;
import javax.xml.bind.JAXBException;
import javax.xml.bind.Marshaller;
import javax.xml.bind.Unmarshaller;
import javax.xml.namespace.QName;
import javax.xml.validation.Schema;
import javax.xml.validation.SchemaFactory;

import org.apache.commons.lang3.ArrayUtils;
import org.apache.commons.lang3.StringUtils;
import org.apache.hadoop_voltpatches.util.PureJavaCrc32;
import org.apache.zookeeper_voltpatches.CreateMode;
import org.apache.zookeeper_voltpatches.KeeperException;
import org.apache.zookeeper_voltpatches.ZooDefs.Ids;
import org.apache.zookeeper_voltpatches.ZooKeeper;
import org.json_voltpatches.JSONException;
import org.mindrot.BCrypt;
import org.voltcore.logging.Level;
import org.voltcore.logging.VoltLogger;
import org.voltcore.utils.Pair;
import org.voltdb.HealthMonitor;
import org.voltdb.SystemProcedureCatalog;
import org.voltdb.VoltDB;
import org.voltdb.VoltTable;
import org.voltdb.VoltType;
import org.voltdb.VoltZK;
import org.voltdb.catalog.Catalog;
import org.voltdb.catalog.Catalog.CatalogCmd;
import org.voltdb.catalog.CatalogDiffEngine;
import org.voltdb.catalog.CatalogMap;
import org.voltdb.catalog.CatalogType;
import org.voltdb.catalog.Cluster;
import org.voltdb.catalog.Column;
import org.voltdb.catalog.ColumnRef;
import org.voltdb.catalog.Connector;
import org.voltdb.catalog.ConnectorProperty;
import org.voltdb.catalog.ConnectorTableInfo;
import org.voltdb.catalog.Constraint;
import org.voltdb.catalog.Database;
import org.voltdb.catalog.Deployment;
import org.voltdb.catalog.Group;
import org.voltdb.catalog.GroupRef;
import org.voltdb.catalog.Index;
import org.voltdb.catalog.PlanFragment;
import org.voltdb.catalog.SnapshotSchedule;
import org.voltdb.catalog.Statement;
import org.voltdb.catalog.Systemsettings;
import org.voltdb.catalog.Table;
import org.voltdb.client.ClientAuthScheme;
import org.voltdb.common.Constants;
import org.voltdb.compiler.VoltCompiler;
import org.voltdb.compiler.deploymentfile.ClusterType;
import org.voltdb.compiler.deploymentfile.CommandLogType;
import org.voltdb.compiler.deploymentfile.CommandLogType.Frequency;
import org.voltdb.compiler.deploymentfile.ConnectionType;
import org.voltdb.compiler.deploymentfile.DeploymentType;
import org.voltdb.compiler.deploymentfile.DrRoleType;
import org.voltdb.compiler.deploymentfile.DrType;
import org.voltdb.compiler.deploymentfile.ExportConfigurationType;
import org.voltdb.compiler.deploymentfile.ExportType;
import org.voltdb.compiler.deploymentfile.HeartbeatType;
import org.voltdb.compiler.deploymentfile.HttpdType;
import org.voltdb.compiler.deploymentfile.ImportConfigurationType;
import org.voltdb.compiler.deploymentfile.ImportType;
import org.voltdb.compiler.deploymentfile.PartitionDetectionType;
import org.voltdb.compiler.deploymentfile.PathsType;
import org.voltdb.compiler.deploymentfile.PropertyType;
import org.voltdb.compiler.deploymentfile.ResourceMonitorType;
import org.voltdb.compiler.deploymentfile.SchemaType;
import org.voltdb.compiler.deploymentfile.SecurityType;
import org.voltdb.compiler.deploymentfile.ServerExportEnum;
import org.voltdb.compiler.deploymentfile.SnapshotType;
import org.voltdb.compiler.deploymentfile.SslType;
import org.voltdb.compiler.deploymentfile.SnmpType;
import org.voltdb.compiler.deploymentfile.SystemSettingsType;
import org.voltdb.compiler.deploymentfile.UsersType;
import org.voltdb.export.ExportDataProcessor;
import org.voltdb.export.ExportManager;
import org.voltdb.expressions.AbstractExpression;
import org.voltdb.importer.ImportDataProcessor;
import org.voltdb.importer.formatter.AbstractFormatterFactory;
import org.voltdb.importer.formatter.FormatterBuilder;
import org.voltdb.planner.parseinfo.StmtTableScan;
import org.voltdb.planner.parseinfo.StmtTargetTableScan;
import org.voltdb.plannodes.AbstractPlanNode;
import org.voltdb.settings.ClusterSettings;
import org.voltdb.settings.DbSettings;
import org.voltdb.settings.NodeSettings;
import org.voltdb.snmp.DummySnmpTrapSender;
import org.voltdb.types.ConstraintType;
import org.xml.sax.SAXException;

import com.google_voltpatches.common.base.Charsets;
import com.google_voltpatches.common.collect.ImmutableMap;
import com.google_voltpatches.common.collect.ImmutableSortedSet;
import com.google_voltpatches.common.collect.Maps;
import com.google_voltpatches.common.collect.Sets;

/**
 *
 */
public abstract class CatalogUtil {

    private static final VoltLogger hostLog = new VoltLogger("HOST");

    public static final String CATALOG_FILENAME = "catalog.txt";
    public static final String CATALOG_BUILDINFO_FILENAME = "buildinfo.txt";
    public static final String CATALOG_REPORT_FILENAME = "catalog-report.html";
    public static final String CATALOG_EMPTY_DDL_FILENAME = "ddl.sql";

    public static final String SIGNATURE_TABLE_NAME_SEPARATOR = "|";
    public static final String SIGNATURE_DELIMITER = ",";

    public static final String ADMIN = "administrator";

    // DR conflicts export table name prefix
    public static final String DR_CONFLICTS_PARTITIONED_EXPORT_TABLE = "VOLTDB_AUTOGEN_XDCR_CONFLICTS_PARTITIONED";
    public static final String DR_CONFLICTS_REPLICATED_EXPORT_TABLE = "VOLTDB_AUTOGEN_XDCR_CONFLICTS_REPLICATED";
    // DR conflicts export group name
    public static final String DR_CONFLICTS_TABLE_EXPORT_GROUP = "VOLTDB_XDCR_CONFLICTS";
    public static final String DEFAULT_DR_CONFLICTS_EXPORT_TYPE = "csv";
    public static final String DEFAULT_DR_CONFLICTS_NONCE = "LOG";
    public static final String DEFAULT_DR_CONFLICTS_DIR = "xdcr_conflicts";
    public static final String DR_HIDDEN_COLUMN_NAME = "dr_clusterid_timestamp";

    final static Pattern JAR_EXTENSION_RE  = Pattern.compile("(?:.+)\\.jar/(?:.+)" ,Pattern.CASE_INSENSITIVE);
    public final static Pattern XML_COMMENT_RE = Pattern.compile("<!--.+?-->",Pattern.MULTILINE|Pattern.DOTALL);
    public final static Pattern HOSTCOUNT_RE = Pattern.compile("\\bhostcount\\s*=\\s*(?:\"\\s*\\d+\\s*\"|'\\s*\\d+\\s*')",Pattern.MULTILINE);

    public static final VoltTable.ColumnInfo DR_HIDDEN_COLUMN_INFO =
            new VoltTable.ColumnInfo(DR_HIDDEN_COLUMN_NAME, VoltType.BIGINT);

    public static final String ROW_LENGTH_LIMIT = "row.length.limit";
    public static final int EXPORT_INTERNAL_FIELD_Length = 41; // 8 * 5 + 1;

    public final static String[] CATALOG_DEFAULT_ARTIFCATS = {
            VoltCompiler.AUTOGEN_DDL_FILE_NAME,
            CATALOG_BUILDINFO_FILENAME,
            CATALOG_REPORT_FILENAME,
            CATALOG_EMPTY_DDL_FILENAME,
            CATALOG_FILENAME,
    };

    private static boolean m_exportEnabled = false;

    private static JAXBContext m_jc;
    private static Schema m_schema;

    static {
        try {
            // This schema shot the sheriff.
            m_jc = JAXBContext.newInstance("org.voltdb.compiler.deploymentfile");
            SchemaFactory sf = SchemaFactory.newInstance(javax.xml.XMLConstants.W3C_XML_SCHEMA_NS_URI);
            m_schema = sf.newSchema(VoltDB.class.getResource("compiler/DeploymentFileSchema.xsd"));
        } catch (JAXBException ex) {
            m_jc = null;
            m_schema = null;
            hostLog.error("Failed to create JAXB Context for deployment.", ex);
        } catch (SAXException e) {
            m_jc = null;
            m_schema = null;
            hostLog.error("Error schema validating deployment.xml file. " + e.getMessage());
        }
    }

    /**
     * Load a catalog from the jar bytes.
     *
     * @param catalogBytes
     * @param isXDCR
     * @return Pair containing updated InMemoryJarFile and upgraded version (or null if it wasn't upgraded)
     * @throws IOException
     *             If the catalog cannot be loaded because it's incompatible, or
     *             if there is no version information in the catalog.
     */
    public static Pair<InMemoryJarfile, String> loadAndUpgradeCatalogFromJar(byte[] catalogBytes, boolean isXDCR)
        throws IOException
    {
        // Throws IOException on load failure.
        InMemoryJarfile jarfile = loadInMemoryJarFile(catalogBytes);

        return loadAndUpgradeCatalogFromJar(jarfile, isXDCR);
    }

    /**
     * Load a catalog from the InMemoryJarfile.
     *
     * @param jarfile
     * @return Pair containing updated InMemoryJarFile and upgraded version (or null if it wasn't upgraded)
     * @throws IOException if there is no version information in the catalog.
     */
    public static Pair<InMemoryJarfile, String> loadAndUpgradeCatalogFromJar(InMemoryJarfile jarfile, boolean isXDCR)
        throws IOException
    {
        // Let VoltCompiler do a version check and upgrade the catalog on the fly.
        // I.e. jarfile may be modified.
        VoltCompiler compiler = new VoltCompiler(isXDCR);
        String upgradedFromVersion = compiler.upgradeCatalogAsNeeded(jarfile);
        return new Pair<>(jarfile, upgradedFromVersion);
    }

    /**
     * Convenience method to extract the catalog commands from an InMemoryJarfile as a string
     */
    public static String getSerializedCatalogStringFromJar(InMemoryJarfile jarfile)
    {
        byte[] serializedCatalogBytes = jarfile.get(CatalogUtil.CATALOG_FILENAME);
        String serializedCatalog = new String(serializedCatalogBytes, Constants.UTF8ENCODING);
        return serializedCatalog;
    }

    /**
     * Get the catalog build info from the jar bytes.
     * Performs sanity checks on the build info and version strings.
     *
     * @param jarfile in-memory catalog jar file
     * @return build info lines
     * @throws IOException If the catalog or the version string cannot be loaded.
     */
    public static String[] getBuildInfoFromJar(InMemoryJarfile jarfile)
            throws IOException
    {
        // Read the raw build info bytes.
        byte[] buildInfoBytes = jarfile.get(CATALOG_BUILDINFO_FILENAME);
        if (buildInfoBytes == null) {
            throw new IOException("Catalog build information not found - please build your application using the current version of VoltDB.");
        }

        // Convert the bytes to a string and split by lines.
        String buildInfo;
        buildInfo = new String(buildInfoBytes, Constants.UTF8ENCODING);
        String[] buildInfoLines = buildInfo.split("\n");

        // Sanity check the number of lines and the version string.
        if (buildInfoLines.length < 1) {
            throw new IOException("Catalog build info has no version string.");
        }
        String versionFromCatalog = buildInfoLines[0].trim();
        if (!CatalogUtil.isCatalogVersionValid(versionFromCatalog)) {
            throw new IOException(String.format(
                    "Catalog build info version (%s) is bad.", versionFromCatalog));
        }

        // Trim leading/trailing whitespace.
        for (int i = 0; i < buildInfoLines.length; ++i) {
            buildInfoLines[i] = buildInfoLines[i].trim();
        }

        return buildInfoLines;
    }

    /**
     * Get the auto generated DDL from the catalog jar.
     *
     * @param jarfile in-memory catalog jar file
     * @return Auto generated DDL stored in catalog.jar
     * @throws IOException If the catalog or the auto generated ddl cannot be loaded.
     */
    public static String getAutoGenDDLFromJar(InMemoryJarfile jarfile)
            throws IOException
    {
        // Read the raw auto generated ddl bytes.
        byte[] ddlBytes = jarfile.get(VoltCompiler.AUTOGEN_DDL_FILE_NAME);
        if (ddlBytes == null) {
            throw new IOException("Auto generated schema DDL not found - please make sure the database is initialized with valid schema.");
        }
        String ddl = new String(ddlBytes, StandardCharsets.UTF_8);
        return ddl.trim();
    }

    /**
     * Removes the default voltdb artifact files from catalog and returns the resulltant
     * jar file. This will contain dependency files needed for generated stored procs
     *
     * @param jarfile in-memory catalog jar file
     * @return In-memory jar file containing dependency files for stored procedures
     */
    public static InMemoryJarfile getCatalogJarWithoutDefaultArtifacts(final InMemoryJarfile jarfile) {
        InMemoryJarfile cloneJar = jarfile.deepCopy();
        for (String entry : CATALOG_DEFAULT_ARTIFCATS) {
            cloneJar.remove(entry);
        }
        return cloneJar;
    }

    /**
     * Load an in-memory catalog jar file from jar bytes.
     *
     * @param catalogBytes
     * @param log
     * @return The in-memory jar containing the loaded catalog.
     * @throws IOException If the catalog cannot be loaded.
     */
    public static InMemoryJarfile loadInMemoryJarFile(byte[] catalogBytes)
            throws IOException
    {
        assert(catalogBytes != null);

        InMemoryJarfile jarfile = new InMemoryJarfile(catalogBytes);
        if (!jarfile.containsKey(CATALOG_FILENAME)) {
            throw new IOException("Database catalog not found - please build your application using the current version of VoltDB.");
        }

        return jarfile;
    }

    /**
     * Get a unique id for a plan fragment by munging the indices of it's parents
     * and grandparents in the catalog.
     *
     * @param frag Catalog fragment to identify
     * @return unique id for fragment
     */
    public static long getUniqueIdForFragment(PlanFragment frag) {
        long retval = 0;
        CatalogType parent = frag.getParent();
        retval = ((long) parent.getParent().getRelativeIndex()) << 32;
        retval += ((long) parent.getRelativeIndex()) << 16;
        retval += frag.getRelativeIndex();

        return retval;
    }

    /**
     *
     * @param catalogTable a catalog table providing the schema
     * @return An empty table with the same schema as a given catalog table.
     */
    public static VoltTable getVoltTable(Table catalogTable) {
        List<Column> catalogColumns = CatalogUtil.getSortedCatalogItems(catalogTable.getColumns(), "index");

        VoltTable.ColumnInfo[] columns = new VoltTable.ColumnInfo[catalogColumns.size()];

        int i = 0;
        for (Column catCol : catalogColumns) {
            columns[i++] = new VoltTable.ColumnInfo(catCol.getTypeName(), VoltType.get((byte)catCol.getType()));
        }

        return new VoltTable(columns);
    }

    /**
     *
     * @param catalogTable a catalog table providing the schema
     * @param hiddenColumnInfos variable-length ColumnInfo objects for hidden columns
     * @return An empty table with the same schema as a given catalog table.
     */
    public static VoltTable getVoltTable(Table catalogTable, VoltTable.ColumnInfo... hiddenColumns) {
        List<Column> catalogColumns = CatalogUtil.getSortedCatalogItems(catalogTable.getColumns(), "index");

        VoltTable.ColumnInfo[] columns = new VoltTable.ColumnInfo[catalogColumns.size() + hiddenColumns.length];

        int i = 0;
        for (Column catCol : catalogColumns) {
            columns[i++] = new VoltTable.ColumnInfo(catCol.getTypeName(), VoltType.get((byte)catCol.getType()));
        }
        for (VoltTable.ColumnInfo hiddenColumnInfo : hiddenColumns) {
            columns[i++] = hiddenColumnInfo;
        }

        return new VoltTable(columns);
    }

    /**
     * Given a set of catalog items, return a sorted list of them, sorted by
     * the value of a specified field. The field is specified by name. If the
     * field doesn't exist, trip an assertion. This is primarily used to sort
     * a table's columns or a procedure's parameters.
     *
     * @param <T> The type of item to sort.
     * @param items The set of catalog items.
     * @param sortFieldName The name of the field to sort on.
     * @return A list of catalog items, sorted on the specified field.
     */
    public static <T extends CatalogType> List<T> getSortedCatalogItems(CatalogMap<T> items, String sortFieldName) {
        assert(items != null);
        assert(sortFieldName != null);

        // build a treemap based on the field value
        TreeMap<Object, T> map = new TreeMap<>();
        boolean hasField = false;
        for (T item : items) {
            // check the first time through for the field
            if (hasField == false) {
                hasField = ArrayUtils.contains(item.getFields(), sortFieldName);
            }
            assert(hasField == true);

            map.put(item.getField(sortFieldName), item);
        }

        // create a sorted list from the map
        ArrayList<T> retval = new ArrayList<>();
        for (T item : map.values()) {
            retval.add(item);
        }

        return retval;
    }

    /**
     * A getSortedCatalogItems variant with the result list filled in-place
     * @param <T> The type of item to sort.
     * @param items The set of catalog items.
     * @param sortFieldName The name of the field to sort on.
     * @param An output list of catalog items, sorted on the specified field.
     */
    public static <T extends CatalogType> void getSortedCatalogItems(CatalogMap<T> items, String sortFieldName, List<T> result) {
        result.addAll(getSortedCatalogItems(items, sortFieldName    ));
    }

    /**
     * For a given Table catalog object, return the PrimaryKey Index catalog object
     * @param catalogTable
     * @return The index representing the primary key.
     * @throws Exception if the table does not define a primary key
     */
    public static Index getPrimaryKeyIndex(Table catalogTable) throws Exception {

        // We first need to find the pkey constraint
        Constraint catalog_constraint = null;
        for (Constraint c : catalogTable.getConstraints()) {
            if (c.getType() == ConstraintType.PRIMARY_KEY.getValue()) {
                catalog_constraint = c;
                break;
            }
        }
        if (catalog_constraint == null) {
            throw new Exception("ERROR: Table '" + catalogTable.getTypeName() + "' does not have a PRIMARY KEY constraint");
        }

        // And then grab the index that it is using
        return (catalog_constraint.getIndex());
    }

    /**
     * Return all the of the primary key columns for a particular table
     * If the table does not have a primary key, then the returned list will be empty
     * @param catalogTable
     * @return An ordered list of the primary key columns
     */
    public static Collection<Column> getPrimaryKeyColumns(Table catalogTable) {
        Collection<Column> columns = new ArrayList<>();
        Index catalog_idx = null;
        try {
            catalog_idx = CatalogUtil.getPrimaryKeyIndex(catalogTable);
        } catch (Exception ex) {
            // IGNORE
            return (columns);
        }
        assert(catalog_idx != null);

        for (ColumnRef catalog_col_ref : getSortedCatalogItems(catalog_idx.getColumns(), "index")) {
            columns.add(catalog_col_ref.getColumn());
        }
        return (columns);
    }

    public static NavigableSet<Table> getExportTables(Database db) {
        ImmutableSortedSet.Builder<Table> exportTables = ImmutableSortedSet.naturalOrder();
        for (Connector connector : db.getConnectors()) {
            for (ConnectorTableInfo tinfo : connector.getTableinfo()) {
                exportTables.add(tinfo.getTable());
            }
        }
        return exportTables.build();
    }

    public static NavigableSet<String> getExportTableNames(Database db) {
        ImmutableSortedSet.Builder<String> exportTables = ImmutableSortedSet.naturalOrder();
        for (Connector connector : db.getConnectors()) {
            for (ConnectorTableInfo tinfo : connector.getTableinfo()) {
                exportTables.add(tinfo.getTable().getTypeName());
            }
        }
        return exportTables.build();
    }

    /**
     * Return true if a table is a streamed / export table
     * This function is duplicated in CatalogUtil.h
     * @param database
     * @param table
     * @return true if a table is export or false otherwise
     */
    public static boolean isTableExportOnly(org.voltdb.catalog.Database database,
                                            org.voltdb.catalog.Table table)
    {
        for (Connector connector : database.getConnectors()) {
            // iterate the connector tableinfo list looking for tableIndex
            // tableInfo has a reference to a table - can compare the reference
            // to the desired table by looking at the relative index. ick.
            for (ConnectorTableInfo tableInfo : connector.getTableinfo()) {
                if (tableInfo.getTable().getRelativeIndex() == table.getRelativeIndex()) {
                    return true;
                }
            }
        }
        return false;
    }

    public static boolean isExportEnabled() {
        return m_exportEnabled;
    }

    public static String getExportTargetIfExportTableOrNullOtherwise(org.voltdb.catalog.Database database,
                                                                    org.voltdb.catalog.Table table)
    {
        for (Connector connector : database.getConnectors()) {
            // iterate the connector tableinfo list looking for tableIndex
            // tableInfo has a reference to a table - can compare the reference
            // to the desired table by looking at the relative index. ick.
            for (ConnectorTableInfo tableInfo : connector.getTableinfo()) {
                if (tableInfo.getTable().getRelativeIndex() == table.getRelativeIndex()) {
                    return connector.getTypeName();
                }
            }
        }
        return null;
    }


    /**
     * Return true if a table is the source table for a materialized view.
     */
    public static boolean isTableMaterializeViewSource(org.voltdb.catalog.Database database,
                                                       org.voltdb.catalog.Table table)
    {
        CatalogMap<Table> tables = database.getTables();
        for (Table t : tables) {
            Table matsrc = t.getMaterializer();
            if ((matsrc != null) && (matsrc.getRelativeIndex() == table.getRelativeIndex())) {
                return true;
            }
        }
        return false;
    }

    /**
     * Return list of materialized view for table.
     */
    public static List<Table> getMaterializeViews(org.voltdb.catalog.Database database,
                                                       org.voltdb.catalog.Table table)
    {
        ArrayList<Table> tlist = new ArrayList<>();
        CatalogMap<Table> tables = database.getTables();
        for (Table t : tables) {
            Table matsrc = t.getMaterializer();
            if ((matsrc != null) && (matsrc.getRelativeIndex() == table.getRelativeIndex())) {
                tlist.add(t);
            }
        }
        return tlist;
    }

    /**
     * Check if a catalog compiled with the given version of VoltDB is
     * compatible with the current version of VoltDB.
     *
     * @param catalogVersionStr
     *            The version string of the VoltDB that compiled the catalog.
     * @return true if it's compatible, false otherwise.
     */

    public static boolean isCatalogCompatible(String catalogVersionStr)
    {
        if (catalogVersionStr == null || catalogVersionStr.isEmpty()) {
            return false;
        }

        //Check that it is a properly formed verstion string
        Object[] catalogVersion = MiscUtils.parseVersionString(catalogVersionStr);
        if (catalogVersion == null) {
            throw new IllegalArgumentException("Invalid version string " + catalogVersionStr);
        }

        if (!catalogVersionStr.equals(VoltDB.instance().getVersionString())) {
            return false;
        }

        return true;
    }

    /**
     * Check if a catalog version string is valid.
     *
     * @param catalogVersionStr
     *            The version string of the VoltDB that compiled the catalog.
     * @return true if it's valid, false otherwise.
     */

    public static boolean isCatalogVersionValid(String catalogVersionStr)
    {
        // Do we have a version string?
        if (catalogVersionStr == null || catalogVersionStr.isEmpty()) {
            return false;
        }

        //Check that it is a properly formed version string
        Object[] catalogVersion = MiscUtils.parseVersionString(catalogVersionStr);
        if (catalogVersion == null) {
            return false;
        }

        // It's valid.
        return true;
    }

    public static String compileDeployment(Catalog catalog, String deploymentURL,
            boolean isPlaceHolderCatalog)
    {
        DeploymentType deployment = CatalogUtil.parseDeployment(deploymentURL);
        if (deployment == null) {
            return "Error parsing deployment file: " + deploymentURL;
        }
        return compileDeployment(catalog, deployment, isPlaceHolderCatalog);
    }


    public static String compileDeploymentString(Catalog catalog, String deploymentString,
                     boolean isPlaceHolderCatalog)
    {
        DeploymentType deployment = CatalogUtil.parseDeploymentFromString(deploymentString);
        if (deployment == null) {
            return "Error parsing deployment string";
        }
        return compileDeployment(catalog, deployment, isPlaceHolderCatalog);
    }

    /**
     * Parse the deployment.xml file and add its data into the catalog.
     * @param catalog Catalog to be updated.
     * @param deployment Parsed representation of the deployment.xml file.
     * @param isPlaceHolderCatalog if the catalog is isPlaceHolderCatalog and we are verifying only deployment xml.
     * @return String containing any errors parsing/validating the deployment. NULL on success.
     */
    public static String compileDeployment(Catalog catalog,
            DeploymentType deployment,
            boolean isPlaceHolderCatalog)
    {
        String errmsg = null;

        try {
            validateDeployment(catalog, deployment);

            // add our hacky Deployment to the catalog
            catalog.getClusters().get("cluster").getDeployment().add("deployment");

            // set the cluster info
            setClusterInfo(catalog, deployment);

            //Set the snapshot schedule
            setSnapshotInfo(catalog, deployment.getSnapshot());

            //Set enable security
            setSecurityEnabled(catalog, deployment.getSecurity());

            // set the users info
            // We'll skip this when building the dummy catalog on startup
            // so that we don't spew misleading user/role warnings
            if (!isPlaceHolderCatalog) {
                setUsersInfo(catalog, deployment.getUsers());
            }

            // set the HTTPD info
            setHTTPDInfo(catalog, deployment.getHttpd(), deployment.getSsl());

            setDrInfo(catalog, deployment.getDr(), deployment.getCluster());

            if (!isPlaceHolderCatalog) {
                setExportInfo(catalog, deployment.getExport());
                setImportInfo(catalog, deployment.getImport());
                setSnmpInfo(deployment.getSnmp());
            }

            setCommandLogInfo( catalog, deployment.getCommandlog());
            //This is here so we can update our local list of paths.
            //I would not have needed this if validateResourceMonitorInfo didnt exist here.
            VoltDB.instance().loadLegacyPathProperties(deployment);

            setupPaths(deployment.getPaths());
            validateResourceMonitorInfo(deployment);
        }
        catch (Exception e) {
            // Anything that goes wrong anywhere in trying to handle the deployment file
            // should return an error, and let the caller decide what to do (crash or not, for
            // example)
            errmsg = "Error validating deployment configuration: " + e.getMessage();
            hostLog.error(errmsg);
            return errmsg;
        }

        return null;
    }

    private static void validateResourceMonitorInfo(DeploymentType deployment) {
        // call resource monitor ctor so that it does all validations.
        new HealthMonitor(deployment.getSystemsettings(), new DummySnmpTrapSender());
    }


    /*
     * Command log element is created in setPathsInfo
     */
    private static void setCommandLogInfo(Catalog catalog, CommandLogType commandlog) {
        int fsyncInterval = 200;
        int maxTxnsBeforeFsync = Integer.MAX_VALUE;
        org.voltdb.catalog.CommandLog config = catalog.getClusters().get("cluster").getLogconfig().add("log");

        Frequency freq = commandlog.getFrequency();
        if (freq != null) {
            long maxTxnsBeforeFsyncTemp = freq.getTransactions();
            if (maxTxnsBeforeFsyncTemp < 1 || maxTxnsBeforeFsyncTemp > Integer.MAX_VALUE) {
                throw new RuntimeException("Invalid command log max txns before fsync (" + maxTxnsBeforeFsync
                        + ") specified. Supplied value must be between 1 and (2^31 - 1) txns");
            }
            maxTxnsBeforeFsync = (int)maxTxnsBeforeFsyncTemp;
            fsyncInterval = freq.getTime();
            if (fsyncInterval < 1 | fsyncInterval > 5000) {
                throw new RuntimeException("Invalid command log fsync interval(" + fsyncInterval
                        + ") specified. Supplied value must be between 1 and 5000 milliseconds");
            }
        }
        config.setEnabled(commandlog.isEnabled());
        config.setSynchronous(commandlog.isSynchronous());
        config.setFsyncinterval(fsyncInterval);
        config.setMaxtxns(maxTxnsBeforeFsync);
        config.setLogsize(commandlog.getLogsize());
    }

    /**
     * Parses the deployment XML file.
     * @param deploymentURL Path to the deployment.xml file.
     * @return a reference to the root <deployment> element.
     */
    public static DeploymentType parseDeployment(String deploymentURL) {
        // get the URL/path for the deployment and prep an InputStream
        InputStream deployIS = null;
        try {
            URL deployURL = new URL(deploymentURL);
            deployIS = deployURL.openStream();
        } catch (MalformedURLException ex) {
            // Invalid URL. Try as a file.
            try {
                deployIS = new FileInputStream(deploymentURL);
            } catch (FileNotFoundException e) {
                deployIS = null;
            }
        } catch (IOException ioex) {
            deployIS = null;
        }

        // make sure the file exists
        if (deployIS == null) {
            hostLog.error("Could not locate deployment info at given URL: " + deploymentURL);
            return null;
        } else {
            hostLog.info("URL of deployment info: " + deploymentURL);
        }

        return getDeployment(deployIS);
    }

    /**
     * Parses the deployment XML string.
     * @param deploymentString The deployment file content.
     * @return a reference to the root <deployment> element.
     */
    public static DeploymentType parseDeploymentFromString(String deploymentString) {
        ByteArrayInputStream byteIS;
        byteIS = new ByteArrayInputStream(deploymentString.getBytes(Constants.UTF8ENCODING));
        // get deployment info from xml file
        return getDeployment(byteIS);
    }

    /**
     * Get a reference to the root <deployment> element from the deployment.xml file.
     * @param deployIS
     * @return Returns a reference to the root <deployment> element.
     */
    @SuppressWarnings("unchecked")
    public static DeploymentType getDeployment(InputStream deployIS) {
        try {
            if (m_jc == null || m_schema == null) {
                throw new RuntimeException("Error schema validation.");
            }
            Unmarshaller unmarshaller = m_jc.createUnmarshaller();
            unmarshaller.setSchema(m_schema);
            JAXBElement<DeploymentType> result =
                (JAXBElement<DeploymentType>) unmarshaller.unmarshal(deployIS);
            DeploymentType deployment = result.getValue();
            populateDefaultDeployment(deployment);
            return deployment;
        } catch (JAXBException e) {
            // Convert some linked exceptions to more friendly errors.
            if (e.getLinkedException() instanceof java.io.FileNotFoundException) {
                hostLog.error(e.getLinkedException().getMessage());
                return null;
            } else if (e.getLinkedException() instanceof org.xml.sax.SAXParseException) {
                hostLog.error("Error schema validating deployment.xml file. " + e.getLinkedException().getMessage());
                return null;
            } else {
                throw new RuntimeException(e);
            }
        }
    }

    public static void populateDefaultDeployment(DeploymentType deployment) {
        //partition detection
        PartitionDetectionType pd = deployment.getPartitionDetection();
        if (pd == null) {
            pd = new PartitionDetectionType();
            deployment.setPartitionDetection(pd);
        }
        //heartbeat
        if (deployment.getHeartbeat() == null) {
            HeartbeatType hb = new HeartbeatType();
            deployment.setHeartbeat(hb);
        }

        SslType ssl = deployment.getSsl();
        if (ssl == null) {
            ssl = new SslType();
            deployment.setSsl(ssl);
        }
        //httpd
        HttpdType httpd = deployment.getHttpd();
        if (httpd == null) {
            httpd = new HttpdType();
            // Find next available port starting with the default
            httpd.setPort(Constants.HTTP_PORT_AUTO);
            deployment.setHttpd(httpd);
        }
        //jsonApi
        HttpdType.Jsonapi jsonApi = httpd.getJsonapi();
        if (jsonApi == null) {
            jsonApi = new HttpdType.Jsonapi();
            httpd.setJsonapi(jsonApi);
        }
        //snapshot
        if (deployment.getSnapshot() == null) {
            SnapshotType snap = new SnapshotType();
            snap.setEnabled(false);
            deployment.setSnapshot(snap);
        }
        //Security
        if (deployment.getSecurity() == null) {
            SecurityType sec = new SecurityType();
            deployment.setSecurity(sec);
        }
        //Paths
        if (deployment.getPaths() == null) {
            PathsType paths = new PathsType();
            deployment.setPaths(paths);
        }
        //create paths entries
        PathsType paths = deployment.getPaths();
        if (paths.getVoltdbroot() == null) {
            PathsType.Voltdbroot root = new PathsType.Voltdbroot();
            paths.setVoltdbroot(root);
        }
        //snapshot
        if (paths.getSnapshots() == null) {
            PathsType.Snapshots snap = new PathsType.Snapshots();
            paths.setSnapshots(snap);
        }
        if (paths.getCommandlog() == null) {
            //cl
            PathsType.Commandlog cl = new PathsType.Commandlog();
            paths.setCommandlog(cl);
        }
        if (paths.getCommandlogsnapshot() == null) {
            //cl snap
            PathsType.Commandlogsnapshot clsnap = new PathsType.Commandlogsnapshot();
            paths.setCommandlogsnapshot(clsnap);
        }
        if (paths.getExportoverflow() == null) {
            //export overflow
            PathsType.Exportoverflow exp = new PathsType.Exportoverflow();
            paths.setExportoverflow(exp);
        }
        if (paths.getDroverflow() == null) {
            final PathsType.Droverflow droverflow = new PathsType.Droverflow();
            paths.setDroverflow(droverflow);
        }

        //Command log info
        if (deployment.getCommandlog() == null) {
            boolean enabled = false;
            if (MiscUtils.isPro()) {
                enabled = true;
            }
            CommandLogType cl = new CommandLogType();
            cl.setEnabled(enabled);
            Frequency freq = new Frequency();
            cl.setFrequency(freq);
            deployment.setCommandlog(cl);
        }
        //System settings
        SystemSettingsType ss = deployment.getSystemsettings();
        if (deployment.getSystemsettings() == null) {
            ss = new SystemSettingsType();
            deployment.setSystemsettings(ss);
        }
        SystemSettingsType.Elastic sse = ss.getElastic();
        if (sse == null) {
            sse = new SystemSettingsType.Elastic();
            ss.setElastic(sse);
        }
        SystemSettingsType.Query query = ss.getQuery();
        if (query == null) {
            query = new SystemSettingsType.Query();
            ss.setQuery(query);
        }
        SystemSettingsType.Snapshot snap = ss.getSnapshot();
        if (snap == null) {
            snap = new SystemSettingsType.Snapshot();
            ss.setSnapshot(snap);
        }
        SystemSettingsType.Temptables tt = ss.getTemptables();
        if (tt == null) {
            tt = new SystemSettingsType.Temptables();
            ss.setTemptables(tt);
        }
        ResourceMonitorType rm = ss.getResourcemonitor();
        if (rm == null) {
            rm = new ResourceMonitorType();
            ss.setResourcemonitor(rm);
        }
        ResourceMonitorType.Memorylimit mem = rm.getMemorylimit();
        if (mem == null) {
            mem = new ResourceMonitorType.Memorylimit();
            rm.setMemorylimit(mem);
        }
    }

    /**
     * Computes a MD5 digest (128 bits -> 2 longs -> UUID which is comprised of
     * two longs) of a deployment file stripped of all comments and its hostcount
     * attribute set to 0.
     *
     * @param deploymentBytes
     * @return MD5 digest for for configuration
     */
    public static UUID makeDeploymentHashForConfig(byte[] deploymentBytes) {
        String normalized = new String(deploymentBytes, StandardCharsets.UTF_8);
        Matcher matcher = XML_COMMENT_RE.matcher(normalized);
        normalized = matcher.replaceAll("");
        matcher = HOSTCOUNT_RE.matcher(normalized);
        normalized = matcher.replaceFirst("hostcount=\"0\"");
        return Digester.md5AsUUID(normalized);
    }

    /**
     * Given the deployment object generate the XML
     * @param deployment
     * @return XML of deployment object.
     * @throws IOException
     */
    public static String getDeployment(DeploymentType deployment) throws IOException {
        return getDeployment(deployment, false);
    }

    /**
     * Given the deployment object generate the XML
     *
     * @param deployment
     * @param indent
     * @return XML of deployment object.
     * @throws IOException
     */
    public static String getDeployment(DeploymentType deployment, boolean indent) throws IOException {
        try {
            if (m_jc == null || m_schema == null) {
                throw new RuntimeException("Error schema validation.");
            }
            Marshaller marshaller = m_jc.createMarshaller();
            marshaller.setSchema(m_schema);
            marshaller.setProperty(Marshaller.JAXB_FORMATTED_OUTPUT, Boolean.valueOf(indent));
            StringWriter sw = new StringWriter();
            marshaller.marshal(new JAXBElement<>(new QName("","deployment"), DeploymentType.class, deployment), sw);
            return sw.toString();
        } catch (JAXBException e) {
            // Convert some linked exceptions to more friendly errors.
            if (e.getLinkedException() instanceof java.io.FileNotFoundException) {
                hostLog.error(e.getLinkedException().getMessage());
                return null;
            } else if (e.getLinkedException() instanceof org.xml.sax.SAXParseException) {
                hostLog.error("Error schema validating deployment.xml file. " + e.getLinkedException().getMessage());
                return null;
            } else {
                throw new RuntimeException(e);
            }
        }
    }

    /**
     * Validate the contents of the deployment.xml file.
     * This is for validating VoltDB requirements, not XML schema correctness
     * @param catalog Catalog to be validated against.
     * @param deployment Reference to root <deployment> element of deployment file to be validated.
     * @throw throws a RuntimeException if any validation fails
     */
    private static void validateDeployment(Catalog catalog, DeploymentType deployment) {
        if (deployment.getSecurity() != null && deployment.getSecurity().isEnabled()) {
            if (deployment.getUsers() == null) {
                String msg = "Cannot enable security without defining at least one user in the built-in ADMINISTRATOR role in the deployment file.";
                throw new RuntimeException(msg);
            }

            boolean foundAdminUser = false;
            for (UsersType.User user : deployment.getUsers().getUser()) {
                if (user.getRoles() == null)
                    continue;

                for (String role : extractUserRoles(user)) {
                    if (role.equalsIgnoreCase(ADMIN)) {
                        foundAdminUser = true;
                        break;
                    }
                }
            }

            if (!foundAdminUser) {
                String msg = "Cannot enable security without defining at least one user in the built-in ADMINISTRATOR role in the deployment file.";
                throw new RuntimeException(msg);
            }
        }
    }

    public final static Map<String, String> asClusterSettingsMap(DeploymentType depl) {
        return ImmutableMap.<String,String>builder()
                .put(ClusterSettings.HOST_COUNT, Integer.toString(depl.getCluster().getHostcount()))
                .put(ClusterSettings.CANGAMANGA, Integer.toString(depl.getSystemsettings().getQuery().getTimeout()))
                .build();
    }

    public final static Map<String,String> asNodeSettingsMap(DeploymentType depl) {
        PathsType paths = depl.getPaths();
        return ImmutableMap.<String,String>builder()
                .put(NodeSettings.VOLTDBROOT_PATH_KEY, paths.getVoltdbroot().getPath())
                .put(NodeSettings.CL_PATH_KEY, paths.getCommandlog().getPath())
                .put(NodeSettings.CL_SNAPSHOT_PATH_KEY, paths.getCommandlogsnapshot().getPath())
                .put(NodeSettings.SNAPTHOT_PATH_KEY, paths.getSnapshots().getPath())
                .put(NodeSettings.EXPORT_OVERFLOW_PATH_KEY, paths.getExportoverflow().getPath())
                .put(NodeSettings.DR_OVERFLOW_PATH_KEY, paths.getDroverflow().getPath())
                .put(NodeSettings.LOCAL_SITES_COUNT_KEY, Integer.toString(depl.getCluster().getSitesperhost()))
                .build();
    }

    public final static DbSettings asDbSettings(String deploymentURL) {
        return asDbSettings(parseDeployment(deploymentURL));
    }

    public final static DbSettings asDbSettings(DeploymentType depl) {
        return new DbSettings(depl);
    }

    /**
     * Set cluster info in the catalog.
     * @param leader The leader hostname
     * @param catalog The catalog to be updated.
     * @param printLog Whether or not to print cluster configuration.
     */
    private static void setClusterInfo(Catalog catalog, DeploymentType deployment) {
        ClusterType cluster = deployment.getCluster();
        int kFactor = cluster.getKfactor();

        Cluster catCluster = catalog.getClusters().get("cluster");
        // copy the deployment info that is currently not recorded anywhere else
        Deployment catDeploy = catCluster.getDeployment().get("deployment");
        catDeploy.setKfactor(kFactor);
        if (deployment.getPartitionDetection().isEnabled()) {
            catCluster.setNetworkpartition(true);
        }
        else {
            catCluster.setNetworkpartition(false);
        }

        setSystemSettings(deployment, catDeploy);

        catCluster.setHeartbeattimeout(deployment.getHeartbeat().getTimeout());

        // copy schema modification behavior from xml to catalog
        if (cluster.getSchema() != null) {
            catCluster.setUseddlschema(cluster.getSchema() == SchemaType.DDL);
        }
        else {
            // Don't think we can get here, deployment schema guarantees a default value
            hostLog.warn("Schema modification setting not found. " +
                    "Forcing default behavior of UpdateCatalog to modify database schema.");
            catCluster.setUseddlschema(false);
        }
    }

    private static void setSystemSettings(DeploymentType deployment,
                                          Deployment catDeployment)
    {
        // Create catalog Systemsettings
        Systemsettings syssettings =
            catDeployment.getSystemsettings().add("systemsettings");

        syssettings.setTemptablemaxsize(deployment.getSystemsettings().getTemptables().getMaxsize());
        syssettings.setSnapshotpriority(deployment.getSystemsettings().getSnapshot().getPriority());
        syssettings.setElasticduration(deployment.getSystemsettings().getElastic().getDuration());
        syssettings.setElasticthroughput(deployment.getSystemsettings().getElastic().getThroughput());
        syssettings.setQuerytimeout(deployment.getSystemsettings().getQuery().getTimeout());
    }

    public static void validateDirectory(String type, File path) {
        String error = null;
        do {
            if (!path.exists()) {
                error = "Specified " + type + " \"" + path + "\" does not exist"; break;
            }
            if (!path.isDirectory()) {
                error = "Specified " + type + " \"" + path + "\" is not a directory"; break;
            }
            if (!path.canRead()) {
                error = "Specified " + type + " \"" + path + "\" is not readable"; break;
            }
            if (!path.canWrite()) {
                error = "Specified " + type + " \"" + path + "\" is not writable"; break;
            }
            if (!path.canExecute()) {
                error = "Specified " + type + " \"" + path + "\" is not executable"; break;
            }
        } while(false);
        if (error != null) {
            throw new RuntimeException(error);
        }
    }

    private static Properties checkExportProcessorConfiguration(ExportConfigurationType exportConfiguration) {
        // on-server export always uses the guest processor
        String exportClientClassName = null;

        switch(exportConfiguration.getType()) {
            case FILE: exportClientClassName = "org.voltdb.exportclient.ExportToFileClient"; break;
            case JDBC: exportClientClassName = "org.voltdb.exportclient.JDBCExportClient"; break;
            case KAFKA: exportClientClassName = "org.voltdb.exportclient.kafka.KafkaExportClient"; break;
            case RABBITMQ: exportClientClassName = "org.voltdb.exportclient.RabbitMQExportClient"; break;
            case HTTP: exportClientClassName = "org.voltdb.exportclient.HttpExportClient"; break;
            case ELASTICSEARCH: exportClientClassName = "org.voltdb.exportclient.ElasticSearchHttpExportClient"; break;
            //Validate that we can load the class.
            case CUSTOM:
                exportClientClassName = exportConfiguration.getExportconnectorclass();
                if (exportConfiguration.isEnabled()) {
                    try {
                        CatalogUtil.class.getClassLoader().loadClass(exportClientClassName);
                    }
                    catch (ClassNotFoundException ex) {
                        String msg =
                                "Custom Export failed to configure, failed to load" +
                                " export plugin class: " + exportConfiguration.getExportconnectorclass() +
                                " Disabling export.";
                        hostLog.error(msg);
                        throw new DeploymentCheckException(msg);
                    }
                }
            break;
        }

        Properties processorProperties = new Properties();

        if (exportClientClassName != null && exportClientClassName.trim().length() > 0) {
            String dexportClientClassName = System.getProperty(ExportDataProcessor.EXPORT_TO_TYPE, exportClientClassName);
            //Override for tests
            if (dexportClientClassName != null && dexportClientClassName.trim().length() > 0 &&
                    exportConfiguration.getType().equals(ServerExportEnum.CUSTOM)) {
                processorProperties.setProperty(ExportDataProcessor.EXPORT_TO_TYPE, dexportClientClassName);
            } else {
                processorProperties.setProperty(ExportDataProcessor.EXPORT_TO_TYPE, exportClientClassName);
            }
        }

        if (exportConfiguration != null) {
            List<PropertyType> configProperties = exportConfiguration.getProperty();
            if (configProperties != null && ! configProperties.isEmpty()) {

                for( PropertyType configProp: configProperties) {
                    String key = configProp.getName();
                    String value = configProp.getValue();
                    if (!key.toLowerCase().contains("passw")) {
                        processorProperties.setProperty(key, value.trim());
                    } else {
                        //Dont trim passwords
                        processorProperties.setProperty(key, value);
                    }
                }
            }
        }

        if (!exportConfiguration.isEnabled()) {
            return processorProperties;
        }

        // Instantiate the Guest Processor
        Class<?> processorClazz = null;
        try {
            processorClazz = Class.forName(ExportManager.PROCESSOR_CLASS);
        } catch (ClassNotFoundException e) {
            throw new DeploymentCheckException("Export is a PRO version only feature");
        }
        ExportDataProcessor processor = null;
        try {
            processor = (ExportDataProcessor)processorClazz.newInstance();
        } catch (InstantiationException | IllegalAccessException e) {
            hostLog.error("Unable to instantiate export processor", e);
            throw new DeploymentCheckException("Unable to instantiate export processor", e);
        }
        try {
            processor.addLogger(hostLog);

            processorProperties.put(ExportManager.CONFIG_CHECK_ONLY, "true");
            processor.checkProcessorConfig(processorProperties);
            processor.shutdown();
        } catch (Exception e) {
            hostLog.error("Export processor failed its configuration check", e);
            throw new DeploymentCheckException("Export processor failed its configuration check: " + e.getMessage(), e);
        }

        processorProperties.remove(ExportManager.CONFIG_CHECK_ONLY);


        return processorProperties;
    }

    public static class ImportConfiguration {
        private final Properties m_moduleProps;
        private FormatterBuilder m_formatterBuilder;

        public ImportConfiguration(String formatName, Properties moduleProps, Properties formatterProps) {
            m_moduleProps = moduleProps;
            m_formatterBuilder = new FormatterBuilder(formatName, formatterProps);
        }


        public Properties getmoduleProperties() {
            return m_moduleProps;
        }

        public Properties getformatterProperties(){
            return m_formatterBuilder.getFormatterProperties();
        }

        public void setFormatterFactory(AbstractFormatterFactory formatterFactory) {
            m_formatterBuilder.setFormatterFactory(formatterFactory);
        }

        public FormatterBuilder getFormatterBuilder() {
            return m_formatterBuilder;
        }
    }

    private static String buildBundleURL(String bundle, boolean alwaysBundle) {
        String modulePrefix = "osgi|";
        InputStream is;
        try {
            //Make sure we can load stream
            is = (new URL(bundle)).openStream();
        } catch (Exception ex) {
            is = null;
        }
        String bundleUrl = bundle;
        if (is == null) {
            try {
                String bundlelocation = System.getProperty("voltdbbundlelocation");
                if (bundlelocation == null || bundlelocation.trim().length() == 0) {
                    String rpath = CatalogUtil.class.getProtectionDomain().getCodeSource().getLocation().toURI().getPath();
                    hostLog.info("Module base is: " + rpath + "/../bundles/");
                    String bpath = (new File(rpath)).getParent() + "/../bundles/" + bundleUrl;
                    is = new FileInputStream(new File(bpath));
                    bundleUrl = "file:" + bpath;
                } else {
                    String bpath = bundlelocation + "/" + bundleUrl;
                    is = new FileInputStream(new File(bpath));
                    bundleUrl = "file:" + bpath;
                }
            } catch (URISyntaxException | FileNotFoundException ex) {
                is = null;
            }
        }
        if (is != null) {
            try {
                is.close();
            } catch (IOException ex) {
            }
        } else if (!alwaysBundle) {
            //Not a URL try as a class
            try {
                CatalogUtil.class.getClassLoader().loadClass(bundleUrl);
                modulePrefix = "class|";
            }
            catch (ClassNotFoundException ex2) {
                String msg =
                        "Import failed to configure, failed to load module by URL or classname provided" +
                        " import module: " + bundleUrl;
                hostLog.error(msg);
                throw new DeploymentCheckException(msg);
            }
        } else {
            String msg =
                    "Import failed to configure, failed to load module by URL or classname provided" +
                    " format module: " + bundleUrl;
            hostLog.error(msg);
            throw new DeploymentCheckException(msg);
        }
        return (alwaysBundle ? bundleUrl : modulePrefix + bundleUrl);
    }

    private static ImportConfiguration checkImportProcessorConfiguration(ImportConfigurationType importConfiguration) {
        String importBundleUrl = importConfiguration.getModule();

        if (!importConfiguration.isEnabled()) {
            return null;
        }
        switch(importConfiguration.getType()) {
            case CUSTOM:
                break;
            case KAFKA:
                importBundleUrl = "kafkastream.jar";
                break;
            case KINESIS:
                importBundleUrl = "kinesisstream.jar";
                break;
            default:
                throw new DeploymentCheckException("Import Configuration type must be specified.");
        }

        Properties moduleProps = new Properties();
        Properties formatterProps = new Properties();

        String formatBundle = importConfiguration.getFormat();
        String formatName = null;
        if (formatBundle != null && formatBundle.trim().length() > 0) {
            if ("csv".equalsIgnoreCase(formatBundle) || "tsv".equalsIgnoreCase(formatBundle)) {
                formatName = formatBundle;
                formatBundle = "voltcsvformatter.jar";
            } else if (JAR_EXTENSION_RE.matcher(formatBundle).matches()) {
                int typeIndex = formatBundle.lastIndexOf("/");
                formatName = formatBundle.substring(typeIndex + 1);
                formatBundle = formatBundle.substring(0, typeIndex);
            } else {
                throw new DeploymentCheckException("Import format " + formatBundle + " not valid.");
            }
            formatterProps.setProperty(ImportDataProcessor.IMPORT_FORMATTER, buildBundleURL(formatBundle, true));
        }

        if (importBundleUrl != null && importBundleUrl.trim().length() > 0) {
            moduleProps.setProperty(ImportDataProcessor.IMPORT_MODULE, buildBundleURL(importBundleUrl, false));
        }

        List<PropertyType> importProperties = importConfiguration.getProperty();
        if (importProperties != null && ! importProperties.isEmpty()) {
            for( PropertyType prop: importProperties) {
                String key = prop.getName();
                String value = prop.getValue();
                if (!key.toLowerCase().contains("passw")) {
                    moduleProps.setProperty(key, value.trim());
                } else {
                    //Dont trim passwords
                    moduleProps.setProperty(key, value);
                }
            }
        }

        List<PropertyType> formatProperties = importConfiguration.getFormatProperty();
        if (formatProperties != null && ! formatProperties.isEmpty()) {
            for( PropertyType prop: formatProperties) {
                formatterProps.setProperty(prop.getName(), prop.getValue());
            }
        }

        return new ImportConfiguration(formatName, moduleProps, formatterProps);
    }

    /**
     * Set deployment time settings for export
     * @param catalog The catalog to be updated.
     * @param exportsType A reference to the <exports> element of the deployment.xml file.
     */
    private static void setExportInfo(Catalog catalog, ExportType exportType) {
        final Cluster cluster = catalog.getClusters().get("cluster");
        Database db = cluster.getDatabases().get("database");
        if (DrRoleType.XDCR.value().equals(cluster.getDrrole())) {
            // add default export configuration to DR conflict table
            exportType = addExportConfigToDRConflictsTable(catalog, exportType);
        }

        if (exportType == null) {
            return;
        }
        List<String> targetList = new ArrayList<>();

        for (ExportConfigurationType exportConfiguration : exportType.getConfiguration()) {

            boolean connectorEnabled = exportConfiguration.isEnabled();
            String targetName = exportConfiguration.getTarget();
            if (connectorEnabled) {
                m_exportEnabled = true;
                if (targetList.contains(targetName)) {
                    throw new RuntimeException("Multiple connectors can not be assigned to single export target: " +
                            targetName + ".");
                }
                else {
                    targetList.add(targetName);
                }
            }

            Properties processorProperties = checkExportProcessorConfiguration(exportConfiguration);
            org.voltdb.catalog.Connector catconn = db.getConnectors().get(targetName);
            if (catconn == null) {
                if (connectorEnabled) {
                    hostLog.info("Export configuration enabled and provided for export target " +
                                 targetName +
                                 " in deployment file however no export " +
                                 "tables are assigned to the this target. " +
                                 "Export target " + targetName + " will be disabled.");
                }
                continue;
            }

            // checking rowLengthLimit
            int rowLengthLimit = Integer.parseInt(processorProperties.getProperty(ROW_LENGTH_LIMIT,"0"));
            if (rowLengthLimit > 0) {
                for (ConnectorTableInfo catTableinfo : catconn.getTableinfo()) {
                    Table tableref = catTableinfo.getTable();
                    int rowLength = Boolean.parseBoolean(processorProperties.getProperty("skipinternals", "false")) ? 0 : EXPORT_INTERNAL_FIELD_Length;
                    for (Column catColumn: tableref.getColumns()) {
                        rowLength += catColumn.getSize();
                    }
                    if (rowLength > rowLengthLimit) {
                        hostLog.error("Export configuration for export target " + targetName + " has" +
                                "configured to has row length limit " + rowLengthLimit +
                                ". But the export table " + tableref.getTypeName() +
                                " has estimated row length " + rowLength +
                                ".");
                        throw new RuntimeException("Export table " + tableref.getTypeName() + " row length is " + rowLength +
                                ", exceeding configurated limitation " + rowLengthLimit + ".");
                    }
                }
            }


            for (String name: processorProperties.stringPropertyNames()) {
                ConnectorProperty prop = catconn.getConfig().add(name);
                prop.setName(name);
                prop.setValue(processorProperties.getProperty(name));
            }

            // on-server export always uses the guest processor
            catconn.setLoaderclass(ExportManager.PROCESSOR_CLASS);
            catconn.setEnabled(connectorEnabled);

            if (!connectorEnabled) {
                hostLog.info("Export configuration for export target " + targetName + " is present and is " +
                             "configured to be disabled. Export target " + targetName + " will be disabled.");
            } else {
                hostLog.info("Export target " + targetName + " is configured and enabled with type=" + exportConfiguration.getType());
                if (exportConfiguration.getProperty() != null) {
                    hostLog.info("Export target " + targetName + " configuration properties are: ");
                    for (PropertyType configProp : exportConfiguration.getProperty()) {
                        if (!configProp.getName().toLowerCase().contains("password")) {
                            hostLog.info("Export Configuration Property NAME=" + configProp.getName() + " VALUE=" + configProp.getValue());
                        }
                    }
                }
            }
        }
    }

    /**
     * Set deployment time settings for export
     * @param catalog The catalog to be updated.
     * @param exportsType A reference to the <exports> element of the deployment.xml file.
     */
    private static void setImportInfo(Catalog catalog, ImportType importType) {
        if (importType == null) {
            return;
        }
        List<String> streamList = new ArrayList<>();

        for (ImportConfigurationType importConfiguration : importType.getConfiguration()) {

            boolean connectorEnabled = importConfiguration.isEnabled();
            if (!connectorEnabled) continue;
            if (!streamList.contains(importConfiguration.getModule())) {
                streamList.add(importConfiguration.getModule());
            }

            checkImportProcessorConfiguration(importConfiguration);
        }
    }

    /**
     * Validate Snmp Configuration.
     * @param snmpType
     */
    private static void setSnmpInfo(SnmpType snmpType) {
        if (snmpType == null || !snmpType.isEnabled()) {
            return;
        }
        //Validate Snmp Configuration.
        if (snmpType.getTarget() == null || snmpType.getTarget().trim().length() == 0) {
            throw new IllegalArgumentException("Target must be specified for SNMP configuration.");
        }
        if (snmpType.getAuthkey() != null && snmpType.getAuthkey().length() < 8) {
            throw new IllegalArgumentException("SNMP Authkey must be > 8 characters.");
        }
        if (snmpType.getPrivacykey() != null && snmpType.getPrivacykey().length() < 8) {
            throw new IllegalArgumentException("SNMP Privacy Key must be > 8 characters.");
        }
    }

    public static Map<String, ImportConfiguration> getImportProcessorConfig(ImportType importType) {
        Map<String, ImportConfiguration> processorConfig = new HashMap<>();
        if (importType == null) {
            return processorConfig;
        }
        int i = 0;
        for (ImportConfigurationType importConfiguration : importType.getConfiguration()) {

            boolean connectorEnabled = importConfiguration.isEnabled();
            if (!connectorEnabled) continue;

            ImportConfiguration processorProperties = checkImportProcessorConfiguration(importConfiguration);

            processorConfig.put(importConfiguration.getModule() + i++, processorProperties);
        }
        return processorConfig;
    }

    /**
     * Set the security setting in the catalog from the deployment file
     * @param catalog the catalog to be updated
     * @param security security element of the deployment xml
     */
    private static void setSecurityEnabled( Catalog catalog, SecurityType security) {
        Cluster cluster = catalog.getClusters().get("cluster");
        Database database = cluster.getDatabases().get("database");

        cluster.setSecurityenabled(security.isEnabled());
        database.setSecurityprovider(security.getProvider().value());
    }

    /**
     * Set the auto-snapshot settings in the catalog from the deployment file
     * @param catalog The catalog to be updated.
     * @param snapshot A reference to the <snapshot> element of the deployment.xml file.
     */
    private static void setSnapshotInfo(Catalog catalog, SnapshotType snapshotSettings) {
        Database db = catalog.getClusters().get("cluster").getDatabases().get("database");
        SnapshotSchedule schedule = db.getSnapshotschedule().add("default");
        schedule.setEnabled(snapshotSettings.isEnabled());
        String frequency = snapshotSettings.getFrequency();
        if (!frequency.endsWith("s") &&
                !frequency.endsWith("m") &&
                !frequency.endsWith("h")) {
            hostLog.error(
                    "Snapshot frequency " + frequency +
                    " needs to end with time unit specified" +
                    " that is one of [s, m, h] (seconds, minutes, hours)" +
                    " Defaulting snapshot frequency to 10m.");
            frequency = "10m";
        }

        int frequencyInt = 0;
        String frequencySubstring = frequency.substring(0, frequency.length() - 1);
        try {
            frequencyInt = Integer.parseInt(frequencySubstring);
        } catch (Exception e) {
            hostLog.error("Frequency " + frequencySubstring +
                    " is not an integer. Defaulting frequency to 10m.");
            frequency = "10m";
            frequencyInt = 10;
        }

        String prefix = snapshotSettings.getPrefix();
        if (prefix == null || prefix.isEmpty()) {
            hostLog.error("Snapshot prefix " + prefix +
            " is not a valid prefix. Using prefix of 'SNAPSHOTNONCE' ");
            prefix = "SNAPSHOTNONCE";
        }

        if (prefix.contains("-") || prefix.contains(",")) {
            String oldprefix = prefix;
            prefix = prefix.replaceAll("-", "_");
            prefix = prefix.replaceAll(",", "_");
            hostLog.error("Snapshot prefix " + oldprefix + " cannot include , or -." +
                    " Using the prefix: " + prefix + " instead.");
        }

        int retain = snapshotSettings.getRetain();
        if (retain < 1) {
            hostLog.error("Snapshot retain value " + retain +
                    " is not a valid value. Must be 1 or greater." +
                    " Defaulting snapshot retain to 1.");
            retain = 1;
        }

        schedule.setFrequencyunit(
                frequency.substring(frequency.length() - 1, frequency.length()));
        schedule.setFrequencyvalue(frequencyInt);
        schedule.setPrefix(prefix);
        schedule.setRetain(retain);
    }

    /**
     * Set voltroot path, and set the path overrides for export overflow, partition, etc.
     * @param paths A reference to the <paths> element of the deployment.xml file.
     * @param printLog Whether or not to print paths info.
     */
    private static void setupPaths( PathsType paths) {
        File voltDbRoot;
        // Handles default voltdbroot (and completely missing "paths" element).
        voltDbRoot = getVoltDbRoot(paths);
        //Snapshot
        setupSnapshotPaths(paths.getSnapshots(), voltDbRoot);
        //export overflow
        setupExportOverflow(paths.getExportoverflow(), voltDbRoot);
        // only use these directories in the enterprise version
        setupCommandLog(paths.getCommandlog(), voltDbRoot);
        setupCommandLogSnapshot(paths.getCommandlogsnapshot(), voltDbRoot);
        setupDROverflow(paths.getDroverflow(), voltDbRoot);
    }

    /**
     * Get a File object representing voltdbroot. Create directory if missing.
     * Use paths if non-null to get override default location.
     *
     * @param paths override paths or null
     * @return File object for voltdbroot
     */
    public static File getVoltDbRoot(PathsType paths) {
        File voltDbRoot;
        if (paths == null || paths.getVoltdbroot() == null || VoltDB.instance().getVoltDBRootPath(paths.getVoltdbroot()) == null) {
            voltDbRoot = new VoltFile(VoltDB.DBROOT);
            if (!voltDbRoot.exists()) {
                hostLog.info("Creating voltdbroot directory: " + voltDbRoot.getAbsolutePath());
                if (!voltDbRoot.mkdirs()) {
                    hostLog.fatal("Failed to create voltdbroot directory \"" + voltDbRoot.getAbsolutePath() + "\"");
                }
            }
        } else {
            voltDbRoot = new VoltFile(VoltDB.instance().getVoltDBRootPath(paths.getVoltdbroot()));
            if (!voltDbRoot.exists()) {
                hostLog.info("Creating voltdbroot directory: " + voltDbRoot.getAbsolutePath());
                if (!voltDbRoot.mkdirs()) {
                    hostLog.fatal("Failed to create voltdbroot directory \"" + voltDbRoot.getAbsolutePath() + "\"");
                }
            }
        }
        validateDirectory("volt root", voltDbRoot);

        return voltDbRoot;
    }

    public static void setupSnapshotPaths(PathsType.Snapshots paths, File voltDbRoot) {
        File snapshotPath;
        snapshotPath = new File(VoltDB.instance().getSnapshotPath(paths));
        if (!snapshotPath.isAbsolute())
        {
            snapshotPath = new VoltFile(voltDbRoot, VoltDB.instance().getSnapshotPath(paths));
        }

        if (!snapshotPath.exists()) {
            hostLog.info("Creating snapshot path directory: " +
                         snapshotPath.getAbsolutePath());
            if (!snapshotPath.mkdirs()) {
                hostLog.fatal("Failed to create snapshot path directory \"" +
                              snapshotPath + "\"");
            }
        }
        validateDirectory("snapshot path", snapshotPath);
    }

    public static void setupCommandLog(PathsType.Commandlog paths, File voltDbRoot) {
        if (!VoltDB.instance().getConfig().m_isEnterprise) {
            // dumb defaults if you ask for logging in community version
            return;
        }
        File commandlogPath;
        commandlogPath = new File(VoltDB.instance().getCommandLogPath(paths));
        if (!commandlogPath.isAbsolute())
        {
            commandlogPath = new VoltFile(voltDbRoot, VoltDB.instance().getCommandLogPath(paths));
        }

        if (!commandlogPath.exists()) {
            hostLog.info("Creating command log directory: " +
                         commandlogPath.getAbsolutePath());
            if (!commandlogPath.mkdirs()) {
                hostLog.fatal("Failed to create command log path directory \"" +
                              commandlogPath + "\"");
            }
        }
        validateDirectory("command log", commandlogPath);
    }

    public static void setupCommandLogSnapshot(PathsType.Commandlogsnapshot paths, File voltDbRoot) {
        if (!VoltDB.instance().getConfig().m_isEnterprise) {
            // dumb defaults if you ask for logging in community version
            new VoltFile(voltDbRoot, "command_log_snapshot");
            return;
        }

        File commandlogSnapshotPath;
        commandlogSnapshotPath = new File(VoltDB.instance().getCommandLogSnapshotPath(paths));
        if (!commandlogSnapshotPath.isAbsolute())
        {
            commandlogSnapshotPath = new VoltFile(voltDbRoot, VoltDB.instance().getCommandLogSnapshotPath(paths));
        }

        if (!commandlogSnapshotPath.exists()) {
            hostLog.info("Creating command log snapshot directory: " +
                         commandlogSnapshotPath.getAbsolutePath());
            if (!commandlogSnapshotPath.mkdirs()) {
                hostLog.fatal("Failed to create command log snapshot path directory \"" +
                              commandlogSnapshotPath + "\"");
            }
        }
        validateDirectory("command log snapshot", commandlogSnapshotPath);
    }

    public static void setupExportOverflow(PathsType.Exportoverflow paths, File voltDbRoot) {
        File exportOverflowPath;
        exportOverflowPath = new File(VoltDB.instance().getExportOverflowPath(paths));
        if (!exportOverflowPath.isAbsolute())
        {
            exportOverflowPath = new VoltFile(voltDbRoot, VoltDB.instance().getExportOverflowPath(paths));
        }

        if (!exportOverflowPath.exists()) {
            hostLog.info("Creating export overflow directory: " +
                         exportOverflowPath.getAbsolutePath());
            if (!exportOverflowPath.mkdirs()) {
                hostLog.fatal("Failed to create export overflow path directory \"" +
                              exportOverflowPath + "\"");
            }
        }
        validateDirectory("export overflow", exportOverflowPath);
    }

    public static File setupDROverflow(PathsType.Droverflow paths, File voltDbRoot) {
        File drOverflowPath;
        drOverflowPath = new File(VoltDB.instance().getDROverflowPath(paths));
        if (!drOverflowPath.isAbsolute())
        {
            drOverflowPath = new VoltFile(voltDbRoot, VoltDB.instance().getDROverflowPath(paths));
        }

        if (!drOverflowPath.exists()) {
            hostLog.info("Creating DR overflow directory: " +
                         drOverflowPath.getAbsolutePath());
            if (!drOverflowPath.mkdirs()) {
                hostLog.fatal("Failed to create DR overflow path directory \"" +
                              drOverflowPath + "\"");
            }
        }
        validateDirectory("DR overflow", drOverflowPath);
        return drOverflowPath;

    }

    /**
     * Set user info in the catalog.
     * @param catalog The catalog to be updated.
     * @param users A reference to the <users> element of the deployment.xml file.
     * @throws RuntimeException when there is an user with invalid masked password.
     */
    private static void setUsersInfo(Catalog catalog, UsersType users) throws RuntimeException {
        if (users == null) {
            return;
        }

        // The database name is not available in deployment.xml (it is defined
        // in project.xml). However, it must always be named "database", so
        // I've temporarily hardcoded it here until a more robust solution is
        // available.
        Database db = catalog.getClusters().get("cluster").getDatabases().get("database");

        SecureRandom sr = new SecureRandom();

        for (UsersType.User user : users.getUser()) {
            Set<String> roles = extractUserRoles(user);
            String sha1hex = user.getPassword();
            String sha256hex = user.getPassword();
            if (user.isPlaintext()) {
                sha1hex = extractPassword(user.getPassword(), ClientAuthScheme.HASH_SHA1);
                sha256hex = extractPassword(user.getPassword(), ClientAuthScheme.HASH_SHA256);
            } else if (user.getPassword().length() == 104) {
                int sha1len = ClientAuthScheme.getHexencodedDigestLength(ClientAuthScheme.HASH_SHA1);
                sha1hex = sha1hex.substring(0, sha1len);
                sha256hex = sha256hex.substring(sha1len);
            } else {
                // if one user has invalid password, give a warn.
                hostLog.warn("User \"" + user.getName() + "\" has invalid masked password in deployment file.");
                // throw exception disable user with invalid masked password
                throw new RuntimeException("User \"" + user.getName() + "\" has invalid masked password in deployment file");
            }
            org.voltdb.catalog.User catUser = db.getUsers().add(user.getName());

            // generate salt only once for sha1 and sha256
            String saltGen = BCrypt.gensalt(BCrypt.GENSALT_DEFAULT_LOG2_ROUNDS,sr);
            String hashedPW =
                    BCrypt.hashpw(
                            sha1hex,
                            saltGen);
            String hashedPW256 =
                    BCrypt.hashpw(
                            sha256hex,
                            saltGen);
            catUser.setShadowpassword(hashedPW);
            catUser.setSha256shadowpassword(hashedPW256);

            // process the @groups and @roles comma separated list
            for (final String role : roles) {
                final Group catalogGroup = db.getGroups().get(role);
                // if the role doesn't exist, ignore it.
                if (catalogGroup != null) {
                    final GroupRef groupRef = catUser.getGroups().add(role);
                    groupRef.setGroup(catalogGroup);
                }
                else {
                    hostLog.warn("User \"" + user.getName() +
                            "\" is assigned to non-existent role \"" + role + "\" " +
                            "and may not have the expected database permissions.");
                }
            }
        }
    }

    /**
     * Takes the list of roles specified in the roles user
     * attributes and returns a set from the comma-separated list
     * @param user an instance of {@link UsersType.User}
     * @return a {@link Set} of role name
     */
    private static Set<String> extractUserRoles(final UsersType.User user) {
        Set<String> roles = new TreeSet<>();
        if (user == null) return roles;

        if (user.getRoles() != null && !user.getRoles().trim().isEmpty()) {
            String [] rolelist = user.getRoles().trim().split(",");
            for (String role: rolelist) {
                if( role == null || role.trim().isEmpty()) continue;
                roles.add(role.trim().toLowerCase());
            }
        }

        return roles;
    }

    private static void setHTTPDInfo(Catalog catalog, HttpdType httpd, SslType ssl) {
        Cluster cluster = catalog.getClusters().get("cluster");

        // set the catalog info
        int defaultPort = VoltDB.DEFAULT_HTTP_PORT;
        if (ssl !=null && ssl.isEnabled()) {
            defaultPort = VoltDB.DEFAULT_HTTPS_PORT;
        }
        cluster.setHttpdportno(httpd.getPort()==null ? defaultPort : httpd.getPort());
        cluster.setJsonapi(httpd.getJsonapi().isEnabled());
    }

    private static void setDrInfo(Catalog catalog, DrType dr, ClusterType clusterType) {
        int clusterId;
        Cluster cluster = catalog.getClusters().get("cluster");
        final Database db = cluster.getDatabases().get("database");
        assert cluster != null;
        if (dr != null) {
            ConnectionType drConnection = dr.getConnection();
            cluster.setDrproducerenabled(dr.isListen());
            cluster.setDrproducerport(dr.getPort());
            cluster.setDrrole(dr.getRole().name().toLowerCase());
            if (dr.getRole() == DrRoleType.XDCR) {
                // Setting this for compatibility mode only, don't use in new code
                db.setIsactiveactivedred(true);
            }

            // Backward compatibility to support cluster id in DR tag
            if (clusterType.getId() == null && dr.getId() != null) {
                clusterId = dr.getId();
            } else if (clusterType.getId() != null && dr.getId() == null) {
                clusterId = clusterType.getId();
            } else if (clusterType.getId() == null && dr.getId() == null) {
                clusterId = 0;
            } else {
                if (clusterType.getId() == dr.getId()) {
                    clusterId = clusterType.getId();
                } else {
                    throw new RuntimeException("Detected two conflicting cluster ids in deployement file, setting cluster id in DR tag is "
                            + "deprecated, please remove");
                }
            }
            cluster.setDrflushinterval(dr.getFlushInterval());
            if (drConnection != null) {
                String drSource = drConnection.getSource();
                cluster.setDrmasterhost(drSource);
                cluster.setDrconsumerenabled(drConnection.isEnabled());
                hostLog.info("Configured connection for DR replica role to host " + drSource);
            } else {
                if (dr.getRole() == DrRoleType.XDCR) {
                    // consumer should be enabled even without connection source for XDCR
                    cluster.setDrconsumerenabled(true);
                }
            }
        } else {
            cluster.setDrrole(DrRoleType.NONE.value());
            if (clusterType.getId() != null) {
                clusterId = clusterType.getId();
            } else {
                clusterId = 0;
            }
        }
        cluster.setDrclusterid(clusterId);
    }

    /** Read a hashed password from password.
     *  SHA* hash it once to match what we will get from the wire protocol
     *  and then hex encode it
     * */
    private static String extractPassword(String password, ClientAuthScheme scheme) {
        MessageDigest md = null;
        try {
            md = MessageDigest.getInstance(ClientAuthScheme.getDigestScheme(scheme));
        } catch (final NoSuchAlgorithmException e) {
            hostLog.l7dlog(Level.FATAL, LogKeys.compiler_VoltCompiler_NoSuchAlgorithm.name(), e);
            System.exit(-1);
        }
        final byte passwordHash[] = md.digest(password.getBytes(Charsets.UTF_8));
        return Encoder.hexEncode(passwordHash);
    }

    /**
     * This code appeared repeatedly.  Extract method to take bytes for the catalog
     * or deployment file, do the irritating exception crash test, jam the bytes in,
     * and get the SHA-1 hash.
     */
    public static byte[] makeDeploymentHash(byte[] inbytes)
    {
        MessageDigest md = null;
        try {
            md = MessageDigest.getInstance("SHA-1");
        } catch (NoSuchAlgorithmException e) {
            VoltDB.crashLocalVoltDB("Bad JVM has no SHA-1 hash.", true, e);
        }
        md.update(inbytes);
        byte[] hash = md.digest();
        assert(hash.length == 20); // sha-1 length
        return hash;
    }

    private static ByteBuffer makeCatalogVersionAndBytes(
                int catalogVersion,
                long txnId,
                long uniqueId,
                byte[] catalogBytes,
                byte[] catalogHash,
                byte[] deploymentBytes)
    {
        ByteBuffer versionAndBytes =
            ByteBuffer.allocate(
                    4 +  // catalog bytes length
                    catalogBytes.length +
                    4 +  // deployment bytes length
                    deploymentBytes.length +
                    4 +  // catalog version
                    8 +  // txnID
                    8 +  // unique ID
                    20 + // catalog SHA-1 hash
                    20   // deployment SHA-1 hash
                    );

        if (catalogHash == null) {
            try {
                catalogHash = (new InMemoryJarfile(catalogBytes)).getSha1Hash();
            }
            catch (IOException ioe) {
                VoltDB.crashLocalVoltDB("Unable to build InMemoryJarfile from bytes, should never happen.",
                        true, ioe);
            }
        }

        versionAndBytes.putInt(catalogVersion);
        versionAndBytes.putLong(txnId);
        versionAndBytes.putLong(uniqueId);
        versionAndBytes.put(catalogHash);
        versionAndBytes.put(makeDeploymentHash(deploymentBytes));
        versionAndBytes.putInt(catalogBytes.length);
        versionAndBytes.put(catalogBytes);
        versionAndBytes.putInt(deploymentBytes.length);
        versionAndBytes.put(deploymentBytes);
        return versionAndBytes;
    }

    /**
     *  Attempt to create the ZK node and write the catalog/deployment bytes
     *  to ZK.  Used during the initial cluster deployment discovery and
     *  distribution.
     */
    public static void writeCatalogToZK(ZooKeeper zk,
                int catalogVersion,
                long txnId,
                long uniqueId,
                byte[] catalogBytes,
                byte[] catalogHash,
                byte[] deploymentBytes)
        throws KeeperException, InterruptedException
    {
        ByteBuffer versionAndBytes = makeCatalogVersionAndBytes(catalogVersion,
                txnId, uniqueId, catalogBytes, catalogHash, deploymentBytes);
        zk.create(VoltZK.catalogbytes,
                versionAndBytes.array(), Ids.OPEN_ACL_UNSAFE, CreateMode.PERSISTENT);
    }

    /**
     * Update the catalog/deployment contained in ZK.  Someone somewhere must have
     * called writeCatalogToZK earlier in order to create the ZK node.
     */
    public static void updateCatalogToZK(ZooKeeper zk,
            int catalogVersion,
            long txnId,
            long uniqueId,
            byte[] catalogBytes,
            byte[] catalogHash,
            byte[] deploymentBytes)
        throws KeeperException, InterruptedException
    {
        ByteBuffer versionAndBytes = makeCatalogVersionAndBytes(catalogVersion,
                txnId, uniqueId, catalogBytes, catalogHash, deploymentBytes);
        zk.setData(VoltZK.catalogbytes, versionAndBytes.array(), -1);
    }

    public static class CatalogAndIds {
        public final long txnId;
        public final long uniqueId;
        public final int version;
        private final byte[] catalogHash;
        private final byte[] deploymentHash;
        public final byte[] catalogBytes;
        public final byte[] deploymentBytes;

        private CatalogAndIds(long txnId,
                long uniqueId,
                int catalogVersion,
                byte[] catalogHash,
                byte[] deploymentHash,
                byte[] catalogBytes,
                byte[] deploymentBytes)
        {
            this.txnId = txnId;
            this.uniqueId = uniqueId;
            this.version = catalogVersion;
            this.catalogHash = catalogHash;
            this.deploymentHash = deploymentHash;
            this.catalogBytes = catalogBytes;
            this.deploymentBytes = deploymentBytes;
        }

        public byte[] getCatalogHash()
        {
            return catalogHash.clone();
        }

        public byte[] getDeploymentHash()
        {
            return deploymentHash.clone();
        }

        @Override
        public String toString()
        {
            return String.format("Catalog: TXN ID %d, catalog hash %s, deployment hash %s\n",
                    txnId,
                    Encoder.hexEncode(catalogHash).substring(0, 10),
                    Encoder.hexEncode(deploymentHash).substring(0, 10));
        }
    }

    /**
     * Retrieve the catalog and deployment configuration from zookeeper.
     * NOTE: In general, people who want the catalog and/or deployment should
     * be getting it from the current CatalogContext, available from
     * VoltDB.instance().  This is primarily for startup and for use by
     * @UpdateApplicationCatalog.  If you think this is where you need to
     * be getting catalog or deployment from, consider carefully if that's
     * really what you want to do. --izzy 12/8/2014
     */
    public static CatalogAndIds getCatalogFromZK(ZooKeeper zk) throws KeeperException, InterruptedException {
        ByteBuffer versionAndBytes =
                ByteBuffer.wrap(zk.getData(VoltZK.catalogbytes, false, null));
        int version = versionAndBytes.getInt();
        long catalogTxnId = versionAndBytes.getLong();
        long catalogUniqueId = versionAndBytes.getLong();
        byte[] catalogHash = new byte[20]; // sha-1 hash size
        versionAndBytes.get(catalogHash);
        byte[] deploymentHash = new byte[20]; // sha-1 hash size
        versionAndBytes.get(deploymentHash);
        int catalogLength = versionAndBytes.getInt();
        byte[] catalogBytes = new byte[catalogLength];
        versionAndBytes.get(catalogBytes);
        int deploymentLength = versionAndBytes.getInt();
        byte[] deploymentBytes = new byte[deploymentLength];
        versionAndBytes.get(deploymentBytes);
        versionAndBytes = null;
        return new CatalogAndIds(catalogTxnId, catalogUniqueId, version, catalogHash,
                deploymentHash, catalogBytes, deploymentBytes);
    }

    /**
     * Given plan graphs and a SQL stmt, compute a bi-directonal usage map between
     * schema (indexes, table & views) and SQL/Procedures.
     * Use "annotation" objects to store this extra information in the catalog
     * during compilation and catalog report generation.
     */
    public static void updateUsageAnnotations(Database db,
                                              Statement stmt,
                                              AbstractPlanNode topPlan,
                                              AbstractPlanNode bottomPlan)
    {
        Map<String, StmtTargetTableScan> tablesRead = new TreeMap<>();
        Collection<String> indexes = new TreeSet<>();
        if (topPlan != null) {
            topPlan.getTablesAndIndexes(tablesRead, indexes);
        }
        if (bottomPlan != null) {
            bottomPlan.getTablesAndIndexes(tablesRead, indexes);
        }

        String updated = "";
        if ( ! stmt.getReadonly()) {
            updated = topPlan.getUpdatedTable();
            if (updated == null) {
                updated = bottomPlan.getUpdatedTable();
            }
            assert(updated.length() > 0);
        }

        Set<String> readTableNames = tablesRead.keySet();
        stmt.setTablesread(StringUtils.join(readTableNames, ","));
        stmt.setTablesupdated(updated);

        Set<String> tableDotIndexNames = new TreeSet<>();

        for (Table table : db.getTables()) {
            if (readTableNames.contains(table.getTypeName())) {
                readTableNames.remove(table.getTypeName());
                for (String indexName : indexes) {
                    Index index = table.getIndexes().get(indexName);
                    if (index != null) {
                        tableDotIndexNames.add(table.getTypeName() + "." + index.getTypeName());
                    }
                }
            }
        }

        String indexString = StringUtils.join(tableDotIndexNames, ",");
        stmt.setIndexesused(indexString);

        assert(tablesRead.size() == 0);
    }

    /**
     * Get all normal table names from a in-memory catalog jar file.
     * A normal table is one that's NOT a materialized view, nor an export table.
     * @param InMemoryJarfile a in-memory catalog jar file
     * @return A set of normal table names
     */
    public static Set<String> getNormalTableNamesFromInMemoryJar(InMemoryJarfile jarfile) {
        Set<String> tableNames = new HashSet<>();
        Catalog catalog = new Catalog();
        catalog.execute(getSerializedCatalogStringFromJar(jarfile));
        Database db = catalog.getClusters().get("cluster").getDatabases().get("database");
        for (Table table : getNormalTables(db, true)) {
            tableNames.add(table.getTypeName());
        }
        for (Table table : getNormalTables(db, false)) {
            tableNames.add(table.getTypeName());
        }
        return tableNames;
    }

    /**
     * Get all normal tables from the catalog. A normal table is one that's NOT a materialized
     * view, nor an export table. For the lack of a better name, I call it normal.
     * @param catalog         Catalog database
     * @param isReplicated    true to return only replicated tables,
     *                        false to return all partitioned tables
     * @return A list of tables
     */
    public static List<Table> getNormalTables(Database catalog, boolean isReplicated) {
        List<Table> tables = new ArrayList<>();
        for (Table table : catalog.getTables()) {
            if ((table.getIsreplicated() == isReplicated) &&
                table.getMaterializer() == null &&
                !CatalogUtil.isTableExportOnly(catalog, table)) {
                tables.add(table);
                continue;
            }
            //Handle views which are on STREAM only partitioned STREAM allow view and must have partition
            //column as part of view.
            if ((table.getMaterializer() != null) && !isReplicated
                    && (CatalogUtil.isTableExportOnly(catalog, table.getMaterializer()))) {
                //Non partitioned export table are not allowed so it should not get here.
                Column bpc = table.getMaterializer().getPartitioncolumn();
                if (bpc != null) {
                    String bPartName = bpc.getName();
                    Column pc = table.getColumns().get(bPartName);
                    if (pc != null) {
                        tables.add(table);
                    }
                }
            }
        }
        return tables;
    }

    /**
     * Iterate through all the tables in the catalog, find a table with an id that matches the
     * given table id, and return its name.
     *
     * @param catalog  Catalog database
     * @param tableId  table id
     * @return table name associated with the given table id (null if no association is found)
     */
    public static Table getTableObjectNameFromId(Database catalog, int tableId) {
        for (Table table: catalog.getTables()) {
            if (table.getRelativeIndex() == tableId) {
                return table;
            }
        }
        return null;
    }

    /**
     * Iterate through all the tables in the catalog, find a table with an id that matches the
     * given table id, and return its name.
     *
     * @param catalog  Catalog database
     * @param tableId  table id
     * @return table name associated with the given table id (null if no association is found)
     */
    public static String getTableNameFromId(Database catalog, int tableId) {
        String tableName = null;
        for (Table table: catalog.getTables()) {
            if (table.getRelativeIndex() == tableId) {
                tableName = table.getTypeName();
            }
        }
        return tableName;
    }

    // Calculate the width of an index:
    // -- if the index is a pure-column index, return number of columns in the index
    // -- if the index is an expression index, return number of expressions used to create the index
    public static int getCatalogIndexSize(Index index) {
        int indexSize = 0;
        String jsonstring = index.getExpressionsjson();

        if (jsonstring.isEmpty()) {
            indexSize = getSortedCatalogItems(index.getColumns(), "index").size();
        } else {
            try {
                indexSize = AbstractExpression.fromJSONArrayString(jsonstring, null).size();
            } catch (JSONException e) {
                e.printStackTrace();
            }
        }

        return indexSize;
    }

    /**
     * Return if given proc is durable if its a sysproc SystemProcedureCatalog is consulted. All non sys procs are all
     * durable.
     *
     * @param procName
     * @return true if proc is durable for non sys procs return true (durable)
     */
    public static boolean isDurableProc(String procName) {
        SystemProcedureCatalog.Config sysProc = SystemProcedureCatalog.listing.get(procName);
        return sysProc == null || sysProc.isDurable();
    }

    /**
     * Build an empty catalog jar file.
     * @return jar file or null (on failure)
     * @throws IOException on failure to create temporary jar file
     * @param isXDCR
     */
    public static File createTemporaryEmptyCatalogJarFile(boolean isXDCR) throws IOException {
        File emptyJarFile = File.createTempFile("catalog-empty", ".jar");
        emptyJarFile.deleteOnExit();
        VoltCompiler compiler = new VoltCompiler(isXDCR);
        if (!compiler.compileEmptyCatalog(emptyJarFile.getAbsolutePath())) {
            return null;
        }
        return emptyJarFile;
    }

    /**
     * Get a string signature for the table represented by the args
     * @param name The name of the table
     * @param schema A sorted map of the columns in the table, keyed by column index
     * @return The table signature string.
     */
    public static String getSignatureForTable(String name, SortedMap<Integer, VoltType> schema) {
        StringBuilder sb = new StringBuilder();
        sb.append(name).append(SIGNATURE_TABLE_NAME_SEPARATOR);
        for (VoltType t : schema.values()) {
            sb.append(t.getSignatureChar());
        }
        return sb.toString();
    }

    /**
     * Deterministically serializes all DR table signatures into a string and calculates the CRC checksum.
     * @param catalog    The catalog
     * @return A pair of CRC checksum and the serialized signature string.
     */
    public static Pair<Long, String> calculateDrTableSignatureAndCrc(Database catalog) {
        SortedSet<Table> tables = Sets.newTreeSet();
        tables.addAll(getNormalTables(catalog, true));
        tables.addAll(getNormalTables(catalog, false));

        final PureJavaCrc32 crc = new PureJavaCrc32();
        final StringBuilder sb = new StringBuilder();
        String delimiter = "";
        for (Table t : tables) {
            if (t.getIsdred()) {
                crc.update(t.getSignature().getBytes(Charsets.UTF_8));
                sb.append(delimiter).append(t.getSignature());
                delimiter = SIGNATURE_DELIMITER;
            }
        }

        return Pair.of(crc.getValue(), sb.toString());
    }

    /**
     * Deserializes a catalog DR table signature string into a map of table signatures.
     * @param signature    The signature string that includes multiple DR table signatures
     * @return A map of signatures from table names to table signatures.
     */
    public static Map<String, String> deserializeCatalogSignature(String signature) {
        Map<String, String> tableSignatures = Maps.newHashMap();
        for (String oneSig : signature.split(Pattern.quote(SIGNATURE_DELIMITER))) {
            if (!oneSig.isEmpty()) {
                final String[] parts = oneSig.split(Pattern.quote(SIGNATURE_TABLE_NAME_SEPARATOR), 2);
                tableSignatures.put(parts[0], parts[1]);
            }
        }
        return tableSignatures;
    }

    public static class DeploymentCheckException extends RuntimeException {

        private static final long serialVersionUID = 6741313621335268608L;

        public DeploymentCheckException() {
            super();
        }

        public DeploymentCheckException(String message, Throwable cause) {
            super(message, cause);
        }

        public DeploymentCheckException(String message) {
            super(message);
        }

        public DeploymentCheckException(Throwable cause) {
            super(cause);
        }

    }

    /** Given a table, return the DELETE statement that can be executed
     * by a LIMIT PARTITION ROWS constraint, or NULL if there isn't one. */
    public static String getLimitPartitionRowsDeleteStmt(Table table) {
        CatalogMap<Statement> map = table.getTuplelimitdeletestmt();
        if (map.isEmpty())
            return null;

        assert (map.size() == 1);
        return map.iterator().next().getSqltext();
    }

    /**
     * Add default configuration to DR conflicts export target if deployment file doesn't have the configuration
     *
     * @param catalog  current catalog
     * @param export   list of export configuration
     */
    public static ExportType addExportConfigToDRConflictsTable(Catalog catalog, ExportType export) {
        if (export == null) {
            export = new ExportType();
        }
        boolean userDefineStream = false;
        for (ExportConfigurationType exportConfiguration : export.getConfiguration()) {
            if (exportConfiguration.getTarget().equals(DR_CONFLICTS_TABLE_EXPORT_GROUP)) {
                userDefineStream = true;
            }
        }

        if (!userDefineStream) {
            ExportConfigurationType defaultConfiguration = new ExportConfigurationType();
            defaultConfiguration.setEnabled(true);
            defaultConfiguration.setTarget(DR_CONFLICTS_TABLE_EXPORT_GROUP);
            defaultConfiguration.setType(ServerExportEnum.FILE);

            // type
            PropertyType type = new PropertyType();
            type.setName("type");
            type.setValue(DEFAULT_DR_CONFLICTS_EXPORT_TYPE);
            defaultConfiguration.getProperty().add(type);

            // nonce
            PropertyType nonce = new PropertyType();
            nonce.setName("nonce");
            nonce.setValue(DEFAULT_DR_CONFLICTS_NONCE);
            defaultConfiguration.getProperty().add(nonce);

            // outdir
            PropertyType outdir = new PropertyType();
            outdir.setName("outdir");
            outdir.setValue(DEFAULT_DR_CONFLICTS_DIR);
            defaultConfiguration.getProperty().add(outdir);

            // k-safe file export
            PropertyType ksafe = new PropertyType();
            ksafe.setName("replicated");
            ksafe.setValue("true");
            defaultConfiguration.getProperty().add(ksafe);

            // skip internal export columns
            PropertyType skipinternal = new PropertyType();
            skipinternal.setName("skipinternals");
            skipinternal.setValue("true");
            defaultConfiguration.getProperty().add(skipinternal);

            export.getConfiguration().add(defaultConfiguration);
        }
        return export;
    }

    /*
     * Given an index return its expressions or list of indexed columns
     *
     * @param index  Catalog Index
     * @param tableScan table
     * @param indexedExprs   index expressions. This list remains empty if the index is just on simple columns.
     * @param indexedColRefs indexed columns. This list remains empty if indexedExprs is in use.
     * @return true if this is a column based index
     */
    public static boolean getCatalogIndexExpressions(Index index, StmtTableScan tableScan,
            List<AbstractExpression> indexedExprs, List<ColumnRef> indexedColRefs) {
        String exprsjson = index.getExpressionsjson();
        if (exprsjson.isEmpty()) {
            CatalogUtil.getSortedCatalogItems(index.getColumns(), "index", indexedColRefs);
        } else {
            try {
                AbstractExpression.fromJSONArrayString(exprsjson, tableScan, indexedExprs);
            } catch (JSONException e) {
                e.printStackTrace();
                assert(false);
            }
        }
        return exprsjson.isEmpty();
    }

    public static Map<String, Column> getDRTableNamePartitionColumnMapping(Database db) {
        Map<String, Column> res = new HashMap<>();
        for (Table tb : db.getTables()) {
            if (!tb.getIsreplicated() && tb.getIsdred()) {
                res.put(tb.getTypeName(), tb.getPartitioncolumn());
            }
        }
        return res;
    }

    /**
     * Creates a shallow clone of {@link DeploymentType} where all its
     * children references are copied except for {@link ClusterType}, and
     * {@link PathsType} which are newly instantiated
     * @param o
     * @return a shallow clone of {@link DeploymentType}
     */
    public static DeploymentType shallowClusterAndPathsClone(DeploymentType o) {
        DeploymentType clone = new DeploymentType();

        clone.setPartitionDetection(o.getPartitionDetection());
        clone.setHeartbeat(o.getHeartbeat());
        clone.setHttpd(o.getHttpd());
        clone.setSnapshot(o.getSnapshot());
        clone.setExport(o.getExport());
        clone.setUsers(o.getUsers());
        clone.setCommandlog(o.getCommandlog());
        clone.setSystemsettings(o.getSystemsettings());
        clone.setSecurity(o.getSecurity());
        clone.setDr(o.getDr());
        clone.setImport(o.getImport());
        clone.setConsistency(o.getConsistency());

        ClusterType other = o.getCluster();
        ClusterType cluster = new ClusterType();

        cluster.setHostcount(other.getHostcount());
        cluster.setSitesperhost(other.getSitesperhost());
        cluster.setKfactor(other.getKfactor());
        cluster.setId(other.getId());
        cluster.setElastic(other.getElastic());
        cluster.setSchema(other.getSchema());

        clone.setCluster(cluster);

        PathsType prev = o.getPaths();
        PathsType paths = new PathsType();

        paths.setVoltdbroot(prev.getVoltdbroot());
        paths.setSnapshots(prev.getSnapshots());
        paths.setExportoverflow(prev.getExportoverflow());
        paths.setDroverflow(prev.getDroverflow());
        paths.setCommandlog(prev.getCommandlog());
        paths.setCommandlogsnapshot(prev.getCommandlogsnapshot());

        clone.setPaths(paths);
        clone.setSsl(o.getSsl());

        clone.setSnmp(o.getSnmp());
        return clone;
    }

    /**
     * Get a deployment view that represents what needs to be displayed to VMC, which
     * reflects the paths that are used by this cluster member and the actual number of
     * hosts that belong to this cluster whether or not it was elastically expanded
     * @param deployment
     * @return adjusted deployment
     */
    public static DeploymentType updateRuntimeDeploymentPaths(DeploymentType deployment) {
        deployment = CatalogUtil.shallowClusterAndPathsClone(deployment);
        PathsType paths = deployment.getPaths();
        if (paths.getVoltdbroot() == null) {
            PathsType.Voltdbroot root = new PathsType.Voltdbroot();
            root.setPath(VoltDB.instance().getVoltDBRootPath());
            paths.setVoltdbroot(root);
        } else {
            paths.getVoltdbroot().setPath(VoltDB.instance().getVoltDBRootPath());
        }
        //snapshot
        if (paths.getSnapshots() == null) {
            PathsType.Snapshots snap = new PathsType.Snapshots();
            snap.setPath(VoltDB.instance().getSnapshotPath());
            paths.setSnapshots(snap);
        } else {
            paths.getSnapshots().setPath(VoltDB.instance().getSnapshotPath());
        }
        if (paths.getCommandlog() == null) {
            //cl
            PathsType.Commandlog cl = new PathsType.Commandlog();
            cl.setPath(VoltDB.instance().getCommandLogPath());
            paths.setCommandlog(cl);
        } else {
            paths.getCommandlog().setPath(VoltDB.instance().getCommandLogPath());
        }
        if (paths.getCommandlogsnapshot() == null) {
            //cl snap
            PathsType.Commandlogsnapshot clsnap = new PathsType.Commandlogsnapshot();
            clsnap.setPath(VoltDB.instance().getCommandLogSnapshotPath());
            paths.setCommandlogsnapshot(clsnap);
        } else {
            paths.getCommandlogsnapshot().setPath(VoltDB.instance().getCommandLogSnapshotPath());
        }
        if (paths.getExportoverflow() == null) {
            //export overflow
            PathsType.Exportoverflow exp = new PathsType.Exportoverflow();
            exp.setPath(VoltDB.instance().getExportOverflowPath());
            paths.setExportoverflow(exp);
        } else {
            paths.getExportoverflow().setPath(VoltDB.instance().getExportOverflowPath());
        }
        if (paths.getDroverflow() == null) {
            //dr overflow
            final PathsType.Droverflow droverflow = new PathsType.Droverflow();
            droverflow.setPath(VoltDB.instance().getDROverflowPath());
            paths.setDroverflow(droverflow);
        } else {
            paths.getDroverflow().setPath(VoltDB.instance().getDROverflowPath());
        }
        return deployment;
    }

    /**
     * {@link CatalogDiffEngine} generates statement commands that will apply on catalog.
     * Most of these diffCmds are useful for java in memory catalog, but only very few are used in EE.
     * This function will generate EE applicable diffCmds.
     * @param diffCmds
     * @return
     */
    public static String getDiffCommandsForEE(String diffCmds) {
        if (diffCmds == null || diffCmds.length() == 0) return "";
        // We know EE does not care procedure changes, so we can skip them for EE diffs.
        // There are more like deployment changes, the better way is to filter all the other
        // catalog type changes other than the ones used in EE.
        // Refer the EE catalog usage.

        // e.g.
        // add /clusters#cluster/databases#database procedures Vote
        // set /clusters#cluster/databases#database/procedures#Vote classname "voter.Vote"
        // set $PREV readonly false
        // set $PREV singlepartition true
        // add /clusters#cluster/databases#database/procedures#Vote statements checkContestantStmt
        // set /clusters#cluster/databases#database/procedures#Vote/statements#checkContestantStmt sqltext "SELECT contes...
        // set $PREV querytype 2
        // set $PREV readonly true
        // set $PREV singlepartition true

        StringBuilder sb = new StringBuilder();
        String[] cmds = diffCmds.split("\n");
        boolean skip = false;
        for (int i = 0; i < cmds.length; i++) {
            String stmt = cmds[i];

            char cmd = Catalog.parseStmtCmd(stmt);
            if (cmd == 'a' || cmd == 'd') { // add, del
                CatalogCmd catCmd = Catalog.parseStmt(stmt);
                skip = catCmd.isProcedureRelatedCmd();
            }
            if (!skip) {
                sb.append(stmt).append("\n");
            }
        }
        return sb.toString();
    }

<<<<<<< HEAD
    public static boolean isStreamTableAffected(Catalog oldCatalog, Catalog newCatalog, String diffCmds) {
        if (diffCmds == null || diffCmds.length() == 0) return false;
        CatalogMap<Table> newTables = newCatalog.getClusters().get("cluster").getDatabases().get("database").getTables();
        CatalogMap<Table> oldTables = oldCatalog.getClusters().get("cluster").getDatabases().get("database").getTables();

        // e.g.
        // add /clusters#cluster/databases#database tables table1
        // delete /clusters#cluster/databases#database tables table1
        // and table1 is an export table
        // same applies with delete.

        String[] cmds = diffCmds.split("\n");
        for (int i = 0; i < cmds.length; i++) {
            String stmt = cmds[i];

            char cmd = Catalog.parseStmtCmd(stmt);
            if (cmd == 'a' || cmd == 'd') { // add, del
                CatalogCmd catCmd = Catalog.parseStmt(stmt);
                if (catCmd.arg1.equals("tables")) {
                    if (cmd == 'a') {
                        for (Table t : newTables) {
                            if (t.getIsstream() && t.getTypeName().equals(catCmd.arg2)) {
                                return true;
                            }
                        }
                    } else {
                        for (Table t : oldTables) {
                            if (t.getIsstream() && t.getTypeName().equals(catCmd.arg2)) {
                                return true;
                            }
                        }
                    }
                }
            } else if (cmd == 's') {
                CatalogCmd catCmd = Catalog.parseStmt(stmt);
                if (catCmd.path.contains("connectors#")) {
                    return true;
                }
            }
        }
        return false;
    }
=======
    public static final String CATALOG_FILE_NAME = "catalog.jar";

    public static final String STAGED_CATALOG_FILE_NAME = "staged-catalog.jar";
>>>>>>> e5866e71

}<|MERGE_RESOLUTION|>--- conflicted
+++ resolved
@@ -2688,7 +2688,6 @@
         return sb.toString();
     }
 
-<<<<<<< HEAD
     public static boolean isStreamTableAffected(Catalog oldCatalog, Catalog newCatalog, String diffCmds) {
         if (diffCmds == null || diffCmds.length() == 0) return false;
         CatalogMap<Table> newTables = newCatalog.getClusters().get("cluster").getDatabases().get("database").getTables();
@@ -2731,10 +2730,9 @@
         }
         return false;
     }
-=======
+
     public static final String CATALOG_FILE_NAME = "catalog.jar";
 
     public static final String STAGED_CATALOG_FILE_NAME = "staged-catalog.jar";
->>>>>>> e5866e71
 
 }