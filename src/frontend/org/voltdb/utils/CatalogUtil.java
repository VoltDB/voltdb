--- conflicted
+++ resolved
@@ -52,9 +52,6 @@
 import javax.xml.validation.Schema;
 import javax.xml.validation.SchemaFactory;
 
-import com.google_voltpatches.common.collect.ImmutableSortedSet;
-import com.google_voltpatches.common.collect.Maps;
-import com.google_voltpatches.common.collect.Sets;
 import org.apache.commons.lang3.ArrayUtils;
 import org.apache.commons.lang3.StringUtils;
 import org.apache.hadoop_voltpatches.util.PureJavaCrc32;
@@ -96,12 +93,6 @@
 import org.voltdb.compiler.ClusterConfig;
 import org.voltdb.compiler.VoltCompiler;
 import org.voltdb.compiler.deploymentfile.AdminModeType;
-<<<<<<< HEAD
-import org.voltdb.compiler.deploymentfile.HeartbeatType;
-import org.voltdb.compiler.deploymentfile.PartitionDetectionType;
-import org.voltdb.compiler.deploymentfile.ReplicationType;
-=======
->>>>>>> fd2cbbd6
 import org.voltdb.compiler.deploymentfile.ClusterType;
 import org.voltdb.compiler.deploymentfile.CommandLogType;
 import org.voltdb.compiler.deploymentfile.CommandLogType.Frequency;
@@ -130,14 +121,9 @@
 import org.xml.sax.SAXException;
 
 import com.google_voltpatches.common.base.Charsets;
-<<<<<<< HEAD
-import java.io.StringWriter;
-import javax.xml.bind.Marshaller;
-import javax.xml.namespace.QName;
-
-import org.xml.sax.SAXException;
-=======
->>>>>>> fd2cbbd6
+import com.google_voltpatches.common.collect.ImmutableSortedSet;
+import com.google_voltpatches.common.collect.Maps;
+import com.google_voltpatches.common.collect.Sets;
 
 /**
  *
@@ -615,15 +601,9 @@
                 setUsersInfo(catalog, deployment.getUsers());
                 setExportInfo(catalog, deployment.getExport());
             }
-<<<<<<< HEAD
             setCommandLogInfo(catalog, deployment.getCommandlog());
+            setDrInfo(catalog, deployment.getDr());
             return null;
-=======
-
-            setCommandLogInfo( catalog, deployment.getCommandlog());
-
-            setDrInfo(catalog, deployment.getDr());
->>>>>>> fd2cbbd6
         }
         catch (Exception e) {
             // Anything that goes wrong anywhere in trying to handle the deployment file
@@ -1046,32 +1026,7 @@
         }
     }
 
-<<<<<<< HEAD
-    /**
-     * Set deployment time settings for export
-     * @param catalog The catalog to be updated.
-     * @param exportsType A reference to the <exports> element of the deployment.xml file.
-     */
-    private static void setExportInfo(Catalog catalog, ExportType exportType) {
-        if (exportType == null) {
-            return;
-        }
-
-        boolean adminstate = exportType.isEnabled();
-
-        Database db = getDatabase(catalog);
-        org.voltdb.catalog.Connector catconn = db.getConnectors().get("0");
-        if (catconn == null) {
-            if (adminstate) {
-                hostLog.info("Export configuration enabled in deployment file however no export " +
-                        "tables are present in the project file. Export disabled.");
-            }
-            return;
-        }
-
-=======
     private static Properties checkExportProcessorConfiguration(ExportConfigurationType exportConfiguration) {
->>>>>>> fd2cbbd6
         // on-server export always uses the guest processor
         String exportClientClassName = null;
 
@@ -1195,8 +1150,7 @@
             }
             boolean defaultConnector = streamName.equals(Constants.DEFAULT_EXPORT_CONNECTOR_NAME);
 
-            Database db = catalog.getClusters().get("cluster").getDatabases().get("database");
-
+            Database db = getDatabase(catalog);
             org.voltdb.catalog.Connector catconn = db.getConnectors().get(streamName);
             if (catconn == null) {
                 if (connectorEnabled) {
@@ -1925,7 +1879,6 @@
     }
 
     /**
-<<<<<<< HEAD
      * Convenience method to navigate to the well-known route to the database (schema)
      * from the root of the catalog tree.
      * @param catalog
@@ -1935,7 +1888,7 @@
         return catalog.getClusters().get("cluster").getDatabases().get("database");
     }
 
-=======
+    /**
      * Get a string signature for the table represented by the args
      * @param name The name of the table
      * @param schema A sorted map of the columns in the table, keyed by column index
@@ -2011,5 +1964,4 @@
         }
 
     }
->>>>>>> fd2cbbd6
 }