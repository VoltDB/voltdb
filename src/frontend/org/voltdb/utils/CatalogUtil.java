--- conflicted
+++ resolved
@@ -943,12 +943,11 @@
             tt = new SystemSettingsType.Temptables();
             ss.setTemptables(tt);
         }
-<<<<<<< HEAD
         SystemSettingsType.Networkbuffer nb = ss.getNetworkbuffer();
         if (nb == null) {
             nb = new SystemSettingsType.Networkbuffer();
             ss.setNetworkbuffer(nb);
-=======
+        }
         ResourceMonitorType rm = ss.getResourcemonitor();
         if (rm == null) {
             rm = new ResourceMonitorType();
@@ -958,7 +957,6 @@
         if (mem == null) {
             mem = new ResourceMonitorType.Memorylimit();
             rm.setMemorylimit(mem);
->>>>>>> ffa7a05b
         }
     }
 
@@ -1094,7 +1092,6 @@
             catDeployment.getSystemsettings().add("systemsettings");
 
         syssettings.setTemptablemaxsize(deployment.getSystemsettings().getTemptables().getMaxsize());
-        syssettings.setNetworkbuffersize(deployment.getSystemsettings().getNetworkbuffer().getMaxsize());
         syssettings.setSnapshotpriority(deployment.getSystemsettings().getSnapshot().getPriority());
         syssettings.setElasticduration(deployment.getSystemsettings().getElastic().getDuration());
         syssettings.setElasticthroughput(deployment.getSystemsettings().getElastic().getThroughput());
