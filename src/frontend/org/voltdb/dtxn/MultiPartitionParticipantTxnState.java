--- conflicted
+++ resolved
@@ -23,11 +23,8 @@
 import java.util.HashSet;
 import java.util.List;
 import java.util.Map;
-<<<<<<< HEAD
-=======
 
 import org.voltcore.logging.VoltLogger;
->>>>>>> e10664da
 import org.voltcore.messaging.Mailbox;
 import org.voltcore.messaging.TransactionInfoBaseMessage;
 import org.voltcore.messaging.VoltMessage;
@@ -175,20 +172,6 @@
         return has_transactional_work;
     }
 
-<<<<<<< HEAD
-    private boolean m_startedWhileRejoining;
-
-    @Override
-    public boolean doWork(boolean rejoining) {
-        if (!m_hasStartedWork) {
-            m_site.beginNewTxn(this);
-            m_hasStartedWork = true;
-            m_startedWhileRejoining = rejoining;
-        }
-
-        assert(m_startedWhileRejoining == rejoining);
-
-=======
     @Override
     public boolean doWork(boolean rejoining) {
         if (rejoining && (m_rejoinState == RejoinState.NORMAL)) {
@@ -204,7 +187,6 @@
             m_hasStartedWork = true;
         }
 
->>>>>>> e10664da
         if (m_done) {
             return true;
         }
@@ -235,13 +217,8 @@
                 initiateProcedure((InitiateTaskMessage) payload);
             }
             else if (payload instanceof FragmentTaskMessage) {
-<<<<<<< HEAD
-                if (rejoining && (wu.nonTransactional == false)) {
-                    processRecoveringFragmentWork((FragmentTaskMessage) payload, wu.getDependencies());
-=======
                 if ((m_rejoinState == RejoinState.REJOINING) && (wu.nonTransactional == false)) {
                     processRejoiningFragmentWork((FragmentTaskMessage) payload, wu.getDependencies());
->>>>>>> e10664da
                 }
                 else {
                     // when recovering, still do non-transactional work
