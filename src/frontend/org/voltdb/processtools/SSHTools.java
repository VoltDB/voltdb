/* This file is part of VoltDB.
 * Copyright (C) 2008-2012 VoltDB Inc.
 *
 * VoltDB is free software: you can redistribute it and/or modify
 * it under the terms of the GNU General Public License as published by
 * the Free Software Foundation, either version 3 of the License, or
 * (at your option) any later version.
 *
 * VoltDB is distributed in the hope that it will be useful,
 * but WITHOUT ANY WARRANTY; without even the implied warranty of
 * MERCHANTABILITY or FITNESS FOR A PARTICULAR PURPOSE.  See the
 * GNU General Public License for more details.
 *
 * You should have received a copy of the GNU General Public License
 * along with VoltDB.  If not, see <http://www.gnu.org/licenses/>.
 */

package org.voltdb.processtools;

import java.io.File;
import java.io.FileInputStream;
import java.io.FileOutputStream;
import java.io.IOException;
import java.io.InputStream;
import java.io.OutputStream;

import com.jcraft.jsch.Channel;
import com.jcraft.jsch.ChannelExec;
import com.jcraft.jsch.JSch;
import com.jcraft.jsch.Session;

public class SSHTools {
    private final String m_username;
    private final String m_keyFile;

    public SSHTools(String username, String key) {
        // If a username is not specified, default to the user who started the process.
        if (username == null || username.isEmpty()) {
            m_username = System.getProperty("user.name");
        } else {
            m_username = username;
        }
        // If a private key is not specified, default to the rsa key in the default location.
        if (key == null || key.isEmpty()) {
            m_keyFile = System.getProperty("user.home") + "/.ssh/id_rsa";
        } else {
            m_keyFile = key;
        }
   }

<<<<<<< HEAD
    // Execute a remote SSH command on the specified host.
    public String cmd(String hostname, String command) {
        return cmdSSH(m_username, m_keyFile, hostname, command);
    }

    // Execute a remote SSH command on the specified host.
    public String cmd(String hostname, String[] command) {
        return cmdSSH(m_username, m_keyFile, hostname, command);
    }

    public String cmdSSH(String user, String key, String host, String[] command) {
        return cmdSSH(user, key, host, stringify(command));
    }

=======
    // Temporary - delete when finished implementation
    private static void printCommandString(String command[])
    {
        StringBuilder sb = new StringBuilder();
        if (command != null) {
            for (String c : command) {
                sb.append(c).append(" ");
            }
        }
        else sb.append("null");
    }

    // Execute a remote SSH command on the specified host.
    public String cmd(String hostname, String command) {
        return cmdSSH(m_username, m_keyFile, hostname, command);
    }

    // Execute a remote SSH command on the specified host.
    public String cmd(String hostname, String[] command) {
        return cmdSSH(m_username, m_keyFile, hostname, command);
    }

    public String cmdSSH(String user, String key, String host, String[] command) {
        return cmdSSH(user, key, host, stringify(command));
    }

>>>>>>> bb337d45
    /*
     * The code from here to the end of the file is code that integrates with an external
     * SSH library (JSCH, http://www.jcraft.com/jsch/).  If you wish to replaces this
     * library, these are the methods that need to be re-worked.
     */
    public String cmdSSH(String user, String key, String host, String command) {
        String result = "";
        try{
            JSch jsch=new JSch();

            // Set the private key
            if (null != key)
                jsch.addIdentity(key);
            Session session=jsch.getSession(user, host, 22);

            // To avoid the UnknownHostKey issue
            java.util.Properties config = new java.util.Properties();
            config.put("StrictHostKeyChecking", "no");
            session.setConfig(config);

            session.connect();

            Channel channel=session.openChannel("exec");
            ((ChannelExec)channel).setCommand(command);

            // Set up the i/o streams, in, out, err
            //channel.setInputStream(System.in);
            channel.setInputStream(null);
            ((ChannelExec)channel).setErrStream(System.err);
            InputStream in=channel.getInputStream();

            channel.connect();
            byte[] tmp=new byte[1024];
            while(true){
                while(in.available()>0){
                    int i=in.read(tmp, 0, 1024);
                    if(i<0)break;
                    String string_fragment = new String(tmp, 0, i);
                    result += string_fragment;
<<<<<<< HEAD
                }
                if(channel.isClosed()){
                    // System.out.println("exit-status: "+channel.getExitStatus());
                    break;
                }
=======
                }
                if(channel.isClosed()){
                    // System.out.println("exit-status: "+channel.getExitStatus());
                    break;
                }
>>>>>>> bb337d45
                try{Thread.sleep(100);}catch(Exception ee) {ee.printStackTrace();}
            }
            channel.disconnect();
            session.disconnect();
        }
        catch(Throwable e){
            e.printStackTrace();
            // Return empty string if we can't connect.
        }

        return result;
    }

    public ProcessData long_running_command(String hostname, String command[], String processName, OutputHandler handler) {
<<<<<<< HEAD
=======
        printCommandString(command);
>>>>>>> bb337d45
        try{
            JSch jsch=new JSch();
            // Set the private key
            if (null != m_keyFile)
                jsch.addIdentity(m_keyFile);
            Session session=jsch.getSession(m_username, hostname, 22);

            // To avoid the UnknownHostKey issue
            java.util.Properties config = new java.util.Properties();
            config.put("StrictHostKeyChecking", "no");
            session.setConfig(config);

            session.connect();

            return new ProcessData(processName, handler, session, stringify(command));
        }
        catch (Exception e)
        {
            e.printStackTrace();
            return null;
        }
    }

    public boolean copyFromLocal(String src, String hostNameTo, String pathTo) {
        return ScpTo(src, m_username, m_keyFile, hostNameTo, pathTo);
    }

    public boolean copyFromRemote(String dst, String hostNameFrom, String pathFrom) {
        return ScpFrom(m_username, m_keyFile, hostNameFrom, pathFrom, dst);
    }

    // The Jsch method for SCP to.
    // This code is direcly copied from the Jsch SCP sample program.
    public boolean ScpTo(String local_file, String user, String key, String host, String remote_file){

        FileInputStream fis=null;
        try{
            boolean ptimestamp = true;
            String command="scp " + (ptimestamp ? "-p" :"") +" -t "+remote_file;

            JSch jsch=new JSch();
            // Set the private key
            if (null != key)
                jsch.addIdentity(key);
            Session session=jsch.getSession(user, host, 22);

            // To avoid the UnknownHostKey issue
            java.util.Properties config = new java.util.Properties();
            config.put("StrictHostKeyChecking", "no");
            session.setConfig(config);

            session.connect();

            // exec 'scp -t rfile' remotely
            Channel channel=session.openChannel("exec");
            ((ChannelExec)channel).setCommand(command);

            // get I/O streams for remote scp
            OutputStream out=channel.getOutputStream();
            InputStream in=channel.getInputStream();

            channel.connect();

            if(checkAck(in)!=0){
                System.out.println("checkAck did not equal zero.");
                return false;
            }

            File _lfile = new File(local_file);

            if(ptimestamp){
                command="T "+(_lfile.lastModified()/1000)+" 0";
                // The access time should be sent here,
                // but it is not accessible with JavaAPI ;-<
                command+=(" "+(_lfile.lastModified()/1000)+" 0\n");
                out.write(command.getBytes()); out.flush();
                if(checkAck(in)!=0){
                    System.out.println("checkAck did not equal zero.");
                    return false;
                }
            }

            // send "C0644 filesize filename", where filename should not include '/'
            long filesize=_lfile.length();
            command="C0644 "+filesize+" ";
            if(local_file.lastIndexOf('/')>0){
                command+=local_file.substring(local_file.lastIndexOf('/')+1);
            }
            else{
                command+=local_file;
            }
            command+="\n";
            out.write(command.getBytes()); out.flush();
            if(checkAck(in)!=0){
                System.out.println("checkAck did not equal zero.");
                return false;
            }

            // send a content of lfile
            fis=new FileInputStream(local_file);
            byte[] buf=new byte[1024];
            while(true){
                int len=fis.read(buf, 0, buf.length);
                if(len<=0) break;
                out.write(buf, 0, len); //out.flush();
            }
            fis.close();
            fis=null;
            // send '\0'
            buf[0]=0; out.write(buf, 0, 1); out.flush();
            if(checkAck(in)!=0){
                System.out.println("checkAck did not equal zero.");
                return false;
            }
            out.close();

            channel.disconnect();
            session.disconnect();
        }
        catch(Exception e){
            System.out.println(e);
            try{if(fis!=null)fis.close();}catch(Exception ee){}
            return false;
        }

        return true;
    }

    // The Jsch method for SCP from.
    // This code is direcly copied from the Jsch SCP sample program.
    public boolean ScpFrom(String user, String key, String host, String remote_file, String local_file){

        FileOutputStream fos=null;
        try{
            String prefix=null;
            if(new File(local_file).isDirectory()){
                prefix=local_file+File.separator;
            }

            String command="scp -f "+remote_file;

            JSch jsch=new JSch();
            // Set the private key
            if (null != key)
                jsch.addIdentity(key);
            Session session=jsch.getSession(user, host, 22);

            // To avoid the UnknownHostKey issue
            java.util.Properties config = new java.util.Properties();
            config.put("StrictHostKeyChecking", "no");
            session.setConfig(config);

            session.connect();

            // exec 'scp -f rfile' remotely
            Channel channel=session.openChannel("exec");
            ((ChannelExec)channel).setCommand(command);

            // get I/O streams for remote scp
            OutputStream out=channel.getOutputStream();
            InputStream in=channel.getInputStream();

            channel.connect();
<<<<<<< HEAD

            byte[] buf=new byte[1024];

            // send '\0'
            buf[0]=0; out.write(buf, 0, 1); out.flush();

            while(true){
                int c=checkAck(in);
                if(c!='C'){
                    break;
                }

                // read '0644 '
                in.read(buf, 0, 5);

                long filesize=0L;
                while(true){
                    if(in.read(buf, 0, 1)<0){
                        // error
                        break;
                    }
                    if(buf[0]==' ')break;
                    filesize=filesize*10L+(buf[0]-'0');
                }

                String file=null;
                for(int i=0;;i++){
                    in.read(buf, i, 1);
                    if(buf[i]==(byte)0x0a){
                        file=new String(buf, 0, i);
                        break;
                    }
                }

                // send '\0'
                buf[0]=0; out.write(buf, 0, 1); out.flush();

                // read a content of lfile
                fos=new FileOutputStream(prefix==null ? local_file : prefix+file);
                int foo;
                while(true){
                    if(buf.length<filesize) foo=buf.length;
                    else foo=(int)filesize;
                    foo=in.read(buf, 0, foo);
                    if(foo<0){
                        // error
                        break;
                    }
                    fos.write(buf, 0, foo);
                    filesize-=foo;
                    if(filesize==0L) break;
                }
                fos.close();
                fos=null;

                if(checkAck(in)!=0){
                    System.out.println("checkAck did not equal zero.");
                    return false;
                }

                // send '\0'
                buf[0]=0; out.write(buf, 0, 1); out.flush();
            }

=======

            byte[] buf=new byte[1024];

            // send '\0'
            buf[0]=0; out.write(buf, 0, 1); out.flush();

            while(true){
                int c=checkAck(in);
                if(c!='C'){
                    break;
                }

                // read '0644 '
                in.read(buf, 0, 5);

                long filesize=0L;
                while(true){
                    if(in.read(buf, 0, 1)<0){
                        // error
                        break;
                    }
                    if(buf[0]==' ')break;
                    filesize=filesize*10L+(buf[0]-'0');
                }

                String file=null;
                for(int i=0;;i++){
                    in.read(buf, i, 1);
                    if(buf[i]==(byte)0x0a){
                        file=new String(buf, 0, i);
                        break;
                    }
                }

                // send '\0'
                buf[0]=0; out.write(buf, 0, 1); out.flush();

                // read a content of lfile
                fos=new FileOutputStream(prefix==null ? local_file : prefix+file);
                int foo;
                while(true){
                    if(buf.length<filesize) foo=buf.length;
                    else foo=(int)filesize;
                    foo=in.read(buf, 0, foo);
                    if(foo<0){
                        // error
                        break;
                    }
                    fos.write(buf, 0, foo);
                    filesize-=foo;
                    if(filesize==0L) break;
                }
                fos.close();
                fos=null;

                if(checkAck(in)!=0){
                    System.out.println("checkAck did not equal zero.");
                    return false;
                }

                // send '\0'
                buf[0]=0; out.write(buf, 0, 1); out.flush();
            }

>>>>>>> bb337d45
            session.disconnect();
        }
        catch(Exception e){
            System.out.println(e);
            try{if(fos!=null)fos.close();}catch(Exception ee){}
            return false;
        }

        return true;
    }

    static int checkAck(InputStream in) throws IOException{
        int b=in.read();
        // b may be 0 for success,
        //          1 for error,
        //          2 for fatal error,
        //          -1
        if(b==0) return b;
        if(b==-1) return b;

        if(b==1 || b==2){
            StringBuffer sb=new StringBuffer();
            int c;
            do {
                c=in.read();
                sb.append((char)c);
            }
            while(c!='\n');
            if(b==1){ // error
                System.out.print(sb.toString());
            }
            if(b==2){ // fatal error
                System.out.print(sb.toString());
            }
        }
        return b;
    }

    public static String stringify(String[] str_array) {
        String result = "";
        if (str_array != null) {
            for (int i=0; i<str_array.length; i++) {
                result += " " + str_array[i];
            }
        }
        return result;
    }

    public static void main(String args[]) throws Exception {
        SSHTools tools = new SSHTools(args[0], args[1]);
        System.out.println(tools.cmd( args[2], args[3]));
    }
}<|MERGE_RESOLUTION|>--- conflicted
+++ resolved
@@ -48,7 +48,6 @@
         }
    }
 
-<<<<<<< HEAD
     // Execute a remote SSH command on the specified host.
     public String cmd(String hostname, String command) {
         return cmdSSH(m_username, m_keyFile, hostname, command);
@@ -63,34 +62,6 @@
         return cmdSSH(user, key, host, stringify(command));
     }
 
-=======
-    // Temporary - delete when finished implementation
-    private static void printCommandString(String command[])
-    {
-        StringBuilder sb = new StringBuilder();
-        if (command != null) {
-            for (String c : command) {
-                sb.append(c).append(" ");
-            }
-        }
-        else sb.append("null");
-    }
-
-    // Execute a remote SSH command on the specified host.
-    public String cmd(String hostname, String command) {
-        return cmdSSH(m_username, m_keyFile, hostname, command);
-    }
-
-    // Execute a remote SSH command on the specified host.
-    public String cmd(String hostname, String[] command) {
-        return cmdSSH(m_username, m_keyFile, hostname, command);
-    }
-
-    public String cmdSSH(String user, String key, String host, String[] command) {
-        return cmdSSH(user, key, host, stringify(command));
-    }
-
->>>>>>> bb337d45
     /*
      * The code from here to the end of the file is code that integrates with an external
      * SSH library (JSCH, http://www.jcraft.com/jsch/).  If you wish to replaces this
@@ -130,19 +101,11 @@
                     if(i<0)break;
                     String string_fragment = new String(tmp, 0, i);
                     result += string_fragment;
-<<<<<<< HEAD
                 }
                 if(channel.isClosed()){
                     // System.out.println("exit-status: "+channel.getExitStatus());
                     break;
                 }
-=======
-                }
-                if(channel.isClosed()){
-                    // System.out.println("exit-status: "+channel.getExitStatus());
-                    break;
-                }
->>>>>>> bb337d45
                 try{Thread.sleep(100);}catch(Exception ee) {ee.printStackTrace();}
             }
             channel.disconnect();
@@ -157,10 +120,6 @@
     }
 
     public ProcessData long_running_command(String hostname, String command[], String processName, OutputHandler handler) {
-<<<<<<< HEAD
-=======
-        printCommandString(command);
->>>>>>> bb337d45
         try{
             JSch jsch=new JSch();
             // Set the private key
@@ -324,8 +283,6 @@
             InputStream in=channel.getInputStream();
 
             channel.connect();
-<<<<<<< HEAD
-
             byte[] buf=new byte[1024];
 
             // send '\0'
@@ -389,72 +346,6 @@
                 buf[0]=0; out.write(buf, 0, 1); out.flush();
             }
 
-=======
-
-            byte[] buf=new byte[1024];
-
-            // send '\0'
-            buf[0]=0; out.write(buf, 0, 1); out.flush();
-
-            while(true){
-                int c=checkAck(in);
-                if(c!='C'){
-                    break;
-                }
-
-                // read '0644 '
-                in.read(buf, 0, 5);
-
-                long filesize=0L;
-                while(true){
-                    if(in.read(buf, 0, 1)<0){
-                        // error
-                        break;
-                    }
-                    if(buf[0]==' ')break;
-                    filesize=filesize*10L+(buf[0]-'0');
-                }
-
-                String file=null;
-                for(int i=0;;i++){
-                    in.read(buf, i, 1);
-                    if(buf[i]==(byte)0x0a){
-                        file=new String(buf, 0, i);
-                        break;
-                    }
-                }
-
-                // send '\0'
-                buf[0]=0; out.write(buf, 0, 1); out.flush();
-
-                // read a content of lfile
-                fos=new FileOutputStream(prefix==null ? local_file : prefix+file);
-                int foo;
-                while(true){
-                    if(buf.length<filesize) foo=buf.length;
-                    else foo=(int)filesize;
-                    foo=in.read(buf, 0, foo);
-                    if(foo<0){
-                        // error
-                        break;
-                    }
-                    fos.write(buf, 0, foo);
-                    filesize-=foo;
-                    if(filesize==0L) break;
-                }
-                fos.close();
-                fos=null;
-
-                if(checkAck(in)!=0){
-                    System.out.println("checkAck did not equal zero.");
-                    return false;
-                }
-
-                // send '\0'
-                buf[0]=0; out.write(buf, 0, 1); out.flush();
-            }
-
->>>>>>> bb337d45
             session.disconnect();
         }
         catch(Exception e){
