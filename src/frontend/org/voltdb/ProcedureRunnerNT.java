--- conflicted
+++ resolved
@@ -178,11 +178,7 @@
      */
     protected CompletableFuture<ClientResponse> callProcedure(String procName, Object... params) {
         MyProcedureCallback cb = new MyProcedureCallback();
-<<<<<<< HEAD
-        boolean success = m_ntProcService.m_ich.callProcedure(m_user, isAdminConnection(), m_timeout, cb, true, procName, params);
-=======
-        boolean success = m_ntProcService.m_ich.callProcedure(m_user, false, 1000 * 120, cb, true, null, procName, params);
->>>>>>> 9bdf54e0
+        boolean success = m_ntProcService.m_ich.callProcedure(m_user, isAdminConnection(), m_timeout, cb, true, null, procName, params);
         assert(success);
         return cb.fut;
     }
