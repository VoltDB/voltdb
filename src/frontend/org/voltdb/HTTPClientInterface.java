/* This file is part of VoltDB.
 * Copyright (C) 2008-2015 VoltDB Inc.
 *
 * This program is free software: you can redistribute it and/or modify
 * it under the terms of the GNU Affero General Public License as
 * published by the Free Software Foundation, either version 3 of the
 * License, or (at your option) any later version.
 *
 * This program is distributed in the hope that it will be useful,
 * but WITHOUT ANY WARRANTY; without even the implied warranty of
 * MERCHANTABILITY or FITNESS FOR A PARTICULAR PURPOSE.  See the
 * GNU Affero General Public License for more details.
 *
 * You should have received a copy of the GNU Affero General Public License
 * along with VoltDB.  If not, see <http://www.gnu.org/licenses/>.
 */

package org.voltdb;

import java.io.IOException;
import java.io.UnsupportedEncodingException;
import java.security.MessageDigest;
import java.security.NoSuchAlgorithmException;
import java.util.concurrent.CountDownLatch;
import java.util.concurrent.TimeUnit;
import java.util.concurrent.atomic.AtomicBoolean;

import javax.servlet.http.HttpServletResponse;

import org.eclipse.jetty.continuation.Continuation;
import org.eclipse.jetty.continuation.ContinuationSupport;
import org.eclipse.jetty.server.Request;
import org.voltcore.logging.VoltLogger;
import org.voltdb.client.AuthenticatedConnectionCache;
import org.voltdb.client.Client;
import org.voltdb.client.ClientResponse;
import org.voltdb.client.ProcedureCallback;
import org.voltcore.logging.Level;
import org.voltcore.utils.EstTime;
import org.voltcore.utils.RateLimitedLogger;
import org.voltdb.VoltDB.Configuration;
import org.voltdb.client.NoConnectionsException;
import org.voltdb.utils.Base64;
import org.voltdb.utils.Encoder;

public class HTTPClientInterface {

    private static final VoltLogger m_log = new VoltLogger("HOST");
    private static final RateLimitedLogger m_rate_limited_log = new RateLimitedLogger(10 * 1000, m_log, Level.WARN);

    AuthenticatedConnectionCache m_connections = null;
    static final int CACHE_TARGET_SIZE = 10;
    private final AtomicBoolean m_shouldUpdateCatalog = new AtomicBoolean(false);

    public static final String PARAM_USERNAME = "User";
    public static final String PARAM_PASSWORD = "Password";
    public static final String PARAM_HASHEDPASSWORD = "Hashedpassword";
    public static final String PARAM_ADMIN = "admin";
    int m_timeout = 0;
    final String m_timeoutResponse;


    public void setTimeout(int seconds) {
        m_timeout = seconds * 1000;
    }

    class JSONProcCallback implements ProcedureCallback {

        final Request m_request;
        final Continuation m_continuation;
        final String m_jsonp;
        final CountDownLatch m_latch = new CountDownLatch(1);
        final boolean m_adminMode;

        public JSONProcCallback(Request request, Continuation continuation, String jsonp, boolean adminMode) {
            assert(request != null);
            assert(continuation != null);

            m_request = request;
            m_continuation = continuation;
            m_jsonp = jsonp;
            m_adminMode = adminMode;
        }

        @Override
        public void clientCallback(ClientResponse clientResponse) throws Exception {
            ClientResponseImpl rimpl = (ClientResponseImpl) clientResponse;
            String msg = rimpl.toJSONString();

            // handle jsonp pattern
            // http://en.wikipedia.org/wiki/JSON#The_Basic_Idea:_Retrieving_JSON_via_Script_Tags
            if (m_jsonp != null) {
                msg = String.format("%s( %s )", m_jsonp, msg);
            }

            m_request.setAttribute("result", msg);
            try{
                if (!m_adminMode) {
                    if (!m_continuation.isInitial()) {
                        m_continuation.resume();
                    }
                }
             } catch (IllegalStateException e){
                // Thrown when we shut down the server via the JSON/HTTP (web studio) API
                // Essentially we're closing everything down from underneath the HTTP request.
                 m_log.warn("JSON request completion exception: ", e);
             }
            m_latch.countDown();
        }

        public boolean waitForResponse(long timeout, TimeUnit unit) throws InterruptedException {
            if (timeout <= 0) {
                m_latch.await();
                return true;
            }
            return m_latch.await(timeout, unit);
        }
    }

    public HTTPClientInterface() {
        final ClientResponseImpl r = new ClientResponseImpl(ClientResponse.CONNECTION_TIMEOUT,
                new VoltTable[0], "Request Timeout");
        m_timeoutResponse = r.toJSONString();
    }

    public void process(Request request, HttpServletResponse response) {
        AuthenticationResult authResult = null;

        Continuation continuation = ContinuationSupport.getContinuation(request);
        if (m_timeout > 0) {
            continuation.setTimeout(m_timeout);
        }
        String result = (String )request.getAttribute("result");
        if (result != null) {
            try {
                response.setStatus(HttpServletResponse.SC_OK);
                request.setHandled(true);
                response.getWriter().print(result);
            } catch (IllegalStateException | IOException e){
               // Thrown when we shut down the server via the JSON/HTTP (web studio) API
               // Essentially we're closing everything down from underneath the HTTP request.
                m_log.warn("JSON failed to send response: ", e);
            }
            return;
        }
        //Check if this is resumed request.
        if (Boolean.TRUE.equals(request.getAttribute("SQLSUBMITTED"))) {
            try {
                continuation.suspend(response);
            } catch (IllegalStateException e){
                // Thrown when we shut down the server via the JSON/HTTP (web studio) API
                // Essentially we're closing everything down from underneath the HTTP request.
                 m_log.warn("JSON request completion exception in process: ", e);
            }
            return;
        }
        String jsonp = null;
        try {
            jsonp = request.getParameter("jsonp");
            if (request.getMethod().equalsIgnoreCase("POST")) {
                int queryParamSize = request.getContentLength();
                if (queryParamSize > 150000) {
                    // We don't want to be building huge strings
                    throw new Exception("Query string too large: " + String.valueOf(request.getContentLength()));
                }
                if (queryParamSize == 0) {
                    throw new Exception("Received POST with no parameters in the body.");
                }
            }

            String procName = request.getParameter("Procedure");
            String params = request.getParameter("Parameters");

            // null procs are bad news
            if (procName == null) {
                response.setStatus(HttpServletResponse.SC_BAD_REQUEST);
                return;
            }

            authResult = authenticate(request);
            if (!authResult.isAuthenticated()) {
                String msg = authResult.m_message;
                ClientResponseImpl rimpl = new ClientResponseImpl(ClientResponse.UNEXPECTED_FAILURE, new VoltTable[0], msg);
                msg = rimpl.toJSONString();
                if (jsonp != null) {
                    msg = String.format("%s( %s )", jsonp, msg);
                }
                response.setStatus(HttpServletResponse.SC_OK);
                request.setHandled(true);
                try {
                    response.getWriter().print(msg);
                } catch (IOException e1) {} // Ignore this as browser must have closed.
                return;
            }

            if (!authResult.m_adminMode) {
                continuation.suspend(response);
            }
            JSONProcCallback cb = new JSONProcCallback(request, continuation, jsonp, authResult.m_adminMode);
            boolean success;
            if (params != null) {
                ParameterSet paramSet = null;
                try {
                    paramSet = ParameterSet.fromJSONString(params);
                }
                // if decoding params has a fail, then fail
                catch (Exception e) {
                    response.setStatus(HttpServletResponse.SC_BAD_REQUEST);
                    continuation.complete();
                    return;
                }
                // if the paramset has content, but decodes to null, fail
                if (paramSet == null) {
                    response.setStatus(HttpServletResponse.SC_BAD_REQUEST);
                    continuation.complete();
                    return;
                }
                success = authResult.m_client.callProcedure(cb, procName, paramSet.toArray());
            }
            else {
                success = authResult.m_client.callProcedure(cb, procName);
            }
            if (!success) {
                throw new Exception("Server is not accepting work at this time.");
            }
            if (jsonp != null) {
                request.setAttribute("jsonp", jsonp);
            }
            request.setAttribute("SQLSUBMITTED", Boolean.TRUE);
            //In admin mode thread is blocked.
            if (authResult.m_adminMode) {
                //Result must be filled in now.
                result = null;
                try {
                    if (!cb.waitForResponse(m_timeout, TimeUnit.MILLISECONDS)) {
                        m_log.info("JSON failed to get response from client in time: " + m_timeout);
                        result = m_timeoutResponse;
                        if (jsonp != null) {
                            result = String.format("%s( %s )", jsonp, result);
                        }
                    } else {
                        result = (String )request.getAttribute("result");
                    }
                } catch (InterruptedException ex) {
                    m_log.info("JSON failed to get response from client in time: " + m_timeout, ex);
                    result = m_timeoutResponse;
                    if (jsonp != null) {
                        result = String.format("%s( %s )", jsonp, result);
                    }
                }
                response.setStatus(HttpServletResponse.SC_OK);
                request.setHandled(true);
                if (result != null) {
                    try {
                        response.getWriter().print(result);
                    } catch (IllegalStateException | IOException e){
                       // Thrown when we shut down the server via the JSON/HTTP (web studio) API
                       // Essentially we're closing everything down from underneath the HTTP request.
                        m_log.warn("JSON failed to send response: ", e);
                    }
                }
            }
        } catch (Exception e) {
            String msg = e.getMessage();
            m_rate_limited_log.log("JSON interface exception: " + msg, EstTime.currentTimeMillis());
            ClientResponseImpl rimpl = new ClientResponseImpl(ClientResponse.UNEXPECTED_FAILURE, new VoltTable[0], msg);
            msg = rimpl.toJSONString();
            if (jsonp != null) {
                msg = String.format("%s( %s )", jsonp, msg);
            }
            response.setStatus(HttpServletResponse.SC_OK);
            request.setHandled(true);
            try {
                response.getWriter().print(msg);
                continuation.complete();
            } catch (IOException e1) {} // Ignore this as browser must have closed.
        } finally {
            releaseClient(authResult);
        }
    }

    private AuthenticationResult getAuthenticationResult(Request request) {
        boolean adminMode = false;

        String username = null;
        String hashedPassword = null;
        String password = null;
        //Check authorization header
        String auth = request.getHeader("Authorization");
        boolean validAuthHeader = false;
        if (auth != null) {
            String schemeAndHandle[] = auth.split(" ");
            if (schemeAndHandle.length == 2) {
                if (schemeAndHandle[0].equalsIgnoreCase("hashed")) {
                    String up[] = schemeAndHandle[1].split(":");
                    if (up.length == 2) {
                        username = up[0];
                        hashedPassword = up[1];
                        validAuthHeader = true;
                    }
                } else if (schemeAndHandle[0].equalsIgnoreCase("basic")) {
                    String unpw = new String(Base64.decode(schemeAndHandle[1]));
                    String up[] = unpw.split(":");
                    if (up.length == 2) {
                        username = up[0];
                        password = up[1];
                        validAuthHeader = true;
                    }
                }
            }
        }
        if (!validAuthHeader) {
            username = request.getParameter(PARAM_USERNAME);
            hashedPassword = request.getParameter(PARAM_HASHEDPASSWORD);
            password = request.getParameter(PARAM_PASSWORD);
        }
        String admin = request.getParameter(PARAM_ADMIN);

        // first check for a catalog update and purge the cached connections
        // if one has happened since we were here last
        if (m_shouldUpdateCatalog.compareAndSet(true, false))
        {
            if (m_connections != null) {
                m_connections.closeAll();
                // Just null the old object so we'll create a new one with
                // updated state below
                m_connections = null;
            }
        }

        if (m_connections == null) {
            Configuration config = VoltDB.instance().getConfig();
            int port = config.m_port;
            int adminPort = config.m_adminPort;
            String externalInterface = config.m_externalInterface;
            String adminInterface = "localhost";
            String clientInterface = "localhost";
            if (externalInterface != null && !externalInterface.isEmpty()) {
                clientInterface = externalInterface;
                adminInterface = externalInterface;
            }
            //If individual override is available use them.
            if (config.m_clientInterface.length() > 0) {
                clientInterface = config.m_clientInterface;
            }
            if (config.m_adminInterface.length() > 0) {
                adminInterface = config.m_adminInterface;
            }
            m_connections = new AuthenticatedConnectionCache(10, clientInterface, port, adminInterface, adminPort);
        }

        // check for admin mode
        if (admin != null) {
            if (admin.compareToIgnoreCase("true") == 0) {
                adminMode = true;
            }
        }

        // The SHA-1 hash of the password
        byte[] hashedPasswordBytes = null;

        if (password != null) {
            try {
                // Create a MessageDigest every time because MessageDigest is not thread safe (ENG-5438)
                MessageDigest md = MessageDigest.getInstance("SHA-1");
                hashedPasswordBytes = md.digest(password.getBytes("UTF-8"));
            } catch (NoSuchAlgorithmException e) {
                return new AuthenticationResult(null, adminMode, username, "JVM doesn't support SHA-1 hashing. Please use a supported JVM" + e);
            } catch (UnsupportedEncodingException e) {
                return new AuthenticationResult(null, adminMode, username, "JVM doesn't support UTF-8. Please use a supported JVM" + e);
            }
        }
        // note that HTTP Var "Hashedpassword" has a higher priority
        // Hashedassword must be a 40-byte hex-encoded SHA-1 hash (20 bytes unencoded)
        if (hashedPassword != null) {
            if (hashedPassword.length() != 40) {
                return new AuthenticationResult(null, adminMode, username, "Hashedpassword must be a 40-byte hex-encoded SHA-1 hash (20 bytes unencoded).");
            }
            try {
                hashedPasswordBytes = Encoder.hexDecode(hashedPassword);
            }
            catch (Exception e) {
                return new AuthenticationResult(null, adminMode, username, "Hashedpassword must be a 40-byte hex-encoded SHA-1 hash (20 bytes unencoded).");
            }
        }

        assert((hashedPasswordBytes == null) || (hashedPasswordBytes.length == 20));

        try {
            // get a connection to localhost from the pool
            Client client = m_connections.getClient(username, password, hashedPasswordBytes, adminMode);
            if (client != null) {
                return new AuthenticationResult(client, adminMode, username, "");
            }
            return new AuthenticationResult(null, adminMode, username, "Failed to get client.");
        } catch (IOException ex) {
            return new AuthenticationResult(null, adminMode, username, ex.getMessage());
        }
    }

    //Remember to call releaseClient if you authenticate which will close admin clients and refcount-- others.
    public AuthenticationResult authenticate(Request request) {
        AuthenticationResult authResult = getAuthenticationResult(request);
        if (!authResult.isAuthenticated()) {
            m_rate_limited_log.log("JSON interface exception: " + authResult.m_message, EstTime.currentTimeMillis());
        }
        return authResult;
    }

    //Must be called by all who call authenticate.
    public void releaseClient(AuthenticationResult authResult) {
        if (authResult != null && authResult.m_client != null) {
            assert(m_connections != null);
            // admin connections aren't cached
            if (authResult.m_adminMode) {
                try {
                    authResult.m_client.drain();
                    authResult.m_client.close();
<<<<<<< HEAD
                } catch (InterruptedException | NoConnectionsException e) {
                    m_log.warn("JSON interface was interrupted while closing an internal admin client connection.", e);
=======
                } catch (InterruptedException e) {
                    m_log.warn("JSON interface was interrupted while closing an internal admin client connection.");
                } catch (NoConnectionsException ex) {
                    m_log.warn("JSON interface has closed an internal admin client connection.");
>>>>>>> 98557ef2
                }
            }
            // other connections are cached
            else {
                m_connections.releaseClient(authResult.m_client);
            }
        }
    }

    public void notifyOfCatalogUpdate()
    {
        m_shouldUpdateCatalog.set(true);
    }
}<|MERGE_RESOLUTION|>--- conflicted
+++ resolved
@@ -416,15 +416,10 @@
                 try {
                     authResult.m_client.drain();
                     authResult.m_client.close();
-<<<<<<< HEAD
-                } catch (InterruptedException | NoConnectionsException e) {
-                    m_log.warn("JSON interface was interrupted while closing an internal admin client connection.", e);
-=======
                 } catch (InterruptedException e) {
                     m_log.warn("JSON interface was interrupted while closing an internal admin client connection.");
                 } catch (NoConnectionsException ex) {
                     m_log.warn("JSON interface has closed an internal admin client connection.");
->>>>>>> 98557ef2
                 }
             }
             // other connections are cached
