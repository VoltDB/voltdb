/* This file is part of VoltDB.
 * Copyright (C) 2008-2017 VoltDB Inc.
 *
 * This program is free software: you can redistribute it and/or modify
 * it under the terms of the GNU Affero General Public License as
 * published by the Free Software Foundation, either version 3 of the
 * License, or (at your option) any later version.
 *
 * This program is distributed in the hope that it will be useful,
 * but WITHOUT ANY WARRANTY; without even the implied warranty of
 * MERCHANTABILITY or FITNESS FOR A PARTICULAR PURPOSE.  See the
 * GNU Affero General Public License for more details.
 *
 * You should have received a copy of the GNU Affero General Public License
 * along with VoltDB.  If not, see <http://www.gnu.org/licenses/>.
 */

package org.voltdb.compiler;

import java.security.MessageDigest;
import java.security.NoSuchAlgorithmException;

import org.hsqldb_voltpatches.HSQLInterface;
import org.hsqldb_voltpatches.VoltXMLElement;
import org.voltdb.CatalogContext.ProcedurePartitionInfo;
import org.voltdb.VoltDB;
import org.voltdb.VoltType;
import org.voltdb.catalog.Catalog;
import org.voltdb.catalog.CatalogMap;
import org.voltdb.catalog.Database;
import org.voltdb.catalog.PlanFragment;
import org.voltdb.catalog.ProcParameter;
import org.voltdb.catalog.Procedure;
import org.voltdb.catalog.Statement;
import org.voltdb.catalog.StmtParameter;
import org.voltdb.catalog.Table;
import org.voltdb.compiler.VoltCompiler.VoltCompilerException;
import org.voltdb.expressions.ParameterValueExpression;
import org.voltdb.planner.CompiledPlan;
import org.voltdb.planner.QueryPlanner;
import org.voltdb.planner.StatementPartitioning;
import org.voltdb.planner.TrivialCostModel;
import org.voltdb.plannodes.AbstractPlanNode;
import org.voltdb.plannodes.AbstractScanPlanNode;
import org.voltdb.plannodes.DeletePlanNode;
import org.voltdb.plannodes.InsertPlanNode;
import org.voltdb.plannodes.PlanNodeList;
import org.voltdb.plannodes.UpdatePlanNode;
import org.voltdb.types.QueryType;
import org.voltdb.utils.BuildDirectoryUtils;
import org.voltdb.utils.CatalogUtil;
import org.voltdb.utils.CompressionService;
import org.voltdb.utils.Encoder;

import com.google_voltpatches.common.base.Charsets;

/**
 * Compiles individual SQL statements and updates the given catalog.
 * <br/>Invokes the Optimizer to generate plans.
 *
 */
public abstract class StatementCompiler {

    public static final int DEFAULT_MAX_JOIN_TABLES = 5;

    /**
     * This static method conveniently does a few things for its caller:
     * - Formats the statement by replacing newlines with spaces
     *     and appends a semicolon if needed
     * - Updates the catalog Statement with metadata about the statement
     * - Plans the statement and puts the serialized plan in the catalog Statement
     * - Updates the catalog Statment with info about the statement's parameters
     * Upon successful completion, catalog statement will have been updated with
     * plan fragments needed to execute the statement.
     *
     * @param  compiler     The VoltCompiler instance
     * @param  hsql         Pass through parameter to QueryPlanner
     * @param  catalog      Pass through parameter to QueryPlanner
     * @param  db           Pass through parameter to QueryPlanner
     * @param  estimates    Pass through parameter to QueryPlanner
     * @param  catalogStmt  Catalog statement to be updated with plan
     * @param  xml          XML for statement, if it has been previously parsed
     *                      (may be null)
     * @param  stmt         Text of statement to be compiled
     * @param  joinOrder    Pass through parameter to QueryPlanner
     * @param  detMode      Pass through parameter to QueryPlanner
     * @param  partitioning Partition info for statement
    */
    static boolean compileStatementAndUpdateCatalog(VoltCompiler compiler, HSQLInterface hsql,
            Database db, DatabaseEstimates estimates,
            Statement catalogStmt, VoltXMLElement xml, String stmt, String joinOrder,
            DeterminismMode detMode, StatementPartitioning partitioning)
    throws VoltCompiler.VoltCompilerException {

        // Cleanup whitespace newlines for catalog compatibility
        // and to make statement parsing easier.
        stmt = stmt.replaceAll("\n", " ");
        stmt = stmt.trim();
        compiler.addInfo("Compiling Statement: " + stmt);

        // put the data in the catalog that we have
        if (!stmt.endsWith(";")) {
            stmt += ";";
        }

        // if this key + sql is the same, then a cached stmt can be used
        String keyPrefix = compiler.getKeyPrefix(partitioning, detMode, joinOrder);

        // if the key is cache-able, look for a previous statement
        if (keyPrefix != null) {
            Statement previousStatement = compiler.getCachedStatement(keyPrefix, stmt);
            // check if the stmt exists and if it's the same sql text
            if (previousStatement != null) {
                catalogStmt.setAnnotation(previousStatement.getAnnotation());
                catalogStmt.setAttachment(previousStatement.getAttachment());
                catalogStmt.setCachekeyprefix(previousStatement.getCachekeyprefix());
                catalogStmt.setCost(previousStatement.getCost());
                catalogStmt.setExplainplan(previousStatement.getExplainplan());
                catalogStmt.setIscontentdeterministic(previousStatement.getIscontentdeterministic());
                catalogStmt.setIsorderdeterministic(previousStatement.getIsorderdeterministic());
                catalogStmt.setNondeterminismdetail(previousStatement.getNondeterminismdetail());
                catalogStmt.setQuerytype(previousStatement.getQuerytype());
                catalogStmt.setReadonly(previousStatement.getReadonly());
                catalogStmt.setReplicatedtabledml(previousStatement.getReplicatedtabledml());
                catalogStmt.setSeqscancount(previousStatement.getSeqscancount());
                catalogStmt.setSinglepartition(previousStatement.getSinglepartition());
                catalogStmt.setSqltext(previousStatement.getSqltext());
                catalogStmt.setTablesread(previousStatement.getTablesread());
                catalogStmt.setTablesupdated(previousStatement.getTablesupdated());
                catalogStmt.setIndexesused(previousStatement.getIndexesused());

                for (StmtParameter oldSp : previousStatement.getParameters()) {
                    StmtParameter newSp = catalogStmt.getParameters().add(oldSp.getTypeName());
                    newSp.setAnnotation(oldSp.getAnnotation());
                    newSp.setAttachment(oldSp.getAttachment());
                    newSp.setIndex(oldSp.getIndex());
                    newSp.setIsarray(oldSp.getIsarray());
                    newSp.setJavatype(oldSp.getJavatype());
                    newSp.setSqltype(oldSp.getSqltype());
                }

                for (PlanFragment oldFrag : previousStatement.getFragments()) {
                    PlanFragment newFrag = catalogStmt.getFragments().add(oldFrag.getTypeName());
                    newFrag.setAnnotation(oldFrag.getAnnotation());
                    newFrag.setAttachment(oldFrag.getAttachment());
                    newFrag.setHasdependencies(oldFrag.getHasdependencies());
                    newFrag.setMultipartition(oldFrag.getMultipartition());
                    newFrag.setNontransactional(oldFrag.getNontransactional());
                    newFrag.setPlanhash(oldFrag.getPlanhash());
                    newFrag.setPlannodetree(oldFrag.getPlannodetree());
                }

                return true;
            }
        }



        // determine the type of the query
        QueryType qtype = QueryType.getFromSQL(stmt);

        catalogStmt.setReadonly(qtype.isReadOnly());
        catalogStmt.setQuerytype(qtype.getValue());

        // might be null if not cacheable
        catalogStmt.setCachekeyprefix(keyPrefix);


        catalogStmt.setSqltext(stmt);
        catalogStmt.setSinglepartition(partitioning.wasSpecifiedAsSingle());

        String name = catalogStmt.getParent().getTypeName() + "-" + catalogStmt.getTypeName();
        String sql = catalogStmt.getSqltext();
        String stmtName = catalogStmt.getTypeName();
        String procName = catalogStmt.getParent().getTypeName();
        TrivialCostModel costModel = new TrivialCostModel();

        CompiledPlan plan = null;
        QueryPlanner planner = new QueryPlanner(
                sql, stmtName, procName,  db,
<<<<<<< HEAD
                partitioning, hsql, estimates, false, DEFAULT_MAX_JOIN_TABLES,
                costModel, null, joinOrder, detMode, false);
=======
                partitioning, hsql, estimates, false,
                costModel, null, joinOrder, detMode);
>>>>>>> 4990a007
        try {
            try {
                if (xml != null) {
                    planner.parseFromXml(xml);
                }
                else {
                    planner.parse();
                }

                plan = planner.plan();
                assert(plan != null);
            }
            catch (Exception e) {
                // These are normal expectable errors -- don't normally need a stack-trace.
                String msg = "Failed to plan for statement (" + catalogStmt.getTypeName() + ") \"" +
                        catalogStmt.getSqltext() + "\".";
                if (e.getMessage() != null) {
                    msg += " Error: \"" + e.getMessage() + "\"";
                }
                throw compiler.new VoltCompilerException(msg);
            }

            // There is a hard-coded limit to the number of parameters that can be passed to the EE.
            if (plan.getParameters().length > CompiledPlan.MAX_PARAM_COUNT) {
                throw compiler.new VoltCompilerException(
                    "The statement's parameter count " + plan.getParameters().length +
                    " must not exceed the maximum " + CompiledPlan.MAX_PARAM_COUNT);
            }

            // Check order and content determinism before accessing the detail which
            // it caches.
            boolean orderDeterministic = plan.isOrderDeterministic();
            catalogStmt.setIsorderdeterministic(orderDeterministic);
            boolean contentDeterministic = plan.isContentDeterministic()
                                           && (orderDeterministic || !plan.hasLimitOrOffset());
            catalogStmt.setIscontentdeterministic(contentDeterministic);
            String nondeterminismDetail = plan.nondeterminismDetail();
            catalogStmt.setNondeterminismdetail(nondeterminismDetail);

            catalogStmt.setSeqscancount(plan.countSeqScans());

            // Input Parameters
            // We will need to update the system catalogs with this new information
            for (int i = 0; i < plan.getParameters().length; ++i) {
                StmtParameter catalogParam = catalogStmt.getParameters().add(String.valueOf(i));
                catalogParam.setJavatype(plan.getParameters()[i].getValueType().getValue());
                catalogParam.setIsarray(plan.getParameters()[i].getParamIsVector());
                catalogParam.setIndex(i);
            }

            catalogStmt.setReplicatedtabledml(plan.replicatedTableDML);

            // output the explained plan to disk (or caller) for debugging
            StringBuilder planDescription = new StringBuilder(1000); // Initial capacity estimate.
            planDescription.append("SQL: ").append(plan.sql);
            // Only output the cost in debug mode.
            // Cost seems to only confuse people who don't understand how this number is used/generated.
            if (VoltCompiler.DEBUG_MODE) {
                planDescription.append("\nCOST: ").append(plan.cost);
            }
            planDescription.append("\nPLAN:\n");
            planDescription.append(plan.explainedPlan);
            String planString = planDescription.toString();
            // only write to disk if compiler is in standalone mode
            if (compiler.standaloneCompiler) {
                BuildDirectoryUtils.writeFile(null, name + ".txt", planString, false);
            }
            compiler.captureDiagnosticContext(planString);

            // build usage links for report generation and put them in the catalog
            CatalogUtil.updateUsageAnnotations(db, catalogStmt, plan.rootPlanGraph, plan.subPlanGraph);

            // set the explain plan output into the catalog (in hex) for reporting
            catalogStmt.setExplainplan(Encoder.hexEncode(plan.explainedPlan));

            // compute a hash of the plan
            MessageDigest md = null;
            try {
                md = MessageDigest.getInstance("SHA-1");
            }
            catch (NoSuchAlgorithmException e) {
                e.printStackTrace();
                assert(false);
                System.exit(-1); // should never happen with healthy jvm
            }

            // Now update our catalog information
            PlanFragment planFragment = catalogStmt.getFragments().add("0");
            planFragment.setHasdependencies(plan.subPlanGraph != null);
            // mark a fragment as non-transactional if it never touches a persistent table
            planFragment.setNontransactional(!fragmentReferencesPersistentTable(plan.rootPlanGraph));
            planFragment.setMultipartition(plan.subPlanGraph != null);
            byte[] planBytes = writePlanBytes(compiler, planFragment, plan.rootPlanGraph);
            md.update(planBytes, 0, planBytes.length);
            // compute the 40 bytes of hex from the 20 byte sha1 hash of the plans
            md.reset();
            md.update(planBytes);
            planFragment.setPlanhash(Encoder.hexEncode(md.digest()));

            if (plan.subPlanGraph != null) {
                planFragment = catalogStmt.getFragments().add("1");
                planFragment.setHasdependencies(false);
                planFragment.setNontransactional(false);
                planFragment.setMultipartition(true);
                byte[] subBytes = writePlanBytes(compiler, planFragment, plan.subPlanGraph);
                // compute the 40 bytes of hex from the 20 byte sha1 hash of the plans
                md.reset();
                md.update(subBytes);
                planFragment.setPlanhash(Encoder.hexEncode(md.digest()));
            }

            // Planner should have rejected with an exception any statement with an unrecognized type.
            int validType = catalogStmt.getQuerytype();
            assert(validType != QueryType.INVALID.getValue());

            return false;
        }
        catch (StackOverflowError error) {
            String msg = "Failed to plan for statement (" + catalogStmt.getTypeName() + ") \"" +
                    catalogStmt.getSqltext() + "\". Error: \"Encountered stack overflow error. " +
                    "Try reducing the number of predicate expressions in the query.\"";
            throw compiler.new VoltCompilerException(msg);
        }
    }

    static boolean compileFromSqlTextAndUpdateCatalog(VoltCompiler compiler, HSQLInterface hsql,
            Database db, DatabaseEstimates estimates,
            Statement catalogStmt, String sqlText, String joinOrder,
            DeterminismMode detMode, StatementPartitioning partitioning)
    throws VoltCompiler.VoltCompilerException {
        return compileStatementAndUpdateCatalog(compiler, hsql, db, estimates, catalogStmt,
                null, sqlText, joinOrder, detMode, partitioning);
    }

    /**
     * Update the plan fragment and return the bytes of the plan
     */
    static byte[] writePlanBytes(VoltCompiler compiler, PlanFragment fragment, AbstractPlanNode planGraph)
    throws VoltCompilerException {
        String json = null;
        // get the plan bytes
        PlanNodeList node_list = new PlanNodeList(planGraph, false);
        json = node_list.toJSONString();
        compiler.captureDiagnosticJsonFragment(json);
        // Place serialized version of PlanNodeTree into a PlanFragment
        byte[] jsonBytes = json.getBytes(Charsets.UTF_8);
        String bin64String = CompressionService.compressAndBase64Encode(jsonBytes);
        fragment.setPlannodetree(bin64String);
        return jsonBytes;
    }

    /**
     * Check through a plan graph and return true if it ever touches a persistent table.
     */
    static boolean fragmentReferencesPersistentTable(AbstractPlanNode node) {
        if (node == null)
            return false;

        // these nodes can read/modify persistent tables
        if (node instanceof AbstractScanPlanNode)
            return true;
        if (node instanceof InsertPlanNode)
            return true;
        if (node instanceof DeletePlanNode)
            return true;
        if (node instanceof UpdatePlanNode)
            return true;

        // recursively check out children
        for (int i = 0; i < node.getChildCount(); i++) {
            AbstractPlanNode child = node.getChild(i);
            if (fragmentReferencesPersistentTable(child))
                return true;
        }

        // if nothing found, return false
        return false;
    }

    /**
     * This procedure compiles a shim org.voltdb.catalog.Procedure representing a default proc.
     * The shim has no plan and few details that are expensive to compute.
     * The returned proc instance has a full plan and can be used to create a ProcedureRunner.
     * Note that while there are two procedure objects here, none are rooted in a real catalog;
     * they are entirely parallel to regular, catalog procs.
     *
     * This code could probably go a few different places. It duplicates a bit too much of the
     * StatmentCompiler code for my taste, so I put it here. Next pass could reduce some of the
     * duplication?
     */
    public static Procedure compileDefaultProcedure(PlannerTool plannerTool, Procedure catProc, String sqlText) {
        // fake db makes it easy to create procedures that aren't part of the main catalog
        Database fakeDb = new Catalog().getClusters().add("cluster").getDatabases().add("database");

        Table table = catProc.getPartitiontable();

        // determine the type of the query
        QueryType qtype = QueryType.getFromSQL(sqlText);

        StatementPartitioning partitioning =
                catProc.getSinglepartition() ? StatementPartitioning.forceSP() :
                                               StatementPartitioning.forceMP();

        CompiledPlan plan = plannerTool.planSqlCore(sqlText, partitioning);


        Procedure newCatProc = fakeDb.getProcedures().add(catProc.getTypeName());
        newCatProc.setClassname(catProc.getClassname());
        newCatProc.setDefaultproc(true);
        newCatProc.setEverysite(false);
        newCatProc.setHasjava(false);
        newCatProc.setPartitioncolumn(catProc.getPartitioncolumn());
        newCatProc.setPartitionparameter(catProc.getPartitionparameter());
        newCatProc.setPartitiontable(catProc.getPartitiontable());
        newCatProc.setReadonly(catProc.getReadonly());
        newCatProc.setSinglepartition(catProc.getSinglepartition());
        newCatProc.setSystemproc(false);

        if (catProc.getPartitionparameter() >= 0) {
            newCatProc.setAttachment(
                    new ProcedurePartitionInfo(
                            VoltType.get((byte) catProc.getPartitioncolumn().getType()),
                            catProc.getPartitionparameter()));
        }

        CatalogMap<Statement> statements = newCatProc.getStatements();
        assert(statements != null);

        Statement stmt = statements.add(VoltDB.ANON_STMT_NAME);
        stmt.setSqltext(sqlText);
        stmt.setReadonly(catProc.getReadonly());
        stmt.setQuerytype(qtype.getValue());
        stmt.setSinglepartition(catProc.getSinglepartition());
        stmt.setIscontentdeterministic(true);
        stmt.setIsorderdeterministic(true);
        stmt.setNondeterminismdetail("NO CONTENT FOR DEFAULT PROCS");
        stmt.setSeqscancount(plan.countSeqScans());
        stmt.setReplicatedtabledml(!catProc.getReadonly() && table.getIsreplicated());

        // Input Parameters
        // We will need to update the system catalogs with this new information
        for (int i = 0; i < plan.getParameters().length; ++i) {
            StmtParameter catalogParam = stmt.getParameters().add(String.valueOf(i));
            catalogParam.setIndex(i);
            ParameterValueExpression pve = plan.getParameters()[i];
            catalogParam.setJavatype(pve.getValueType().getValue());
            catalogParam.setIsarray(pve.getParamIsVector());
        }

        PlanFragment frag = stmt.getFragments().add("0");

        // compute a hash of the plan
        MessageDigest md = null;
        try {
            md = MessageDigest.getInstance("SHA-1");
        } catch (NoSuchAlgorithmException e) {
            e.printStackTrace();
            assert(false);
            System.exit(-1); // should never happen with healthy jvm
        }

        byte[] planBytes = writePlanBytes(frag, plan.rootPlanGraph);
        md.update(planBytes, 0, planBytes.length);
        // compute the 40 bytes of hex from the 20 byte sha1 hash of the plans
        md.reset();
        md.update(planBytes);
        frag.setPlanhash(Encoder.hexEncode(md.digest()));

        if (plan.subPlanGraph != null) {
            frag.setHasdependencies(true);
            frag.setNontransactional(true);
            frag.setMultipartition(true);

            frag = stmt.getFragments().add("1");
            frag.setHasdependencies(false);
            frag.setNontransactional(false);
            frag.setMultipartition(true);
            byte[] subBytes = writePlanBytes(frag, plan.subPlanGraph);
            // compute the 40 bytes of hex from the 20 byte sha1 hash of the plans
            md.reset();
            md.update(subBytes);
            frag.setPlanhash(Encoder.hexEncode(md.digest()));
        }
        else {
            frag.setHasdependencies(false);
            frag.setNontransactional(false);
            frag.setMultipartition(false);
        }

        // set the procedure parameter types from the statement parameter types
        int paramCount = 0;
        for (StmtParameter stmtParam : CatalogUtil.getSortedCatalogItems(stmt.getParameters(), "index")) {
            // name each parameter "param1", "param2", etc...
            ProcParameter procParam = newCatProc.getParameters().add("param" + String.valueOf(paramCount));
            procParam.setIndex(stmtParam.getIndex());
            procParam.setIsarray(stmtParam.getIsarray());
            procParam.setType(stmtParam.getJavatype());
            paramCount++;
        }

        return newCatProc;
    }

    /**
     * Update the plan fragment and return the bytes of the plan
     */
    static byte[] writePlanBytes(PlanFragment fragment, AbstractPlanNode planGraph) {
        // get the plan bytes
        PlanNodeList node_list = new PlanNodeList(planGraph, false);
        String json = node_list.toJSONString();
        // Place serialized version of PlanNodeTree into a PlanFragment
        byte[] jsonBytes = json.getBytes(Charsets.UTF_8);
        String bin64String = CompressionService.compressAndBase64Encode(jsonBytes);
        fragment.setPlannodetree(bin64String);
        return jsonBytes;
    }
}<|MERGE_RESOLUTION|>--- conflicted
+++ resolved
@@ -178,13 +178,8 @@
         CompiledPlan plan = null;
         QueryPlanner planner = new QueryPlanner(
                 sql, stmtName, procName,  db,
-<<<<<<< HEAD
-                partitioning, hsql, estimates, false, DEFAULT_MAX_JOIN_TABLES,
+                partitioning, hsql, estimates, false,
                 costModel, null, joinOrder, detMode, false);
-=======
-                partitioning, hsql, estimates, false,
-                costModel, null, joinOrder, detMode);
->>>>>>> 4990a007
         try {
             try {
                 if (xml != null) {
