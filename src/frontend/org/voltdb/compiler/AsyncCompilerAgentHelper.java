/* This file is part of VoltDB.
 * Copyright (C) 2008-2015 VoltDB Inc.
 *
 * This program is free software: you can redistribute it and/or modify
 * it under the terms of the GNU Affero General Public License as
 * published by the Free Software Foundation, either version 3 of the
 * License, or (at your option) any later version.
 *
 * This program is distributed in the hope that it will be useful,
 * but WITHOUT ANY WARRANTY; without even the implied warranty of
 * MERCHANTABILITY or FITNESS FOR A PARTICULAR PURPOSE.  See the
 * GNU Affero General Public License for more details.
 *
 * You should have received a copy of the GNU Affero General Public License
 * along with VoltDB.  If not, see <http://www.gnu.org/licenses/>.
 */

package org.voltdb.compiler;

import java.io.IOException;
import java.util.Map.Entry;

import org.voltcore.logging.VoltLogger;
import org.voltcore.utils.Pair;
import org.voltdb.CatalogContext;
import org.voltdb.VoltDB;
import org.voltdb.catalog.Catalog;
import org.voltdb.catalog.CatalogDiffEngine;
import org.voltdb.catalog.Database;
import org.voltdb.catalog.Procedure;
import org.voltdb.common.Constants;
import org.voltdb.compiler.ClassMatcher.ClassNameMatchStatus;
import org.voltdb.compiler.VoltCompiler.VoltCompilerException;
import org.voltdb.licensetool.LicenseApi;
import org.voltdb.utils.CatalogUtil;
import org.voltdb.utils.Encoder;
import org.voltdb.utils.InMemoryJarfile;

public class AsyncCompilerAgentHelper
{
    private static final VoltLogger compilerLog = new VoltLogger("COMPILER");
    private final LicenseApi m_licenseApi;

    public AsyncCompilerAgentHelper(LicenseApi licenseApi) {
        m_licenseApi = licenseApi;
    }

    public CatalogChangeResult prepareApplicationCatalogDiff(CatalogChangeWork work) {
        // create the change result and set up all the boiler plate
        CatalogChangeResult retval = new CatalogChangeResult();
        retval.clientData = work.clientData;
        retval.clientHandle = work.clientHandle;
        retval.connectionId = work.connectionId;
        retval.adminConnection = work.adminConnection;
        retval.hostname = work.hostname;
        retval.invocationType = work.invocationType;
        retval.originalTxnId = work.originalTxnId;
        retval.originalUniqueId = work.originalUniqueId;
        retval.user = work.user;
        retval.tablesThatMustBeEmpty = new String[0]; // ensure non-null
        retval.hasSchemaChange = true;

        try {
            // catalog change specific boiler plate
            CatalogContext context = VoltDB.instance().getCatalogContext();
            // Start by assuming we're doing an @UpdateApplicationCatalog.  If-ladder below
            // will complete with newCatalogBytes actually containing the bytes of the
            // catalog to be applied, and deploymentString will contain an actual deployment string,
            // or null if it still needs to be filled in.
            InMemoryJarfile newCatalogJar = null;
            InMemoryJarfile oldJar = context.getCatalogJar().deepCopy();
            boolean updatedClass = false;

            String deploymentString = work.operationString;
            if ("@UpdateApplicationCatalog".equals(work.invocationName)) {
                // Grab the current catalog bytes if @UAC had a null catalog from deployment-only update
                if (work.operationBytes == null) {
                    newCatalogJar = oldJar;
                } else {
                    newCatalogJar = CatalogUtil.loadInMemoryJarFile(work.operationBytes);
                }
                // If the deploymentString is null, we'll fill it in with current deployment later
                // Otherwise, deploymentString has the right contents, don't need to touch it
            }
            else if ("@UpdateClasses".equals(work.invocationName)) {
                // provided operationString is really a String with class patterns to delete,
                // provided newCatalogJar is the jarfile with the new classes
                if (work.operationBytes != null) {
                    newCatalogJar = new InMemoryJarfile(work.operationBytes);
                }
                try {
                    newCatalogJar = modifyCatalogClasses(context.catalog, oldJar, work.operationString,
                            newCatalogJar);
                }
                catch (ClassNotFoundException e) {
                    retval.errorMsg = "Unexpected exception @UpdateClasses modifying classes " +
                        "from catalog: " + e.getMessage();
                    return retval;
                }
                // Real deploymentString should be the current deployment, just set it to null
                // here and let it get filled in correctly later.
                deploymentString = null;
                updatedClass = true;

                // mark it as non-schema change
                retval.hasSchemaChange = false;
            }
            else if ("@AdHoc".equals(work.invocationName)) {
                // work.adhocDDLStmts should be applied to the current catalog
                try {
                    newCatalogJar = addDDLToCatalog(context.catalog, oldJar,
                            work.adhocDDLStmts);
                }
                catch (VoltCompilerException vce) {
                    retval.errorMsg = vce.getMessage();
                    return retval;
                }
                catch (IOException ioe) {
                    retval.errorMsg = "Unexpected exception applying DDL statements to " +
                        "original catalog: " + ioe.getMessage();
                    return retval;
                }
                if (newCatalogJar == null) {
                    // Shouldn't ever get here
                    retval.errorMsg =
                        "Unexpected failure in applying DDL statements to original catalog";
                    return retval;
                }
                // Real deploymentString should be the current deployment, just set it to null
                // here and let it get filled in correctly later.
                deploymentString = null;
            }
            else {
                retval.errorMsg = "Unexpected work in the AsyncCompilerAgentHelper: " +
                    work.invocationName;
                return retval;
            }

            // get the diff between catalogs
            // try to get the new catalog from the params
            Pair<InMemoryJarfile, String> loadResults = null;
            try {
                loadResults = CatalogUtil.loadAndUpgradeCatalogFromJar(newCatalogJar);
            }
            catch (IOException ioe) {
                // Preserve a nicer message from the jarfile loading rather than
                // falling through to the ZOMG message in the big catch
                retval.errorMsg = ioe.getMessage();
                return retval;
            }
            retval.catalogBytes = loadResults.getFirst().getFullJarBytes();
            retval.catalogHash = loadResults.getFirst().getSha1Hash();
            String newCatalogCommands =
                CatalogUtil.getSerializedCatalogStringFromJar(loadResults.getFirst());
            retval.upgradedFromVersion = loadResults.getSecond();
            if (newCatalogCommands == null) {
                retval.errorMsg = "Unable to read from catalog bytes";
                return retval;
            }
            Catalog newCatalog = new Catalog();
            newCatalog.execute(newCatalogCommands);

            String result = CatalogUtil.checkLicenseConstraint(newCatalog, m_licenseApi);
            if (result != null) {
                retval.errorMsg = result;
                return retval;
            }

            // Retrieve the original deployment string, if necessary
            if (deploymentString == null) {
                // Go get the deployment string from the current catalog context
                byte[] deploymentBytes = context.getDeploymentBytes();
                if (deploymentBytes != null) {
                    deploymentString = new String(deploymentBytes, Constants.UTF8ENCODING);
                }
                if (deploymentBytes == null || deploymentString == null) {
                    retval.errorMsg = "No deployment file provided and unable to recover previous " +
                        "deployment settings.";
                    return retval;
                }
            }

            result =
                CatalogUtil.compileDeploymentString(newCatalog, deploymentString, false);
            if (result != null) {
                retval.errorMsg = "Unable to update deployment configuration: " + result;
                return retval;
            }

            retval.deploymentString = deploymentString;
            retval.deploymentHash =
                CatalogUtil.makeDeploymentHash(deploymentString.getBytes(Constants.UTF8ENCODING));

            // store the version of the catalog the diffs were created against.
            // verified when / if the update procedure runs in order to verify
            // catalogs only move forward
            retval.expectedCatalogVersion = context.catalogVersion;

            // compute the diff in StringBuilder
            CatalogDiffEngine diff = new CatalogDiffEngine(context.catalog, newCatalog);
            if (!diff.supported()) {
                retval.errorMsg = "The requested catalog change(s) are not supported:\n" + diff.errors();
                return retval;
            }

<<<<<<< HEAD
            retval.requireCatalogDiffCmdsApplyToEE = diff.requiresCatalogDiffCmdsApplyToEE();
=======
            compilerLog.info(diff.getDescriptionOfChanges(updatedClass));

>>>>>>> feabe4b3
            // since diff commands can be stupidly big, compress them here
            retval.encodedDiffCommands = Encoder.compressAndBase64Encode(diff.commands());
            retval.tablesThatMustBeEmpty = diff.tablesThatMustBeEmpty();
            retval.reasonsForEmptyTables = diff.reasonsWhyTablesMustBeEmpty();
            retval.requiresSnapshotIsolation = diff.requiresSnapshotIsolation();
            retval.worksWithElastic = diff.worksWithElastic();
        }
        catch (Exception e) {
            String msg = "Unexpected error in adhoc or catalog update: " + e.getClass() + ", " +
                e.getMessage();
            compilerLog.warn(msg, e);
            retval.encodedDiffCommands = null;
            retval.errorMsg = msg;
        }

        return retval;
    }

    /**
     * Append the supplied adhoc DDL to the current catalog's DDL and recompile the
     * jarfile
     * @throws VoltCompilerException
     */
    private InMemoryJarfile addDDLToCatalog(Catalog oldCatalog, InMemoryJarfile jarfile, String[] adhocDDLStmts)
    throws IOException, VoltCompilerException
    {
        VoltCompilerReader ddlReader = null;
        try {
            StringBuilder sb = new StringBuilder();
            compilerLog.info("Applying the following DDL to cluster:");
            for (String stmt : adhocDDLStmts) {
                compilerLog.info("\t" + stmt);
                sb.append(stmt);
                sb.append(";\n");
            }
            String newDDL = sb.toString();
            compilerLog.trace("Adhoc-modified DDL:\n" + newDDL);

            VoltCompiler compiler = new VoltCompiler();
            compiler.compileInMemoryJarfileWithNewDDL(jarfile, newDDL, oldCatalog);
            return jarfile;
        }
        finally {
            if (ddlReader != null) {
                try {
                    ddlReader.close();
                }
                catch (IOException ioe) {}
            }
        }
    }

    private InMemoryJarfile modifyCatalogClasses(Catalog catalog, InMemoryJarfile jarfile, String deletePatterns,
            InMemoryJarfile newJarfile) throws ClassNotFoundException
    {
        // modify the old jar in place based on the @UpdateClasses inputs, and then
        // recompile it if necessary
        boolean deletedClasses = false;
        if (deletePatterns != null) {
            String[] patterns = deletePatterns.split(",");
            ClassMatcher matcher = new ClassMatcher();
            // Need to concatenate all the classnames together for ClassMatcher
            String currentClasses = "";
            for (String classname : jarfile.getLoader().getClassNames()) {
                currentClasses = currentClasses.concat(classname + "\n");
            }
            matcher.m_classList = currentClasses;
            for (String pattern : patterns) {
                ClassNameMatchStatus status = matcher.addPattern(pattern.trim());
                if (status == ClassNameMatchStatus.MATCH_FOUND) {
                    deletedClasses = true;
                }
            }

            for (String classname : matcher.getMatchedClassList()) {
                jarfile.removeClassFromJar(classname);
            }
        }
        boolean foundClasses = false;
        if (newJarfile != null) {
            for (Entry<String, byte[]> e : newJarfile.entrySet()) {
                String filename = e.getKey();
                if (!filename.endsWith(".class")) {
                    continue;
                }
                foundClasses = true;
                jarfile.put(e.getKey(), e.getValue());
            }
        }
        if (deletedClasses || foundClasses) {
            compilerLog.info("Checking java classes available to stored procedures");
            // TODO: check the jar classes on all nodes
            Database db = VoltCompiler.getCatalogDatabase(catalog);
            for (Procedure proc: db.getProcedures()) {
                // single statement procedure does not need to check class loading
                if (proc.getHasjava() == false) continue;

                if (! VoltCompilerUtils.containsClassName(jarfile, proc.getClassname())) {
                    throw new ClassNotFoundException("Cannot load class for procedure " + proc.getClassname());
                }
            }
        }
        return jarfile;
    }
}<|MERGE_RESOLUTION|>--- conflicted
+++ resolved
@@ -20,13 +20,12 @@
 import java.io.IOException;
 import java.util.Map.Entry;
 
+import org.hsqldb_voltpatches.Database;
 import org.voltcore.logging.VoltLogger;
 import org.voltcore.utils.Pair;
 import org.voltdb.CatalogContext;
 import org.voltdb.VoltDB;
-import org.voltdb.catalog.Catalog;
 import org.voltdb.catalog.CatalogDiffEngine;
-import org.voltdb.catalog.Database;
 import org.voltdb.catalog.Procedure;
 import org.voltdb.common.Constants;
 import org.voltdb.compiler.ClassMatcher.ClassNameMatchStatus;
@@ -35,6 +34,8 @@
 import org.voltdb.utils.CatalogUtil;
 import org.voltdb.utils.Encoder;
 import org.voltdb.utils.InMemoryJarfile;
+
+import com.sun.org.apache.xml.internal.resolver.Catalog;
 
 public class AsyncCompilerAgentHelper
 {
@@ -202,13 +203,9 @@
                 retval.errorMsg = "The requested catalog change(s) are not supported:\n" + diff.errors();
                 return retval;
             }
-
-<<<<<<< HEAD
+            compilerLog.info(diff.getDescriptionOfChanges(updatedClass));
+
             retval.requireCatalogDiffCmdsApplyToEE = diff.requiresCatalogDiffCmdsApplyToEE();
-=======
-            compilerLog.info(diff.getDescriptionOfChanges(updatedClass));
-
->>>>>>> feabe4b3
             // since diff commands can be stupidly big, compress them here
             retval.encodedDiffCommands = Encoder.compressAndBase64Encode(diff.commands());
             retval.tablesThatMustBeEmpty = diff.tablesThatMustBeEmpty();
