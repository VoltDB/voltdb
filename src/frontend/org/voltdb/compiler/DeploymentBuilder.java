/* This file is part of VoltDB.
 * Copyright (C) 2008-2015 VoltDB Inc.
 *
 * This program is free software: you can redistribute it and/or modify
 * it under the terms of the GNU Affero General Public License as
 * published by the Free Software Foundation, either version 3 of the
 * License, or (at your option) any later version.
 *
 * This program is distributed in the hope that it will be useful,
 * but WITHOUT ANY WARRANTY; without even the implied warranty of
 * MERCHANTABILITY or FITNESS FOR A PARTICULAR PURPOSE.  See the
 * GNU Affero General Public License for more details.
 *
 * You should have received a copy of the GNU Affero General Public License
 * along with VoltDB.  If not, see <http://www.gnu.org/licenses/>.
 */

package org.voltdb.compiler;

import java.io.File;
import java.io.IOException;
import java.io.StringWriter;
import java.util.LinkedHashSet;
import java.util.List;
import java.util.Properties;

import javax.xml.bind.JAXBContext;
import javax.xml.bind.JAXBElement;
import javax.xml.bind.Marshaller;

import org.apache.commons.lang3.StringUtils;
import org.voltdb.BackendTarget;
import org.voltdb.VoltDB;
import org.voltdb.compiler.deploymentfile.AdminModeType;
import org.voltdb.compiler.deploymentfile.ClusterType;
import org.voltdb.compiler.deploymentfile.CommandLogType;
import org.voltdb.compiler.deploymentfile.DeploymentType;
import org.voltdb.compiler.deploymentfile.ExportConfigurationType;
import org.voltdb.compiler.deploymentfile.ExportType;
import org.voltdb.compiler.deploymentfile.HeartbeatType;
import org.voltdb.compiler.deploymentfile.HttpdType;
import org.voltdb.compiler.deploymentfile.HttpdType.Jsonapi;
import org.voltdb.compiler.deploymentfile.PartitionDetectionType;
import org.voltdb.compiler.deploymentfile.PartitionDetectionType.Snapshot;
import org.voltdb.compiler.deploymentfile.PathsType;
import org.voltdb.compiler.deploymentfile.PathsType.Voltdbroot;
import org.voltdb.compiler.deploymentfile.PropertyType;
import org.voltdb.compiler.deploymentfile.SchemaType;
import org.voltdb.compiler.deploymentfile.SecurityProviderString;
import org.voltdb.compiler.deploymentfile.SecurityType;
import org.voltdb.compiler.deploymentfile.ServerExportEnum;
import org.voltdb.compiler.deploymentfile.SnapshotType;
import org.voltdb.compiler.deploymentfile.SystemSettingsType;
import org.voltdb.compiler.deploymentfile.SystemSettingsType.Temptables;
import org.voltdb.compiler.deploymentfile.UsersType;
import org.voltdb.compiler.deploymentfile.UsersType.User;
import org.voltdb.utils.MiscUtils;

import com.google_voltpatches.common.collect.ImmutableMap;

public class DeploymentBuilder {
    public static final class UserInfo {
<<<<<<< HEAD
        public final String name;
        public String password;
        public final String roles[];

        public UserInfo (final String name, final String password, final String... roles){
            this.name = name;
            this.password = password;
            this.roles = roles;
=======
        private final String m_name;
        private final String m_password;
        private final String m_roles;

        public UserInfo (final String name, final String password, final String... roles){
            m_name = name;
            assert(m_name != null);
            m_password = password;
            m_roles = (roles == null || roles.length == 0) ? null :
                StringUtils.join(roles, ',').toLowerCase();
        }

        public String getName() { return m_name; }

        public String getPassword() { return m_password; }

        /**
         * @param user
         */
        private void initUserFromInfo(User user) {
            user.setName(m_name);
            user.setPassword(m_password);
            if (m_roles != null) {
                user.setRoles(m_roles);
            }
>>>>>>> f708143e
        }

        @Override
        public int hashCode() { return m_name.hashCode(); }

        @Override
        public boolean equals(final Object other) {
            return (other instanceof UserInfo) &&
                    m_name.equals(((UserInfo)other).m_name);
        }
    }

    private int m_hostCount = 1;
    private int m_sitesPerHost = 1;
    private int m_replication = 0;
    private boolean m_useCustomAdmin = false;
    private int m_adminPort = VoltDB.DEFAULT_ADMIN_PORT;
    private boolean m_adminOnStartup = false;

    private final LinkedHashSet<UserInfo> m_users = new LinkedHashSet<UserInfo>();

    // zero defaults to first open port >= 8080.
    // negative one means disabled in the deployment file.
    int m_httpdPortNo = -1;
    boolean m_jsonApiEnabled = true;

    boolean m_securityEnabled = false;
    String  m_securityProvider = SecurityProviderString.HASH.value();

    private String m_snapshotPath = null;
    private int m_snapshotRetain = 0;
    private String m_snapshotPrefix = null;
    private String m_snapshotFrequency = null;
    private String m_voltRootPath = null;

    private boolean m_ppdEnabled = false;
    private String m_ppdPrefix = "none";

    private String m_internalSnapshotPath;
    private String m_commandLogPath;
    private Boolean m_commandLogSync;
    private boolean m_commandLogEnabled = false;
    private Integer m_commandLogSize;
    private Integer m_commandLogFsyncInterval;
    private Integer m_commandLogMaxTxnsBeforeFsync;

    private Integer m_snapshotPriority;

    private Integer m_maxTempTableMemory = 100;

    private boolean m_elenabled;      // true if enabled; false if disabled
    private Properties m_elConfig;
    private String m_elExportTarget;
    String m_elloader;

    // whether to allow DDL over adhoc or use full catalog updates
<<<<<<< HEAD
    private boolean m_useDDLSchema = false;
=======
    private boolean m_useAdHocDDL = false;
>>>>>>> f708143e
    private Integer m_deadHostTimeout;
    private Integer m_elasticDuration;
    private Integer m_elasticThroughput;
    private Integer m_queryTimeout;

    static final org.voltdb.compiler.deploymentfile.ObjectFactory m_factory =
            new org.voltdb.compiler.deploymentfile.ObjectFactory();

    public DeploymentBuilder() { this(1, 1, 0, 0, false); }

    public DeploymentBuilder(final int sitesPerHost) { this(sitesPerHost, 1, 0, 0, false); }

    public DeploymentBuilder(final int sitesPerHost, final int hostCount)
    {
        this(sitesPerHost, hostCount, 0, 0, false);
    }

    public DeploymentBuilder(final int sitesPerHost,
                             final int hostCount,
                             final int replication)
    {
        this(sitesPerHost, hostCount, replication, 0, false);
    }

    public DeploymentBuilder(final int sitesPerHost,
            final int hostCount, final int replication,
            final int adminPort, final boolean adminOnStartup)
    {
        m_sitesPerHost = sitesPerHost;
        m_hostCount = hostCount;
        m_replication = replication;
        m_adminPort = adminPort;
        m_adminOnStartup = adminOnStartup;

        // set default deployment stuff
        String voltRootPath = "/tmp/" + System.getProperty("user.name");
        java.io.File voltRootFile = new java.io.File(voltRootPath);
        if (!voltRootFile.exists()) {
            if (!voltRootFile.mkdir()) {
                throw new RuntimeException("Unable to create voltdbroot \"" + voltRootPath + "\" for test");
            }
        }
        if (!voltRootFile.isDirectory()) {
            throw new RuntimeException("voltdbroot \"" + voltRootPath + "\" for test exists but is not a directory");
        }
        if (!voltRootFile.canRead()) {
            throw new RuntimeException("voltdbroot \"" + voltRootPath + "\" for test exists but is not readable");
        }
        if (!voltRootFile.canWrite()) {
            throw new RuntimeException("voltdbroot \"" + voltRootPath + "\" for test exists but is not writable");
        }
        if (!voltRootFile.canExecute()) {
            throw new RuntimeException("voltdbroot \"" + voltRootPath + "\" for test exists but is not writable");
        }
        m_voltRootPath = voltRootPath;
    }

    public void disableReplication() {
        m_replication = 0;
    }

    public DeploymentBuilder useCustomAdmin(int adminPort, boolean adminOnStartup)
    {
        m_useCustomAdmin = true;
        m_adminPort = adminPort;
        m_adminOnStartup = adminOnStartup;
        return this;
    }

<<<<<<< HEAD
    public void resetFromVPB(int sitesPerHost, int hostCount, int replication)
    {
        m_sitesPerHost = sitesPerHost;
        m_hostCount = hostCount;
        m_replication = replication;
    }

    public DeploymentBuilder useCustomAdmin(int adminPort, boolean adminOnStartup)
    {
        m_useCustomAdmin = true;
        m_adminPort = adminPort;
        m_adminOnStartup = adminOnStartup;
        return this;
    }

=======
>>>>>>> f708143e
    public DeploymentBuilder setVoltRoot(String voltRoot) {
        assert(voltRoot != null);
        m_voltRootPath = voltRoot;
        return this;
    }

    public DeploymentBuilder setQueryTimeout(int target) {
        m_queryTimeout = target;
        return this;
    }

    public DeploymentBuilder setDeadHostTimeout(int target) {
        m_deadHostTimeout = target;
        return this;
    }

    public DeploymentBuilder setElasticDuration(int target) {
        m_elasticDuration = target;
        return this;
    }

    public DeploymentBuilder setElasticThroughput(int target) {
        m_elasticThroughput = target;
        return this;
    }

    /**
     * whether to allow DDL over adhoc or use full catalog updates
     */
<<<<<<< HEAD
    public DeploymentBuilder setUseDDLSchema(boolean useIt) {
        m_useDDLSchema = useIt;
=======
    public DeploymentBuilder setUseAdHocDDL(boolean useIt) {
        m_useAdHocDDL = useIt;
>>>>>>> f708143e
        return this;
    }

    public DeploymentBuilder configureLogging(String internalSnapshotPath, String commandLogPath, Boolean commandLogSync,
            boolean commandLogEnabled, Integer fsyncInterval, Integer maxTxnsBeforeFsync, Integer logSize) {
        m_internalSnapshotPath = internalSnapshotPath;
        m_commandLogPath = commandLogPath;
        m_commandLogSync = commandLogSync;
        m_commandLogEnabled = commandLogEnabled;
        m_commandLogFsyncInterval = fsyncInterval;
        m_commandLogMaxTxnsBeforeFsync = maxTxnsBeforeFsync;
        m_commandLogSize = logSize;
        return this;
    }

    public DeploymentBuilder setSnapshotPriority(int priority) {
        m_snapshotPriority = priority;
        return this;
    }

    public DeploymentBuilder addUsers(final UserInfo... users) {
        for (final UserInfo info : users) {
            final boolean added = m_users.add(info);
            if (!added) {
                assert(added);
            }
        }
        return this;
    }

    public DeploymentBuilder removeUser(String userName) {
<<<<<<< HEAD
        Iterator<UserInfo> iter = m_users.iterator();
        while (iter.hasNext()) {
            UserInfo info = iter.next();
            if (info.name.equals(userName)) {
                iter.remove();
            }
        }
=======
        // Remove the user whose name matches this dummy.
        UserInfo dummy = new UserInfo(userName, null);
        m_users.remove(dummy);
>>>>>>> f708143e
        return this;
    }

    public DeploymentBuilder setHTTPDPort(int port) {
        m_httpdPortNo = port;
        return this;
    }

    public DeploymentBuilder setJSONAPIEnabled(final boolean enabled) {
        m_jsonApiEnabled = enabled;
        return this;
    }

    public DeploymentBuilder setSecurityEnabled(final boolean enabled, boolean createAdminUser) {
        m_securityEnabled = enabled;
        if (createAdminUser) {
            addUsers(new UserInfo("defaultadmin", "admin", new String[] {"ADMINISTRATOR"}));
        }
        return this;
    }

    public DeploymentBuilder setSecurityProvider(final String provider) {
        if (provider != null && !provider.trim().isEmpty()) {
            SecurityProviderString.fromValue(provider);
            m_securityProvider = provider;
        }
        return this;
    }

    public DeploymentBuilder setSnapshotSettings(
            String frequency,
            int retain,
            String path,
            String prefix) {
        assert(frequency != null);
        assert(prefix != null);
        m_snapshotFrequency = frequency;
        m_snapshotRetain = retain;
        m_snapshotPrefix = prefix;
        m_snapshotPath = path;
        return this;
    }

    public DeploymentBuilder setPartitionDetectionSettings(final String snapshotPath, final String ppdPrefix)
    {
        m_ppdEnabled = true;
        m_snapshotPath = snapshotPath;
        m_ppdPrefix = ppdPrefix;
        return this;
    }

    public DeploymentBuilder addExport(boolean enabled, String exportTarget, Properties config) {
        m_elloader = "org.voltdb.export.processors.GuestProcessor";
        m_elenabled = enabled;

        if (config == null) {
            config = new Properties();
            config.putAll(ImmutableMap.<String, String>of(
                    "type","tsv", "batched","true", "with-schema","true", "nonce","zorag", "outdir","exportdata"
                    ));
        }
        m_elConfig = config;

        if ((exportTarget != null) && !exportTarget.trim().isEmpty()) {
            m_elExportTarget = exportTarget;
        }
        return this;
    }

    public DeploymentBuilder setMaxTempTableMemory(int max)
    {
        m_maxTempTableMemory = max;
        return this;
    }

<<<<<<< HEAD
    public void writeXML(String path) {
        File file;
        try {
            file = new File(path);

            final FileWriter writer = new FileWriter(file);
            writer.write(getXML());
            writer.flush();
            writer.close();
        }
        catch (final Exception e) {
            e.printStackTrace();
            assert(false);
        }
    }

=======
>>>>>>> f708143e
    public String getXML() {
        // make sure voltroot exists
        new File(m_voltRootPath).mkdirs();

        // <deployment>
        DeploymentType deployment = m_factory.createDeploymentType();
        JAXBElement<DeploymentType> doc = m_factory.createDeployment(deployment);

        // <cluster>
        ClusterType cluster = m_factory.createClusterType();
        deployment.setCluster(cluster);
        cluster.setHostcount(m_hostCount);
        cluster.setSitesperhost(m_sitesPerHost);
        cluster.setKfactor(m_replication);
        cluster.setSchema(m_useAdHocDDL ? SchemaType.DDL : SchemaType.CATALOG);

        // <paths>
        PathsType paths = m_factory.createPathsType();
        deployment.setPaths(paths);
        Voltdbroot voltdbroot = m_factory.createPathsTypeVoltdbroot();
        paths.setVoltdbroot(voltdbroot);
        voltdbroot.setPath(m_voltRootPath);

        if (m_snapshotPath != null) {
            PathsType.Snapshots snapshotPathElement = m_factory.createPathsTypeSnapshots();
            snapshotPathElement.setPath(m_snapshotPath);
            paths.setSnapshots(snapshotPathElement);
        }

        if (m_deadHostTimeout != null) {
            HeartbeatType heartbeat = m_factory.createHeartbeatType();
            heartbeat.setTimeout(m_deadHostTimeout);
            deployment.setHeartbeat(heartbeat);
        }

        if (m_commandLogPath != null) {
            PathsType.Commandlog commandLogPathElement = m_factory.createPathsTypeCommandlog();
            commandLogPathElement.setPath(m_commandLogPath);
            paths.setCommandlog(commandLogPathElement);
        }

        if (m_internalSnapshotPath != null) {
<<<<<<< HEAD
            PathsType.Commandlogsnapshot commandLogSnapshotPathElement =
                    m_factory.createPathsTypeCommandlogsnapshot();
=======
            PathsType.Commandlogsnapshot commandLogSnapshotPathElement = m_factory.createPathsTypeCommandlogsnapshot();
>>>>>>> f708143e
            commandLogSnapshotPathElement.setPath(m_internalSnapshotPath);
            paths.setCommandlogsnapshot(commandLogSnapshotPathElement);
        }

        if (m_snapshotPrefix != null) {
            SnapshotType snapshot = m_factory.createSnapshotType();
            deployment.setSnapshot(snapshot);
            snapshot.setFrequency(m_snapshotFrequency);
            snapshot.setPrefix(m_snapshotPrefix);
            snapshot.setRetain(m_snapshotRetain);
        }

        SecurityType security = m_factory.createSecurityType();
        deployment.setSecurity(security);
        security.setEnabled(m_securityEnabled);
        SecurityProviderString provider = SecurityProviderString.HASH;
        if (m_securityEnabled) try {
            provider = SecurityProviderString.fromValue(m_securityProvider);
        } catch (IllegalArgumentException shouldNotHappenSeeSetter) {
        }
        security.setProvider(provider);

        // set the command log (which defaults to off)
        CommandLogType commandLogType = m_factory.createCommandLogType();
        commandLogType.setEnabled(m_commandLogEnabled);
        if (m_commandLogSync != null) {
            commandLogType.setSynchronous(m_commandLogSync.booleanValue());
        }
        if (m_commandLogSize != null) {
            commandLogType.setLogsize(m_commandLogSize);
        }
        if (m_commandLogFsyncInterval != null || m_commandLogMaxTxnsBeforeFsync != null) {
            CommandLogType.Frequency frequency = m_factory.createCommandLogTypeFrequency();
            if (m_commandLogFsyncInterval != null) {
                frequency.setTime(m_commandLogFsyncInterval);
            }
            if (m_commandLogMaxTxnsBeforeFsync != null) {
                frequency.setTransactions(m_commandLogMaxTxnsBeforeFsync);
            }
            commandLogType.setFrequency(frequency);
        }
        deployment.setCommandlog(commandLogType);

        // <partition-detection>/<snapshot>
        PartitionDetectionType ppd = m_factory.createPartitionDetectionType();
        deployment.setPartitionDetection(ppd);
        ppd.setEnabled(m_ppdEnabled);
        Snapshot ppdsnapshot = m_factory.createPartitionDetectionTypeSnapshot();
        ppd.setSnapshot(ppdsnapshot);
        ppdsnapshot.setPrefix(m_ppdPrefix);

        // <admin-mode>
        // can't be disabled, but only write out the non-default config if
        // requested by a test. otherwise, take the implied defaults (or
        // whatever local cluster overrides on the command line).
        if (m_useCustomAdmin) {
            AdminModeType admin = m_factory.createAdminModeType();
            deployment.setAdminMode(admin);
            admin.setPort(m_adminPort);
            admin.setAdminstartup(m_adminOnStartup);
        }

        // <systemsettings>
        SystemSettingsType systemSettingType = m_factory.createSystemSettingsType();
        Temptables temptables = m_factory.createSystemSettingsTypeTemptables();
        temptables.setMaxsize(m_maxTempTableMemory);
        systemSettingType.setTemptables(temptables);
        if (m_snapshotPriority != null) {
            SystemSettingsType.Snapshot snapshot = m_factory.createSystemSettingsTypeSnapshot();
            snapshot.setPriority(m_snapshotPriority);
            systemSettingType.setSnapshot(snapshot);
        }
        if (m_elasticThroughput != null || m_elasticDuration != null) {
            SystemSettingsType.Elastic elastic = m_factory.createSystemSettingsTypeElastic();
            if (m_elasticThroughput != null) elastic.setThroughput(m_elasticThroughput);
            if (m_elasticDuration != null) elastic.setDuration(m_elasticDuration);
            systemSettingType.setElastic(elastic);
        }
        if (m_queryTimeout != null) {
            SystemSettingsType.Query query = m_factory.createSystemSettingsTypeQuery();
            query.setTimeout(m_queryTimeout);
            systemSettingType.setQuery(query);
        }

        deployment.setSystemsettings(systemSettingType);

        // <users>
        if (m_users.size() > 0) {
            UsersType users = m_factory.createUsersType();
            deployment.setUsers(users);

            // <user>
            for (final UserInfo info : m_users) {
                User user = m_factory.createUsersTypeUser();
                users.getUser().add(user);
                info.initUserFromInfo(user);
            }
        }

        // <httpd>. Disabled unless port # is configured by a testcase
        HttpdType httpd = m_factory.createHttpdType();
        deployment.setHttpd(httpd);
        httpd.setEnabled(m_httpdPortNo != -1);
        httpd.setPort(m_httpdPortNo);
        Jsonapi json = m_factory.createHttpdTypeJsonapi();
        httpd.setJsonapi(json);
        json.setEnabled(m_jsonApiEnabled);

        // <export>
        ExportType export = m_factory.createExportType();
        deployment.setExport(export);
        export.setEnabled(m_elenabled);

        if (m_elenabled) {
            if (m_elExportTarget != null) {
                ServerExportEnum exportTarget = ServerExportEnum.fromValue(m_elExportTarget.toLowerCase());
                export.setTarget(exportTarget);
            }
            if ((m_elConfig != null) && (m_elConfig.size() > 0)) {
                ExportConfigurationType exportConfig = m_factory.createExportConfigurationType();
                List<PropertyType> configProperties = exportConfig.getProperty();

                for ( Object nameObj: m_elConfig.keySet()) {
                    PropertyType prop = m_factory.createPropertyType();
                    String name = String.class.cast(nameObj);
                    prop.setName(name);
                    prop.setValue(m_elConfig.getProperty(name));
                    configProperties.add(prop);
                }
                export.setConfiguration(exportConfig);
            }
        }

        // Have some yummy boilerplate!
        try {
            JAXBContext context = JAXBContext.newInstance(DeploymentType.class);
            Marshaller marshaller = context.createMarshaller();
            marshaller.setProperty(Marshaller.JAXB_FORMATTED_OUTPUT,
                    Boolean.TRUE);
            StringWriter writer = new StringWriter();
            marshaller.marshal(doc, writer);
            String xml = writer.toString();
            return xml;
        }
        catch (Exception e) {
            e.printStackTrace();
            assert(false);
            return null;
<<<<<<< HEAD
        }
    }

    public String writeXMLToTempFile() {
        String xml = getXML();
        try {
            File tempFile = File.createTempFile("VoltDeployment", ".xml");
            MiscUtils.writeStringToFile(tempFile, xml);
            return tempFile.getPath();
        } catch (IOException e) {
            System.out.println("Failed to create deployment file.");
            e.printStackTrace();
            throw new RuntimeException(e); // Good enough for test code?
        }
    }

=======
        }
    }

    public String writeXMLToTempFile() {
        String xml = getXML();
        try {
            File tempFile = File.createTempFile("VoltDeployment", ".xml");
            tempFile.deleteOnExit();
            MiscUtils.writeStringToFile(tempFile, xml);
            return tempFile.getPath();
        } catch (IOException e) {
            System.out.println("Failed to create deployment file.");
            e.printStackTrace();
            throw new RuntimeException(e); // Good enough for test code?
        }
    }

>>>>>>> f708143e
    public File writeXMLToFile(String path) {
        String xml = getXML();
        File file = MiscUtils.writeStringToPath(path, xml);
        return file;
    }

    /* (non-Javadoc)
     * @see java.lang.Object#toString()
     */
    @Override
    public String toString() {
        return "";//getXML();
    }

    public File getPathToVoltRoot() {
        return new File(m_voltRootPath);
    }

<<<<<<< HEAD
=======
    public String topologyString() {
        return backendName() + "-" + m_sitesPerHost + '-' + m_hostCount + '-' + m_replication;
    }

    private String backendName() {
        return backendTarget().display;
    }

    public int sites() {
        return m_sitesPerHost;
    }

    public int hosts() {
        return m_hostCount;
    }

    public int replication() {
        return m_replication;
    }

    public BackendTarget backendTarget() {
        if (this == m_forHSQLBackend) {
            return BackendTarget.HSQLDB_BACKEND;
        }
        return BackendTarget.NATIVE_EE_JNI;
    }

    static DeploymentBuilder m_forHSQLBackend = new DeploymentBuilder();

    public static DeploymentBuilder forHSQLBackend() {
        return m_forHSQLBackend;
    }

>>>>>>> f708143e
}<|MERGE_RESOLUTION|>--- conflicted
+++ resolved
@@ -60,16 +60,6 @@
 
 public class DeploymentBuilder {
     public static final class UserInfo {
-<<<<<<< HEAD
-        public final String name;
-        public String password;
-        public final String roles[];
-
-        public UserInfo (final String name, final String password, final String... roles){
-            this.name = name;
-            this.password = password;
-            this.roles = roles;
-=======
         private final String m_name;
         private final String m_password;
         private final String m_roles;
@@ -95,7 +85,6 @@
             if (m_roles != null) {
                 user.setRoles(m_roles);
             }
->>>>>>> f708143e
         }
 
         @Override
@@ -152,11 +141,7 @@
     String m_elloader;
 
     // whether to allow DDL over adhoc or use full catalog updates
-<<<<<<< HEAD
-    private boolean m_useDDLSchema = false;
-=======
     private boolean m_useAdHocDDL = false;
->>>>>>> f708143e
     private Integer m_deadHostTimeout;
     private Integer m_elasticDuration;
     private Integer m_elasticThroughput;
@@ -226,24 +211,6 @@
         return this;
     }
 
-<<<<<<< HEAD
-    public void resetFromVPB(int sitesPerHost, int hostCount, int replication)
-    {
-        m_sitesPerHost = sitesPerHost;
-        m_hostCount = hostCount;
-        m_replication = replication;
-    }
-
-    public DeploymentBuilder useCustomAdmin(int adminPort, boolean adminOnStartup)
-    {
-        m_useCustomAdmin = true;
-        m_adminPort = adminPort;
-        m_adminOnStartup = adminOnStartup;
-        return this;
-    }
-
-=======
->>>>>>> f708143e
     public DeploymentBuilder setVoltRoot(String voltRoot) {
         assert(voltRoot != null);
         m_voltRootPath = voltRoot;
@@ -273,13 +240,8 @@
     /**
      * whether to allow DDL over adhoc or use full catalog updates
      */
-<<<<<<< HEAD
-    public DeploymentBuilder setUseDDLSchema(boolean useIt) {
-        m_useDDLSchema = useIt;
-=======
     public DeploymentBuilder setUseAdHocDDL(boolean useIt) {
         m_useAdHocDDL = useIt;
->>>>>>> f708143e
         return this;
     }
 
@@ -311,19 +273,9 @@
     }
 
     public DeploymentBuilder removeUser(String userName) {
-<<<<<<< HEAD
-        Iterator<UserInfo> iter = m_users.iterator();
-        while (iter.hasNext()) {
-            UserInfo info = iter.next();
-            if (info.name.equals(userName)) {
-                iter.remove();
-            }
-        }
-=======
         // Remove the user whose name matches this dummy.
         UserInfo dummy = new UserInfo(userName, null);
         m_users.remove(dummy);
->>>>>>> f708143e
         return this;
     }
 
@@ -399,25 +351,6 @@
         return this;
     }
 
-<<<<<<< HEAD
-    public void writeXML(String path) {
-        File file;
-        try {
-            file = new File(path);
-
-            final FileWriter writer = new FileWriter(file);
-            writer.write(getXML());
-            writer.flush();
-            writer.close();
-        }
-        catch (final Exception e) {
-            e.printStackTrace();
-            assert(false);
-        }
-    }
-
-=======
->>>>>>> f708143e
     public String getXML() {
         // make sure voltroot exists
         new File(m_voltRootPath).mkdirs();
@@ -460,12 +393,8 @@
         }
 
         if (m_internalSnapshotPath != null) {
-<<<<<<< HEAD
             PathsType.Commandlogsnapshot commandLogSnapshotPathElement =
                     m_factory.createPathsTypeCommandlogsnapshot();
-=======
-            PathsType.Commandlogsnapshot commandLogSnapshotPathElement = m_factory.createPathsTypeCommandlogsnapshot();
->>>>>>> f708143e
             commandLogSnapshotPathElement.setPath(m_internalSnapshotPath);
             paths.setCommandlogsnapshot(commandLogSnapshotPathElement);
         }
@@ -614,24 +543,6 @@
             e.printStackTrace();
             assert(false);
             return null;
-<<<<<<< HEAD
-        }
-    }
-
-    public String writeXMLToTempFile() {
-        String xml = getXML();
-        try {
-            File tempFile = File.createTempFile("VoltDeployment", ".xml");
-            MiscUtils.writeStringToFile(tempFile, xml);
-            return tempFile.getPath();
-        } catch (IOException e) {
-            System.out.println("Failed to create deployment file.");
-            e.printStackTrace();
-            throw new RuntimeException(e); // Good enough for test code?
-        }
-    }
-
-=======
         }
     }
 
@@ -649,7 +560,6 @@
         }
     }
 
->>>>>>> f708143e
     public File writeXMLToFile(String path) {
         String xml = getXML();
         File file = MiscUtils.writeStringToPath(path, xml);
@@ -668,8 +578,6 @@
         return new File(m_voltRootPath);
     }
 
-<<<<<<< HEAD
-=======
     public String topologyString() {
         return backendName() + "-" + m_sitesPerHost + '-' + m_hostCount + '-' + m_replication;
     }
@@ -703,5 +611,4 @@
         return m_forHSQLBackend;
     }
 
->>>>>>> f708143e
 }