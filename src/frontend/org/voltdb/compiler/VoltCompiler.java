--- conflicted
+++ resolved
@@ -518,10 +518,6 @@
         autoGenCompiler.m_classLoader = origJarFile.getLoader();
         List<VoltCompilerReader> autogenReaderList = new ArrayList<VoltCompilerReader>(1);
         autogenReaderList.add(new VoltCompilerJarFileReader(origJarFile, AUTOGEN_DDL_FILE_NAME));
-<<<<<<< HEAD
-=======
-        DatabaseType autoGenDatabase = new DatabaseType();
->>>>>>> f708143e
         InMemoryJarfile autoGenJarOutput = new InMemoryJarfile();
         autoGenCompiler.m_currentFilename = AUTOGEN_DDL_FILE_NAME;
         Catalog autoGenCatalog = autoGenCompiler.compileCatalogInternal(
@@ -638,22 +634,7 @@
         m_errors.clear();
 
         // do all the work to get the catalog
-<<<<<<< HEAD
         final Catalog catalog = compileCatalogInternal(ddlReaderList, jarOutput);
-=======
-        DatabaseType database;
-        if (projectReader == null) {
-            database = new DatabaseType();
-            m_currentFilename = "null";
-        }
-        else {
-            database = getProjectDatabase(projectReader);
-            if (database == null) {
-                return null;
-            }
-        }
-        final Catalog catalog = compileCatalogInternal(database, ddlReaderList, jarOutput);
->>>>>>> f708143e
         if (catalog == null) {
             return null;
         }
@@ -834,16 +815,9 @@
     {
         // No project.xml - create a stub object.
         m_currentFilename = "null";
-<<<<<<< HEAD
         List<VoltCompilerReader> ddlReaderList = DDLPathsToReaderList(ddlFilePaths);
         InMemoryJarfile jarOutput = new InMemoryJarfile();
         return compileCatalogInternal(ddlReaderList, jarOutput);
-=======
-        DatabaseType database = new DatabaseType();
-        List<VoltCompilerReader> ddlReaderList = DDLPathsToReaderList(ddlFilePaths);
-        InMemoryJarfile jarOutput = new InMemoryJarfile();
-        return compileCatalogInternal(database, ddlReaderList, jarOutput);
->>>>>>> f708143e
     }
 
     /**
@@ -964,7 +938,6 @@
         m_catalog.execute("add / clusters cluster");
         m_catalog.getClusters().get("cluster").setSecurityenabled(false);
 
-<<<<<<< HEAD
         final ArrayList<Class<?>> classDependencies = new ArrayList<Class<?>>();
         final VoltDDLElementTracker voltDdlTracker = new VoltDDLElementTracker(this);
 
@@ -1062,11 +1035,6 @@
             HSQLInterface hsql = HSQLInterface.loadHsqldb();
             compileDatabase(db, hsql, voltDdlTracker, ddlReaderList, database.getExport(),
                     classDependencies, DdlProceduresToLoad.ALL_DDL_PROCEDURES, jarOutput);
-=======
-        // shutdown and make a new hsqldb
-        try {
-            compileDatabaseNode(database, ddlReaderList, jarOutput);
->>>>>>> f708143e
         } catch (final VoltCompilerException e) {
             return null;
         }
