/* This file is part of VoltDB.
 * Copyright (C) 2008-2014 VoltDB Inc.
 *
 * This program is free software: you can redistribute it and/or modify
 * it under the terms of the GNU Affero General Public License as
 * published by the Free Software Foundation, either version 3 of the
 * License, or (at your option) any later version.
 *
 * This program is distributed in the hope that it will be useful,
 * but WITHOUT ANY WARRANTY; without even the implied warranty of
 * MERCHANTABILITY or FITNESS FOR A PARTICULAR PURPOSE.  See the
 * GNU Affero General Public License for more details.
 *
 * You should have received a copy of the GNU Affero General Public License
 * along with VoltDB.  If not, see <http://www.gnu.org/licenses/>.
 */

package org.voltdb.compiler;

import java.io.BufferedInputStream;
import java.io.ByteArrayOutputStream;
import java.io.File;
import java.io.FileWriter;
import java.io.IOException;
import java.io.PrintStream;
import java.io.UnsupportedEncodingException;
import java.net.URL;
import java.net.URLDecoder;
import java.util.ArrayList;
import java.util.Collection;
import java.util.Collections;
import java.util.Comparator;
import java.util.Enumeration;
import java.util.HashMap;
import java.util.HashSet;
import java.util.Iterator;
import java.util.LinkedList;
import java.util.List;
import java.util.Map;
import java.util.Map.Entry;
import java.util.jar.JarEntry;
import java.util.jar.JarFile;
import java.util.regex.Matcher;
import java.util.regex.Pattern;

import javax.xml.bind.JAXBContext;
import javax.xml.bind.JAXBElement;
import javax.xml.bind.JAXBException;
import javax.xml.bind.Unmarshaller;
import javax.xml.validation.Schema;
import javax.xml.validation.SchemaFactory;

import org.apache.commons.lang3.ArrayUtils;
import org.apache.commons.lang3.StringUtils;
import org.hsqldb_voltpatches.HSQLInterface;
import org.json_voltpatches.JSONException;
import org.voltcore.logging.Level;
import org.voltcore.logging.VoltLogger;
import org.voltdb.CatalogContext;
import org.voltdb.ProcInfoData;
import org.voltdb.RealVoltDB;
import org.voltdb.TransactionIdManager;
import org.voltdb.VoltDB;
import org.voltdb.VoltType;
import org.voltdb.catalog.Catalog;
import org.voltdb.catalog.CatalogMap;
import org.voltdb.catalog.Column;
import org.voltdb.catalog.ColumnRef;
import org.voltdb.catalog.Constraint;
import org.voltdb.catalog.Database;
import org.voltdb.catalog.FilteredCatalogDiffEngine;
import org.voltdb.catalog.Index;
import org.voltdb.catalog.MaterializedViewInfo;
import org.voltdb.catalog.Procedure;
import org.voltdb.catalog.Statement;
import org.voltdb.catalog.Table;
import org.voltdb.common.Constants;
import org.voltdb.compiler.projectfile.ClassdependenciesType.Classdependency;
import org.voltdb.compiler.projectfile.DatabaseType;
import org.voltdb.compiler.projectfile.ExportType;
import org.voltdb.compiler.projectfile.ExportType.Tables;
import org.voltdb.compiler.projectfile.GroupsType;
import org.voltdb.compiler.projectfile.PartitionsType;
import org.voltdb.compiler.projectfile.ProceduresType;
import org.voltdb.compiler.projectfile.ProjectType;
import org.voltdb.compiler.projectfile.RolesType;
import org.voltdb.compiler.projectfile.SchemasType;
import org.voltdb.compilereport.ReportMaker;
import org.voltdb.expressions.AbstractExpression;
import org.voltdb.expressions.TupleValueExpression;
import org.voltdb.types.ConstraintType;
import org.voltdb.utils.CatalogSchemaTools;
import org.voltdb.utils.CatalogUtil;
import org.voltdb.utils.Encoder;
import org.voltdb.utils.InMemoryJarfile;
import org.voltdb.utils.InMemoryJarfile.JarLoader;
import org.voltdb.utils.LogKeys;
import org.xml.sax.ErrorHandler;
import org.xml.sax.SAXException;
import org.xml.sax.SAXParseException;

import com.google_voltpatches.common.collect.ImmutableList;

/**
 * Compiles a project XML file and some metadata into a Jarfile
 * containing stored procedure code and a serialzied catalog.
 *
 */
public class VoltCompiler {
    /** Represents the level of severity for a Feedback message generated during compiling. */
    public static enum Severity { INFORMATIONAL, WARNING, ERROR, UNEXPECTED }
    public static final int NO_LINE_NUMBER = -1;

    // Causes the "debugoutput" folder to be generated and populated.
    // Also causes explain plans on disk to include cost.
    public final static boolean DEBUG_MODE = System.getProperties().contains("compilerdebug");

    // feedback by filename
    ArrayList<Feedback> m_infos = new ArrayList<Feedback>();
    ArrayList<Feedback> m_warnings = new ArrayList<Feedback>();
    ArrayList<Feedback> m_errors = new ArrayList<Feedback>();

    // set of annotations by procedure name
    private Map<String, ProcInfoData> m_procInfoOverrides = null;

    // Name of DDL file built by the DDL VoltCompiler from the catalog and added to the jar.
    public static String AUTOGEN_DDL_FILE_NAME = "autogen-ddl.sql";
    // Environment variable used to verify that a catalog created from autogen-dll.sql is effectively
    // identical to the original catalog that was used to create the autogen-ddl.sql file.
    public static final boolean DEBUG_VERIFY_CATALOG = Boolean.valueOf(System.getenv().get("VERIFY_CATALOG_DEBUG"));

    String m_projectFileURL = null;
    String m_currentFilename = null;
    Map<String, String> m_ddlFilePaths = new HashMap<String, String>();
    String[] m_addedClasses = null;
    String[] m_importLines = null;

    // generated html text for catalog report
    String m_report = null;
    String m_reportPath = null;
    static String m_canonicalDDL = null;
    Catalog m_catalog = null;

    DatabaseEstimates m_estimates = new DatabaseEstimates();

    private List<String> m_capturedDiagnosticDetail = null;

    private static final VoltLogger compilerLog = new VoltLogger("COMPILER");
    private static final VoltLogger consoleLog = new VoltLogger("CONSOLE");
    private static final VoltLogger Log = new VoltLogger("org.voltdb.compiler.VoltCompiler");

    private final static String m_emptyDDLComment = "-- This DDL file is a placeholder for starting without a user-supplied catalog.\n";

    private ClassLoader m_classLoader = ClassLoader.getSystemClassLoader();

    /**
     * Represents output from a compile. This works similarly to Log4j; there
     * are different levels of feedback including info, warning, error, and
     * unexpected error. Feedback can be output to a printstream (like stdout)
     * or can be examined programatically.
     *
     */
    public static class Feedback {
        Severity severityLevel;
        String fileName;
        int lineNo;
        String message;

        Feedback(final Severity severityLevel, final String message, final String fileName, final int lineNo) {
            this.severityLevel = severityLevel;
            this.message = message;
            this.fileName = fileName;
            this.lineNo = lineNo;
        }

        public String getStandardFeedbackLine() {
            String retval = "";
            if (severityLevel == Severity.INFORMATIONAL)
                retval = "INFO";
            if (severityLevel == Severity.WARNING)
                retval = "WARNING";
            if (severityLevel == Severity.ERROR)
                retval = "ERROR";
            if (severityLevel == Severity.UNEXPECTED)
                retval = "UNEXPECTED ERROR";

            return retval + " " + getLogString();
        }

        public String getLogString() {
            String retval = new String();
            if (fileName != null) {
                retval += "[" + fileName;
                if (lineNo != NO_LINE_NUMBER)
                    retval += ":" + lineNo;
                retval += "]";
            }

            retval += ": " + message;
            return retval;
        }

        public Severity getSeverityLevel() {
            return severityLevel;
        }

        public String getFileName() {
            return fileName;
        }

        public int getLineNumber() {
            return lineNo;
        }

        public String getMessage() {
            return message;
        }
    }

    class VoltCompilerException extends Exception {
        private static final long serialVersionUID = -2267780579911448600L;
        private String message = null;

        VoltCompilerException(final Exception e) {
            super(e);
        }

        VoltCompilerException(final String message, final int lineNo) {
            addErr(message, lineNo);
            this.message = message;
        }

        VoltCompilerException(final String message) {
            addErr(message);
            this.message = message;
        }

        VoltCompilerException(String message, Throwable cause) {
            message += "\n   caused by:\n   " + cause.toString();
            addErr(message);
            this.message = message;
            this.initCause(cause);
        }

        @Override
        public String getMessage() {
            return message;
        }
    }

    class VoltXMLErrorHandler implements ErrorHandler {
        @Override
        public void error(final SAXParseException exception) throws SAXException {
            addErr(exception.getMessage(), exception.getLineNumber());
        }

        @Override
        public void fatalError(final SAXParseException exception) throws SAXException {
            //addErr(exception.getMessage(), exception.getLineNumber());
        }

        @Override
        public void warning(final SAXParseException exception) throws SAXException {
            addWarn(exception.getMessage(), exception.getLineNumber());
        }
    }

    public class ProcedureDescriptor {
        public final ArrayList<String> m_authGroups;
        public final String m_className;
        // for single-stmt procs
        public final String m_singleStmt;
        public final String m_joinOrder;
        public final String m_partitionString;
        public final boolean m_builtInStmt;    // autogenerated sql statement
        public final Language m_language;      // Java or Groovy
        public final String m_scriptImpl;      // Procedure code from DDL (if any)
        public final Class<?> m_class;

        ProcedureDescriptor (final ArrayList<String> authGroups, final String className) {
            assert(className != null);

            m_authGroups = authGroups;
            m_className = className;
            m_singleStmt = null;
            m_joinOrder = null;
            m_partitionString = null;
            m_builtInStmt = false;
            m_language = null;
            m_scriptImpl = null;
            m_class = null;
        }

        public ProcedureDescriptor(final ArrayList<String> authGroups, final Language language, final String scriptImpl, Class<?> clazz) {
            assert(clazz != null && language != null);

            m_authGroups = authGroups;
            m_className = clazz.getName();
            m_singleStmt = null;
            m_joinOrder = null;
            m_partitionString = null;
            m_builtInStmt = false;
            m_language = language;
            m_scriptImpl = scriptImpl;
            m_class = clazz;
        }

        ProcedureDescriptor(final ArrayList<String> authGroups, final Class<?> clazz, final String partitionString, final Language language, final String scriptImpl) {
            assert(clazz != null);
            assert(partitionString != null);

            m_authGroups = authGroups;
            m_className = clazz.getName();
            m_singleStmt = null;
            m_joinOrder = null;
            m_partitionString = partitionString;
            m_builtInStmt = false;
            m_language = language;
            m_scriptImpl = scriptImpl;
            m_class = clazz;
        }

        ProcedureDescriptor (final ArrayList<String> authGroups, final String className,
                final String singleStmt, final String joinOrder, final String partitionString,
                boolean builtInStmt, Language language, final String scriptImpl, Class<?> clazz)
        {
            assert(className != null);
            assert(singleStmt != null);

            m_authGroups = authGroups;
            m_className = className;
            m_singleStmt = singleStmt;
            m_joinOrder = joinOrder;
            m_partitionString = partitionString;
            m_builtInStmt = builtInStmt;
            m_language = language;
            m_scriptImpl = scriptImpl;
            m_class = clazz;
        }
    }

    public boolean hasErrors() {
        return m_errors.size() > 0;
    }

    public boolean hasErrorsOrWarnings() {
        return (m_warnings.size() > 0) || hasErrors();
    }

    void addInfo(final String msg) {
        addInfo(msg, NO_LINE_NUMBER);
    }

    void addWarn(final String msg) {
        addWarn(msg, NO_LINE_NUMBER);
    }

    void addErr(final String msg) {
        addErr(msg, NO_LINE_NUMBER);
    }

    void addInfo(final String msg, final int lineNo) {
        final Feedback fb = new Feedback(Severity.INFORMATIONAL, msg, m_currentFilename, lineNo);
        m_infos.add(fb);
        compilerLog.info(fb.getLogString());
    }

    void addWarn(final String msg, final int lineNo) {
        final Feedback fb = new Feedback(Severity.WARNING, msg, m_currentFilename, lineNo);
        m_warnings.add(fb);
        compilerLog.warn(fb.getLogString());
    }

    void addErr(final String msg, final int lineNo) {
        final Feedback fb = new Feedback(Severity.ERROR, msg, m_currentFilename, lineNo);
        m_errors.add(fb);
        compilerLog.error(fb.getLogString());
    }

    /**
     * Compile from a set of DDL files, but no project.xml.
     *
     * @param jarOutputPath The location to put the finished JAR to.
     * @param ddlFilePaths The array of DDL files to compile (at least one is required).
     * @return true if successful
     * @throws VoltCompilerException
     */
    public boolean compileFromDDL(
            final String jarOutputPath,
            final String... ddlFilePaths)
                    throws VoltCompilerException
    {
        return compileWithProjectXML(null, jarOutputPath, ddlFilePaths);
    }

    /**
     * Compile optionally using a (DEPRECATED) project.xml file.
     * This internal method prepares to compile with or without a project file.
     *
     * @param projectFileURL URL of the project file or NULL if not used.
     * @param jarOutputPath The location to put the finished JAR to.
     * @param ddlFilePaths The array of DDL files to compile (at least one is required if there's a project file).
     * @return true if successful
     */
    public boolean compileWithProjectXML(
            final String projectFileURL,
            final String jarOutputPath,
            final String... ddlFilePaths)
    {
        VoltCompilerReader projectReader = null;
        if (projectFileURL != null) {
            try {
                projectReader = new VoltCompilerFileReader(projectFileURL);
            }
            catch (IOException e) {
                compilerLog.error(String.format(
                        "Failed to initialize reader for project file \"%s\".",
                        projectFileURL));
                return false;
            }
        }
        else if (ddlFilePaths.length == 0) {
            compilerLog.error(String.format(
                    "At least one DDL file is required if no project file is specified.",
                    projectFileURL));
            return false;
        }
        List<VoltCompilerReader> ddlReaderList;
        try {
            ddlReaderList = DDLPathsToReaderList(ddlFilePaths);
        }
        catch (VoltCompilerException e) {
            compilerLog.error("Unable to open DDL file.", e);
            return false;
        }
        return compileInternalToFile(projectReader, jarOutputPath, ddlReaderList, null);
    }

    /**
     * Compile empty catalog jar
     * @param jarOutputPath output jar path
     * @return true if successful
     */
    public boolean compileEmptyCatalog(final String jarOutputPath) {
        // Use a special DDL reader to provide the contents.
        List<VoltCompilerReader> ddlReaderList = new ArrayList<VoltCompilerReader>(1);
        ddlReaderList.add(new VoltCompilerStringReader("ddl.sql", m_emptyDDLComment));
        // Seed it with the DDL so that a version upgrade hack in compileInternalToFile()
        // doesn't try to get the DDL file from the path.
        InMemoryJarfile jarFile = new InMemoryJarfile();
        try {
            ddlReaderList.get(0).putInJar(jarFile, "ddl.sql");
        }
        catch (IOException e) {
            compilerLog.error("Failed to add DDL file to empty in-memory jar.");
            return false;
        }
        return compileInternalToFile(null, jarOutputPath, ddlReaderList, jarFile);
    }

    private static void addBuildInfo(final InMemoryJarfile jarOutput) {
        StringBuilder buildinfo = new StringBuilder();
        String info[] = RealVoltDB.extractBuildInfo();
        buildinfo.append(info[0]).append('\n');
        buildinfo.append(info[1]).append('\n');
        buildinfo.append(System.getProperty("user.name")).append('\n');
        buildinfo.append(System.getProperty("user.dir")).append('\n');
        buildinfo.append(Long.toString(System.currentTimeMillis())).append('\n');

        byte buildinfoBytes[] = buildinfo.toString().getBytes(Constants.UTF8ENCODING);
        jarOutput.put(CatalogUtil.CATALOG_BUILDINFO_FILENAME, buildinfoBytes);
    }

    /**
     * Internal method that takes the generated DDL from the catalog and builds a new catalog.
     * The generated catalog is diffed with the original catalog to verify compilation and
     * catalog generation consistency.
     */
    private void debugVerifyCatalog(InMemoryJarfile origJarFile, Catalog origCatalog)
    {
        final VoltCompiler autoGenCompiler = new VoltCompiler();
        // Make the new compiler use the original jarfile's classloader so it can
        // pull in the class files for procedures and imports
        autoGenCompiler.m_classLoader = origJarFile.getLoader();
        List<VoltCompilerReader> autogenReaderList = new ArrayList<VoltCompilerReader>(1);
        autogenReaderList.add(new VoltCompilerJarFileReader(origJarFile, AUTOGEN_DDL_FILE_NAME));
        DatabaseType autoGenDatabase = getProjectDatabase(null);
        InMemoryJarfile autoGenJarOutput = new InMemoryJarfile();
        autoGenCompiler.m_currentFilename = AUTOGEN_DDL_FILE_NAME;
        Catalog autoGenCatalog = autoGenCompiler.compileCatalogInternal(autoGenDatabase,
                autogenReaderList, autoGenJarOutput);
        FilteredCatalogDiffEngine diffEng = new FilteredCatalogDiffEngine(origCatalog, autoGenCatalog);
        String diffCmds = diffEng.commands();
        if (diffCmds != null && !diffCmds.equals("")) {
            VoltDB.crashLocalVoltDB("Catalog Verification from Generated DDL failed!");
        }
        else {
            Log.info("Catalog verification completed successfuly.");
        }
    }

    /**
     * Internal method for compiling with and without a project.xml file or DDL files.
     *
     * @param projectReader Reader for project file or null if a project file is not used.
     * @param jarOutputPath The location to put the finished JAR to.
     * @param ddlFilePaths The list of DDL files to compile (when no project is provided).
     * @param jarOutputRet The in-memory jar to populate or null if the caller doesn't provide one.
     * @return true if successful
     */
    private boolean compileInternalToFile(
            final VoltCompilerReader projectReader,
            final String jarOutputPath,
            final List<VoltCompilerReader> ddlReaderList,
            final InMemoryJarfile jarOutputRet)
    {
        if (jarOutputPath == null) {
            addErr("The output jar path is null.");
            return false;
        }

        InMemoryJarfile jarOutput = compileInternal(projectReader, ddlReaderList, jarOutputRet);
        if (jarOutput == null) {
            return false;
        }

        try {
            jarOutput.writeToFile(new File(jarOutputPath)).run();
        }
        catch (final Exception e) {
            e.printStackTrace();
            addErr("Error writing catalog jar to disk: " + e.getMessage());
            return false;
        }

        return true;
    }

    /**
     * Internal method for compiling with and without a project.xml file or DDL files.
     *
     * @param projectReader Reader for project file or null if a project file is not used.
     * @param ddlFilePaths The list of DDL files to compile (when no project is provided).
     * @param jarOutputRet The in-memory jar to populate or null if the caller doesn't provide one.
     * @return The InMemoryJarfile containing the compiled catalog if
     * successful, null if not.  If the caller provided an InMemoryJarfile, the
     * return value will be the same object, not a copy.
     */
    private InMemoryJarfile compileInternal(
            final VoltCompilerReader projectReader,
            final List<VoltCompilerReader> ddlReaderList,
            final InMemoryJarfile jarOutputRet)
    {
        // Expect to have either >1 ddl file or a project file.
        assert(ddlReaderList.size() > 0 || projectReader != null);
        // Make a temporary local output jar if one wasn't provided.
        final InMemoryJarfile jarOutput = (jarOutputRet != null
                                                ? jarOutputRet
                                                : new InMemoryJarfile());
        m_projectFileURL = (projectReader != null ? projectReader.getPath() : null);

        if (m_projectFileURL == null && (ddlReaderList == null || ddlReaderList.isEmpty())) {
            addErr("One or more DDL files are required.");
            return null;
        }

        // clear out the warnings and errors
        m_warnings.clear();
        m_infos.clear();
        m_errors.clear();

        // do all the work to get the catalog
        DatabaseType database = getProjectDatabase(projectReader);
        if (database == null) {
            return null;
        }
        final Catalog catalog = compileCatalogInternal(database, ddlReaderList, jarOutput);
        if (catalog == null) {
            return null;
        }

        // Build DDL from Catalog Data
        m_canonicalDDL = CatalogSchemaTools.toSchema(catalog, m_importLines);

        // generate the catalog report and write it to disk
        try {
            m_report = ReportMaker.report(m_catalog, m_warnings, m_canonicalDDL);
            File file = new File("catalog-report.html");
            FileWriter fw = new FileWriter(file);
            fw.write(m_report);
            fw.close();
            m_reportPath = file.getAbsolutePath();
        } catch (IOException e) {
            e.printStackTrace();
            return null;
        }

        jarOutput.put(AUTOGEN_DDL_FILE_NAME, m_canonicalDDL.getBytes(Constants.UTF8ENCODING));
        if (DEBUG_VERIFY_CATALOG) {
            debugVerifyCatalog(jarOutput, catalog);
        }

        // WRITE CATALOG TO JAR HERE
        final String catalogCommands = catalog.serialize();

        byte[] catalogBytes = catalogCommands.getBytes(Constants.UTF8ENCODING);

        try {
            // Don't update buildinfo if it's already present, e.g. while upgrading.
            // Note when upgrading the version has already been updated by the caller.
            if (!jarOutput.containsKey(CatalogUtil.CATALOG_BUILDINFO_FILENAME)) {
                addBuildInfo(jarOutput);
            }
            jarOutput.put(CatalogUtil.CATALOG_FILENAME, catalogBytes);
            // put the compiler report into the jarfile
            jarOutput.put("catalog-report.html", m_report.getBytes(Constants.UTF8ENCODING));
        }
        catch (final Exception e) {
            e.printStackTrace();
            return null;
        }

        assert(!hasErrors());

        if (hasErrors()) {
            return null;
        }

        return jarOutput;
    }

    /**
     * Get textual explain plan info for each plan from the
     * catalog to be shoved into the catalog jarfile.
     */
    HashMap<String, byte[]> getExplainPlans(Catalog catalog) {
        HashMap<String, byte[]> retval = new HashMap<String, byte[]>();
        Database db = getCatalogDatabase();
        assert(db != null);
        for (Procedure proc : db.getProcedures()) {
            for (Statement stmt : proc.getStatements()) {
                String s = "SQL: " + stmt.getSqltext() + "\n";
                s += "COST: " + Integer.toString(stmt.getCost()) + "\n";
                s += "PLAN:\n\n";
                s += Encoder.hexDecodeToString(stmt.getExplainplan()) + "\n";
                byte[] b = s.getBytes(Constants.UTF8ENCODING);
                retval.put(proc.getTypeName() + "_" + stmt.getTypeName() + ".txt", b);
            }
        }
        return retval;
    }

    private VoltCompilerFileReader createDDLFileReader(String path)
            throws VoltCompilerException
    {
        try {
            return new VoltCompilerFileReader(VoltCompilerFileReader.getSchemaPath(m_projectFileURL, path));
        }
        catch (IOException e) {
            String msg = String.format("Unable to open schema file \"%s\" for reading: %s", path, e.getMessage());
            throw new VoltCompilerException(msg);
        }
    }

    private List<VoltCompilerReader> DDLPathsToReaderList(final String... ddlFilePaths)
            throws VoltCompilerException
    {
        List<VoltCompilerReader> ddlReaderList = new ArrayList<VoltCompilerReader>(ddlFilePaths.length);
        for (int i = 0; i < ddlFilePaths.length; ++i) {
            ddlReaderList.add(createDDLFileReader(ddlFilePaths[i]));
        }
        return ddlReaderList;
    }

    /**
     * Compile from DDL files (only).
     * @param ddlFilePaths  input ddl files
     * @return  compiled catalog
     * @throws VoltCompilerException
     */
    public Catalog compileCatalogFromDDL(final String... ddlFilePaths)
            throws VoltCompilerException
    {
        DatabaseType database = getProjectDatabase(null);
        InMemoryJarfile jarOutput = new InMemoryJarfile();
        return compileCatalogInternal(database, DDLPathsToReaderList(ddlFilePaths), jarOutput);
    }

    /**
     * Compile from project file (without explicit DDL file paths).
     * @param projectFileURL  project file URL/path
     * @return  compiled catalog
     * @throws VoltCompilerException
     */
    public Catalog compileCatalogFromProject(final String projectFileURL)
            throws VoltCompilerException
    {
        VoltCompilerReader projectReader = null;
        try {
            projectReader = new VoltCompilerFileReader(projectFileURL);
        }
        catch (IOException e) {
            throw new VoltCompilerException(String.format(
                    "Unable to create project reader for \"%s\": %s",
                    projectFileURL, e.getMessage()));
        }
        DatabaseType database = getProjectDatabase(projectReader);
        InMemoryJarfile jarOutput = new InMemoryJarfile();
        // Provide an empty DDL reader list.
        return compileCatalogInternal(database, DDLPathsToReaderList(), jarOutput);
    }

    /**
     * Read the project file and get the database object.
     * @param projectFileURL  project file URL/path
     * @return  database for project or null
     */
    private DatabaseType getProjectDatabase(final VoltCompilerReader projectReader)
    {
        DatabaseType database = null;
        m_currentFilename = (projectReader != null ? projectReader.getName() : "null");
        if (projectReader != null) {
            try {
                JAXBContext jc = JAXBContext.newInstance("org.voltdb.compiler.projectfile");
                // This schema shot the sheriff.
                SchemaFactory sf = SchemaFactory.newInstance(
                  javax.xml.XMLConstants.W3C_XML_SCHEMA_NS_URI);
                Schema schema = sf.newSchema(this.getClass().getResource("ProjectFileSchema.xsd"));
                Unmarshaller unmarshaller = jc.createUnmarshaller();
                // But did not shoot unmarshaller!
                unmarshaller.setSchema(schema);
                @SuppressWarnings("unchecked")
                JAXBElement<ProjectType> result = (JAXBElement<ProjectType>) unmarshaller.unmarshal(projectReader);
                ProjectType project = result.getValue();
                database = project.getDatabase();
            }
            catch (JAXBException e) {
                // Convert some linked exceptions to more friendly errors.
                if (e.getLinkedException() instanceof java.io.FileNotFoundException) {
                    addErr(e.getLinkedException().getMessage());
                    compilerLog.error(e.getLinkedException().getMessage());
                }
                else {
                    DeprecatedProjectElement deprecated = DeprecatedProjectElement.valueOf(e);
                    if( deprecated != null) {
                        addErr("Found deprecated XML element \"" + deprecated.name() + "\" in project.xml file, "
                                + deprecated.getSuggestion());
                        addErr("Error schema validating project.xml file. " + e.getLinkedException().getMessage());
                        compilerLog.error("Found deprecated XML element \"" + deprecated.name() + "\" in project.xml file");
                        compilerLog.error(e.getMessage());
                        compilerLog.error(projectReader.getPath());
                    }
                    else if (e.getLinkedException() instanceof org.xml.sax.SAXParseException) {
                        addErr("Error schema validating project.xml file. " + e.getLinkedException().getMessage());
                        compilerLog.error("Error schema validating project.xml file: " + e.getLinkedException().getMessage());
                        compilerLog.error(e.getMessage());
                        compilerLog.error(projectReader.getPath());
                    }
                    else {
                        throw new RuntimeException(e);
                    }
                }
            }
            catch (SAXException e) {
                addErr("Error schema validating project.xml file. " + e.getMessage());
                compilerLog.error("Error schema validating project.xml file. " + e.getMessage());
            }
        }
        else {
            // No project.xml - create a stub object.
            database = new DatabaseType();
        }

        return database;
    }

    /**
     * Internal method for compiling the catalog.
     *
     * @param database catalog-related info parsed from a project file
     * @param ddlReaderList Reader objects for ddl files.
     * @param jarOutput The in-memory jar to populate or null if the caller doesn't provide one.
     * @return true if successful
     */
    private Catalog compileCatalogInternal(
            final DatabaseType database,
            final List<VoltCompilerReader> ddlReaderList,
            final InMemoryJarfile jarOutput)
    {
        // Compiler instance is reusable. Clear the cache.
        cachedAddedClasses.clear();

        m_catalog = new Catalog();
        // Initialize the catalog for one cluster
        m_catalog.execute("add / clusters cluster");
        m_catalog.getClusters().get("cluster").setSecurityenabled(false);

        if (database != null) {
            final String databaseName = database.getName();
            // schema does not verify that the database is named "database"
            if (databaseName.equals("database") == false) {
                return null; // error messaging handled higher up
            }
            // shutdown and make a new hsqldb
            try {
                compileDatabaseNode(database, ddlReaderList, jarOutput);
            } catch (final VoltCompilerException e) {
                return null;
            }
        }
        assert(m_catalog != null);

        // add epoch info to catalog
        final int epoch = (int)(TransactionIdManager.getEpoch() / 1000);
        m_catalog.getClusters().get("cluster").setLocalepoch(epoch);

        return m_catalog;
    }

    ProcInfoData getProcInfoOverride(final String procName) {
        if (m_procInfoOverrides == null)
            return null;
        return m_procInfoOverrides.get(procName);
    }

    public String getCanonicalDDL() {
        if(m_canonicalDDL == null) {
            throw new RuntimeException();
        }
        return m_canonicalDDL;
    }

    public Catalog getCatalog() {
        return m_catalog;
    }

    public Database getCatalogDatabase() {
        return m_catalog.getClusters().get("cluster").getDatabases().get("database");
    }

    private Database initCatalogDatabase() {
        // create the database in the catalog
        m_catalog.execute("add /clusters[cluster] databases database");
        return getCatalogDatabase();
    }

    public static enum DdlProceduresToLoad
    {
        NO_DDL_PROCEDURES, ONLY_SINGLE_STATEMENT_PROCEDURES, ALL_DDL_PROCEDURES
    }


    /**
     * Simplified interface for loading a ddl file with full support for VoltDB
     * extensions (partitioning, procedures, export), but no support for "project file" input.
     * This is, at least initially, only a back door to create a fully functional catalog for
     * the purposes of planner unit testing.
     * @param hsql an interface to the hsql frontend, initialized and potentially reused by the caller.
     * @param whichProcs indicates which ddl-defined procedures to load: none, single-statement, or all
     * @param ddlFilePaths schema file paths
     * @throws VoltCompilerException
     */
    public Catalog loadSchema(HSQLInterface hsql,
                              DdlProceduresToLoad whichProcs,
                              String... ddlFilePaths) throws VoltCompilerException
    {
        m_catalog = new Catalog(); //
        m_catalog.execute("add / clusters cluster");
        Database db = initCatalogDatabase();
        List<VoltCompilerReader> ddlReaderList = DDLPathsToReaderList(ddlFilePaths);
        final VoltDDLElementTracker voltDdlTracker = new VoltDDLElementTracker(this);
        InMemoryJarfile jarOutput = new InMemoryJarfile();
        compileDatabase(db, hsql, voltDdlTracker, ddlReaderList, null, null, whichProcs, jarOutput);

        return m_catalog;
    }

    /**
     * Load a ddl file with full support for VoltDB extensions (partitioning, procedures,
     * export), AND full support for input via a project xml file's "database" node.
     * @param database catalog-related info parsed from a project file
     * @param ddlReaderList Reader objects for ddl files.
     * @param jarOutput The in-memory jar to populate or null if the caller doesn't provide one.
     * @throws VoltCompilerException
     */
    private void compileDatabaseNode(
            final DatabaseType database,
            final List<VoltCompilerReader> ddlReaderList,
            final InMemoryJarfile jarOutput)
                    throws VoltCompilerException
    {
        final ArrayList<Class<?>> classDependencies = new ArrayList<Class<?>>();
        final VoltDDLElementTracker voltDdlTracker = new VoltDDLElementTracker(this);

        Database db = initCatalogDatabase();

        // schemas/schema
        if (database.getSchemas() != null) {
            for (SchemasType.Schema schema : database.getSchemas().getSchema()) {
                compilerLog.l7dlog( Level.INFO, LogKeys.compiler_VoltCompiler_CatalogPath.name(),
                                    new Object[] {schema.getPath()}, null);
                // Prefer to use the in-memory copy.
                // All ddl.sql is placed in the jar root folder.
                File schemaFile = new File(schema.getPath());
                String schemaName = schemaFile.getName();
                if (jarOutput != null && jarOutput.containsKey(schemaName)) {
                    ddlReaderList.add(new VoltCompilerJarFileReader(jarOutput, schemaName));
                }
                else {
                    ddlReaderList.add(createDDLFileReader(schema.getPath()));
                }
            }
        }

        // groups/group (alias for roles/role).
        if (database.getGroups() != null) {
            for (GroupsType.Group group : database.getGroups().getGroup()) {
                org.voltdb.catalog.Group catGroup = db.getGroups().add(group.getName());
<<<<<<< HEAD
                catGroup.setSql(group.isAdhoc());
                catGroup.setSysproc(group.isSysproc());
=======
                catGroup.setAdhoc(group.isAdhoc());
>>>>>>> 5cd68a65
                catGroup.setDefaultproc(group.isDefaultproc());
                catGroup.setDefaultprocread(group.isDefaultprocread());

                if (group.isSysproc()) {
                    catGroup.setAdmin(true);
                    catGroup.setAdhoc(true);
                    catGroup.setDefaultproc(true);
                    catGroup.setDefaultprocread(true);
                }
            }
        }

        // roles/role (alias for groups/group).
        if (database.getRoles() != null) {
            for (RolesType.Role role : database.getRoles().getRole()) {
                org.voltdb.catalog.Group catGroup = db.getGroups().add(role.getName());
<<<<<<< HEAD
                catGroup.setSql(role.isAdhoc());
                catGroup.setSysproc(role.isSysproc());
=======
                catGroup.setAdhoc(role.isAdhoc());
>>>>>>> 5cd68a65
                catGroup.setDefaultproc(role.isDefaultproc());
                catGroup.setDefaultprocread(role.isDefaultprocread());

                if (role.isSysproc()) {
                    catGroup.setAdmin(true);
                    catGroup.setAdhoc(true);
                    catGroup.setDefaultproc(true);
                    catGroup.setDefaultprocread(true);
                }
            }
        }

        // procedures/procedure
        if (database.getProcedures() != null) {
            for (ProceduresType.Procedure proc : database.getProcedures().getProcedure()) {
                voltDdlTracker.add(getProcedure(proc));
            }
        }

        // classdependencies/classdependency
        if (database.getClassdependencies() != null) {
            for (Classdependency dep : database.getClassdependencies().getClassdependency()) {
                classDependencies.add(getClassDependency(dep));
            }
        }

        // partitions/table
        if (database.getPartitions() != null) {
            for (PartitionsType.Partition table : database.getPartitions().getPartition()) {
                voltDdlTracker.put(table.getTable(), table.getColumn());
            }
        }

        // shutdown and make a new hsqldb
        HSQLInterface hsql = HSQLInterface.loadHsqldb();
        compileDatabase(db, hsql, voltDdlTracker, ddlReaderList, database.getExport(), classDependencies,
                        DdlProceduresToLoad.ALL_DDL_PROCEDURES, jarOutput);
    }

    /**
     * Common code for schema loading shared by loadSchema and compileDatabaseNode
     *
     * @param db the database entry in the catalog
     * @param hsql an interface to the hsql frontend, initialized and potentially reused by the caller.
     * @param voltDdlTracker non-standard VoltDB schema annotations, initially those from a project file
     * @param schemas the ddl input files
     * @param export optional export connector configuration (from the project file)
     * @param classDependencies optional additional jar files required by procedures
     * @param whichProcs indicates which ddl-defined procedures to load: none, single-statement, or all
     * @param jarOutput The in-memory jar to populate or null if the caller doesn't provide one.
     */
    private void compileDatabase(
            Database db,
            HSQLInterface hsql,
            VoltDDLElementTracker voltDdlTracker,
            List<VoltCompilerReader> schemaReaders,
            ExportType export,
            Collection<Class<?>> classDependencies,
            DdlProceduresToLoad whichProcs,
            InMemoryJarfile jarOutput)
                    throws VoltCompilerException
    {
        // Actually parse and handle all the DDL
        // DDLCompiler also provides partition descriptors for DDL PARTITION
        // and REPLICATE statements.
        final DDLCompiler ddlcompiler = new DDLCompiler(this, hsql, voltDdlTracker, m_classLoader);

        for (final VoltCompilerReader schemaReader : schemaReaders) {
            // add the file object's path to the list of files for the jar
            m_ddlFilePaths.put(schemaReader.getName(), schemaReader.getPath());

            ddlcompiler.loadSchema(schemaReader, db, whichProcs);
        }

        ddlcompiler.compileToCatalog(db);

        // Actually parse and handle all the partitions
        // this needs to happen before procedures are compiled
        String msg = "In database, ";
        final CatalogMap<Table> tables = db.getTables();
        for (Table table: tables) {
            String tableName = table.getTypeName();
            if (voltDdlTracker.m_partitionMap.containsKey(tableName.toLowerCase())) {
                String colName = voltDdlTracker.m_partitionMap.get(tableName.toLowerCase());
                // A null column name indicates a replicated table. Ignore it here
                // because it defaults to replicated in the catalog.
                if (colName != null) {
                    assert(tables.getIgnoreCase(tableName) != null);
                    final Column partitionCol = table.getColumns().getIgnoreCase(colName);
                    // make sure the column exists
                    if (partitionCol == null) {
                        msg += "PARTITION has unknown COLUMN '" + colName + "'";
                        throw new VoltCompilerException(msg);
                    }
                    // make sure the column is marked not-nullable
                    if (partitionCol.getNullable() == true) {
                        msg += "Partition column '" + tableName + "." + colName + "' is nullable. " +
                            "Partition columns must be constrained \"NOT NULL\".";
                        throw new VoltCompilerException(msg);
                    }
                    // verify that the partition column is a supported type
                    VoltType pcolType = VoltType.get((byte) partitionCol.getType());
                    switch (pcolType) {
                        case TINYINT:
                        case SMALLINT:
                        case INTEGER:
                        case BIGINT:
                        case STRING:
                        case VARBINARY:
                            break;
                        default:
                            msg += "Partition column '" + tableName + "." + colName + "' is not a valid type. " +
                            "Partition columns must be an integer or varchar type.";
                            throw new VoltCompilerException(msg);
                    }

                    table.setPartitioncolumn(partitionCol);
                    table.setIsreplicated(false);

                    // Check valid indexes, whether they contain the partition column or not.
                    for (Index index: table.getIndexes()) {
                        checkValidPartitionTableIndex(index, partitionCol, tableName);
                    }
                    // Set the partitioning of destination tables of associated views.
                    // If a view's source table is replicated, then a full scan of the
                    // associated view is single-sited. If the source is partitioned,
                    // a full scan of the view must be distributed, unless it is filtered
                    // by the original table's partitioning key, which, to be filtered,
                    // must also be a GROUP BY key.
                    final CatalogMap<MaterializedViewInfo> views = table.getViews();
                    for (final MaterializedViewInfo mvi : views) {
                        mvi.getDest().setIsreplicated(false);
                        setGroupedTablePartitionColumn(mvi, partitionCol);
                    }
                }
            } else {
                // Replicated tables case.
                for (Index index: table.getIndexes()) {
                    if (index.getAssumeunique()) {
                        String exceptionMsg = String.format(
                                "ASSUMEUNIQUE is not valid for replicated tables. Please use UNIQUE instead");
                        throw new VoltCompilerException(exceptionMsg);
                    }
                }

            }
        }

        // add database estimates info
        addDatabaseEstimatesInfo(m_estimates, db);

        // Process DDL exported tables
        for( String exportedTableName: voltDdlTracker.getExportedTables()) {
            addExportTableToConnector(exportedTableName, db);
        }

        // Process and add exports and connectors to the catalog
        // Must do this before compiling procedures to deny updates
        // on append-only tables.
        if (export != null) {
            // currently, only a single connector is allowed
            compileExport(export, db);
        }

        if (whichProcs != DdlProceduresToLoad.NO_DDL_PROCEDURES) {
            Collection<ProcedureDescriptor> allProcs = voltDdlTracker.getProcedureDescriptors();
            compileProcedures(db, hsql, allProcs, classDependencies, whichProcs, jarOutput);
        }

        // add extra classes from the DDL
        m_addedClasses = voltDdlTracker.m_extraClassses.toArray(new String[0]);
        // Also, grab the IMPORT CLASS lines so we can add them to the
        // generated DDL
        m_importLines = voltDdlTracker.m_importLines.toArray(new String[0]);
        addExtraClasses(jarOutput);
    }

    private void checkValidPartitionTableIndex(Index index, Column partitionCol, String tableName)
            throws VoltCompilerException {
        // skip checking for non-unique indexes.
        if (!index.getUnique()) {
            return;
        }

        boolean containsPartitionColumn = false;
        String jsonExpr = index.getExpressionsjson();
        // if this is a pure-column index...
        if (jsonExpr.isEmpty()) {
            for (ColumnRef cref : index.getColumns()) {
                Column col = cref.getColumn();
                // unique index contains partitioned column
                if (col.equals(partitionCol)) {
                    containsPartitionColumn = true;
                    break;
                }
            }
        }
        // if this is a fancy expression-based index...
        else {
            try {
                int partitionColIndex = partitionCol.getIndex();
                List<AbstractExpression> indexExpressions = AbstractExpression.fromJSONArrayString(jsonExpr, null);
                for (AbstractExpression expr: indexExpressions) {
                    if (expr instanceof TupleValueExpression &&
                            ((TupleValueExpression) expr).getColumnIndex() == partitionColIndex ) {
                        containsPartitionColumn = true;
                        break;
                    }
                }
            } catch (JSONException e) {
                e.printStackTrace(); // danger will robinson
                assert(false);
            }
        }

        if (containsPartitionColumn) {
            if (index.getAssumeunique()) {
                String exceptionMsg = String.format("ASSUMEUNIQUE is not valid " +
                "for an index that includes the partitioning column. Please use UNIQUE instead.");
                throw new VoltCompilerException(exceptionMsg);
            }
        }
        else if ( ! index.getAssumeunique()) {
            // Throw compiler exception.
            String indexName = index.getTypeName();
            String keyword = "";
            if (indexName.startsWith(HSQLInterface.AUTO_GEN_PRIMARY_KEY_PREFIX)) {
                indexName = "PRIMARY KEY";
                keyword = "PRIMARY KEY";
            } else {
                indexName = "UNIQUE INDEX " + indexName;
                keyword = "UNIQUE";
            }

            String exceptionMsg = "Invalid use of " + keyword +
                    ". The " + indexName + " on the partitioned table " + tableName +
                    " does not include the partitioning column " + partitionCol.getName() +
                    ". See the documentation for the 'CREATE TABLE' and 'CREATE INDEX' commands and the 'ASSUMEUNIQUE' keyword.";
            throw new VoltCompilerException(exceptionMsg);
        }

    }

    /**
     * Once the DDL file is over, take all of the extra classes found and add them to the jar.
     */
    private void addExtraClasses(final InMemoryJarfile jarOutput) throws VoltCompilerException {

        List<String> addedClasses = new ArrayList<String>();

        for (String className : m_addedClasses) {
            /*
             * Only add the class if it isn't already in the output jar.
             * The jar will be pre-populated when performing an automatic
             * catalog version upgrade.
             */
            if (!jarOutput.containsKey(className)) {
                try {
                    Class<?> clz = Class.forName(className, true, m_classLoader);

                    if (addClassToJar(jarOutput, clz)) {
                        addedClasses.add(className);
                    }

                }
                catch (Exception e) {
                    String msg = "Class %s could not be loaded/found/added to the jar.";
                    msg = String.format(msg, className);
                    throw new VoltCompilerException(msg);
                }
                // reset the added classes to the actual added classes
            }
        }
        m_addedClasses = addedClasses.toArray(new String[0]);
    }

    /**
     * @param db the database entry in the catalog
     * @param hsql an interface to the hsql frontend, initialized and potentially reused by the caller.
     * @param classDependencies
     * @param voltDdlTracker non-standard VoltDB schema annotations
     * @param whichProcs indicates which ddl-defined procedures to load: none, single-statement, or all
     * @throws VoltCompilerException
     */
    private void compileProcedures(Database db,
                                   HSQLInterface hsql,
                                   Collection<ProcedureDescriptor> allProcs,
                                   Collection<Class<?>> classDependencies,
                                   DdlProceduresToLoad whichProcs,
                                   InMemoryJarfile jarOutput) throws VoltCompilerException
    {
        // Ignore class dependencies if ignoring java stored procs.
        // This extra qualification anticipates some (undesirable) overlap between planner
        // testing and additional library code in the catalog jar file.
        // That is, if it became possible for ddl file syntax to trigger additional
        // (non-stored-procedure) class loading into the catalog jar,
        // planner-only testing would find it convenient to ignore those
        // dependencies for its "dry run" on an unchanged application ddl file.
        if (whichProcs == DdlProceduresToLoad.ALL_DDL_PROCEDURES) {
            // Add all the class dependencies to the output jar
            for (final Class<?> classDependency : classDependencies) {
                addClassToJar(jarOutput, classDependency);
            }
        }
        // Generate the auto-CRUD procedure descriptors. This creates
        // procedure descriptors to insert, delete, select and update
        // tables, with some caveats. (See ENG-1601).
        final List<ProcedureDescriptor> procedures = generateCrud();

        procedures.addAll(allProcs);

        // Actually parse and handle all the Procedures
        for (final ProcedureDescriptor procedureDescriptor : procedures) {
            final String procedureName = procedureDescriptor.m_className;
            if (procedureDescriptor.m_singleStmt == null) {
                m_currentFilename = procedureName.substring(procedureName.lastIndexOf('.') + 1);
                m_currentFilename += ".class";
            }
            else if (whichProcs == DdlProceduresToLoad.ONLY_SINGLE_STATEMENT_PROCEDURES) {
                // In planner test mode, especially within the plannerTester framework,
                // ignore any java procedures referenced in ddl CREATE PROCEDURE statements to allow
                // re-use of actual application ddl files without introducing class dependencies.
                // This potentially allows automatic plannerTester regression test support
                // for all the single-statement procedures of an unchanged application ddl file.
                continue;
            }
            else {
                m_currentFilename = procedureName;
            }
            ProcedureCompiler.compile(this, hsql, m_estimates, m_catalog, db, procedureDescriptor, jarOutput);
        }
        // done handling files
        m_currentFilename = null;
    }

    private void setGroupedTablePartitionColumn(MaterializedViewInfo mvi, Column partitionColumn)
            throws VoltCompilerException {
        // A view of a replicated table is replicated.
        // A view of a partitioned table is partitioned -- regardless of whether it has a partition key
        // -- it certainly isn't replicated!
        // If the partitioning column is grouped, its counterpart is the partitioning column of the view table.
        // Otherwise, the view table just doesn't have a partitioning column
        // -- it is seemingly randomly distributed,
        // and its grouped columns are only locally unique but not globally unique.
        Table destTable = mvi.getDest();
        // Get the grouped columns in "index" order.
        // This order corresponds to the iteration order of the MaterializedViewInfo's getGroupbycols.
        List<Column> destColumnArray = CatalogUtil.getSortedCatalogItems(destTable.getColumns(), "index");
        String partitionColName = partitionColumn.getTypeName(); // Note getTypeName gets the column name -- go figure.
        int index = 0;
        for (ColumnRef cref : CatalogUtil.getSortedCatalogItems(mvi.getGroupbycols(), "index")) {
            Column srcCol = cref.getColumn();
            if (srcCol.getName().equals(partitionColName)) {
                Column destCol = destColumnArray.get(index);
                destTable.setPartitioncolumn(destCol);
                return;
            }
            ++index;
        }
    }

    /** Provide a feedback path to monitor plan output via harvestCapturedDetail */
    public void enableDetailedCapture() {
        m_capturedDiagnosticDetail = new ArrayList<String>();
    }

    /** Access recent plan output, for diagnostic purposes */
    public List<String> harvestCapturedDetail() {
        List<String> harvested = m_capturedDiagnosticDetail;
        m_capturedDiagnosticDetail = null;
        return harvested;
    }

    /** Capture plan context info -- statement, cost, high-level "explain". */
    public void captureDiagnosticContext(String planDescription) {
        if (m_capturedDiagnosticDetail == null) {
            return;
        }
        m_capturedDiagnosticDetail.add(planDescription);
    }

    /** Capture plan content in terse json format. */
    public void captureDiagnosticJsonFragment(String json) {
        if (m_capturedDiagnosticDetail == null) {
            return;
        }
        m_capturedDiagnosticDetail.add(json);
    }

    /**
     * Create INSERT, UPDATE, DELETE and SELECT procedure descriptors for all partitioned,
     * non-export tables with primary keys that include the partitioning column.
     *
     * @param catalog
     * @return a list of new procedure descriptors
     */
    private List<ProcedureDescriptor> generateCrud() {
        final LinkedList<ProcedureDescriptor> crudprocs = new LinkedList<ProcedureDescriptor>();

        final Database db = getCatalogDatabase();
        for (Table table : db.getTables()) {
            if (CatalogUtil.isTableExportOnly(db, table)) {
                compilerLog.debug("Skipping creation of CRUD procedures for export-only table " +
                        table.getTypeName());
                continue;
            }

            if (table.getMaterializer() != null) {
                compilerLog.debug("Skipping creation of CRUD procedures for view " +
                        table.getTypeName());
                continue;
            }

            // select/delete/update crud requires pkey. Pkeys are stored as constraints.
            final CatalogMap<Constraint> constraints = table.getConstraints();
            final Iterator<Constraint> it = constraints.iterator();
            Constraint pkey = null;
            while (it.hasNext()) {
                Constraint constraint = it.next();
                if (constraint.getType() == ConstraintType.PRIMARY_KEY.getValue()) {
                    pkey = constraint;
                    break;
                }
            }

            if (table.getIsreplicated()) {
                if (pkey != null) {
                    compilerLog.debug("Creating multi-partition insert/delete/update procedures for replicated table " +
                            table.getTypeName());
                    crudprocs.add(generateCrudReplicatedInsert(table));
                    crudprocs.add(generateCrudReplicatedDelete(table, pkey));
                    crudprocs.add(generateCrudReplicatedUpdate(table, pkey));
                    crudprocs.add(generateCrudReplicatedUpsert(table, pkey));
                }
                else {
                    compilerLog.debug("Creating multi-partition insert procedures for replicated table " +
                            table.getTypeName());
                    crudprocs.add(generateCrudReplicatedInsert(table));
                }
                continue;
            }

            // get the partition column
            final Column partitioncolumn = table.getPartitioncolumn();

            // all partitioned tables get insert crud procs
            crudprocs.add(generateCrudInsert(table, partitioncolumn));

            if (pkey == null) {
                compilerLog.debug("Skipping creation of CRUD select/delete/update for partitioned table " +
                        table.getTypeName() + " because no primary key is declared.");
                continue;
            }

            // Primary key must include the partition column for the table
            // for select/delete/update
            boolean pkeyHasPartitionColumn = false;
            CatalogMap<ColumnRef> pkeycols = pkey.getIndex().getColumns();
            Iterator<ColumnRef> pkeycolsit = pkeycols.iterator();
            while (pkeycolsit.hasNext()) {
                ColumnRef colref = pkeycolsit.next();
                if (colref.getColumn().equals(partitioncolumn)) {
                    pkeyHasPartitionColumn = true;
                    break;
                }
            }

            if (!pkeyHasPartitionColumn) {
                compilerLog.debug("Skipping creation of CRUD select/delete/update for partitioned table " +
                        table.getTypeName() + " because primary key does not include the partitioning column.");
                continue;
            }

            // select, delete and updarte here (insert generated above)
            crudprocs.add(generateCrudSelect(table, partitioncolumn, pkey));
            crudprocs.add(generateCrudDelete(table, partitioncolumn, pkey));
            crudprocs.add(generateCrudUpdate(table, partitioncolumn, pkey));
            crudprocs.add(generateCrudUpsert(table, partitioncolumn));
        }

        return crudprocs;
    }

    /** Helper to sort table columns by table column order */
    private static class TableColumnComparator implements Comparator<Column> {
        public TableColumnComparator() {
        }

        @Override
        public int compare(Column o1, Column o2) {
            return o1.getIndex() - o2.getIndex();
        }
    }

    /** Helper to sort index columnrefs by index column order */
    private static class ColumnRefComparator implements Comparator<ColumnRef> {
        public ColumnRefComparator() {
        }

        @Override
        public int compare(ColumnRef o1, ColumnRef o2) {
            return o1.getIndex() - o2.getIndex();
        }
    }

    /**
     * Helper to generate a WHERE pkey_col1 = ?, pkey_col2 = ? ...; clause.
     * @param partitioncolumn partitioning column for the table
     * @param pkey constraint from the catalog
     * @param paramoffset 0-based counter of parameters in the full sql statement so far
     * @param sb string buffer accumulating the sql statement
     * @return offset in the index of the partition column
     */
    private int generateCrudPKeyWhereClause(Column partitioncolumn,
            Constraint pkey, StringBuilder sb)
    {
        // Sort the catalog index columns by index column order.
        ArrayList<ColumnRef> indexColumns = new ArrayList<ColumnRef>(pkey.getIndex().getColumns().size());
        for (ColumnRef c : pkey.getIndex().getColumns()) {
            indexColumns.add(c);
        }
        Collections.sort(indexColumns, new ColumnRefComparator());

        boolean first = true;
        int partitionOffset = -1;

        sb.append(" WHERE ");
        for (ColumnRef pkc : indexColumns) {
            if (!first) sb.append(" AND ");
            first = false;
            sb.append("(" + pkc.getColumn().getName() + " = ?" + ")");
            if (pkc.getColumn() == partitioncolumn) {
                partitionOffset = pkc.getIndex();
            }
        }
        sb.append(";");
        return partitionOffset;

    }

    /**
     * Helper to generate a full col1 = ?, col2 = ?... clause.
     * @param table
     * @param sb
     */
    private void generateCrudExpressionColumns(Table table, StringBuilder sb) {
        boolean first = true;

        // Sort the catalog table columns by column order.
        ArrayList<Column> tableColumns = new ArrayList<Column>(table.getColumns().size());
        for (Column c : table.getColumns()) {
            tableColumns.add(c);
        }
        Collections.sort(tableColumns, new TableColumnComparator());

        for (Column c : tableColumns) {
            if (!first) sb.append(", ");
            first = false;
            sb.append(c.getName() + " = ?");
        }
    }

    /**
     * Helper to generate a full col1, col2, col3 list.
     */
    private void generateCrudColumnList(Table table, StringBuilder sb) {
        boolean first = true;
        sb.append("(");

        // Sort the catalog table columns by column order.
        ArrayList<Column> tableColumns = new ArrayList<Column>(table.getColumns().size());
        for (Column c : table.getColumns()) {
            tableColumns.add(c);
        }
        Collections.sort(tableColumns, new TableColumnComparator());

        // Output the SQL column list.
        for (Column c : tableColumns) {
            assert (c.getIndex() >= 0);  // mostly mask unused 'c'.
            if (!first) sb.append(", ");
            first = false;
            sb.append("?");
        }
        sb.append(")");
    }

    /**
     * Create a statement like:
     *  "delete from <table> where {<pkey-column =?>...}"
     */
    private ProcedureDescriptor generateCrudDelete(Table table,
            Column partitioncolumn, Constraint pkey)
    {
        StringBuilder sb = new StringBuilder();
        sb.append("DELETE FROM " + table.getTypeName());

        int partitionOffset =
            generateCrudPKeyWhereClause(partitioncolumn, pkey, sb);

        String partitioninfo =
            table.getTypeName() + "." + partitioncolumn.getName() + ":" + partitionOffset;

        ProcedureDescriptor pd =
            new ProcedureDescriptor(
                    new ArrayList<String>(),  // groups
                    table.getTypeName() + ".delete",        // className
                    sb.toString(),            // singleStmt
                    null,                     // joinOrder
                    partitioninfo,            // table.column:offset
                    true,                     // builtin statement
                    null,                     // language type for embedded scripts
                    null,                     // script implementation
                    null);                    // code block script class

        return pd;
    }

    /**
     * Create a statement like:
     * "update <table> set {<each-column = ?>...} where {<pkey-column = ?>...}
     */
    private ProcedureDescriptor generateCrudUpdate(Table table,
            Column partitioncolumn, Constraint pkey)
    {
        StringBuilder sb = new StringBuilder();
        sb.append("UPDATE " + table.getTypeName() + " SET ");

        generateCrudExpressionColumns(table, sb);
        generateCrudPKeyWhereClause(partitioncolumn, pkey, sb);

        String partitioninfo =
            table.getTypeName() + "." + partitioncolumn.getName() + ":" + partitioncolumn.getIndex();

        ProcedureDescriptor pd =
            new ProcedureDescriptor(
                    new ArrayList<String>(),  // groups
                    table.getTypeName() + ".update",        // className
                    sb.toString(),            // singleStmt
                    null,                     // joinOrder
                    partitioninfo,            // table.column:offset
                    true,                     // builtin statement
                    null,                     // language type for embedded scripts
                    null,                     // script implementation
                    null);                    // code block script class

        return pd;
    }

    /**
     * Create a statement like:
     *  "insert into <table> values (?, ?, ...);"
     */
    private ProcedureDescriptor generateCrudInsert(Table table,
            Column partitioncolumn)
    {
        StringBuilder sb = new StringBuilder();
        sb.append("INSERT INTO " + table.getTypeName() + " VALUES ");

        generateCrudColumnList(table, sb);
        sb.append(";");

        String partitioninfo =
            table.getTypeName() + "." + partitioncolumn.getName() + ":" + partitioncolumn.getIndex();

        ProcedureDescriptor pd =
            new ProcedureDescriptor(
                    new ArrayList<String>(),  // groups
                    table.getTypeName() + ".insert",        // className
                    sb.toString(),            // singleStmt
                    null,                     // joinOrder
                    partitioninfo,            // table.column:offset
                    true,                     // builtin statement
                    null,                     // language type for embedded scripts
                    null,                     // script implementation
                    null);                    // code block script class

        return pd;
    }

    /**
     * Create a statement like:
     * Hack simple case of implementation SQL MERGE
     *  "upsert into <table> values (?, ?, ...);"
     */
    private ProcedureDescriptor generateCrudUpsert(Table table,
            Column partitioncolumn)
    {
        StringBuilder sb = new StringBuilder();
        sb.append("UPSERT INTO " + table.getTypeName() + " VALUES ");

        generateCrudColumnList(table, sb);
        sb.append(";");

        String partitioninfo =
            table.getTypeName() + "." + partitioncolumn.getName() + ":" + partitioncolumn.getIndex();

        ProcedureDescriptor pd =
                new ProcedureDescriptor(
                        new ArrayList<String>(),  // groups
                        table.getTypeName() + ".upsert",        // className
                        sb.toString(),            // singleStmt
                        null,                     // joinOrder
                        partitioninfo,            // table.column:offset
                        true,                     // builtin statement
                        null,                     // language type for embedded scripts
                        null,                     // script implementation
                        null);                    // code block script class

            return pd;
    }

    /**
     * Create a statement like:
     *  "insert into <table> values (?, ?, ...);"
     *  for a replicated table.
     */
    private ProcedureDescriptor generateCrudReplicatedInsert(Table table) {
        StringBuilder sb = new StringBuilder();
        sb.append("INSERT INTO " + table.getTypeName() + " VALUES ");

        generateCrudColumnList(table, sb);
        sb.append(";");

        ProcedureDescriptor pd =
            new ProcedureDescriptor(
                    new ArrayList<String>(),  // groups
                    table.getTypeName() + ".insert",        // className
                    sb.toString(),            // singleStmt
                    null,                     // joinOrder
                    null,                     // table.column:offset
                    true,                     // builtin statement
                    null,                     // language type for embedded scripts
                    null,                     // script implementation
                    null);                    // code block script class

        return pd;
    }

    /**
     * Create a statement like:
     *  "update <table> set {<each-column = ?>...} where {<pkey-column = ?>...}
     *  for a replicated table.
     */
    private ProcedureDescriptor generateCrudReplicatedUpdate(Table table,
            Constraint pkey)
    {
        StringBuilder sb = new StringBuilder();
        sb.append("UPDATE " + table.getTypeName() + " SET ");

        generateCrudExpressionColumns(table, sb);
        generateCrudPKeyWhereClause(null, pkey, sb);

        ProcedureDescriptor pd =
            new ProcedureDescriptor(
                    new ArrayList<String>(),  // groups
                    table.getTypeName() + ".update",        // className
                    sb.toString(),            // singleStmt
                    null,                     // joinOrder
                    null,                     // table.column:offset
                    true,                     // builtin statement
                    null,                     // language type for embedded scripts
                    null,                     // script implementation
                    null);                    // code block script class

        return pd;
    }

    /**
     * Create a statement like:
     *  "delete from <table> where {<pkey-column =?>...}"
     * for a replicated table.
     */
    private ProcedureDescriptor generateCrudReplicatedDelete(Table table,
            Constraint pkey)
    {
        StringBuilder sb = new StringBuilder();
        sb.append("DELETE FROM " + table.getTypeName());

        generateCrudPKeyWhereClause(null, pkey, sb);

        ProcedureDescriptor pd =
            new ProcedureDescriptor(
                    new ArrayList<String>(),  // groups
                    table.getTypeName() + ".delete",        // className
                    sb.toString(),            // singleStmt
                    null,                     // joinOrder
                    null,                     // table.column:offset
                    true,                     // builtin statement
                    null,                     // language type for embedded scripts
                    null,                     // script implementation
                    null);                    // code block script class

        return pd;
    }

    private ProcedureDescriptor generateCrudReplicatedUpsert(Table table,
            Constraint pkey)
    {
        StringBuilder sb = new StringBuilder();
        sb.append("UPSERT INTO " + table.getTypeName() + " VALUES ");

        generateCrudColumnList(table, sb);
        sb.append(";");

        ProcedureDescriptor pd =
                new ProcedureDescriptor(
                        new ArrayList<String>(),  // groups
                        table.getTypeName() + ".upsert",        // className
                        sb.toString(),            // singleStmt
                        null,                     // joinOrder
                        null,                     // table.column:offset
                        true,                     // builtin statement
                        null,                     // language type for embedded scripts
                        null,                     // script implementation
                        null);                    // code block script class

            return pd;
    }


    /**
     * Create a statement like:
     *  "select * from <table> where pkey_col1 = ?, pkey_col2 = ? ... ;"
     */
    private ProcedureDescriptor generateCrudSelect(Table table,
            Column partitioncolumn, Constraint pkey)
    {
        StringBuilder sb = new StringBuilder();
        sb.append("SELECT * FROM " + table.getTypeName());

        int partitionOffset =
            generateCrudPKeyWhereClause(partitioncolumn, pkey, sb);

        String partitioninfo =
            table.getTypeName() + "." + partitioncolumn.getName() + ":" + partitionOffset;

        ProcedureDescriptor pd =
            new ProcedureDescriptor(
                    new ArrayList<String>(),  // groups
                    table.getTypeName() + ".select",        // className
                    sb.toString(),            // singleStmt
                    null,                     // joinOrder
                    partitioninfo,            // table.column:offset
                    true,                     // builtin statement
                    null,                     // language type for embedded scripts
                    null,                     // script implementation
                    null);                    // code block script class

        return pd;
    }

    static void addDatabaseEstimatesInfo(final DatabaseEstimates estimates, final Database db) {
        // Not implemented yet. Don't panic.

        /*for (Table table : db.getTables()) {
            DatabaseEstimates.TableEstimates tableEst = new DatabaseEstimates.TableEstimates();
            tableEst.maxTuples = 1000000;
            tableEst.minTuples = 100000;
            estimates.tables.put(table, tableEst);
        }*/
    }

    ProcedureDescriptor getProcedure(
        org.voltdb.compiler.projectfile.ProceduresType.Procedure xmlproc)
        throws VoltCompilerException
    {
        final ArrayList<String> groups = new ArrayList<String>();

        // @groups
        if (xmlproc.getGroups() != null) {
            for (String group : xmlproc.getGroups().split(",")) {
                groups.add(group);
            }
        }

        // @class
        String classattr = xmlproc.getClazz();

        // If procedure/sql is present, this is a "statement procedure"
        if (xmlproc.getSql() != null) {
            String partattr = xmlproc.getPartitioninfo();
            // null partattr means multi-partition
            // set empty attributes to multi-partition
            if (partattr != null && partattr.length() == 0)
                partattr = null;
            return new ProcedureDescriptor(groups, classattr,
                                           xmlproc.getSql().getValue(),
                                           xmlproc.getSql().getJoinorder(),
                                           partattr, false, null, null, null);
        }
        else {
            String partattr = xmlproc.getPartitioninfo();
            if (partattr != null) {
                String msg = "Java procedures must specify partition info using " +
                "@ProcInfo annotation in the Java class implementation " +
                "and may not use the @partitioninfo project file procedure attribute.";
                throw new VoltCompilerException(msg);
            }
            Class<?> clazz;
            try {
                clazz = Class.forName(classattr, true, m_classLoader);
            }
            catch (ClassNotFoundException e) {
                throw new VoltCompilerException(String.format(
                        "Cannot load class for procedure: %s",
                        classattr));
            }
            catch (Throwable cause) {
                // We are here because the class was found and the initializer of the class
                // threw an error we can't anticipate. So we will wrap the error with a
                // runtime exception that we can trap in our code.
                throw new VoltCompilerException(String.format(
                        "Cannot load class for procedure: %s",
                        classattr), cause);

            }

            return new ProcedureDescriptor(groups, Language.JAVA, null, clazz);
        }
    }


    Class<?> getClassDependency(Classdependency xmlclassdep)
    throws VoltCompilerException
    {
        String msg = "";
        String className = xmlclassdep.getClazz();

        // schema doesn't currently enforce this.. but could I guess.
        if (className.length() == 0) {
            msg += "\"classDependency\" element has empty \"class\" attribute.";
            throw new VoltCompilerException(msg);
        }

        Class<?> cls = null;
        try {
            cls = Class.forName(className, true, m_classLoader);
        } catch (final ClassNotFoundException e) {
            msg += "\"classDependency\" can not find class " + className + " in classpath";
            throw new VoltCompilerException(msg);
        }

        return cls;
    }

    private void compileExport(final ExportType export, final Database catdb)
        throws VoltCompilerException
    {
        // Test the error paths before touching the catalog
        if (export == null) {
            return;
        }

        // Catalog Connector
        // Relying on schema's enforcement of at most 1 connector
        //
        // This check is also done here to mimic the same behavior of the
        // previous implementation of this method, where the connector is created as
        // long as the export element is present in project XML. Now that we are
        // deprecating project.xml, we won't be able to mimic in DDL, what an
        // empty <export/> element currently implies.
        org.voltdb.catalog.Connector catconn = catdb.getConnectors().getIgnoreCase("0");
        if (catconn == null) {
            catconn = catdb.getConnectors().add("0");
        }

        // Catalog Connector.ConnectorTableInfo
        if (export.getTables() != null) {
            for (Tables.Table xmltable : export.getTables().getTable()) {
                addExportTableToConnector(xmltable.getName(), catdb);
            }
            if (export.getTables().getTable().isEmpty()) {
                compilerLog.warn("Export defined with an empty <tables> element");
            }
        } else {
            compilerLog.warn("Export defined with no <tables> element");
        }
    }

    void addExportTableToConnector( final String tableName, final Database catdb)
            throws VoltCompilerException
    {
        assert tableName != null && ! tableName.trim().isEmpty() && catdb != null;

        // Catalog Connector
        // Relying on schema's enforcement of at most 1 connector
        org.voltdb.catalog.Connector catconn = catdb.getConnectors().getIgnoreCase("0");
        if (catconn == null) {
            catconn = catdb.getConnectors().add("0");
        }
        org.voltdb.catalog.Table tableref = catdb.getTables().getIgnoreCase(tableName);
        if (tableref == null) {
            throw new VoltCompilerException("While configuring export, table " + tableName + " was not present in " +
            "the catalog.");
        }
        if (CatalogUtil.isTableMaterializeViewSource(catdb, tableref)) {
            compilerLog.error("While configuring export, table " + tableName + " is a source table " +
                    "for a materialized view. Export only tables do not support views.");
            throw new VoltCompilerException("Export table configured with materialized view.");
        }
        if (tableref.getMaterializer() != null)
        {
            compilerLog.error("While configuring export, table " + tableName + " is a " +
                                        "materialized view.  A view cannot be an export table.");
            throw new VoltCompilerException("View configured as an export table");
        }
        if (tableref.getIndexes().size() > 0) {
            compilerLog.error("While configuring export, table " + tableName + " has indexes defined. " +
                    "Export tables can't have indexes (including primary keys).");
            throw new VoltCompilerException("Table with indexes configured as an export table");
        }
        if (tableref.getIsreplicated()) {
            // if you don't specify partition columns, make
            // export tables partitioned, but on no specific column (iffy)
            tableref.setIsreplicated(false);
            tableref.setPartitioncolumn(null);
        }
        org.voltdb.catalog.ConnectorTableInfo connTableInfo =
                catconn.getTableinfo().getIgnoreCase(tableName);

        if (connTableInfo == null) {
            connTableInfo = catconn.getTableinfo().add(tableName);
            connTableInfo.setTable(tableref);
            connTableInfo.setAppendonly(true);
        }
        else  {
            throw new VoltCompilerException(String.format(
                    "Table \"%s\" is already exported", tableName
                    ));
        }

    }

    // Usage messages for new and legacy syntax.
    static final String usageNew    = "VoltCompiler <output-JAR> <input-DDL> ...";
    static final String usageLegacy = "VoltCompiler <project-file> <output-JAR>";

    /**
     * Main
     *
     * Incoming arguments:
     *
     *         New syntax: OUTPUT_JAR INPUT_DDL ...
     *      Legacy syntax: PROJECT_FILE OUTPUT_JAR
     *
     * @param args  arguments (see above)
     */
    public static void main(final String[] args)
    {
        final VoltCompiler compiler = new VoltCompiler();
        boolean success = false;
        if (args.length > 0 && args[0].toLowerCase().endsWith(".jar")) {
            // The first argument is *.jar for the new syntax.
            if (args.length >= 2) {
                // Check for accidental .jar or .xml files specified for argument 2
                // to catch accidental incomplete use of the legacy syntax.
                if (args[1].toLowerCase().endsWith(".xml") || args[1].toLowerCase().endsWith(".jar")) {
                    System.err.println("Error: Expecting a DDL file as the second argument.\n"
                                     + "      .xml and .jar are invalid DDL file extensions.");
                    System.exit(-1);
                }
                try {
                    success = compiler.compileFromDDL(args[0], ArrayUtils.subarray(args, 1, args.length));
                } catch (VoltCompilerException e) {
                    System.err.printf("Compiler exception: %s\n", e.getMessage());
                }
            }
            else {
                System.err.printf("Usage: %s\n", usageNew);
                System.exit(-1);
            }
        }
        else if (args.length > 0 && args[0].toLowerCase().endsWith(".xml")) {
            // The first argument is *.xml for the legacy syntax.
            if (args.length == 2) {
                // warn the user that this is deprecated
                consoleLog.warn("Compiling from a project file is deprecated and will be removed in a future release.");
                success = compiler.compileWithProjectXML(args[0], args[1]);
            }
            else {
                System.err.printf("Usage: %s\n", usageLegacy);
                System.exit(-1);
            }
        }
        else {
            // Can't recognize the arguments or there are no arguments.
            System.err.printf("Usage: %s\n       %s\n", usageNew, usageLegacy);
            System.exit(-1);
        }

        // Should have exited if inadequate arguments were provided.
        assert(args.length > 0);

        // Exit with error code if we failed
        if (!success) {
            compiler.summarizeErrors(System.out, null);
            System.exit(-1);
        }
        compiler.summarizeSuccess(System.out, null, args[0]);
    }

    public void summarizeSuccess(PrintStream outputStream, PrintStream feedbackStream, String jarOutputPath) {
        if (outputStream != null) {

            Database database = getCatalogDatabase();

            outputStream.println("------------------------------------------");
            outputStream.println("Successfully created " + jarOutputPath);

            for (String ddl : m_ddlFilePaths.keySet()) {
                outputStream.println("Includes schema: " + m_ddlFilePaths.get(ddl));
            }

            outputStream.println();

            // Accumulate a summary of the summary for a briefer report
            ArrayList<Procedure> nonDetProcs = new ArrayList<Procedure>();
            ArrayList<Procedure> tableScans = new ArrayList<Procedure>();
            int countSinglePartition = 0;
            int countMultiPartition = 0;
            int countDefaultProcs = 0;

            for (Procedure p : database.getProcedures()) {
                if (p.getSystemproc()) {
                    continue;
                }

                // Aggregate statistics about MP/SP/SEQ
                if (!p.getDefaultproc()) {
                    if (p.getSinglepartition()) {
                        countSinglePartition++;
                    }
                    else {
                        countMultiPartition++;
                    }
                }
                else {
                    countDefaultProcs++;
                }
                if (p.getHasseqscans()) {
                    tableScans.add(p);
                }

                outputStream.printf("[%s][%s] %s\n",
                                      p.getSinglepartition() ? "SP" : "MP",
                                      p.getReadonly() ? "READ" : "WRITE",
                                      p.getTypeName());
                for (Statement s : p.getStatements()) {
                    String seqScanTag = "";
                    if (s.getSeqscancount() > 0) {
                        seqScanTag = "[TABLE SCAN] ";
                    }
                    String determinismTag = "";

                    // if the proc is a java stored proc that is read&write,
                    // output determinism warnings
                    if (p.getHasjava() && (!p.getReadonly())) {
                        if (s.getIscontentdeterministic() == false) {
                            determinismTag = "[NDC] ";
                            nonDetProcs.add(p);
                        }
                        else if (s.getIsorderdeterministic() == false) {
                            determinismTag = "[NDO] ";
                            nonDetProcs.add(p);
                        }
                    }

                    String statementLine;
                    String sqlText = s.getSqltext();
                    sqlText = squeezeWhitespace(sqlText);
                    if (seqScanTag.length() + determinismTag.length() + sqlText.length() > 80) {
                        statementLine = "  " + (seqScanTag + determinismTag + sqlText).substring(0, 80) + "...";
                    } else {
                        statementLine = "  " + seqScanTag + determinismTag + sqlText;
                    }
                    outputStream.println(statementLine);
                }
                outputStream.println();
            }
            outputStream.println("------------------------------------------\n");

            if (m_addedClasses.length > 0) {

                if (m_addedClasses.length > 10) {
                    outputStream.printf("Added %d additional classes to the catalog jar.\n\n",
                            m_addedClasses.length);
                }
                else {
                    String logMsg = "Added the following additional classes to the catalog jar:\n";
                    for (String className : m_addedClasses) {
                        logMsg += "  " + className + "\n";
                    }
                    outputStream.println(logMsg);
                }

                outputStream.println("------------------------------------------\n");
            }

            //
            // post-compile summary and legend.
            //
            outputStream.printf(
                    "Catalog contains %d built-in CRUD procedures.\n" +
                    "\tSimple insert, update, delete, upsert and select procedures are created\n" +
                    "\tautomatically for convenience.\n\n",
                    countDefaultProcs);
            if (countSinglePartition > 0) {
                outputStream.printf(
                        "[SP] Catalog contains %d single partition procedures.\n" +
                        "\tSingle partition procedures run in parallel and scale\n" +
                        "\tas partitions are added to a cluster.\n\n",
                        countSinglePartition);
            }
            if (countMultiPartition > 0) {
                outputStream.printf(
                        "[MP] Catalog contains %d multi-partition procedures.\n" +
                        "\tMulti-partition procedures run globally at all partitions\n" +
                        "\tand do not run in parallel with other procedures.\n\n",
                        countMultiPartition);
            }
            if (!tableScans.isEmpty()) {
                outputStream.printf("[TABLE SCAN] Catalog contains %d procedures that use a table scan:\n\n",
                        tableScans.size());
                for (Procedure p : tableScans) {
                    outputStream.println("\t\t" + p.getClassname());
                }
                outputStream.printf(
                        "\n\tTable scans do not use indexes and may become slower as tables grow.\n\n");
            }
            if (!nonDetProcs.isEmpty()) {
                outputStream.println(
                        "[NDO][NDC] NON-DETERMINISTIC CONTENT OR ORDER WARNING:\n" +
                        "\tThe procedures listed below contain non-deterministic queries.\n");

                for (Procedure p : nonDetProcs) {
                    outputStream.println("\t\t" + p.getClassname());
                }

                outputStream.printf(
                        "\n" +
                        "\tUsing the output of these queries as input to subsequent\n" +
                        "\twrite queries can result in differences between replicated\n" +
                        "\tpartitions at runtime, forcing VoltDB to shutdown the cluster.\n" +
                        "\tReview the compiler messages above to identify the offending\n" +
                        "\tSQL statements (marked as \"[NDO] or [NDC]\").  Add a unique\n" +
                        "\tindex to the schema or an explicit ORDER BY clause to the\n" +
                        "\tquery to make these queries deterministic.\n\n");
            }
            if (countSinglePartition == 0 && countMultiPartition > 0) {
                outputStream.printf(
                        "ALL MULTI-PARTITION WARNING:\n" +
                        "\tAll of the user procedures are multi-partition. This often\n" +
                        "\tindicates that the application is not utilizing VoltDB partitioning\n" +
                        "\tfor best performance. For information on VoltDB partitioning, see:\n"+
                        "\thttp://voltdb.com/docs/UsingVoltDB/ChapAppDesign.php\n\n");
            }
            if (m_reportPath != null) {
                outputStream.println("------------------------------------------\n");
                outputStream.println("Full catalog report can be found at file://" + m_reportPath + "\n" +
                            "\t or can be viewed at \"http://localhost:8080\" when the server is running.\n");
            }
            outputStream.println("------------------------------------------\n");
        }
        if (feedbackStream != null) {
            for (Feedback fb : m_warnings) {
                feedbackStream.println(fb.getLogString());
            }
            for (Feedback fb : m_infos) {
                feedbackStream.println(fb.getLogString());
            }
        }
    }

    /**
     * Return a copy of the input sqltext with each run of successive whitespace characters replaced by a single space.
     * This is just for informal feedback purposes, so quoting is not respected.
     * @param sqltext
     * @return a possibly modified copy of the input sqltext
     **/
    private static String squeezeWhitespace(String sqltext) {
        String compact = sqltext.replaceAll("\\s+", " ");
        return compact;
    }

    public void summarizeErrors(PrintStream outputStream, PrintStream feedbackStream) {
        if (outputStream != null) {
            outputStream.println("------------------------------------------");
            outputStream.println("Catalog compilation failed.");
            outputStream.println("------------------------------------------");
        }
        if (feedbackStream != null) {
            for (Feedback fb : m_errors) {
                feedbackStream.println(fb.getLogString());
            }
        }
    }

    // this needs to be reset in the main compile func
    private static final HashSet<Class<?>> cachedAddedClasses = new HashSet<Class<?>>();

    private byte[] getClassAsBytes(final Class<?> c) throws IOException {

        ClassLoader cl = c.getClassLoader();
        if (cl == null) {
            cl = Thread.currentThread().getContextClassLoader();
        }

        String classAsPath = c.getName().replace('.', '/') + ".class";

        if (cl instanceof JarLoader) {
            InMemoryJarfile memJar = ((JarLoader) cl).getInMemoryJarfile();
            return memJar.get(classAsPath);
        }
        else {
            BufferedInputStream   cis = null;
            ByteArrayOutputStream baos = null;
            try {
                cis  = new BufferedInputStream(cl.getResourceAsStream(classAsPath));
                baos =  new ByteArrayOutputStream();

                byte [] buf = new byte[1024];

                int rsize = 0;
                while ((rsize=cis.read(buf)) != -1) {
                    baos.write(buf, 0, rsize);
                }

            } finally {
                try { if (cis != null)  cis.close();}   catch (Exception ignoreIt) {}
                try { if (baos != null) baos.close();}  catch (Exception ignoreIt) {}
            }

            return baos.toByteArray();
        }
    }


    public List<Class<?>> getInnerClasses(Class <?> c)
            throws VoltCompilerException {
        ImmutableList.Builder<Class<?>> builder = ImmutableList.builder();
        ClassLoader cl = c.getClassLoader();
        if (cl == null) {
            cl = Thread.currentThread().getContextClassLoader();
        }

        Log.info(cl.getClass().getCanonicalName());

        // if loading from an InMemoryJarFile, the process is a bit different...
        if (cl instanceof JarLoader) {
            String[] classes = ((JarLoader) cl).getInnerClassesForClass(c.getName());
            for (String innerName : classes) {
                Class<?> clz = null;
                try {
                    clz = cl.loadClass(innerName);
                }
                catch (ClassNotFoundException e) {
                    String msg = "Unable to load " + c + " inner class " + innerName +
                            " from in-memory jar representation.";
                    throw new VoltCompilerException(msg);
                }
                assert(clz != null);
                builder.add(clz);
            }
        }
        else {
            String stem = c.getName().replace('.', '/');
            String cpath = stem + ".class";
            URL curl = cl.getResource(cpath);
            if (curl == null) {
                throw new VoltCompilerException(String.format(
                        "Failed to find class file %s in jar.", cpath));
            }

            // load from an on-disk jar
            if ("jar".equals(curl.getProtocol())) {
                Pattern nameRE = Pattern.compile("\\A(" + stem + "\\$[^/]+).class\\z");
                String jarFN;
                try {
                    jarFN = URLDecoder.decode(curl.getFile(), "UTF-8");
                }
                catch (UnsupportedEncodingException e) {
                    String msg = "Unable to UTF-8 decode " + curl.getFile() + " for class " + c;
                    throw new VoltCompilerException(msg);
                }
                jarFN = jarFN.substring(5, jarFN.indexOf('!'));
                JarFile jar = null;
                try {
                    jar = new JarFile(jarFN);
                    Enumeration<JarEntry> entries = jar.entries();
                    while (entries.hasMoreElements()) {
                        String name = entries.nextElement().getName();
                        Matcher mtc = nameRE.matcher(name);
                        if (mtc.find()) {
                            String innerName = mtc.group(1).replace('/', '.');
                            Class<?> inner;
                            try {
                                inner = cl.loadClass(innerName);
                            } catch (ClassNotFoundException e) {
                                String msg = "Unable to load " + c + " inner class " + innerName;
                                throw new VoltCompilerException(msg);
                            }
                            builder.add(inner);
                        }
                    }
                }
                catch (IOException e) {
                    String msg = "Cannot access class " + c + " source code location of " + jarFN;
                    throw new VoltCompilerException(msg);
                }
                finally {
                    if ( jar != null) try {jar.close();} catch (Exception ignoreIt) {};
                }
            }
            // load directly from a classfile
            else if ("file".equals(curl.getProtocol())) {
                Pattern nameRE = Pattern.compile("/(" + stem + "\\$[^/]+).class\\z");
                File sourceDH = new File(curl.getFile()).getParentFile();
                for (File f: sourceDH.listFiles()) {
                    Matcher mtc = nameRE.matcher(f.getAbsolutePath());
                    if (mtc.find()) {
                        String innerName = mtc.group(1).replace('/', '.');
                        Class<?> inner;
                        try {
                            inner = cl.loadClass(innerName);
                        } catch (ClassNotFoundException e) {
                            String msg = "Unable to load " + c + " inner class " + innerName;
                            throw new VoltCompilerException(msg);
                        }
                        builder.add(inner);
                    }
                }

            }
        }
        return builder.build();
    }

    public boolean addClassToJar(InMemoryJarfile jarOutput, final Class<?> cls)
            throws VoltCompiler.VoltCompilerException
    {
        if (cachedAddedClasses.contains(cls)) {
            return false;
        } else {
            cachedAddedClasses.add(cls);
        }

        for (final Class<?> nested : getInnerClasses(cls)) {
            addClassToJar(jarOutput, nested);
        }

        String packagePath = cls.getName();
        packagePath = packagePath.replace('.', '/');
        packagePath += ".class";

        String realName = cls.getName();
        realName = realName.substring(realName.lastIndexOf('.') + 1);
        realName += ".class";

        byte [] classBytes = null;
        try {
            classBytes = getClassAsBytes(cls);
        } catch (Exception e) {
            final String msg = "Unable to locate classfile for " + realName;
            throw new VoltCompilerException(msg);
        }

        jarOutput.put(packagePath, classBytes);
        return true;
    }

    /**
     * @param m_procInfoOverrides the m_procInfoOverrides to set
     */
    public void setProcInfoOverrides(Map<String, ProcInfoData> procInfoOverrides) {
        m_procInfoOverrides = procInfoOverrides;
    }

    /**
     * Helper enum that scans sax exception messages for deprecated xml elements
     *
     * @author ssantoro
     */
    enum DeprecatedProjectElement {
        security(
                "(?i)\\Acvc-[^:]+:\\s+Invalid\\s+content\\s+.+?\\s+element\\s+'security'",
                "security may be enabled in the deployment file only"
                );

        /**
         * message regular expression that pertains to the deprecated element
         */
        private final Pattern messagePattern;
        /**
         * a suggestion string to exaplain alternatives
         */
        private final String suggestion;

        DeprecatedProjectElement(String messageRegex, String suggestion) {
            this.messagePattern = Pattern.compile(messageRegex);
            this.suggestion = suggestion;
        }

        String getSuggestion() {
            return suggestion;
        }

        /**
         * Given a JAXBException it determines whether or not the linked
         * exception is associated with a deprecated xml elements
         *
         * @param jxbex a {@link JAXBException}
         * @return an enum of {@code DeprecatedProjectElement} if the
         *    given exception corresponds to a deprecated xml element
         */
        static DeprecatedProjectElement valueOf( JAXBException jxbex) {
            if(    jxbex == null
                || jxbex.getLinkedException() == null
                || ! (jxbex.getLinkedException() instanceof org.xml.sax.SAXParseException)
            ) {
                return null;
            }
            org.xml.sax.SAXParseException saxex =
                    org.xml.sax.SAXParseException.class.cast(jxbex.getLinkedException());
            for( DeprecatedProjectElement dpe: DeprecatedProjectElement.values()) {
                Matcher mtc = dpe.messagePattern.matcher(saxex.getMessage());
                if( mtc.find()) return dpe;
            }

            return null;
        }
    }

    /**
     * Compile the provided jarfile.  Basically, treat the jarfile as a staging area
     * for the artifacts to be included in the compile, and then compile it in place.
     *
     * *NOTE*: Does *NOT* work with project.xml jarfiles.
     *
     * @return the compiled catalog is contained in the provided jarfile.
     *
     */
    public void compileInMemoryJarfile(InMemoryJarfile jarfile) throws IOException
    {
        // Gather DDL files for recompilation
        List<VoltCompilerReader> ddlReaderList = new ArrayList<VoltCompilerReader>();
        Entry<String, byte[]> entry = jarfile.firstEntry();
        while (entry != null) {
            String path = entry.getKey();
            // SOMEDAY: It would be better to have a manifest that explicitly lists
            // ddl files instead of using a brute force *.sql glob.
            if (path.toLowerCase().endsWith(".sql")) {
                ddlReaderList.add(new VoltCompilerJarFileReader(jarfile, path));
            }
            entry = jarfile.higherEntry(entry.getKey());
        }

        // Use the in-memory jarfile-provided class loader so that procedure
        // classes can be found and copied to the new file that gets written.
        ClassLoader originalClassLoader = m_classLoader;
        try {
            m_classLoader = jarfile.getLoader();
            // Do the compilation work.
            InMemoryJarfile jarOut = compileInternal(null, ddlReaderList, jarfile);
            // Trim the compiler output to try to provide a concise failure
            // explanation
            if (jarOut != null) {
                compilerLog.debug("Successfully recompiled InMemoryJarfile");
            }
            else {
                String errString = "Adhoc DDL failed";
                if (m_errors.size() > 0) {
                    errString = m_errors.get(m_errors.size() - 1).getLogString();
                }
                int fronttrim = errString.indexOf("DDL Error");
                if (fronttrim < 0) { fronttrim = 0; }
                int endtrim = errString.indexOf(" in statement starting");
                if (endtrim < 0) { endtrim = errString.length(); }
                String trimmed = errString.substring(fronttrim, endtrim);
                throw new IOException(trimmed);
            }
        }
        finally {
            // Restore the original class loader
            m_classLoader = originalClassLoader;
        }
    }

    /**
     * Check a loaded catalog. If it needs to be upgraded recompile it and save
     * an upgraded jar file.
     *
     * @param outputJar  in-memory jar file (updated in place here)
     * @return source version upgraded from or null if not upgraded
     * @throws IOException
     */
    public String upgradeCatalogAsNeeded(InMemoryJarfile outputJar)
                    throws IOException
    {
        // getBuildInfoFromJar() performs some validation.
        String[] buildInfoLines = CatalogUtil.getBuildInfoFromJar(outputJar);
        String versionFromCatalog = buildInfoLines[0];
        // Set if an upgrade happens.
        String upgradedFromVersion = null;

        // Check if it's compatible (or the upgrade is being forced).
        // getConfig() may return null if it's being mocked for a test.
        if (   VoltDB.Configuration.m_forceCatalogUpgrade
            || !versionFromCatalog.equals(VoltDB.instance().getVersionString())) {

            // Check if there's a project.
            VoltCompilerReader projectReader =
                    (outputJar.containsKey("project.xml")
                        ? new VoltCompilerJarFileReader(outputJar, "project.xml")
                        : null);

            // Patch the buildinfo.
            String versionFromVoltDB = VoltDB.instance().getVersionString();
            buildInfoLines[0] = versionFromVoltDB;
            buildInfoLines[1] = String.format("voltdb-auto-upgrade-to-%s", versionFromVoltDB);
            byte[] buildInfoBytes = StringUtils.join(buildInfoLines, "\n").getBytes();
            outputJar.put(CatalogUtil.CATALOG_BUILDINFO_FILENAME, buildInfoBytes);

            // Gather DDL files for recompilation if not using a project file.
            List<VoltCompilerReader> ddlReaderList = new ArrayList<VoltCompilerReader>();
            if (projectReader == null) {
                Entry<String, byte[]> entry = outputJar.firstEntry();
                while (entry != null) {
                    String path = entry.getKey();
                    //TODO: It would be better to have a manifest that explicitly lists
                    // ddl files instead of using a brute force *.sql glob.
                    if (path.toLowerCase().endsWith(".sql")) {
                        ddlReaderList.add(new VoltCompilerJarFileReader(outputJar, path));
                    }
                    entry = outputJar.higherEntry(entry.getKey());
                }
            }

            // Use the in-memory jarfile-provided class loader so that procedure
            // classes can be found and copied to the new file that gets written.
            ClassLoader originalClassLoader = m_classLoader;

            // Compile and save the file to voltdbroot. Assume it's a test environment if there
            // is no catalog context available.
            String jarName = String.format("catalog-%s.jar", versionFromVoltDB);
            String textName = String.format("catalog-%s.out", versionFromVoltDB);
            CatalogContext catalogContext = VoltDB.instance().getCatalogContext();
            final String outputJarPath = (catalogContext != null
                    ? new File(catalogContext.cluster.getVoltroot(), jarName).getPath()
                    : VoltDB.Configuration.getPathToCatalogForTest(jarName));
            // Place the compiler output in a text file in the same folder.
            final String outputTextPath = (catalogContext != null
                    ? new File(catalogContext.cluster.getVoltroot(), textName).getPath()
                    : VoltDB.Configuration.getPathToCatalogForTest(textName));
            try {
                m_classLoader = outputJar.getLoader();

                consoleLog.info(String.format(
                        "Version %s catalog will be automatically upgraded to version %s.",
                        versionFromCatalog, versionFromVoltDB));

                // Do the compilation work.
                boolean success = compileInternalToFile(projectReader, outputJarPath, ddlReaderList, outputJar);

                if (success) {
                    // Set up the return string.
                    upgradedFromVersion = versionFromCatalog;
                }

                // Summarize the results to a file.
                // Briefly log success or failure and mention the output text file.
                PrintStream outputStream = new PrintStream(outputTextPath);
                try {
                    if (success) {
                        summarizeSuccess(outputStream, outputStream, outputJarPath);
                        consoleLog.info(String.format(
                                "The catalog was automatically upgraded from " +
                                "version %s to %s and saved to \"%s\". " +
                                "Compiler output is available in \"%s\".",
                                versionFromCatalog, versionFromVoltDB,
                                outputJarPath, outputTextPath));
                    }
                    else {
                        summarizeErrors(outputStream, outputStream);
                        outputStream.close();
                        compilerLog.error("Catalog upgrade failed.");
                        compilerLog.info(String.format(
                                "Had attempted to perform an automatic version upgrade of a " +
                                "catalog that was compiled by an older %s version of VoltDB, " +
                                "but the automatic upgrade failed. The cluster  will not be " +
                                "able to start until the incompatibility is fixed. " +
                                "Try re-compiling the catalog with the newer %s version " +
                                "of the VoltDB compiler. Compiler output from the failed " +
                                "upgrade is available in \"%s\".",
                                versionFromCatalog, versionFromVoltDB, outputTextPath));
                        throw new IOException(String.format(
                                "Catalog upgrade failed. You will need to recompile using voltdb compile."));
                    }
                }
                finally {
                    outputStream.close();
                }
            }
            catch (IOException ioe) {
                // Do nothing because this could come from the normal failure path
                throw ioe;
            }
            catch (Exception e) {
                compilerLog.error("Catalog upgrade failed with error:");
                compilerLog.error(e.getMessage());
                compilerLog.info(String.format(
                        "Had attempted to perform an automatic version upgrade of a " +
                        "catalog that was compiled by an older %s version of VoltDB, " +
                        "but the automatic upgrade failed. The cluster  will not be " +
                        "able to start until the incompatibility is fixed. " +
                        "Try re-compiling the catalog with the newer %s version " +
                        "of the VoltDB compiler. Compiler output from the failed " +
                        "upgrade is available in \"%s\".",
                        versionFromCatalog, versionFromVoltDB, outputTextPath));
                throw new IOException(String.format(
                        "Catalog upgrade failed. You will need to recompile using voltdb compile."));
            }
            finally {
                // Restore the original class loader
                m_classLoader = originalClassLoader;
            }
        }
        return upgradedFromVersion;
    }
}<|MERGE_RESOLUTION|>--- conflicted
+++ resolved
@@ -916,18 +916,14 @@
         if (database.getGroups() != null) {
             for (GroupsType.Group group : database.getGroups().getGroup()) {
                 org.voltdb.catalog.Group catGroup = db.getGroups().add(group.getName());
-<<<<<<< HEAD
                 catGroup.setSql(group.isAdhoc());
-                catGroup.setSysproc(group.isSysproc());
-=======
-                catGroup.setAdhoc(group.isAdhoc());
->>>>>>> 5cd68a65
                 catGroup.setDefaultproc(group.isDefaultproc());
                 catGroup.setDefaultprocread(group.isDefaultprocread());
 
                 if (group.isSysproc()) {
                     catGroup.setAdmin(true);
-                    catGroup.setAdhoc(true);
+                    catGroup.setSql(true);
+                    catGroup.setSqlread(true);
                     catGroup.setDefaultproc(true);
                     catGroup.setDefaultprocread(true);
                 }
@@ -938,18 +934,15 @@
         if (database.getRoles() != null) {
             for (RolesType.Role role : database.getRoles().getRole()) {
                 org.voltdb.catalog.Group catGroup = db.getGroups().add(role.getName());
-<<<<<<< HEAD
                 catGroup.setSql(role.isAdhoc());
                 catGroup.setSysproc(role.isSysproc());
-=======
-                catGroup.setAdhoc(role.isAdhoc());
->>>>>>> 5cd68a65
                 catGroup.setDefaultproc(role.isDefaultproc());
                 catGroup.setDefaultprocread(role.isDefaultprocread());
 
                 if (role.isSysproc()) {
                     catGroup.setAdmin(true);
-                    catGroup.setAdhoc(true);
+                    catGroup.setSql(true);
+                    catGroup.setSqlread(true);
                     catGroup.setDefaultproc(true);
                     catGroup.setDefaultprocread(true);
                 }
