/* This file is part of VoltDB.
 * Copyright (C) 2008-2017 VoltDB Inc.
 *
 * This program is free software: you can redistribute it and/or modify
 * it under the terms of the GNU Affero General Public License as
 * published by the Free Software Foundation, either version 3 of the
 * License, or (at your option) any later version.
 *
 * This program is distributed in the hope that it will be useful,
 * but WITHOUT ANY WARRANTY; without even the implied warranty of
 * MERCHANTABILITY or FITNESS FOR A PARTICULAR PURPOSE.  See the
 * GNU Affero General Public License for more details.
 *
 * You should have received a copy of the GNU Affero General Public License
 * along with VoltDB.  If not, see <http://www.gnu.org/licenses/>.
 */

package org.voltdb.compiler;

import org.voltdb.client.ProcedureInvocationType;

public class CatalogChangeResult {

    public static class PrepareDiffFailureException extends Exception {
        private static final long serialVersionUID = 1L;

        public final byte statusCode;
        public PrepareDiffFailureException(byte statusCode, String msg) {
            super(msg);
            this.statusCode = statusCode;
        }
    }

    public byte[] catalogHash;
    public byte[] catalogBytes;
    public String deploymentString;
    public String encodedDiffCommands;
    public int diffCommandsLength;
    public String[] tablesThatMustBeEmpty;
    public String[] reasonsForEmptyTables;
    public boolean requiresSnapshotIsolation;
    public boolean worksWithElastic;
    public ProcedureInvocationType invocationType;
    // null or source version string if an automatic upgrade was done.
    public String upgradedFromVersion;
    public byte[] deploymentHash;
    public boolean isForReplay;
    // mark it false for UpdateClasses, in future may be marked false for deployment changes
    public boolean hasSchemaChange;
<<<<<<< HEAD
    public int expectedCatalogVersion = -1;
=======
    //This is set to true if schema change involves stream or connector changes or a view on stream is created or dropped.
    public boolean requiresNewExportGeneration;
>>>>>>> 9bdf54e0
}<|MERGE_RESOLUTION|>--- conflicted
+++ resolved
@@ -47,10 +47,7 @@
     public boolean isForReplay;
     // mark it false for UpdateClasses, in future may be marked false for deployment changes
     public boolean hasSchemaChange;
-<<<<<<< HEAD
     public int expectedCatalogVersion = -1;
-=======
     //This is set to true if schema change involves stream or connector changes or a view on stream is created or dropped.
     public boolean requiresNewExportGeneration;
->>>>>>> 9bdf54e0
 }