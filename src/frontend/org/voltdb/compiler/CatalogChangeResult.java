--- conflicted
+++ resolved
@@ -45,20 +45,11 @@
     public String upgradedFromVersion;
     public byte[] deploymentHash;
     public boolean isForReplay;
-<<<<<<< HEAD
-    // mark it false for UpdateClasses, in future may be marked false for deployment changes
-    public boolean hasSchemaChange;
-    public int expectedCatalogVersion = -1;
-    //This is set to true if schema change involves stream or connector changes or a view on stream is created or dropped.
-=======
-    public long replayTxnId;
-    public long replayUniqueId;
-
     // Should catalog diff commands apply to EE or not
     public boolean requireCatalogDiffCmdsApplyToEE;
     // mark it false for UpdateClasses, in future may be marked false for deployment changes
     public boolean hasSchemaChange;
+    public int expectedCatalogVersion = -1;
     // This is set to true if schema change involves stream or connector changes or a view on stream is created or dropped.
->>>>>>> 07609783
     public boolean requiresNewExportGeneration;
 }