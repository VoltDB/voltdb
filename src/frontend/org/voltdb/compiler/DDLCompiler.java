--- conflicted
+++ resolved
@@ -101,15 +101,10 @@
  */
 public class DDLCompiler {
 
-<<<<<<< HEAD
-    public static final int MAX_COLUMNS = 1024; // KEEP THIS < MAX_PARAM_COUNT to enable default CRUD update.
-    private static final int MAX_ROW_SIZE = 1024 * 1024 * 2;
-=======
     // These constants should be consistent with the definitions in VoltType.java
     protected static final int MAX_VALUE_LENGTH = 1024 * 1024;
-    private static final int MAX_COLUMNS = 1024; // KEEP THIS < MAX_PARAM_COUNT to enable default CRUD update.
+    public static final int MAX_COLUMNS = 1024; // KEEP THIS < MAX_PARAM_COUNT to enable default CRUD update.
     protected static final int MAX_ROW_SIZE = 1024 * 1024 * 2;
->>>>>>> 62fd53ca
     private static final int MAX_BYTES_PER_UTF8_CHARACTER = 4;
 
     private final HSQLInterface m_hsql;
