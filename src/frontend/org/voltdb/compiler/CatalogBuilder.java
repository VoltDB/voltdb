/* This file is part of VoltDB.
 * Copyright (C) 2008-2015 VoltDB Inc.
 *
 * This program is free software: you can redistribute it and/or modify
 * it under the terms of the GNU Affero General Public License as
 * published by the Free Software Foundation, either version 3 of the
 * License, or (at your option) any later version.
 *
 * This program is distributed in the hope that it will be useful,
 * but WITHOUT ANY WARRANTY; without even the implied warranty of
 * MERCHANTABILITY or FITNESS FOR A PARTICULAR PURPOSE.  See the
 * GNU Affero General Public License for more details.
 *
 * You should have received a copy of the GNU Affero General Public License
 * along with VoltDB.  If not, see <http://www.gnu.org/licenses/>.
 */

package org.voltdb.compiler;

import java.io.File;
import java.io.IOException;
import java.io.PrintStream;
import java.io.UnsupportedEncodingException;
import java.net.URL;
import java.net.URLDecoder;
import java.net.URLEncoder;
import java.util.ArrayList;
import java.util.Arrays;
import java.util.HashMap;
import java.util.HashSet;
import java.util.LinkedHashSet;
import java.util.List;
import java.util.Map;

import org.jfree.util.Log;
import org.voltdb.ProcInfoData;
import org.voltdb.compiler.VoltCompiler.Feedback;
<<<<<<< HEAD
=======
import org.voltdb.compiler.VoltCompiler.VoltCompilerException;
>>>>>>> f708143e
import org.voltdb.utils.MiscUtils;

/// Alternate (programmatic) interface to VoltCompiler. Use add/set methods to provide
/// all of the information a user would normally put into a VoltDB DDL file and then call
/// a "compile" method to generate the catalog in some form.
/// The programmatic interface allows java classes to be added to the catalog by java reference
/// rather than indirectly via URL.
/// The focus of a CatalogBuilder instance is the configuration of a single consistent catalog.
/// Sometimes, add/set methods can be called between one "compile" method call and another to
/// build simple variations of a catalog with certain details added or overridden, but SOME
/// variations may not be acheivable using this "layering" approach -- using separate CatalogBuilder
/// instances with similar sets of initializers may be the better approach.
/// Historically, as more info has migrated into the VoltDB DDL syntax, an increasing number
/// of the methods on this class have gained "stringly-typed" textual equivalents through
/// addLiteralSchema. These methods may become deprecated over time unless they can provide a
/// useful degree of convenience or early validation.
/// CatalogUtil methods must be used post-compile to integrate deployment details into the catalogs
/// compiled here.
public class CatalogBuilder {
    /// Internal builder state
    PrintStream m_compilerDebugPrintStream = null;
    /// Internal builder state
    private List<String> m_diagnostics;


    final LinkedHashSet<String> m_schemas = new LinkedHashSet<>();
    private StringBuffer transformer = new StringBuffer();
    final Map<String, ProcInfoData> m_procInfoOverrides = new HashMap<>();


    public static final class ProcedureInfo {
<<<<<<< HEAD
        private final String m_roles[];
        private final Class<?> m_class;
        private final String m_name;
        private final String m_sql;
        private final String m_partitionInfo;

        public ProcedureInfo(final Class<?> cls, final String... roles) {
=======
        private final RoleInfo m_roles[];
        private final Class<?> m_class;
        private final String m_name;
        private final String m_sql;
        private String m_partitionCol;
        private int m_partitionParameter;

        public ProcedureInfo(final Class<?> cls, final RoleInfo... roles) {
>>>>>>> f708143e
            m_roles = roles;
            m_class = cls;
            m_name = cls.getSimpleName();
            m_sql = null;
<<<<<<< HEAD
            m_partitionInfo = null;
=======
>>>>>>> f708143e
            assert(m_name != null);
        }

        public ProcedureInfo(
<<<<<<< HEAD
                final String roles[],
                final String name,
                final String sql,
                final String partitionInfo) {
=======
                String name,
                String sql,
                String partitionCol,
                int partitionParameter,
                RoleInfo... roles) {
            this(name, sql, roles);
            assert(partitionCol != null);
            assert(partitionCol.length() > 0);
            m_partitionCol = partitionCol;
            m_partitionParameter = partitionParameter;
        }

        public ProcedureInfo(String name, String sql, RoleInfo... roles) {
>>>>>>> f708143e
            assert(name != null);
            m_roles = roles;
            m_class = null;
            m_name = name;
            if (sql.endsWith(";")) {
                m_sql = sql;
            }
            else {
                m_sql = sql + ";";
            }
<<<<<<< HEAD
            m_partitionInfo = partitionInfo;
            assert(m_name != null);
        }

        @Override
        public int hashCode() {
            return m_name.hashCode();
        }

        @Override
        public boolean equals(final Object o) {
            if (o instanceof ProcedureInfo) {
                final ProcedureInfo oInfo = (ProcedureInfo)o;
                return m_name.equals(oInfo.m_name);
            }
            return false;
        }
    }

    public static final class RoleInfo {
        private final String name;
        private final boolean sql;
        private final boolean sqlread;
        private final boolean admin;
        private final boolean defaultproc;
        private final boolean defaultprocread;
        private final boolean allproc;

        public RoleInfo(final String name, final boolean sql, final boolean sqlread, final boolean admin, final boolean defaultproc, final boolean defaultprocread, final boolean allproc){
            this.name = name;
            this.sql = sql;
            this.sqlread = sqlread;
            this.admin = admin;
            this.defaultproc = defaultproc;
            this.defaultprocread = defaultprocread;
            this.allproc = allproc;
        }

        public static RoleInfo[] fromTemplate(final RoleInfo other, final String... names) {
            RoleInfo[] roles = new RoleInfo[names.length];
            for (int i = 0; i < names.length; ++i) {
                roles[i] = new RoleInfo(names[i], other.sql, other.sqlread, other.admin,
                                other.defaultproc, other.defaultprocread, other.allproc);
            }
            return roles;
        }

        @Override
        public int hashCode() {
            return name.hashCode();
        }

        @Override
        public boolean equals(final Object o) {
            if (o instanceof RoleInfo) {
                final RoleInfo oInfo = (RoleInfo)o;
                return name.equals(oInfo.name);
=======
        }

        /**
         * @param procedure
         */
        private void appendToDDL(StringBuffer transformer) {
            if (m_class != null) {
                transformer.append("CREATE PROCEDURE ").append(allowedRoleList())
                .append(" FROM CLASS ").append(m_class.getName()).append(';');
            }
            else {
                assert(m_sql != null);
                transformer.append("CREATE PROCEDURE ").append(m_name).append(allowedRoleList())
                .append(" AS ").append(m_sql);
            }

            if (m_partitionCol != null) {
                String[] token = m_partitionCol.split("\\.");
                transformer.append("PARTITION PROCEDURE " + m_name +
                        " ON TABLE " + token[0] + " COLUMN " + token[1] +
                        " PARAMETER " + m_partitionParameter + ";");
            }
        }

        /// optionally generate the ALLOW clause for a CREATE PROCEDURE statement.
        private String allowedRoleList() {
            StringBuffer roleInfo = new StringBuffer();
            String prefix = " ALLOW ";
            for (RoleInfo role : m_roles) {
                roleInfo.append(prefix).append(role.m_name);
                prefix = ",";
>>>>>>> f708143e
            }
            return roleInfo.toString();
        }

        @Override
        public int hashCode() { return m_name.hashCode(); }

        @Override
        public boolean equals(final Object other) {
            return (other instanceof ProcedureInfo) &&
                    m_name.equals(((ProcedureInfo)other).m_name);
        }
    }

    public static final class RoleInfo {
        private final String m_name;
        private final boolean m_sql;
        private final boolean m_sqlread;
        private final boolean m_admin;
        private final boolean m_defaultproc;
        private final boolean m_defaultprocread;
        private final boolean m_allproc;

        public RoleInfo(String name, boolean sql, boolean sqlread, boolean admin,
                boolean defaultproc, boolean defaultprocread, boolean allproc){
            m_name = name;
            m_sql = sql;
            m_sqlread = sqlread;
            m_admin = admin;
            m_defaultproc = defaultproc;
            m_defaultprocread = defaultprocread;
            m_allproc = allproc;
        }

        public static RoleInfo[] fromTemplate(RoleInfo other, final String... names) {
            RoleInfo[] roles = new RoleInfo[names.length];
            for (int i = 0; i < names.length; ++i) {
                roles[i] = new RoleInfo(names[i], other.m_sql, other.m_sqlread, other.m_admin,
                        other.m_defaultproc, other.m_defaultprocread, other.m_allproc);
            }
            return roles;
        }

<<<<<<< HEAD
    public CatalogBuilder addRoles(final RoleInfo... roles) {
        for (final RoleInfo info : roles) {
            transformer.append("CREATE ROLE " + info.name);
            if(info.sql || info.sqlread || info.defaultproc || info.admin || info.defaultprocread || info.allproc) {
                transformer.append(" WITH ");
                if(info.sql) {
                    transformer.append("sql,");
                }
                if(info.sqlread) {
                    transformer.append("sqlread,");
                }
                if(info.defaultproc) {
                    transformer.append("defaultproc,");
                }
                if(info.admin) {
                    transformer.append("admin,");
                }
                if(info.defaultprocread) {
                    transformer.append("defaultprocread,");
                }
                if(info.allproc) {
                    transformer.append("allproc,");
                }
                transformer.replace(transformer.length() - 1, transformer.length(), ";");
            }
            else {
                transformer.append(";");
            }
=======
        @Override
        public int hashCode() { return m_name.hashCode(); }

        @Override
        public boolean equals(final Object other) {
            return (other instanceof RoleInfo) &&
                    m_name.equals(((RoleInfo)other).m_name);
        }
    }

    public CatalogBuilder() { }

    /// A common case convenience constructor.
    public CatalogBuilder(String ddlText) { addLiteralSchema(ddlText); }

    public CatalogBuilder addRoles(final RoleInfo... roles) {
        for (final RoleInfo info : roles) {
            transformer.append("CREATE ROLE " + info.m_name);
            String prefix = " WITH "; // first time, only
            if (info.m_sql) {
                transformer.append(prefix).append("sql");
                prefix = ",";
            }
            if (info.m_sqlread) {
                transformer.append(prefix).append("sqlread");
                prefix = ",";
            }
            if (info.m_defaultproc) {
                transformer.append(prefix).append("defaultproc");
                prefix = ",";
            }
            if (info.m_admin) {
                transformer.append(prefix).append("admin");
                prefix = ",";
            }
            if (info.m_defaultprocread) {
                transformer.append(prefix).append("defaultprocread");
                prefix = ",";
            }
            if (info.m_allproc) {
                transformer.append(prefix).append("allproc");
                prefix = ",";
            }
            transformer.append(";");
>>>>>>> f708143e
        }
        return this;
    }

    public CatalogBuilder addSchema(final URL schemaURL) {
        assert(schemaURL != null);
        addSchema(schemaURL.getPath());
        return this;
    }

    /**
     * This is test code written by Ryan, even though it was
     * committed by John.
     */
    public CatalogBuilder addLiteralSchema(String ddlText) {
<<<<<<< HEAD
        File temp;
        try {
            temp = File.createTempFile("literalschema", "sql");
=======
        try {
            File temp = File.createTempFile("literalschema", "sql");
>>>>>>> f708143e
            temp.deleteOnExit();
            MiscUtils.writeStringToFile(temp, ddlText);
            addSchema(URLEncoder.encode(temp.getAbsolutePath(), "UTF-8"));
            return this;
        } catch (IOException e) {
            Log.error("Failed write to temporary schema file.");
            e.printStackTrace();
            throw new RuntimeException(e); // good enough for tests
        }
    }

    /**
     * Add a schema based on a URL.
     * @param schemaURL Schema file URL
     */
    public CatalogBuilder addSchema(String schemaURL) {
        try {
            schemaURL = URLDecoder.decode(schemaURL, "UTF-8");
        } catch (final UnsupportedEncodingException e) {
            e.printStackTrace();
            System.exit(-1);
        }
        assert(m_schemas.contains(schemaURL) == false);
        final File schemaFile = new File(schemaURL);
        assert(schemaFile.isDirectory() == false);
        // this check below fails in some valid cases (like when the file is in a jar)
        //assert schemaFile.canRead()
        //    : "can't read file: " + schemaPath;

        m_schemas.add(schemaURL);
        return this;
    }

    public CatalogBuilder addStmtProcedure(String name, String sql) {
<<<<<<< HEAD
        addStmtProcedure(name, sql, null);
        return this;
    }

    public CatalogBuilder addStmtProcedure(String name, String sql, String partitionInfo) {
        addProcedures(new ProcedureInfo(new String[0], name, sql, partitionInfo));
=======
        addProcedures(new ProcedureInfo(name, sql));
        return this;
    }

    public CatalogBuilder addStmtProcedure(String name, String sql,
            String partitionCol, int partitionParameter) {
        addProcedures(new ProcedureInfo(name, sql, partitionCol, partitionParameter));
>>>>>>> f708143e
        return this;
    }

    public CatalogBuilder addProcedures(final Class<?>... procedures) {
        for (final Class<?> procedure : procedures) {
            addProcedures(new ProcedureInfo(procedure));
        }
        return this;
<<<<<<< HEAD
    }

    /*
     * List of roles permitted to invoke the procedure
     */
    public CatalogBuilder addProcedures(final ProcedureInfo... procedures) {
        addProcedures(Arrays.asList(procedures));
        return this;
    }

    public CatalogBuilder addProcedures(final Iterable<ProcedureInfo> procedures) {
        // check for duplicates and existings
        final HashSet<ProcedureInfo> newProcs = new HashSet<ProcedureInfo>();
=======
    }

    public CatalogBuilder addProcedures(final ProcedureInfo... procedures) {
        // check for duplicates in this batch
        // -- existing procs by the same name are not caught by the builder
        final HashSet<ProcedureInfo> newProcs = new HashSet<>();
>>>>>>> f708143e
        for (final ProcedureInfo procedure : procedures) {
            assert(newProcs.contains(procedure) == false);
            newProcs.add(procedure);

<<<<<<< HEAD
            // ALLOW clause in CREATE PROCEDURE stmt
            StringBuffer roleInfo = new StringBuffer();
            if(procedure.m_roles.length != 0) {
                roleInfo.append(" ALLOW ");
                for(int i = 0; i < procedure.m_roles.length; i++) {
                    roleInfo.append(procedure.m_roles[i] + ",");
                }
                int length = roleInfo.length();
                roleInfo.replace(length - 1, length, " ");
            }

            if(procedure.m_class != null) {
                transformer.append("CREATE PROCEDURE " + roleInfo.toString() + " FROM CLASS " + procedure.m_class.getName() + ";");
            }
            else if(procedure.m_sql != null) {
                transformer.append("CREATE PROCEDURE " + procedure.m_name + roleInfo.toString() + " AS " + procedure.m_sql);
            }

            if(procedure.m_partitionInfo != null) {
                String[] parameter = procedure.m_partitionInfo.split(":");
                String[] token = parameter[0].split("\\.");
                String position = "";
                if(Integer.parseInt(parameter[1].trim()) > 0) {
                    position = " PARAMETER " + parameter[1];
                }
                transformer.append("PARTITION PROCEDURE " + procedure.m_name + " ON TABLE " + token[0] + " COLUMN " + token[1] + position + ";");
            }
=======
            // add the procs
            procedure.appendToDDL(transformer);
>>>>>>> f708143e
        }
        return this;
    }

<<<<<<< HEAD
    public CatalogBuilder addSupplementalClasses(final Class<?>... supplementals) {
        final ArrayList<Class<?>> suppArray = new ArrayList<Class<?>>();
        for (final Class<?> supplemental : supplementals)
            suppArray.add(supplemental);
        addSupplementalClasses(suppArray);
        return this;
    }

    public CatalogBuilder addSupplementalClasses(final Iterable<Class<?>> supplementals) {
        // check for duplicates and existings
        final HashSet<Class<?>> newSupps = new HashSet<Class<?>>();
        for (final Class<?> supplemental : supplementals) {
            assert(newSupps.contains(supplemental) == false);
            assert(m_supplementals.contains(supplemental) == false);
            newSupps.add(supplemental);
        }

        // add the supplemental classes
        for (final Class<?> supplemental : supplementals)
            m_supplementals.add(supplemental);
        return this;
    }

=======
>>>>>>> f708143e
    public CatalogBuilder addPartitionInfo(final String tableName, final String partitionColumnName) {
        transformer.append("PARTITION TABLE " + tableName + " ON COLUMN " + partitionColumnName + ";");
        return this;
    }

    public CatalogBuilder setTableAsExportOnly(String name) {
        assert(name != null);
        transformer.append("Export TABLE " + name + ";");
        return this;
<<<<<<< HEAD
    }

    public CatalogBuilder addExport(List<String> groups) {
        m_elAuthGroups = groups;
        return this;
    }

    public CatalogBuilder setCompilerDebugPrintStream(final PrintStream out) {
        m_compilerDebugPrintStream = out;
        return this;
=======
>>>>>>> f708143e
    }

    public byte[] compileToBytes() {
        File jarFile = null;
        try {
            jarFile = compileToTempJar();
            if (jarFile == null) {
                return null;
            }
            return MiscUtils.fileToBytes(jarFile);
        } catch (IOException e) {
            e.printStackTrace();
            return null;
        }
        finally {
            if (jarFile != null) {
                jarFile.delete();
            }
        }
    }

    public List<String> compileToErrors() {
        File jarFile = null;
        try {
            jarFile = File.createTempFile("badcatalog", ".jar");
            VoltCompiler compiler = new VoltCompiler();
            if (compile(compiler, jarFile.getAbsolutePath())) {
                return null;
            }
            List<String> result = new ArrayList<>();
            for (Feedback fb : compiler.m_errors) {
                result.add(fb.toString());
            }
            return result;
        } catch (Exception e) {
            e.printStackTrace();
        }
        finally {
            if (jarFile != null) {
                jarFile.delete();
            }
        }
        return null;
    }

<<<<<<< HEAD
    public boolean compile(final VoltCompiler compiler,
                           final String jarPath)
    {
=======
    public File compileToTempJar() {
        File jarFile = null;
        try {
            jarFile = File.createTempFile("catalog", ".jar");
            jarFile.deleteOnExit();
            if (compile(jarFile.getAbsolutePath())) {
                return jarFile;
            }
        } catch (IOException e) {
            e.printStackTrace();
        }
        if (jarFile != null) {
            jarFile.delete();
        }
        return null;
    }

    public boolean compile(final String jarPath) {
        VoltCompiler compiler = new VoltCompiler();
        return compile(compiler, jarPath);
    }

    private boolean compile(final VoltCompiler compiler, final String jarPath) {
>>>>>>> f708143e
        assert(jarPath != null);

        // Add the DDL in the transformer to the schema files before compilation
        addLiteralSchema(transformer.toString());
<<<<<<< HEAD
=======
        // Clear the transformer -
>>>>>>> f708143e
        transformer = new StringBuffer();

        String[] schemaPath = m_schemas.toArray(new String[0]);

        compiler.setProcInfoOverrides(m_procInfoOverrides);
        if (m_diagnostics != null) {
            compiler.enableDetailedCapture();
        }

        boolean success = compiler.compileFromDDL(jarPath, schemaPath);

        m_diagnostics = compiler.harvestCapturedDetail();
        if (m_compilerDebugPrintStream != null) {
            if (success) {
                compiler.summarizeSuccess(m_compilerDebugPrintStream, m_compilerDebugPrintStream, jarPath);
            } else {
                compiler.summarizeErrors(m_compilerDebugPrintStream, m_compilerDebugPrintStream);
            }
        }
        return success;
    }

<<<<<<< HEAD
=======
    public CatalogBuilder setCompilerDebugPrintStream(final PrintStream out) {
        m_compilerDebugPrintStream = out;
        return this;
    }

>>>>>>> f708143e
    /** Provide a feedback path to monitor the VoltCompiler's plan output via harvestDiagnostics */
    public CatalogBuilder enableDiagnostics() {
        // This empty dummy value enables the feature and provides a default fallback return value,
        // but gets replaced in the normal code path.
<<<<<<< HEAD
        m_diagnostics = new ArrayList<String>();
=======
        m_diagnostics = new ArrayList<>();
>>>>>>> f708143e
        return this;
    }

    /** Access the VoltCompiler's recent plan output, for diagnostic purposes */
    public List<String> harvestDiagnostics() {
        List<String> result = m_diagnostics;
        m_diagnostics = null;
        return result;
    }

}<|MERGE_RESOLUTION|>--- conflicted
+++ resolved
@@ -25,7 +25,6 @@
 import java.net.URLDecoder;
 import java.net.URLEncoder;
 import java.util.ArrayList;
-import java.util.Arrays;
 import java.util.HashMap;
 import java.util.HashSet;
 import java.util.LinkedHashSet;
@@ -35,10 +34,6 @@
 import org.jfree.util.Log;
 import org.voltdb.ProcInfoData;
 import org.voltdb.compiler.VoltCompiler.Feedback;
-<<<<<<< HEAD
-=======
-import org.voltdb.compiler.VoltCompiler.VoltCompilerException;
->>>>>>> f708143e
 import org.voltdb.utils.MiscUtils;
 
 /// Alternate (programmatic) interface to VoltCompiler. Use add/set methods to provide
@@ -70,15 +65,6 @@
 
 
     public static final class ProcedureInfo {
-<<<<<<< HEAD
-        private final String m_roles[];
-        private final Class<?> m_class;
-        private final String m_name;
-        private final String m_sql;
-        private final String m_partitionInfo;
-
-        public ProcedureInfo(final Class<?> cls, final String... roles) {
-=======
         private final RoleInfo m_roles[];
         private final Class<?> m_class;
         private final String m_name;
@@ -87,25 +73,14 @@
         private int m_partitionParameter;
 
         public ProcedureInfo(final Class<?> cls, final RoleInfo... roles) {
->>>>>>> f708143e
             m_roles = roles;
             m_class = cls;
             m_name = cls.getSimpleName();
             m_sql = null;
-<<<<<<< HEAD
-            m_partitionInfo = null;
-=======
->>>>>>> f708143e
             assert(m_name != null);
         }
 
         public ProcedureInfo(
-<<<<<<< HEAD
-                final String roles[],
-                final String name,
-                final String sql,
-                final String partitionInfo) {
-=======
                 String name,
                 String sql,
                 String partitionCol,
@@ -119,7 +94,6 @@
         }
 
         public ProcedureInfo(String name, String sql, RoleInfo... roles) {
->>>>>>> f708143e
             assert(name != null);
             m_roles = roles;
             m_class = null;
@@ -130,65 +104,6 @@
             else {
                 m_sql = sql + ";";
             }
-<<<<<<< HEAD
-            m_partitionInfo = partitionInfo;
-            assert(m_name != null);
-        }
-
-        @Override
-        public int hashCode() {
-            return m_name.hashCode();
-        }
-
-        @Override
-        public boolean equals(final Object o) {
-            if (o instanceof ProcedureInfo) {
-                final ProcedureInfo oInfo = (ProcedureInfo)o;
-                return m_name.equals(oInfo.m_name);
-            }
-            return false;
-        }
-    }
-
-    public static final class RoleInfo {
-        private final String name;
-        private final boolean sql;
-        private final boolean sqlread;
-        private final boolean admin;
-        private final boolean defaultproc;
-        private final boolean defaultprocread;
-        private final boolean allproc;
-
-        public RoleInfo(final String name, final boolean sql, final boolean sqlread, final boolean admin, final boolean defaultproc, final boolean defaultprocread, final boolean allproc){
-            this.name = name;
-            this.sql = sql;
-            this.sqlread = sqlread;
-            this.admin = admin;
-            this.defaultproc = defaultproc;
-            this.defaultprocread = defaultprocread;
-            this.allproc = allproc;
-        }
-
-        public static RoleInfo[] fromTemplate(final RoleInfo other, final String... names) {
-            RoleInfo[] roles = new RoleInfo[names.length];
-            for (int i = 0; i < names.length; ++i) {
-                roles[i] = new RoleInfo(names[i], other.sql, other.sqlread, other.admin,
-                                other.defaultproc, other.defaultprocread, other.allproc);
-            }
-            return roles;
-        }
-
-        @Override
-        public int hashCode() {
-            return name.hashCode();
-        }
-
-        @Override
-        public boolean equals(final Object o) {
-            if (o instanceof RoleInfo) {
-                final RoleInfo oInfo = (RoleInfo)o;
-                return name.equals(oInfo.name);
-=======
         }
 
         /**
@@ -220,7 +135,6 @@
             for (RoleInfo role : m_roles) {
                 roleInfo.append(prefix).append(role.m_name);
                 prefix = ",";
->>>>>>> f708143e
             }
             return roleInfo.toString();
         }
@@ -264,36 +178,6 @@
             return roles;
         }
 
-<<<<<<< HEAD
-    public CatalogBuilder addRoles(final RoleInfo... roles) {
-        for (final RoleInfo info : roles) {
-            transformer.append("CREATE ROLE " + info.name);
-            if(info.sql || info.sqlread || info.defaultproc || info.admin || info.defaultprocread || info.allproc) {
-                transformer.append(" WITH ");
-                if(info.sql) {
-                    transformer.append("sql,");
-                }
-                if(info.sqlread) {
-                    transformer.append("sqlread,");
-                }
-                if(info.defaultproc) {
-                    transformer.append("defaultproc,");
-                }
-                if(info.admin) {
-                    transformer.append("admin,");
-                }
-                if(info.defaultprocread) {
-                    transformer.append("defaultprocread,");
-                }
-                if(info.allproc) {
-                    transformer.append("allproc,");
-                }
-                transformer.replace(transformer.length() - 1, transformer.length(), ";");
-            }
-            else {
-                transformer.append(";");
-            }
-=======
         @Override
         public int hashCode() { return m_name.hashCode(); }
 
@@ -338,7 +222,6 @@
                 prefix = ",";
             }
             transformer.append(";");
->>>>>>> f708143e
         }
         return this;
     }
@@ -354,14 +237,8 @@
      * committed by John.
      */
     public CatalogBuilder addLiteralSchema(String ddlText) {
-<<<<<<< HEAD
-        File temp;
-        try {
-            temp = File.createTempFile("literalschema", "sql");
-=======
         try {
             File temp = File.createTempFile("literalschema", "sql");
->>>>>>> f708143e
             temp.deleteOnExit();
             MiscUtils.writeStringToFile(temp, ddlText);
             addSchema(URLEncoder.encode(temp.getAbsolutePath(), "UTF-8"));
@@ -396,14 +273,6 @@
     }
 
     public CatalogBuilder addStmtProcedure(String name, String sql) {
-<<<<<<< HEAD
-        addStmtProcedure(name, sql, null);
-        return this;
-    }
-
-    public CatalogBuilder addStmtProcedure(String name, String sql, String partitionInfo) {
-        addProcedures(new ProcedureInfo(new String[0], name, sql, partitionInfo));
-=======
         addProcedures(new ProcedureInfo(name, sql));
         return this;
     }
@@ -411,7 +280,6 @@
     public CatalogBuilder addStmtProcedure(String name, String sql,
             String partitionCol, int partitionParameter) {
         addProcedures(new ProcedureInfo(name, sql, partitionCol, partitionParameter));
->>>>>>> f708143e
         return this;
     }
 
@@ -420,94 +288,22 @@
             addProcedures(new ProcedureInfo(procedure));
         }
         return this;
-<<<<<<< HEAD
-    }
-
-    /*
-     * List of roles permitted to invoke the procedure
-     */
-    public CatalogBuilder addProcedures(final ProcedureInfo... procedures) {
-        addProcedures(Arrays.asList(procedures));
-        return this;
-    }
-
-    public CatalogBuilder addProcedures(final Iterable<ProcedureInfo> procedures) {
-        // check for duplicates and existings
-        final HashSet<ProcedureInfo> newProcs = new HashSet<ProcedureInfo>();
-=======
     }
 
     public CatalogBuilder addProcedures(final ProcedureInfo... procedures) {
         // check for duplicates in this batch
         // -- existing procs by the same name are not caught by the builder
         final HashSet<ProcedureInfo> newProcs = new HashSet<>();
->>>>>>> f708143e
         for (final ProcedureInfo procedure : procedures) {
             assert(newProcs.contains(procedure) == false);
             newProcs.add(procedure);
 
-<<<<<<< HEAD
-            // ALLOW clause in CREATE PROCEDURE stmt
-            StringBuffer roleInfo = new StringBuffer();
-            if(procedure.m_roles.length != 0) {
-                roleInfo.append(" ALLOW ");
-                for(int i = 0; i < procedure.m_roles.length; i++) {
-                    roleInfo.append(procedure.m_roles[i] + ",");
-                }
-                int length = roleInfo.length();
-                roleInfo.replace(length - 1, length, " ");
-            }
-
-            if(procedure.m_class != null) {
-                transformer.append("CREATE PROCEDURE " + roleInfo.toString() + " FROM CLASS " + procedure.m_class.getName() + ";");
-            }
-            else if(procedure.m_sql != null) {
-                transformer.append("CREATE PROCEDURE " + procedure.m_name + roleInfo.toString() + " AS " + procedure.m_sql);
-            }
-
-            if(procedure.m_partitionInfo != null) {
-                String[] parameter = procedure.m_partitionInfo.split(":");
-                String[] token = parameter[0].split("\\.");
-                String position = "";
-                if(Integer.parseInt(parameter[1].trim()) > 0) {
-                    position = " PARAMETER " + parameter[1];
-                }
-                transformer.append("PARTITION PROCEDURE " + procedure.m_name + " ON TABLE " + token[0] + " COLUMN " + token[1] + position + ";");
-            }
-=======
             // add the procs
             procedure.appendToDDL(transformer);
->>>>>>> f708143e
-        }
-        return this;
-    }
-
-<<<<<<< HEAD
-    public CatalogBuilder addSupplementalClasses(final Class<?>... supplementals) {
-        final ArrayList<Class<?>> suppArray = new ArrayList<Class<?>>();
-        for (final Class<?> supplemental : supplementals)
-            suppArray.add(supplemental);
-        addSupplementalClasses(suppArray);
-        return this;
-    }
-
-    public CatalogBuilder addSupplementalClasses(final Iterable<Class<?>> supplementals) {
-        // check for duplicates and existings
-        final HashSet<Class<?>> newSupps = new HashSet<Class<?>>();
-        for (final Class<?> supplemental : supplementals) {
-            assert(newSupps.contains(supplemental) == false);
-            assert(m_supplementals.contains(supplemental) == false);
-            newSupps.add(supplemental);
-        }
-
-        // add the supplemental classes
-        for (final Class<?> supplemental : supplementals)
-            m_supplementals.add(supplemental);
-        return this;
-    }
-
-=======
->>>>>>> f708143e
+        }
+        return this;
+    }
+
     public CatalogBuilder addPartitionInfo(final String tableName, final String partitionColumnName) {
         transformer.append("PARTITION TABLE " + tableName + " ON COLUMN " + partitionColumnName + ";");
         return this;
@@ -517,19 +313,6 @@
         assert(name != null);
         transformer.append("Export TABLE " + name + ";");
         return this;
-<<<<<<< HEAD
-    }
-
-    public CatalogBuilder addExport(List<String> groups) {
-        m_elAuthGroups = groups;
-        return this;
-    }
-
-    public CatalogBuilder setCompilerDebugPrintStream(final PrintStream out) {
-        m_compilerDebugPrintStream = out;
-        return this;
-=======
->>>>>>> f708143e
     }
 
     public byte[] compileToBytes() {
@@ -575,11 +358,6 @@
         return null;
     }
 
-<<<<<<< HEAD
-    public boolean compile(final VoltCompiler compiler,
-                           final String jarPath)
-    {
-=======
     public File compileToTempJar() {
         File jarFile = null;
         try {
@@ -603,15 +381,11 @@
     }
 
     private boolean compile(final VoltCompiler compiler, final String jarPath) {
->>>>>>> f708143e
         assert(jarPath != null);
 
         // Add the DDL in the transformer to the schema files before compilation
         addLiteralSchema(transformer.toString());
-<<<<<<< HEAD
-=======
         // Clear the transformer -
->>>>>>> f708143e
         transformer = new StringBuffer();
 
         String[] schemaPath = m_schemas.toArray(new String[0]);
@@ -634,23 +408,16 @@
         return success;
     }
 
-<<<<<<< HEAD
-=======
     public CatalogBuilder setCompilerDebugPrintStream(final PrintStream out) {
         m_compilerDebugPrintStream = out;
         return this;
     }
 
->>>>>>> f708143e
     /** Provide a feedback path to monitor the VoltCompiler's plan output via harvestDiagnostics */
     public CatalogBuilder enableDiagnostics() {
         // This empty dummy value enables the feature and provides a default fallback return value,
         // but gets replaced in the normal code path.
-<<<<<<< HEAD
-        m_diagnostics = new ArrayList<String>();
-=======
         m_diagnostics = new ArrayList<>();
->>>>>>> f708143e
         return this;
     }
 
