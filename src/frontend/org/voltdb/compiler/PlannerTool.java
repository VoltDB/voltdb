/* This file is part of VoltDB.
 * Copyright (C) 2008-2019 VoltDB Inc.
 *
 * This program is free software: you can redistribute it and/or modify
 * it under the terms of the GNU Affero General Public License as
 * published by the Free Software Foundation, either version 3 of the
 * License, or (at your option) any later version.
 *
 * This program is distributed in the hope that it will be useful,
 * but WITHOUT ANY WARRANTY; without even the implied warranty of
 * MERCHANTABILITY or FITNESS FOR A PARTICULAR PURPOSE.  See the
 * GNU Affero General Public License for more details.
 *
 * You should have received a copy of the GNU Affero General Public License
 * along with VoltDB.  If not, see <http://www.gnu.org/licenses/>.
 */

package org.voltdb.compiler;

import java.util.concurrent.ThreadLocalRandom;

import org.apache.calcite.plan.RelOptUtil;
import org.apache.calcite.plan.RelTraitSet;
import org.apache.calcite.plan.hep.HepMatchOrder;
import org.apache.calcite.rel.RelDistribution;
import org.apache.calcite.rel.RelDistributionTraitDef;
import org.apache.calcite.rel.RelDistributions;
import org.apache.calcite.rel.RelNode;
import org.apache.calcite.schema.SchemaPlus;
import org.apache.calcite.sql.SqlNode;
import org.apache.calcite.tools.RelConversionException;
import org.apache.calcite.tools.ValidationException;
import org.hsqldb_voltpatches.HSQLInterface;
import org.hsqldb_voltpatches.HSQLInterface.HSQLParseException;
import org.voltcore.logging.VoltLogger;
import org.voltdb.PlannerStatsCollector;
import org.voltdb.PlannerStatsCollector.CacheUse;
import org.voltdb.StatsAgent;
import org.voltdb.StatsSelector;
import org.voltdb.VoltDB;
import org.voltdb.catalog.Database;
import org.voltdb.exceptions.PlanningErrorException;
import org.voltdb.planner.CompiledPlan;
import org.voltdb.planner.CorePlan;
import org.voltdb.planner.ParameterizationInfo;
import org.voltdb.planner.QueryPlanner;
import org.voltdb.planner.StatementPartitioning;
import org.voltdb.planner.TrivialCostModel;
import org.voltdb.plannerv2.SqlTask;
import org.voltdb.plannerv2.VoltPlanner;
import org.voltdb.plannerv2.VoltSchemaPlus;
import org.voltdb.plannerv2.guards.PlannerFallbackException;
import org.voltdb.plannerv2.rel.logical.VoltLogicalRel;
import org.voltdb.plannerv2.rel.physical.VoltPhysicalRel;
import org.voltdb.plannerv2.rules.PlannerRules.Phase;
import org.voltdb.plannerv2.utils.VoltRelUtil;
import org.voltdb.utils.CompressionService;
import org.voltdb.utils.Encoder;


import static org.voltdb.planner.QueryPlanner.fragmentizePlan;
import static org.voltdb.plannerv2.utils.VoltRelUtil.calciteToVoltDBPlan;

/**
 * Planner tool accepts an already compiled VoltDB catalog and then
 * interactively accept SQL and outputs plans on standard out.
 *
 * Used only for AdHoc queries.
 */
public class PlannerTool {
    private static final VoltLogger hostLog = new VoltLogger("HOST");
    private static final VoltLogger compileLog = new VoltLogger("COMPILE");

    private Database m_database;
    private byte[] m_catalogHash;
    private AdHocCompilerCache m_cache;
    private SchemaPlus m_schemaPlus;
    private long m_adHocLargeFallbackCount = 0;
    private long m_adHocLargeModeCount = 0;

    private final HSQLInterface m_hsql;

    private static PlannerStatsCollector m_plannerStats;

    // If -Dlarge_mode_ratio=xx is specified via ant, the value will show up in the environment variables and
    // take higher priority. Otherwise, the value specified via VOLTDB_OPTS will take effect.
    // If the test is started by ant and -Dlarge_mode_ratio is not set, it will take a default value "-1" which
    // we should ignore.
    private final double m_largeModeRatio = Double.valueOf((System.getenv("LARGE_MODE_RATIO") == null ||
            System.getenv("LARGE_MODE_RATIO").equals("-1")) ? System.getProperty("LARGE_MODE_RATIO", "0") : System.getenv("LARGE_MODE_RATIO"));

    public PlannerTool(final Database database, byte[] catalogHash) {
        assert(database != null);

        m_database = database;
        m_catalogHash = catalogHash;
        m_cache = AdHocCompilerCache.getCacheForCatalogHash(catalogHash);
        m_schemaPlus = VoltSchemaPlus.from(m_database);

        // LOAD HSQL
        m_hsql = HSQLInterface.loadHsqldb(ParameterizationInfo.getParamStateManager());
        String binDDL = m_database.getSchema();
        String ddl = CompressionService.decodeBase64AndDecompress(binDDL);
        String[] commands = ddl.split("\n");
        for (String command : commands) {
            String decoded_cmd = Encoder.hexDecodeToString(command);
            decoded_cmd = decoded_cmd.trim();
            if (decoded_cmd.length() == 0) {
                continue;
            }
            try {
                m_hsql.runDDLCommand(decoded_cmd);
            }
            catch (HSQLParseException e) {
                // need a good error message here
                throw new RuntimeException("Error creating hsql: " + e.getMessage() + " in DDL statement: " + decoded_cmd);
            }
        }
        hostLog.debug("hsql loaded");

        // Create and register a singleton planner stats collector, if this is the first time.
        if (m_plannerStats == null) {
            synchronized (this.getClass()) {
                if (m_plannerStats == null) {
                    final StatsAgent statsAgent = VoltDB.instance().getStatsAgent();
                    // In mock test environments there may be no stats agent.
                    if (statsAgent != null) {
                        m_plannerStats = new PlannerStatsCollector(-1);
                        statsAgent.registerStatsSource(StatsSelector.PLANNER, -1, m_plannerStats);
                    }
                }
            }
        }
    }

    public PlannerTool(final Database database, byte[] catalogHash, SchemaPlus schemaPlus) {
        this(database, catalogHash);
        m_schemaPlus = schemaPlus;
    }

    public PlannerTool updateWhenNoSchemaChange(Database database, byte[] catalogHash) {
        m_database = database;
        m_catalogHash = catalogHash;
        m_cache = AdHocCompilerCache.getCacheForCatalogHash(catalogHash);
        m_schemaPlus = VoltSchemaPlus.from(m_database);

        return this;
    }

    public HSQLInterface getHSQLInterface() {
        return m_hsql;
    }

    public long getAdHocLargeFallbackCount() {
        return m_adHocLargeFallbackCount;
    }

    public long getAdHocLargeModeCount() {
        return m_adHocLargeModeCount;
    }

    public AdHocPlannedStatement planSqlForTest(String sqlIn) {
        StatementPartitioning infer = StatementPartitioning.inferPartitioning();
        return planSql(sqlIn, infer, false, null, false, false);
    }

    private void logException(Exception e, String fmtLabel) {
        compileLog.error(fmtLabel + ": ", e);
    }

    /**
     * Stripped down compile that is ONLY used to plan default procedures.
     */
    public synchronized CompiledPlan planSqlCore(String sql, StatementPartitioning partitioning) {
        TrivialCostModel costModel = new TrivialCostModel();
        DatabaseEstimates estimates = new DatabaseEstimates();

        CompiledPlan plan = null;
        // This try-with-resources block acquires a global lock on all planning
        // This is required until we figure out how to do parallel planning.
        try (QueryPlanner planner = new QueryPlanner(
                sql, "PlannerTool", "PlannerToolProc", m_database,
                partitioning, m_hsql, estimates, !VoltCompiler.DEBUG_MODE,
                costModel, null, null, DeterminismMode.FASTER, false)) {

            // do the expensive full planning.
            planner.parse();
            plan = planner.plan();
            assert(plan != null);
        }
        catch (Exception e) {
            /*
             * Don't log PlanningErrorExceptions or HSQLParseExceptions, as they
             * are at least somewhat expected.
             */
            String loggedMsg = "";
            if (!(e instanceof PlanningErrorException)) {
                logException(e, "Error compiling query");
                loggedMsg = " (Stack trace has been written to the log.)";
            }
            if (e.getMessage() != null) {
                throw new RuntimeException("SQL error while compiling query: " + e.getMessage() + loggedMsg, e);
            }
            throw new RuntimeException("SQL error while compiling query: " + e.toString() + loggedMsg, e);
        }

        if (plan == null) {
            throw new RuntimeException("Null plan received in PlannerTool.planSql");
        }

        return plan;
    }

    public static synchronized CompiledPlan getCompiledPlanCalcite(SchemaPlus schemaPlus, SqlNode sqlNode)
            throws ValidationException, RelConversionException, PlannerFallbackException{
        // TRAIL [Calcite-AdHoc-DQL/DML:4] PlannerTool.planSqlCalcite()
        VoltPlanner planner = new VoltPlanner(schemaPlus);

        // Validate the task's SqlNode.
        SqlNode validatedNode = planner.validate(sqlNode);

        // Convert SqlNode to RelNode.
        RelNode rel = planner.convert(validatedNode);
        compileLog.info("ORIGINAL\n" + RelOptUtil.toString(rel));

        // Drill has SUBQUERY_REWRITE and WINDOW_REWRITE here, add?
        // See Drill's DefaultSqlHandler.convertToRel()

        // Take Drill's DefaultSqlHandler.convertToRawDrel() as reference.
        // We probably need FILTER_SET_OP_TRANSPOSE_RULE and PROJECT_SET_OP_TRANSPOSE_RULE?
        // They need to be run by the Hep planner (CALCITE-1271).

        RelTraitSet requiredLogicalOutputTraits = planner.getEmptyTraitSet().replace(VoltLogicalRel.CONVENTION);
        // Apply Calcite logical rules
        // See comments in PlannerPrograms.directory.LOGICAL to find out
        // what each rule is used for.
        RelNode transformed = planner.transform(Phase.LOGICAL.ordinal(), requiredLogicalOutputTraits, rel);

        compileLog.info("LOGICAL\n" + RelOptUtil.toString(transformed));

        // Add RelDistribution trait definition to the planner to make Calcite aware of the new trait.
        //
        // If RelDistributionTraitDef is added to the planner as the initial traits,
        // ProjectToCalcRule.onMatch() will fire RelMdDistribution.calc() which will result in
        // an AssertionError. It is cheaper to manually add RelDistributionTrait here than replacing all
        // the LogicalCalc and Calc-related rules to fix this.
        planner.addRelTraitDef(RelDistributionTraitDef.INSTANCE);

        // Add RelDistributions.ANY trait to the rel tree.
        transformed = VoltRelUtil.addTraitRecursively(transformed, RelDistributions.ANY);

        // Apply MP query fallback rules
        // As of 9.0, only SP AdHoc queries are using this new planner.
        transformed = VoltPlanner.transformHep(Phase.MP_FALLBACK, transformed);

        final RelDistribution distribution = transformed.getTraitSet().getTrait(RelDistributionTraitDef.INSTANCE);
        if (! distribution.getIsSP()) { // defer SP/MP detection outside MP_FALLBACK phase
            throw new PlannerFallbackException("MP query not supported in Calcite planner.");
        }

        // Prepare the set of RelTraits required of the root node at the termination of the physical conversion phase.
        // RelDistributions.ANY can satisfy any other types of RelDistributions.
        // See RelDistributions.RelDistributionImpl.satisfies()
        RelTraitSet requiredPhysicalOutputTraits = transformed.getTraitSet()
                .replace(VoltPhysicalRel.CONVENTION)
                .replace(RelDistributions.ANY);

        // Apply physical conversion rules.
        transformed = planner.transform(Phase.PHYSICAL_CONVERSION.ordinal(), requiredPhysicalOutputTraits, transformed);

        // apply inlining rules.
        transformed = VoltPlanner.transformHep(Phase.INLINE, HepMatchOrder.ARBITRARY, transformed, true);

        CompiledPlan compiledPlan = new CompiledPlan(false);
        try {
            // assume not large query
            calciteToVoltDBPlan((VoltPhysicalRel) transformed, compiledPlan);

            compiledPlan.explainedPlan = compiledPlan.rootPlanGraph.toExplainPlanString();
            // Renumber the plan node ids to start with 1
            compiledPlan.resetPlanNodeIds(1);
        } catch (Exception e){
            throw new PlannerFallbackException(e.getMessage());
        }
        planner.close();
        fragmentizePlan(compiledPlan);

        return compiledPlan;
    }

    /**
     * Plan a query with the Calcite planner.
     * @param task the query to plan.
     * @param batch the query batch which this query belongs to.
     * @return a planned statement.
     */
    public synchronized AdHocPlannedStatement planSqlCalcite(SqlTask task)
            throws ValidationException, RelConversionException, PlannerFallbackException {
        CompiledPlan plan = getCompiledPlanCalcite(m_schemaPlus, task.getParsedQuery());
        plan.sql = task.getSQL();
        CorePlan core = new CorePlan(plan, m_catalogHash);
        // TODO Calcite ready: enable when we are ready
        throw new PlannerFallbackException("planSqlCalcite not ready");
<<<<<<< HEAD
        //return new AdHocPlannedStatement(plan, core);
=======
        // return new AdHocPlannedStatement(plan, core);
>>>>>>> 107f37f7
    }

    public synchronized AdHocPlannedStatement planSql(
            String sql, StatementPartitioning partitioning, boolean isExplainMode, final Object[] userParams,
            boolean isSwapTables, boolean isLargeQuery) {
        // large_mode_ratio will force execution of SQL queries to use the "large" path (for read-only queries)
        // a certain percentage of the time
        if (m_largeModeRatio > 0 && !isLargeQuery) {
            if (m_largeModeRatio >= 1 || m_largeModeRatio > ThreadLocalRandom.current().nextDouble()) {
                isLargeQuery = true;
                m_adHocLargeModeCount++;
            }
        }
        CacheUse cacheUse = CacheUse.FAIL;
        if (m_plannerStats != null) {
            m_plannerStats.startStatsCollection();
        }
        try {
            if ((sql == null) || (sql = sql.trim()).isEmpty()) {    // remove any spaces or newlines
                throw new RuntimeException("Can't plan empty or null SQL.");
            }

            // No caching for forced single partition or forced multi partition SQL,
            // since these options potentially get different plans that may be invalid
            // or sub-optimal in other contexts. Likewise, plans cached from other contexts
            // may be incompatible with these options.
            // If this presents a planning performance problem, we could consider maintaining
            // separate caches for the 3 cases or maintaining up to 3 plans per cache entry
            // if the cases tended to have mostly overlapping queries.
            //
            // Large queries are not cached.  Their plans are different than non-large queries
            // with the same SQL text, and in general we expect them to be slow.  If at some
            // point it seems worthwhile to cache such plans, we can explore it.
            if (partitioning.isInferred() && !isLargeQuery) {
                // Check the literal cache for a match.
                AdHocPlannedStatement cachedPlan = m_cache.getWithSQL(sql);
                if (cachedPlan != null) {
                    cacheUse = CacheUse.HIT1;
                    return cachedPlan;
                } else {
                    cacheUse = CacheUse.MISS;
                }
            }

            //////////////////////
            // PLAN THE STMT
            //////////////////////

            final SqlPlanner planner = new SqlPlanner(m_database, partitioning, m_hsql, sql,
                    isLargeQuery, isSwapTables, isExplainMode, m_adHocLargeFallbackCount, userParams, m_cache, compileLog);
            final CompiledPlan plan = planner.getCompiledPlan();
            final AdHocPlannedStatement adhocPlan = planner.getAdhocPlan();
            assert (plan == null) != (adhocPlan == null) : "It should be either planned or cached";
            partitioning = planner.getPartitioning();
            m_adHocLargeFallbackCount = planner.getAdHocLargeFallBackCount();
            if (adhocPlan != null) {
                cacheUse = CacheUse.HIT2;   // IMPORTANT
                return adhocPlan;
            } else {
                final String parsedToken = planner.getParsedToken();
                //////////////////////
                // OUTPUT THE RESULT
                //////////////////////
                final CorePlan core = new CorePlan(plan, m_catalogHash);
                final AdHocPlannedStatement ahps = new AdHocPlannedStatement(plan, core);

                // Do not put wrong parameter explain query into cache.
                // Also, do not put large query plans into the cache.
                if (planner.isCacheable()) {
                    // Note either the parameter index (per force to a user-provided parameter) or
                    // the actual constant value of the partitioning key inferred from the plan.
                    // Either or both of these two values may simply default
                    // to -1 and to null, respectively.
                    core.setPartitioningParamIndex(partitioning.getInferredParameterIndex());
                    core.setPartitioningParamValue(partitioning.getInferredPartitioningValue());
                    assert (parsedToken != null);
                    // Again, plans with inferred partitioning are the only ones supported in the cache.
                    m_cache.put(sql, parsedToken, ahps, planner.getExtractedLiterals(), planner.hasQuestionMark(),
                            planner.hasExceptionWhenParameterized());
                }
                return ahps;
            }
        } finally {
            if (m_plannerStats != null) {
                m_plannerStats.endStatsCollection(m_cache.getLiteralCacheSize(), m_cache.getCoreCacheSize(), cacheUse, -1);
            }
        }
    }
}<|MERGE_RESOLUTION|>--- conflicted
+++ resolved
@@ -301,11 +301,7 @@
         CorePlan core = new CorePlan(plan, m_catalogHash);
         // TODO Calcite ready: enable when we are ready
         throw new PlannerFallbackException("planSqlCalcite not ready");
-<<<<<<< HEAD
-        //return new AdHocPlannedStatement(plan, core);
-=======
         // return new AdHocPlannedStatement(plan, core);
->>>>>>> 107f37f7
     }
 
     public synchronized AdHocPlannedStatement planSql(
