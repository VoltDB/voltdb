--- conflicted
+++ resolved
@@ -299,15 +299,9 @@
         CompiledPlan plan = getCompiledPlanCalcite(m_schemaPlus, task.getParsedQuery());
         plan.sql = task.getSQL();
         CorePlan core = new CorePlan(plan, m_catalogHash);
-<<<<<<< HEAD
-        // TODO: enable when we are ready
-        // throw new PlannerFallbackException("planSqlCalcite not ready");
-        return new AdHocPlannedStatement(plan, core);
-=======
         // TODO Calcite ready: enable when we are ready
         throw new PlannerFallbackException("planSqlCalcite not ready");
         // return new AdHocPlannedStatement(plan, core);
->>>>>>> bfdf8a69
     }
 
     public synchronized AdHocPlannedStatement planSql(
