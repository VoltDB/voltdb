/* This file is part of VoltDB.
 * Copyright (C) 2008-2019 VoltDB Inc.
 *
 * This program is free software: you can redistribute it and/or modify
 * it under the terms of the GNU Affero General Public License as
 * published by the Free Software Foundation, either version 3 of the
 * License, or (at your option) any later version.
 *
 * This program is distributed in the hope that it will be useful,
 * but WITHOUT ANY WARRANTY; without even the implied warranty of
 * MERCHANTABILITY or FITNESS FOR A PARTICULAR PURPOSE.  See the
 * GNU Affero General Public License for more details.
 *
 * You should have received a copy of the GNU Affero General Public License
 * along with VoltDB.  If not, see <http://www.gnu.org/licenses/>.
 */

package org.voltdb.compiler;

import java.util.concurrent.ThreadLocalRandom;

import org.apache.calcite.plan.RelOptUtil;
import org.apache.calcite.plan.RelTraitSet;
import org.apache.calcite.plan.hep.HepMatchOrder;
import org.apache.calcite.rel.RelDistributionTraitDef;
import org.apache.calcite.rel.RelDistributions;
import org.apache.calcite.rel.RelNode;
import org.apache.calcite.schema.SchemaPlus;
import org.apache.calcite.tools.RelConversionException;
import org.apache.calcite.tools.ValidationException;
import org.apache.calcite.util.Util;
import org.hsqldb_voltpatches.HSQLInterface;
import org.hsqldb_voltpatches.HSQLInterface.HSQLParseException;
import org.voltcore.logging.VoltLogger;
import org.voltdb.PlannerStatsCollector;
import org.voltdb.PlannerStatsCollector.CacheUse;
import org.voltdb.StatsAgent;
import org.voltdb.StatsSelector;
import org.voltdb.VoltDB;
import org.voltdb.catalog.Database;
import org.voltdb.planner.CompiledPlan;
import org.voltdb.planner.CorePlan;
import org.voltdb.planner.ParameterizationInfo;
import org.voltdb.planner.PlanningErrorException;
import org.voltdb.planner.QueryPlanner;
import org.voltdb.planner.StatementPartitioning;
import org.voltdb.planner.TrivialCostModel;
import org.voltdb.plannerv2.SqlTask;
import org.voltdb.plannerv2.VoltPlanner;
import org.voltdb.plannerv2.VoltSchemaPlus;
import org.voltdb.plannerv2.guards.PlannerFallbackException;
import org.voltdb.plannerv2.rel.logical.VoltLogicalRel;
import org.voltdb.plannerv2.rel.physical.VoltPhysicalRel;
import org.voltdb.plannerv2.rules.PlannerRules;
import org.voltdb.plannerv2.utils.VoltRelUtil;
import org.voltdb.utils.CompressionService;
import org.voltdb.utils.Encoder;

import static org.voltdb.newplanner.util.VoltDBRelUtil.calciteToVoltDBPlan;

/**
 * Planner tool accepts an already compiled VoltDB catalog and then
 * interactively accept SQL and outputs plans on standard out.
 *
 * Used only for AdHoc queries.
 */
public class PlannerTool {
    private static final VoltLogger hostLog = new VoltLogger("HOST");
    private static final VoltLogger compileLog = new VoltLogger("COMPILE");

    private Database m_database;
    private byte[] m_catalogHash;
    private AdHocCompilerCache m_cache;
    private SchemaPlus m_schemaPlus;
    private long m_adHocLargeFallbackCount = 0;
    private long m_adHocLargeModeCount = 0;

    private final HSQLInterface m_hsql;

    private static PlannerStatsCollector m_plannerStats;

    // If -Dlarge_mode_ratio=xx is specified via ant, the value will show up in the environment variables and
    // take higher priority. Otherwise, the value specified via VOLTDB_OPTS will take effect.
    // If the test is started by ant and -Dlarge_mode_ratio is not set, it will take a default value "-1" which
    // we should ignore.
    private final double m_largeModeRatio = Double.valueOf((System.getenv("LARGE_MODE_RATIO") == null ||
            System.getenv("LARGE_MODE_RATIO").equals("-1")) ? System.getProperty("LARGE_MODE_RATIO", "0") : System.getenv("LARGE_MODE_RATIO"));

    public PlannerTool(final Database database, byte[] catalogHash) {
        assert(database != null);

        m_database = database;
        m_catalogHash = catalogHash;
        m_cache = AdHocCompilerCache.getCacheForCatalogHash(catalogHash);
        m_schemaPlus = VoltSchemaPlus.from(m_database);

        // LOAD HSQL
        m_hsql = HSQLInterface.loadHsqldb(ParameterizationInfo.getParamStateManager());
        String binDDL = m_database.getSchema();
        String ddl = CompressionService.decodeBase64AndDecompress(binDDL);
        String[] commands = ddl.split("\n");
        for (String command : commands) {
            String decoded_cmd = Encoder.hexDecodeToString(command);
            decoded_cmd = decoded_cmd.trim();
            if (decoded_cmd.length() == 0) {
                continue;
            }
            try {
                m_hsql.runDDLCommand(decoded_cmd);
            }
            catch (HSQLParseException e) {
                // need a good error message here
                throw new RuntimeException("Error creating hsql: " + e.getMessage() + " in DDL statement: " + decoded_cmd);
            }
        }
        hostLog.debug("hsql loaded");

        // Create and register a singleton planner stats collector, if this is the first time.
        if (m_plannerStats == null) {
            synchronized (this.getClass()) {
                if (m_plannerStats == null) {
                    final StatsAgent statsAgent = VoltDB.instance().getStatsAgent();
                    // In mock test environments there may be no stats agent.
                    if (statsAgent != null) {
                        m_plannerStats = new PlannerStatsCollector(-1);
                        statsAgent.registerStatsSource(StatsSelector.PLANNER, -1, m_plannerStats);
                    }
                }
            }
        }
    }

    public PlannerTool(final Database database, byte[] catalogHash, SchemaPlus schemaPlus) {
        this(database, catalogHash);
        m_schemaPlus = schemaPlus;
    }

    public PlannerTool updateWhenNoSchemaChange(Database database, byte[] catalogHash) {
        m_database = database;
        m_catalogHash = catalogHash;
        m_cache = AdHocCompilerCache.getCacheForCatalogHash(catalogHash);
        m_schemaPlus = VoltSchemaPlus.from(m_database);

        return this;
    }

    public HSQLInterface getHSQLInterface() {
        return m_hsql;
    }

    public long getAdHocLargeFallbackCount() {
        return m_adHocLargeFallbackCount;
    }

    public long getAdHocLargeModeCount() {
        return m_adHocLargeModeCount;
    }

    public AdHocPlannedStatement planSqlForTest(String sqlIn) {
        StatementPartitioning infer = StatementPartitioning.inferPartitioning();
        return planSql(sqlIn, infer, false, null, false, false);
    }

    private void logException(Exception e, String fmtLabel) {
        compileLog.error(fmtLabel + ": ", e);
    }

    /**
     * Stripped down compile that is ONLY used to plan default procedures.
     */
    public synchronized CompiledPlan planSqlCore(String sql, StatementPartitioning partitioning) {
        TrivialCostModel costModel = new TrivialCostModel();
        DatabaseEstimates estimates = new DatabaseEstimates();

        CompiledPlan plan = null;
        // This try-with-resources block acquires a global lock on all planning
        // This is required until we figure out how to do parallel planning.
        try (QueryPlanner planner = new QueryPlanner(
                sql, "PlannerTool", "PlannerToolProc", m_database,
                partitioning, m_hsql, estimates, !VoltCompiler.DEBUG_MODE,
                costModel, null, null, DeterminismMode.FASTER, false)) {

            // do the expensive full planning.
            planner.parse();
            plan = planner.plan();
            assert(plan != null);
        }
        catch (Exception e) {
            /*
             * Don't log PlanningErrorExceptions or HSQLParseExceptions, as they
             * are at least somewhat expected.
             */
            String loggedMsg = "";
            if (!(e instanceof PlanningErrorException || e instanceof HSQLParseException)) {
                logException(e, "Error compiling query");
                loggedMsg = " (Stack trace has been written to the log.)";
            }
            if (e.getMessage() != null) {
                throw new RuntimeException("SQL error while compiling query: " + e.getMessage() + loggedMsg, e);
            }
            throw new RuntimeException("SQL error while compiling query: " + e.toString() + loggedMsg, e);
        }

        if (plan == null) {
            throw new RuntimeException("Null plan received in PlannerTool.planSql");
        }

        return plan;
    }

<<<<<<< HEAD
    public static synchronized CompiledPlan getCompiledPlanCalcite(SchemaPlus schemaPlus, SqlNode sqlNode) {
        // create VoltSqlValidator from SchemaPlus.
        VoltSqlValidator validator = new VoltSqlValidator(schemaPlus);
        // validate the task's SqlNode.
        SqlNode validatedNode = validator.validate(sqlNode);
        // convert SqlNode to RelNode.
        VoltSqlToRelConverter converter = VoltSqlToRelConverter.create(validator, schemaPlus);
        RelRoot root = converter.convertQuery(validatedNode, false, true);
        root = root.withRel(converter.decorrelate(validatedNode, root.rel));
        // apply calcite and Volt logical rules
        RelTraitSet logicalTraits = root.rel.getTraitSet().replace(VoltDBLRel.VOLTDB_LOGICAL);
        RelNode nodeAfterLogical = CalcitePlanner.transform(CalcitePlannerType.VOLCANO, PlannerPhase.LOGICAL,
                root.rel, logicalTraits);
=======
    /**
     * Plan a query with the Calcite planner.
     * @param task the query to plan.
     * @return a planned statement.
     * @throws ValidationException
     * @throws RelConversionException
     * @throws PlannerFallbackException
     */
    public synchronized AdHocPlannedStatement planSqlCalcite(SqlTask task)
            throws ValidationException, RelConversionException, PlannerFallbackException {
        // TRAIL [Calcite-AdHoc-DQL/DML:4] PlannerTool.planSqlCalcite()
        VoltPlanner planner = new VoltPlanner(m_schemaPlus);
>>>>>>> 6eedf690

        // Validate the task's SqlNode.
        planner.validate(task.getParsedQuery());

        // Convert SqlNode to RelNode.
        RelNode rel = planner.convert(task.getParsedQuery());
        compileLog.info("ORIGINAL\n" + RelOptUtil.toString(rel));

        // Drill has SUBQUERY_REWRITE and WINDOW_REWRITE here, add?
        // See Drill's DefaultSqlHandler.convertToRel()

        // Take Drill's DefaultSqlHandler.convertToRawDrel() as reference.
        // We probably need FILTER_SET_OP_TRANSPOSE_RULE and PROJECT_SET_OP_TRANSPOSE_RULE?
        // They need to be run by the Hep planner (CALCITE-1271).

        RelTraitSet requiredLogicalOutputTraits = planner.getEmptyTraitSet().replace(VoltLogicalRel.CONVENTION);
        // Apply Calcite logical rules
        // See comments in PlannerPrograms.directory.LOGICAL to find out
        // what each rule is used for.
        RelNode transformed = planner.transform(
                PlannerRules.Phase.LOGICAL.ordinal(),
                requiredLogicalOutputTraits, rel);

        compileLog.info("LOGICAL\n" + RelOptUtil.toString(transformed));

        // Add RelDistribution trait definition to the planner to make Calcite aware of the new trait.
        //
        // If RelDistributionTraitDef is added to the planner as the initial traits,
        // ProjectToCalcRule.onMatch() will fire RelMdDistribution.calc() which will result in
        // an AssertionError. It is cheaper to manually add RelDistributionTrait here than replacing all
        // the LogicalCalc and Calc-related rules to fix this.
        planner.addRelTraitDef(RelDistributionTraitDef.INSTANCE);

        // Add RelDistributions.ANY trait to the rel tree.
        transformed = VoltRelUtil.addTraitRecurcively(transformed, RelDistributions.ANY);

        // apply MP query fallback rules
        transformed = VoltPlanner.transformHep(PlannerRules.Phase.MP_FALLBACK,
                HepMatchOrder.BOTTOM_UP, transformed, false);

        // Prepare the set of RelTraits required of the root node at the termination of the physical conversion phase.
        // RelDistributions.ANY can satisfy any other types of RelDistributions.
        // See RelDistributions.RelDistributionImpl.satisfies()
        RelTraitSet requiredPhysicalOutputTraits = transformed.getTraitSet().replace(VoltPhysicalRel.CONVENTION).
                replace(RelDistributions.ANY);

        // Apply physical conversion rules.
        transformed = planner.transform(PlannerRules.Phase.PHYSICAL_CONVERSION.ordinal(),
                requiredPhysicalOutputTraits, transformed);

        Util.discard(transformed);

<<<<<<< HEAD
        System.out.println(RelOptUtil.toString(nodeAfterPhysicalConversion));
        // apply inlining rules.
        RelNode nodeAfterInlining = CalcitePlanner.transform(CalcitePlannerType.HEP_ORDERED,
                PlannerPhase.INLINING, nodeAfterPhysicalConversion);

        // assume not large query
        CompiledPlan compiledPlan = new CompiledPlan(false);
        calciteToVoltDBPlan((VoltDBPRel)nodeAfterInlining, compiledPlan);

        compiledPlan.explainedPlan = compiledPlan.rootPlanGraph.toExplainPlanString();
        // Renumber the plan node ids to start with 1
        compiledPlan.resetPlanNodeIds(1);

        return compiledPlan;
    }

    /**
     * Plan a query with the Calcite planner.
     * @param task the query to plan.
     * @param batch the query batch which this query belongs to.
     * @return a planned statement.
     */
    public synchronized AdHocPlannedStatement planSqlCalcite(SqlTask task, NonDdlBatch batch) {
        CompiledPlan plan = getCompiledPlanCalcite(m_schemaPlus, task.getParsedQuery());

        CorePlan core = new CorePlan(plan, m_catalogHash);
        return new AdHocPlannedStatement(plan, core);
=======
        planner.close();
        // TODO: finish Calcite planning and convert into AdHocPlannedStatement.
        throw new PlannerFallbackException();
>>>>>>> 6eedf690
    }

    public synchronized AdHocPlannedStatement planSql(String sql, StatementPartitioning partitioning,
                                                      boolean isExplainMode, final Object[] userParams,
                                                      boolean isSwapTables, boolean isLargeQuery) {
        // large_mode_ratio will force execution of SQL queries to use the "large" path (for read-only queries)
        // a certain percentage of the time
        if (m_largeModeRatio > 0 && !isLargeQuery) {
            if (m_largeModeRatio >= 1 || m_largeModeRatio > ThreadLocalRandom.current().nextDouble()) {
                isLargeQuery = true;
                m_adHocLargeModeCount++;
            }
        }
        CacheUse cacheUse = CacheUse.FAIL;
        if (m_plannerStats != null) {
            m_plannerStats.startStatsCollection();
        }
        try {
            if ((sql == null) || (sql = sql.trim()).isEmpty()) {    // remove any spaces or newlines
                throw new RuntimeException("Can't plan empty or null SQL.");
            }

            // No caching for forced single partition or forced multi partition SQL,
            // since these options potentially get different plans that may be invalid
            // or sub-optimal in other contexts. Likewise, plans cached from other contexts
            // may be incompatible with these options.
            // If this presents a planning performance problem, we could consider maintaining
            // separate caches for the 3 cases or maintaining up to 3 plans per cache entry
            // if the cases tended to have mostly overlapping queries.
            //
            // Large queries are not cached.  Their plans are different than non-large queries
            // with the same SQL text, and in general we expect them to be slow.  If at some
            // point it seems worthwhile to cache such plans, we can explore it.
            if (partitioning.isInferred() && !isLargeQuery) {
                // Check the literal cache for a match.
                AdHocPlannedStatement cachedPlan = m_cache.getWithSQL(sql);
                if (cachedPlan != null) {
                    cacheUse = CacheUse.HIT1;
                    return cachedPlan;
                } else {
                    cacheUse = CacheUse.MISS;
                }
            }

            //////////////////////
            // PLAN THE STMT
            //////////////////////

            final SqlPlanner planner = new SqlPlanner(m_database, partitioning, m_hsql, sql,
                    isLargeQuery, isSwapTables, isExplainMode, m_adHocLargeFallbackCount, userParams, m_cache, compileLog);
            final CompiledPlan plan = planner.getCompiledPlan();
            final AdHocPlannedStatement adhocPlan = planner.getAdhocPlan();
            assert (plan == null) != (adhocPlan == null) : "It should be either planned or cached";
            partitioning = planner.getPartitioning();
            m_adHocLargeFallbackCount = planner.getAdHocLargeFallBackCount();
            if (adhocPlan != null) {
                cacheUse = CacheUse.HIT2;   // IMPORTANT
                return adhocPlan;
            } else {
                final String parsedToken = planner.getParsedToken();
                //////////////////////
                // OUTPUT THE RESULT
                //////////////////////
                final CorePlan core = new CorePlan(plan, m_catalogHash);
                final AdHocPlannedStatement ahps = new AdHocPlannedStatement(plan, core);

                // Do not put wrong parameter explain query into cache.
                // Also, do not put large query plans into the cache.
                if (planner.isCacheable()) {
                    // Note either the parameter index (per force to a user-provided parameter) or
                    // the actual constant value of the partitioning key inferred from the plan.
                    // Either or both of these two values may simply default
                    // to -1 and to null, respectively.
                    core.setPartitioningParamIndex(partitioning.getInferredParameterIndex());
                    core.setPartitioningParamValue(partitioning.getInferredPartitioningValue());
                    assert (parsedToken != null);
                    // Again, plans with inferred partitioning are the only ones supported in the cache.
                    m_cache.put(sql, parsedToken, ahps, planner.getExtractedLiterals(), planner.hasQuestionMark(),
                            planner.hasExceptionWhenParameterized());
                }
                return ahps;
            }
        } finally {
            if (m_plannerStats != null) {
                m_plannerStats.endStatsCollection(m_cache.getLiteralCacheSize(), m_cache.getCoreCacheSize(), cacheUse, -1);
            }
        }
    }
}
<|MERGE_RESOLUTION|>--- conflicted
+++ resolved
@@ -26,6 +26,7 @@
 import org.apache.calcite.rel.RelDistributions;
 import org.apache.calcite.rel.RelNode;
 import org.apache.calcite.schema.SchemaPlus;
+import org.apache.calcite.sql.SqlNode;
 import org.apache.calcite.tools.RelConversionException;
 import org.apache.calcite.tools.ValidationException;
 import org.apache.calcite.util.Util;
@@ -38,6 +39,7 @@
 import org.voltdb.StatsSelector;
 import org.voltdb.VoltDB;
 import org.voltdb.catalog.Database;
+import org.voltdb.newplanner.rules.PlannerPhase;
 import org.voltdb.planner.CompiledPlan;
 import org.voltdb.planner.CorePlan;
 import org.voltdb.planner.ParameterizationInfo;
@@ -45,6 +47,7 @@
 import org.voltdb.planner.QueryPlanner;
 import org.voltdb.planner.StatementPartitioning;
 import org.voltdb.planner.TrivialCostModel;
+import org.voltdb.plannerv2.NonDdlBatch;
 import org.voltdb.plannerv2.SqlTask;
 import org.voltdb.plannerv2.VoltPlanner;
 import org.voltdb.plannerv2.VoltSchemaPlus;
@@ -56,7 +59,9 @@
 import org.voltdb.utils.CompressionService;
 import org.voltdb.utils.Encoder;
 
-import static org.voltdb.newplanner.util.VoltDBRelUtil.calciteToVoltDBPlan;
+import javax.ws.rs.HEAD;
+
+import static org.voltdb.plannerv2.utils.VoltRelUtil.calciteToVoltDBPlan;
 
 /**
  * Planner tool accepts an already compiled VoltDB catalog and then
@@ -208,40 +213,16 @@
         return plan;
     }
 
-<<<<<<< HEAD
-    public static synchronized CompiledPlan getCompiledPlanCalcite(SchemaPlus schemaPlus, SqlNode sqlNode) {
-        // create VoltSqlValidator from SchemaPlus.
-        VoltSqlValidator validator = new VoltSqlValidator(schemaPlus);
-        // validate the task's SqlNode.
-        SqlNode validatedNode = validator.validate(sqlNode);
-        // convert SqlNode to RelNode.
-        VoltSqlToRelConverter converter = VoltSqlToRelConverter.create(validator, schemaPlus);
-        RelRoot root = converter.convertQuery(validatedNode, false, true);
-        root = root.withRel(converter.decorrelate(validatedNode, root.rel));
-        // apply calcite and Volt logical rules
-        RelTraitSet logicalTraits = root.rel.getTraitSet().replace(VoltDBLRel.VOLTDB_LOGICAL);
-        RelNode nodeAfterLogical = CalcitePlanner.transform(CalcitePlannerType.VOLCANO, PlannerPhase.LOGICAL,
-                root.rel, logicalTraits);
-=======
-    /**
-     * Plan a query with the Calcite planner.
-     * @param task the query to plan.
-     * @return a planned statement.
-     * @throws ValidationException
-     * @throws RelConversionException
-     * @throws PlannerFallbackException
-     */
-    public synchronized AdHocPlannedStatement planSqlCalcite(SqlTask task)
-            throws ValidationException, RelConversionException, PlannerFallbackException {
+    public static synchronized CompiledPlan getCompiledPlanCalcite(SchemaPlus schemaPlus, SqlNode sqlNode)
+            throws ValidationException, RelConversionException, PlannerFallbackException{
         // TRAIL [Calcite-AdHoc-DQL/DML:4] PlannerTool.planSqlCalcite()
-        VoltPlanner planner = new VoltPlanner(m_schemaPlus);
->>>>>>> 6eedf690
+        VoltPlanner planner = new VoltPlanner(schemaPlus);
 
         // Validate the task's SqlNode.
-        planner.validate(task.getParsedQuery());
+        planner.validate(sqlNode);
 
         // Convert SqlNode to RelNode.
-        RelNode rel = planner.convert(task.getParsedQuery());
+        RelNode rel = planner.convert(sqlNode);
         compileLog.info("ORIGINAL\n" + RelOptUtil.toString(rel));
 
         // Drill has SUBQUERY_REWRITE and WINDOW_REWRITE here, add?
@@ -288,15 +269,13 @@
 
         Util.discard(transformed);
 
-<<<<<<< HEAD
-        System.out.println(RelOptUtil.toString(nodeAfterPhysicalConversion));
-        // apply inlining rules.
-        RelNode nodeAfterInlining = CalcitePlanner.transform(CalcitePlannerType.HEP_ORDERED,
-                PlannerPhase.INLINING, nodeAfterPhysicalConversion);
+//        // apply inlining rules.
+//        RelNode nodeAfterInlining = CalcitePlanner.transform(CalcitePlannerType.HEP_ORDERED,
+//                PlannerPhase.INLINING, nodeAfterPhysicalConversion);
 
         // assume not large query
         CompiledPlan compiledPlan = new CompiledPlan(false);
-        calciteToVoltDBPlan((VoltDBPRel)nodeAfterInlining, compiledPlan);
+        calciteToVoltDBPlan((VoltPhysicalRel) transformed, compiledPlan);
 
         compiledPlan.explainedPlan = compiledPlan.rootPlanGraph.toExplainPlanString();
         // Renumber the plan node ids to start with 1
@@ -311,16 +290,12 @@
      * @param batch the query batch which this query belongs to.
      * @return a planned statement.
      */
-    public synchronized AdHocPlannedStatement planSqlCalcite(SqlTask task, NonDdlBatch batch) {
+    public synchronized AdHocPlannedStatement planSqlCalcite(SqlTask task, NonDdlBatch batch)
+            throws ValidationException, RelConversionException {
         CompiledPlan plan = getCompiledPlanCalcite(m_schemaPlus, task.getParsedQuery());
 
         CorePlan core = new CorePlan(plan, m_catalogHash);
         return new AdHocPlannedStatement(plan, core);
-=======
-        planner.close();
-        // TODO: finish Calcite planning and convert into AdHocPlannedStatement.
-        throw new PlannerFallbackException();
->>>>>>> 6eedf690
     }
 
     public synchronized AdHocPlannedStatement planSql(String sql, StatementPartitioning partitioning,
