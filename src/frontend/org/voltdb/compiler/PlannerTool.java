/* This file is part of VoltDB.
 * Copyright (C) 2008-2019 VoltDB Inc.
 *
 * This program is free software: you can redistribute it and/or modify
 * it under the terms of the GNU Affero General Public License as
 * published by the Free Software Foundation, either version 3 of the
 * License, or (at your option) any later version.
 *
 * This program is distributed in the hope that it will be useful,
 * but WITHOUT ANY WARRANTY; without even the implied warranty of
 * MERCHANTABILITY or FITNESS FOR A PARTICULAR PURPOSE.  See the
 * GNU Affero General Public License for more details.
 *
 * You should have received a copy of the GNU Affero General Public License
 * along with VoltDB.  If not, see <http://www.gnu.org/licenses/>.
 */

package org.voltdb.compiler;

import java.util.concurrent.ThreadLocalRandom;

import org.apache.calcite.plan.RelOptUtil;
import org.apache.calcite.plan.RelTraitSet;
import org.apache.calcite.rel.RelDistributionTraitDef;
import org.apache.calcite.rel.RelDistributions;
import org.apache.calcite.rel.RelNode;
import org.apache.calcite.schema.SchemaPlus;
import org.apache.calcite.tools.RelConversionException;
import org.apache.calcite.tools.ValidationException;
import org.hsqldb_voltpatches.HSQLInterface;
import org.hsqldb_voltpatches.HSQLInterface.HSQLParseException;
import org.voltcore.logging.VoltLogger;
import org.voltdb.PlannerStatsCollector;
import org.voltdb.PlannerStatsCollector.CacheUse;
import org.voltdb.StatsAgent;
import org.voltdb.StatsSelector;
import org.voltdb.VoltDB;
import org.voltdb.catalog.Database;
import org.voltdb.planner.CompiledPlan;
import org.voltdb.planner.CorePlan;
import org.voltdb.planner.ParameterizationInfo;
import org.voltdb.planner.PlanningErrorException;
import org.voltdb.planner.QueryPlanner;
import org.voltdb.planner.StatementPartitioning;
import org.voltdb.planner.TrivialCostModel;
import org.voltdb.plannerv2.SqlTask;
import org.voltdb.plannerv2.VoltPlanner;
import org.voltdb.plannerv2.VoltSchemaPlus;
import org.voltdb.plannerv2.guards.PlannerFallbackException;
import org.voltdb.plannerv2.rel.logical.VoltLogicalRel;
import org.voltdb.plannerv2.rules.PlannerRules;
import org.voltdb.plannerv2.utils.VoltRelUtil;
import org.voltdb.utils.CompressionService;
import org.voltdb.utils.Encoder;

/**
 * Planner tool accepts an already compiled VoltDB catalog and then
 * interactively accept SQL and outputs plans on standard out.
 *
 * Used only for AdHoc queries.
 */
public class PlannerTool {
    private static final VoltLogger hostLog = new VoltLogger("HOST");
    private static final VoltLogger compileLog = new VoltLogger("COMPILE");

    private Database m_database;
    private byte[] m_catalogHash;
    private AdHocCompilerCache m_cache;
    private SchemaPlus m_schemaPlus;
    private long m_adHocLargeFallbackCount = 0;
    private long m_adHocLargeModeCount = 0;

    private final HSQLInterface m_hsql;

    private static PlannerStatsCollector m_plannerStats;

    // If -Dlarge_mode_ratio=xx is specified via ant, the value will show up in the environment variables and
    // take higher priority. Otherwise, the value specified via VOLTDB_OPTS will take effect.
    // If the test is started by ant and -Dlarge_mode_ratio is not set, it will take a default value "-1" which
    // we should ignore.
    private final double m_largeModeRatio = Double.valueOf((System.getenv("LARGE_MODE_RATIO") == null ||
            System.getenv("LARGE_MODE_RATIO").equals("-1")) ? System.getProperty("LARGE_MODE_RATIO", "0") : System.getenv("LARGE_MODE_RATIO"));

    public PlannerTool(final Database database, byte[] catalogHash) {
        assert(database != null);

        m_database = database;
        m_catalogHash = catalogHash;
        m_cache = AdHocCompilerCache.getCacheForCatalogHash(catalogHash);
        m_schemaPlus = VoltSchemaPlus.from(m_database);

        // LOAD HSQL
        m_hsql = HSQLInterface.loadHsqldb(ParameterizationInfo.getParamStateManager());
        String binDDL = m_database.getSchema();
        String ddl = CompressionService.decodeBase64AndDecompress(binDDL);
        String[] commands = ddl.split("\n");
        for (String command : commands) {
            String decoded_cmd = Encoder.hexDecodeToString(command);
            decoded_cmd = decoded_cmd.trim();
            if (decoded_cmd.length() == 0) {
                continue;
            }
            try {
                m_hsql.runDDLCommand(decoded_cmd);
            }
            catch (HSQLParseException e) {
                // need a good error message here
                throw new RuntimeException("Error creating hsql: " + e.getMessage() + " in DDL statement: " + decoded_cmd);
            }
        }
        hostLog.debug("hsql loaded");

        // Create and register a singleton planner stats collector, if this is the first time.
        if (m_plannerStats == null) {
            synchronized (this.getClass()) {
                if (m_plannerStats == null) {
                    final StatsAgent statsAgent = VoltDB.instance().getStatsAgent();
                    // In mock test environments there may be no stats agent.
                    if (statsAgent != null) {
                        m_plannerStats = new PlannerStatsCollector(-1);
                        statsAgent.registerStatsSource(StatsSelector.PLANNER, -1, m_plannerStats);
                    }
                }
            }
        }
    }

    public PlannerTool(final Database database, byte[] catalogHash, SchemaPlus schemaPlus) {
        this(database, catalogHash);
        m_schemaPlus = schemaPlus;
    }

    public PlannerTool updateWhenNoSchemaChange(Database database, byte[] catalogHash) {
        m_database = database;
        m_catalogHash = catalogHash;
        m_cache = AdHocCompilerCache.getCacheForCatalogHash(catalogHash);
        m_schemaPlus = VoltSchemaPlus.from(m_database);

        return this;
    }

    public HSQLInterface getHSQLInterface() {
        return m_hsql;
    }

    public long getAdHocLargeFallbackCount() {
        return m_adHocLargeFallbackCount;
    }

    public long getAdHocLargeModeCount() {
        return m_adHocLargeModeCount;
    }

    public AdHocPlannedStatement planSqlForTest(String sqlIn) {
        StatementPartitioning infer = StatementPartitioning.inferPartitioning();
        return planSql(sqlIn, infer, false, null, false, false);
    }

    private void logException(Exception e, String fmtLabel) {
        compileLog.error(fmtLabel + ": ", e);
    }

    /**
     * Stripped down compile that is ONLY used to plan default procedures.
     */
    public synchronized CompiledPlan planSqlCore(String sql, StatementPartitioning partitioning) {
        TrivialCostModel costModel = new TrivialCostModel();
        DatabaseEstimates estimates = new DatabaseEstimates();

        CompiledPlan plan = null;
        // This try-with-resources block acquires a global lock on all planning
        // This is required until we figure out how to do parallel planning.
        try (QueryPlanner planner = new QueryPlanner(
                sql, "PlannerTool", "PlannerToolProc", m_database,
                partitioning, m_hsql, estimates, !VoltCompiler.DEBUG_MODE,
                costModel, null, null, DeterminismMode.FASTER, false)) {

            // do the expensive full planning.
            planner.parse();
            plan = planner.plan();
            assert(plan != null);
        }
        catch (Exception e) {
            /*
             * Don't log PlanningErrorExceptions or HSQLParseExceptions, as they
             * are at least somewhat expected.
             */
            String loggedMsg = "";
            if (!(e instanceof PlanningErrorException || e instanceof HSQLParseException)) {
                logException(e, "Error compiling query");
                loggedMsg = " (Stack trace has been written to the log.)";
            }
            if (e.getMessage() != null) {
                throw new RuntimeException("SQL error while compiling query: " + e.getMessage() + loggedMsg, e);
            }
            throw new RuntimeException("SQL error while compiling query: " + e.toString() + loggedMsg, e);
        }

        if (plan == null) {
            throw new RuntimeException("Null plan received in PlannerTool.planSql");
        }

        return plan;
    }

    /**
     * Plan a query with the Calcite planner.
     * @param task the query to plan.
     * @return a planned statement.
     * @throws ValidationException
     * @throws RelConversionException
     * @throws PlannerFallbackException
     */
    public synchronized AdHocPlannedStatement planSqlCalcite(SqlTask task)
            throws ValidationException, RelConversionException, PlannerFallbackException {
        // TRAIL [Calcite-AdHoc-DQL/DML:4] PlannerTool.planSqlCalcite()
        VoltPlanner planner = new VoltPlanner(m_schemaPlus);

<<<<<<< HEAD
        // Add RelDistributions.ANY trait to the rel tree.
        nodeAfterLogical = VoltDBRelUtil.addTraitRecurcively(nodeAfterLogical, RelDistributions.ANY);

        // Add RelDistribution trait definition to the planner to make Calcite aware of the new trait.
        nodeAfterLogical.getCluster().getPlanner().addRelTraitDef(RelDistributionTraitDef.INSTANCE);

        // do the MP fallback check
        nodeAfterLogical = CalcitePlanner.transform(CalcitePlannerType.HEP_BOTTOM_UP, PlannerPhase.MP_FALLBACK,
                nodeAfterLogical);

        // Prepare the set of RelTraits required of the root node at the termination of the physical conversion phase.
        RelTraitSet physicalTraits = nodeAfterLogical.getTraitSet().replace(VoltDBPRel.VOLTDB_PHYSICAL)
                .replace(RelDistributions.SINGLETON);
=======
        // Validate the task's SqlNode.
        planner.validate(task.getParsedQuery());

        // Convert SqlNode to RelNode.
        RelNode rel = planner.convert(task.getParsedQuery());
        compileLog.info("ORIGINAL\n" + RelOptUtil.toString(rel));

        // Drill has SUBQUERY_REWRITE and WINDOW_REWRITE here, add?
        // See Drill's DefaultSqlHandler.convertToRel()

        // Take Drill's DefaultSqlHandler.convertToRawDrel() as reference.
        // We probably need FILTER_SET_OP_TRANSPOSE_RULE and PROJECT_SET_OP_TRANSPOSE_RULE?
        // They need to be run by the Hep planner (CALCITE-1271).
>>>>>>> 1304f2b5

        RelTraitSet requiredLogicalOutputTraits = planner.getEmptyTraitSet().replace(VoltLogicalRel.CONVENTION);
        // Apply Calcite logical rules
        // See comments in PlannerPrograms.directory.LOGICAL to find out
        // what each rule is used for.
        RelNode transformed = planner.transform(
                PlannerRules.Phase.LOGICAL.ordinal(),
                requiredLogicalOutputTraits, rel);

        compileLog.info("LOGICAL\n" + RelOptUtil.toString(transformed));

        // Add RelDistribution trait definition to the planner to make Calcite aware of the new trait.
        //
        // If RelDistributionTraitDef is added to the planner as the initial traits,
        // ProjectToCalcRule.onMatch() will fire RelMdDistribution.calc() which will result in
        // an AssertionError. It is cheaper to manually add RelDistributionTrait here than replacing all
        // the LogicalCalc and Calc-related rules to fix this.
        transformed.getCluster().getPlanner().addRelTraitDef(RelDistributionTraitDef.INSTANCE);

        // Add RelDistributions.SINGLETON trait to the rel tree.
        transformed = VoltRelUtil.addTraitRecurcively(transformed, RelDistributions.SINGLETON);
//
//        // Prepare the set of RelTraits required of the root node at the termination of the physical conversion phase.
//        RelTraitSet requiredPhysicalOutputTraits = transformed.getTraitSet().replace(VoltDBPRel.VOLTDB_PHYSICAL);
//
//        // Apply physical conversion rules.
//        RelNode nodeAfterPhysicalConversion = planner.transform(
//                VoltPlannerPrograms.VoltPlannerRules.VOLT_PHYSICAL_CONVERSION.ordinal(),
//                requiredPhysicalOutputTraits, transformed);
//
//        Util.discard(nodeAfterPhysicalConversion);

        planner.close();
        // TODO: finish Calcite planning and convert into AdHocPlannedStatement.
        throw new PlannerFallbackException();
    }

    public synchronized AdHocPlannedStatement planSql(String sql, StatementPartitioning partitioning,
                                                      boolean isExplainMode, final Object[] userParams,
                                                      boolean isSwapTables, boolean isLargeQuery) {
        // large_mode_ratio will force execution of SQL queries to use the "large" path (for read-only queries)
        // a certain percentage of the time
        if (m_largeModeRatio > 0 && !isLargeQuery) {
            if (m_largeModeRatio >= 1 || m_largeModeRatio > ThreadLocalRandom.current().nextDouble()) {
                isLargeQuery = true;
                m_adHocLargeModeCount++;
            }
        }
        CacheUse cacheUse = CacheUse.FAIL;
        if (m_plannerStats != null) {
            m_plannerStats.startStatsCollection();
        }
        try {
            if ((sql == null) || (sql = sql.trim()).isEmpty()) {    // remove any spaces or newlines
                throw new RuntimeException("Can't plan empty or null SQL.");
            }

            // No caching for forced single partition or forced multi partition SQL,
            // since these options potentially get different plans that may be invalid
            // or sub-optimal in other contexts. Likewise, plans cached from other contexts
            // may be incompatible with these options.
            // If this presents a planning performance problem, we could consider maintaining
            // separate caches for the 3 cases or maintaining up to 3 plans per cache entry
            // if the cases tended to have mostly overlapping queries.
            //
            // Large queries are not cached.  Their plans are different than non-large queries
            // with the same SQL text, and in general we expect them to be slow.  If at some
            // point it seems worthwhile to cache such plans, we can explore it.
            if (partitioning.isInferred() && !isLargeQuery) {
                // Check the literal cache for a match.
                AdHocPlannedStatement cachedPlan = m_cache.getWithSQL(sql);
                if (cachedPlan != null) {
                    cacheUse = CacheUse.HIT1;
                    return cachedPlan;
                } else {
                    cacheUse = CacheUse.MISS;
                }
            }

            //////////////////////
            // PLAN THE STMT
            //////////////////////

            final SqlPlanner planner = new SqlPlanner(m_database, partitioning, m_hsql, sql,
                    isLargeQuery, isSwapTables, isExplainMode, m_adHocLargeFallbackCount, userParams, m_cache, compileLog);
            final CompiledPlan plan = planner.getCompiledPlan();
            final AdHocPlannedStatement adhocPlan = planner.getAdhocPlan();
            assert (plan == null) != (adhocPlan == null) : "It should be either planned or cached";
            partitioning = planner.getPartitioning();
            m_adHocLargeFallbackCount = planner.getAdHocLargeFallBackCount();
            if (adhocPlan != null) {
                cacheUse = CacheUse.HIT2;   // IMPORTANT
                return adhocPlan;
            } else {
                final String parsedToken = planner.getParsedToken();
                //////////////////////
                // OUTPUT THE RESULT
                //////////////////////
                final CorePlan core = new CorePlan(plan, m_catalogHash);
                final AdHocPlannedStatement ahps = new AdHocPlannedStatement(plan, core);

                // Do not put wrong parameter explain query into cache.
                // Also, do not put large query plans into the cache.
                if (planner.isCacheable()) {
                    // Note either the parameter index (per force to a user-provided parameter) or
                    // the actual constant value of the partitioning key inferred from the plan.
                    // Either or both of these two values may simply default
                    // to -1 and to null, respectively.
                    core.setPartitioningParamIndex(partitioning.getInferredParameterIndex());
                    core.setPartitioningParamValue(partitioning.getInferredPartitioningValue());
                    assert (parsedToken != null);
                    // Again, plans with inferred partitioning are the only ones supported in the cache.
                    m_cache.put(sql, parsedToken, ahps, planner.getExtractedLiterals(), planner.hasQuestionMark(),
                            planner.hasExceptionWhenParameterized());
                }
                return ahps;
            }
        } finally {
            if (m_plannerStats != null) {
                m_plannerStats.endStatsCollection(m_cache.getLiteralCacheSize(), m_cache.getCoreCacheSize(), cacheUse, -1);
            }
        }
    }
}
<|MERGE_RESOLUTION|>--- conflicted
+++ resolved
@@ -216,21 +216,6 @@
         // TRAIL [Calcite-AdHoc-DQL/DML:4] PlannerTool.planSqlCalcite()
         VoltPlanner planner = new VoltPlanner(m_schemaPlus);
 
-<<<<<<< HEAD
-        // Add RelDistributions.ANY trait to the rel tree.
-        nodeAfterLogical = VoltDBRelUtil.addTraitRecurcively(nodeAfterLogical, RelDistributions.ANY);
-
-        // Add RelDistribution trait definition to the planner to make Calcite aware of the new trait.
-        nodeAfterLogical.getCluster().getPlanner().addRelTraitDef(RelDistributionTraitDef.INSTANCE);
-
-        // do the MP fallback check
-        nodeAfterLogical = CalcitePlanner.transform(CalcitePlannerType.HEP_BOTTOM_UP, PlannerPhase.MP_FALLBACK,
-                nodeAfterLogical);
-
-        // Prepare the set of RelTraits required of the root node at the termination of the physical conversion phase.
-        RelTraitSet physicalTraits = nodeAfterLogical.getTraitSet().replace(VoltDBPRel.VOLTDB_PHYSICAL)
-                .replace(RelDistributions.SINGLETON);
-=======
         // Validate the task's SqlNode.
         planner.validate(task.getParsedQuery());
 
@@ -244,7 +229,6 @@
         // Take Drill's DefaultSqlHandler.convertToRawDrel() as reference.
         // We probably need FILTER_SET_OP_TRANSPOSE_RULE and PROJECT_SET_OP_TRANSPOSE_RULE?
         // They need to be run by the Hep planner (CALCITE-1271).
->>>>>>> 1304f2b5
 
         RelTraitSet requiredLogicalOutputTraits = planner.getEmptyTraitSet().replace(VoltLogicalRel.CONVENTION);
         // Apply Calcite logical rules
