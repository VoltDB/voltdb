--- conflicted
+++ resolved
@@ -293,26 +293,23 @@
                     }
                 }
 
-<<<<<<< HEAD
-                // If not caching or there was no cache hit, do the expensive full planning.
-                try {
-                    System.out.println("Plan using CALCITE planner");
-                    plan = planner.planUsingCalcite();
-                } catch (Exception e) {
-                    logException(e, "Error compiling query using CALCITE");
-                    System.out.println("Failed to plan the statement using Calcite planner.\n" +
-                            "Falling back to VoltDB.");
-                    plan = planner.plan();
-                }
-                assert(plan != null);
-=======
                 // Keep this lock until we figure out how to do parallel planning
                 synchronized (QueryPlanner.class) {
-                    // If not caching or there was no cache hit, do the expensive full planning.
-                    plan = planner.plan();
-                    assert(plan != null);
-                }
->>>>>>> 23952a28
+
+                    // If not caching or there was no cache hit, do the
+                    // expensive full planning.
+                    try {
+                        System.out.println("Plan using CALCITE planner");
+                        plan = planner.planUsingCalcite();
+                    } catch (Exception e) {
+                        logException(e, "Error compiling query using CALCITE");
+                        System.out.println(
+                                "Failed to plan the statement using Calcite planner.\n"
+                                        + "Falling back to VoltDB.");
+                        plan = planner.plan();
+                    }
+                }
+                assert(plan != null);
                 if (plan != null && plan.getStatementPartitioning() != null) {
                     partitioning = plan.getStatementPartitioning();
                 }
