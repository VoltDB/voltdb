/* This file is part of VoltDB.
 * Copyright (C) 2008-2019 VoltDB Inc.
 *
 * This program is free software: you can redistribute it and/or modify
 * it under the terms of the GNU Affero General Public License as
 * published by the Free Software Foundation, either version 3 of the
 * License, or (at your option) any later version.
 *
 * This program is distributed in the hope that it will be useful,
 * but WITHOUT ANY WARRANTY; without even the implied warranty of
 * MERCHANTABILITY or FITNESS FOR A PARTICULAR PURPOSE.  See the
 * GNU Affero General Public License for more details.
 *
 * You should have received a copy of the GNU Affero General Public License
 * along with VoltDB.  If not, see <http://www.gnu.org/licenses/>.
 */

package org.voltdb.compiler;

import java.util.ArrayList;
import java.util.HashMap;
import java.util.HashSet;
import java.util.List;
import java.util.Map.Entry;
import java.util.TreeSet;

import org.hsqldb_voltpatches.HSQLInterface;
import org.hsqldb_voltpatches.HSQLInterface.HSQLParseException;
import org.hsqldb_voltpatches.VoltXMLElement;
import org.json_voltpatches.JSONException;
import org.json_voltpatches.JSONObject;
import org.voltcore.utils.Pair;
import org.voltdb.VoltType;
import org.voltdb.catalog.CatalogMap;
import org.voltdb.catalog.Column;
import org.voltdb.catalog.ColumnRef;
import org.voltdb.catalog.Constraint;
import org.voltdb.catalog.Database;
import org.voltdb.catalog.Index;
import org.voltdb.catalog.IndexRef;
import org.voltdb.catalog.MaterializedViewHandlerInfo;
import org.voltdb.catalog.MaterializedViewInfo;
import org.voltdb.catalog.Statement;
import org.voltdb.catalog.Table;
import org.voltdb.catalog.TableRef;
import org.voltdb.compiler.VoltCompiler.VoltCompilerException;
import org.voltdb.exceptions.PlanningErrorException;
import org.voltdb.expressions.AbstractExpression;
import org.voltdb.expressions.AbstractExpression.UnsafeOperatorsForDDL;
import org.voltdb.expressions.AggregateExpression;
import org.voltdb.expressions.ExpressionUtil;
import org.voltdb.expressions.TupleValueExpression;
import org.voltdb.planner.*;
import org.voltdb.planner.parseinfo.StmtTableScan;
import org.voltdb.planner.parseinfo.StmtTargetTableScan;
import org.voltdb.plannodes.AbstractPlanNode;
import org.voltdb.plannodes.IndexScanPlanNode;
import org.voltdb.plannodes.NestLoopPlanNode;
import org.voltdb.plannodes.PlanNodeTree;
import org.voltdb.types.ConstraintType;
import org.voltdb.types.ExpressionType;
import org.voltdb.types.IndexType;
import org.voltdb.utils.CatalogUtil;
import org.voltdb.utils.Encoder;

public class MaterializedViewProcessor {

    private final VoltCompiler m_compiler;
    private final HSQLInterface m_hsql;

    public MaterializedViewProcessor(VoltCompiler compiler,
                                     HSQLInterface hsql) {
        assert(compiler != null);
        assert(hsql != null);
        m_compiler = compiler;
        m_hsql = hsql;
    }

    /**
     * Add materialized view info to the catalog for the tables that are
     * materialized views.
     * @throws VoltCompilerException
     */
    public void startProcessing(Database db, HashMap<Table, String> matViewMap, TreeSet<String> exportTableNames)
            throws VoltCompilerException {
        HashSet <String> viewTableNames = new HashSet<>();
        for (Entry<Table, String> entry : matViewMap.entrySet()) {
            viewTableNames.add(entry.getKey().getTypeName());
        }

        for (Entry<Table, String> entry : matViewMap.entrySet()) {
            Table destTable = entry.getKey();
            String query = entry.getValue();

            // get the xml for the query
            VoltXMLElement xmlquery = null;
            try {
                xmlquery = m_hsql.getXMLCompiledStatement(query);
            }
            catch (HSQLParseException e) {
                e.printStackTrace();
            }
            assert(xmlquery != null);

            // parse the xml like any other sql statement
            ParsedSelectStmt stmt = null;
            try {
                stmt = (ParsedSelectStmt) AbstractParsedStmt.parse(null, query, xmlquery, null, db, null);
            }
            catch (Exception e) {
                throw m_compiler.new VoltCompilerException(e.getMessage());
            }
            assert(stmt != null);
            // NOTE: it is hard to check for display columns at DDLCompiler time when we get from HSQL, so we
            // have to guard in here (the actual parsing is done in ParseSelectStmt)
            if (stmt.m_displayColumns.stream().anyMatch(col ->
                    col.m_expression.getExpressionType() == ExpressionType.AGGREGATE_COUNT &&
                            ((AggregateExpression) col.m_expression).isDistinct())) {
                throw new PlanningErrorException(String.format("View does not support COUNT(DISTINCT) expression: \"%s\"",
                        stmt.m_sql));
            }

            String viewName = destTable.getTypeName();
            // throw an error if the view isn't within voltdb's limited world view
            checkViewMeetsSpec(viewName, stmt);

            // Allow only non-unique indexes other than the primary key index.
            // The primary key index is yet to be defined (below).
            for (Index destIndex : destTable.getIndexes()) {
                if (destIndex.getUnique() || destIndex.getAssumeunique()) {
                    String msg = "A UNIQUE or ASSUMEUNIQUE index is not allowed on a materialized view. " +
                                 "Remove the qualifier from the index " + destIndex.getTypeName() +
                                 "defined on the materialized view \"" + viewName + "\".";
                    throw m_compiler.new VoltCompilerException(msg);
                }
            }

            // A Materialized view cannot depend on another view.
            for (Table srcTable : stmt.m_tableList) {
                if (viewTableNames.contains(srcTable.getTypeName())) {
                    String msg = String.format("A materialized view (%s) can not be defined on another view (%s).",
                            viewName, srcTable.getTypeName());
                    throw m_compiler.new VoltCompilerException(msg);
                }
            }

            // The existing code base still need this materializer field to tell if a table
            // is a materialized view table. Leaving this for future refactoring.
            destTable.setMaterializer(stmt.m_tableList.get(0));

            List<Column> destColumnArray = CatalogUtil.getSortedCatalogItems(destTable.getColumns(), "index");
            List<AbstractExpression> groupbyExprs = null;
            if (stmt.hasComplexGroupby()) {
                groupbyExprs = new ArrayList<>();
                for (ParsedColInfo col: stmt.groupByColumns()) {
                    groupbyExprs.add(col.m_expression);
                }
            }

            // Generate query XMLs for min/max recalculation (ENG-8641)
            boolean isMultiTableView = stmt.m_tableList.size() > 1;
            MatViewFallbackQueryXMLGenerator xmlGen = new MatViewFallbackQueryXMLGenerator(xmlquery, stmt.groupByColumns(), stmt.m_displayColumns, isMultiTableView);
            List<VoltXMLElement> fallbackQueryXMLs = xmlGen.getFallbackQueryXMLs();

            // create an index and constraint for the table
            // After ENG-7872 is fixed if there is no group by column then we will not create any
            // index or constraint in order to avoid error and crash.
            if (stmt.groupByColumns().size() != 0) {
                Index pkIndex = destTable.getIndexes().add(HSQLInterface.AUTO_GEN_MATVIEW_IDX);
                pkIndex.setType(IndexType.BALANCED_TREE.getValue());
                pkIndex.setUnique(true);
                // add the group by columns from the src table
                // assume index 1 throuh #grpByCols + 1 are the cols
                for (int i = 0; i < stmt.groupByColumns().size(); i++) {
                    ColumnRef c = pkIndex.getColumns().add(String.valueOf(i));
                    c.setColumn(destColumnArray.get(i));
                    c.setIndex(i);
                }
                Constraint pkConstraint = destTable.getConstraints().add(HSQLInterface.AUTO_GEN_MATVIEW_CONST);
                pkConstraint.setType(ConstraintType.PRIMARY_KEY.getValue());
                pkConstraint.setIndex(pkIndex);
            }
            // If we have an unsafe MV message, then
            // remember it here.  We don't really know how
            // to transfer the message through the catalog, but
            // we can transmit the existence of the message.
            boolean isSafeForDDL = (stmt.getUnsafeMVMessage() == null);
            // Here we will calculate the maximum allowed size for variable-length columns in the view.
            // The maximum row size is 2MB. We will first subtract the sum of
            // all fixed-size data type column sizes from this 2MB allowance then
            // divide it by the number of variable-length columns.
            int maximumColumnSize = DDLCompiler.MAX_ROW_SIZE;
            int varLengthColumnCount = stmt.m_displayColumns.size();
            for (int i = 0; i < stmt.m_displayColumns.size(); i++) {
                ParsedColInfo col = stmt.m_displayColumns.get(i);
                if ( ! col.m_expression.getValueType().isVariableLength()) {
                    varLengthColumnCount--;
                    maximumColumnSize -= col.m_expression.getValueSize();
                }
            }
            if (varLengthColumnCount > 0) {
                maximumColumnSize /= varLengthColumnCount;
            }
            // Note that the size of a single column cannot be larger than 1MB.
            if (maximumColumnSize > DDLCompiler.MAX_VALUE_LENGTH) {
                maximumColumnSize = DDLCompiler.MAX_VALUE_LENGTH;
            }

            // Here the code path diverges for different kinds of views (single table view and joined table view)
            if (isMultiTableView) {
                // Materialized view on joined tables
                // Add mvHandlerInfo to the destTable:
                MaterializedViewHandlerInfo mvHandlerInfo = destTable.getMvhandlerinfo().add("mvHandlerInfo");
                mvHandlerInfo.setDesttable(destTable);
                for (Table srcTable : stmt.m_tableList) {
                    // Now we do not support having a view on persistent tables joining streamed tables.
                    if (exportTableNames.contains(srcTable.getTypeName())) {
                        String msg = String.format("A materialized view (%s) on joined tables cannot have streamed table (%s) as its source.",
                                                   viewName, srcTable.getTypeName());
                        throw m_compiler.new VoltCompilerException(msg);
                    }
                    // The view table will need to keep a list of its source tables.
                    // The list is used to install / uninstall the view reference on the source tables when the
                    // view handler is constructed / destroyed.
                    TableRef tableRef = mvHandlerInfo.getSourcetables().add(srcTable.getTypeName());
                    tableRef.setTable(srcTable);

                    // Try to find a partition column for the view table.
                    // There could be more than one partition column candidate, but we will only use the first one we found.
                    if (destTable.getPartitioncolumn() == null && srcTable.getPartitioncolumn() != null) {
                        Column partitionColumn = srcTable.getPartitioncolumn();
                        String partitionColName = partitionColumn.getTypeName();
                        String srcTableName = srcTable.getTypeName();
                        destTable.setIsreplicated(false);
                        if (stmt.hasComplexGroupby()) {
                            for (int i = 0; i < groupbyExprs.size(); i++) {
                                AbstractExpression groupbyExpr = groupbyExprs.get(i);
                                if (groupbyExpr instanceof TupleValueExpression) {
                                    TupleValueExpression tve = (TupleValueExpression) groupbyExpr;
                                    if (tve.getTableName().equals(srcTableName) && tve.getColumnName().equals(partitionColName)) {
                                        // The partition column is set to destColumnArray.get(i), because we have the restriction
                                        // that the non-aggregate columns must come at the very begining, and must exactly match
                                        // the group-by columns.
                                        // If we are going to remove this restriction in the future, then we need to do more work
                                        // in order to find a proper partition column.
                                        destTable.setPartitioncolumn(destColumnArray.get(i));
                                        break;
                                    }
                                }
                            }
                        }
                        else {
                            for (int i = 0; i < stmt.groupByColumns().size(); i++) {
                                ParsedColInfo gbcol = stmt.groupByColumns().get(i);
                                if (gbcol.m_tableName.equals(srcTableName) && gbcol.m_columnName.equals(partitionColName)) {
                                    destTable.setPartitioncolumn(destColumnArray.get(i));
                                    break;
                                }
                            }
                        }
                    } // end find partition column
                } // end for each source table

                compileFallbackQueriesAndUpdateCatalog(db, query, fallbackQueryXMLs, mvHandlerInfo);
                compileCreateQueryAndUpdateCatalog(db, query, xmlquery, mvHandlerInfo);
                mvHandlerInfo.setGroupbycolumncount(stmt.groupByColumns().size());

                for (int i=0; i<stmt.m_displayColumns.size(); i++) {
                    ParsedColInfo col = stmt.m_displayColumns.get(i);
                    Column destColumn = destColumnArray.get(i);
                    setTypeAttributesForColumn(destColumn, col.m_expression, maximumColumnSize);

                    // Set the expression type here to determine the behavior of the merge function.
                    destColumn.setAggregatetype(col.m_expression.getExpressionType().getValue());
                }
                mvHandlerInfo.setIssafewithnonemptysources(isSafeForDDL);
            }
            else { // =======================================================================================
                // Materialized view on single table
                // create the materializedviewinfo catalog node for the source table
                Table srcTable = stmt.m_tableList.get(0);
                MaterializedViewInfo matviewinfo = srcTable.getViews().add(viewName);
                matviewinfo.setDest(destTable);

                AbstractExpression where = stmt.getSingleTableFilterExpression();
                if (where != null) {
                    String hex = Encoder.hexEncode(where.toJSONString());
                    matviewinfo.setPredicate(hex);
                }
                else {
                    matviewinfo.setPredicate("");
                }

                List<Column> srcColumnArray = CatalogUtil.getSortedCatalogItems(srcTable.getColumns(), "index");
                if (stmt.hasComplexGroupby()) {
                    // Parse group by expressions to json string
                    String groupbyExprsJson = null;
                    try {
                        groupbyExprsJson = DDLCompiler.convertToJSONArray(groupbyExprs);
                    } catch (JSONException e) {
                        throw m_compiler.new VoltCompilerException ("Unexpected error serializing non-column " +
                                "expressions for group by expressions: " + e.toString());
                    }
                    matviewinfo.setGroupbyexpressionsjson(groupbyExprsJson);
                }
                else {
                    // add the group by columns from the src table
                    for (int i = 0; i < stmt.groupByColumns().size(); i++) {
                        ParsedColInfo gbcol = stmt.groupByColumns().get(i);
                        Column srcCol = srcColumnArray.get(gbcol.m_index);
                        ColumnRef cref = matviewinfo.getGroupbycols().add(srcCol.getTypeName());
                        // groupByColumns is iterating in order of groups. Store that grouping order
                        // in the column ref index. When the catalog is serialized, it will, naturally,
                        // scramble this order like a two year playing dominos, presenting the data
                        // in a meaningless sequence.
                        cref.setIndex(i);           // the column offset in the view's grouping order
                        cref.setColumn(srcCol);     // the source column from the base (non-view) table

                        // parse out the group by columns into the dest table
                        ParsedColInfo col = stmt.m_displayColumns.get(i);
                        Column destColumn = destColumnArray.get(i);
                        processMaterializedViewColumn(srcTable, destColumn,
                                ExpressionType.VALUE_TUPLE, (TupleValueExpression)col.m_expression);
                    }
                }

                // prepare info for aggregation columns and COUNT(*) column(s)
                List<AbstractExpression> aggregationExprs = new ArrayList<>();
                boolean hasAggregationExprs = false;
                ArrayList<AbstractExpression> minMaxAggs = new ArrayList<>();
                for (int i = stmt.groupByColumns().size(); i < stmt.m_displayColumns.size(); i++) {
                    ParsedColInfo col = stmt.m_displayColumns.get(i);
                    // skip COUNT(*)
                    if ( col.m_expression.getExpressionType() == ExpressionType.AGGREGATE_COUNT_STAR ) {
                        continue;
                    }
                    AbstractExpression aggExpr = col.m_expression.getLeft();
                    if (aggExpr.getExpressionType() != ExpressionType.VALUE_TUPLE) {
                        hasAggregationExprs = true;
                    }
                    aggregationExprs.add(aggExpr);
                    if (col.m_expression.getExpressionType() ==  ExpressionType.AGGREGATE_MIN ||
                            col.m_expression.getExpressionType() == ExpressionType.AGGREGATE_MAX) {
                        minMaxAggs.add(aggExpr);
                    }
                }

                compileFallbackQueriesAndUpdateCatalog(db, query, fallbackQueryXMLs, matviewinfo);

                // set Aggregation Expressions.
                if (hasAggregationExprs) {
                    String aggregationExprsJson = null;
                    try {
                        aggregationExprsJson = DDLCompiler.convertToJSONArray(aggregationExprs);
                    } catch (JSONException e) {
                        throw m_compiler.new VoltCompilerException ("Unexpected error serializing non-column " +
                                "expressions for aggregation expressions: " + e.toString());
                    }
                    matviewinfo.setAggregationexpressionsjson(aggregationExprsJson);
                }

                // Find index for each min/max aggCol/aggExpr (ENG-6511 and ENG-8512)
                for (Integer i = 0; i < minMaxAggs.size(); ++i) {
                    Index found = findBestMatchIndexForMatviewMinOrMax(matviewinfo, srcTable, groupbyExprs, minMaxAggs.get(i));
                    IndexRef refFound = matviewinfo.getIndexforminmax().add(i.toString());
                    if (found != null) {
                        refFound.setName(found.getTypeName());
                    } else {
                        refFound.setName("");
                    }
                }

                // This is to fix the data type mismatch of the group by columns (and potentially other columns).
                // The COUNT(*) should return a BIGINT column, whereas we found here the COUNT(*) was assigned a INTEGER column is fixed below loop.
                for (int i = 0; i < stmt.groupByColumns().size(); i++) {
                    ParsedColInfo col = stmt.m_displayColumns.get(i);
                    Column destColumn = destColumnArray.get(i);
                    setTypeAttributesForColumn(destColumn, col.m_expression, maximumColumnSize);
                }

                // parse out the aggregation columns into the dest table
                for (int i = stmt.groupByColumns().size(); i < stmt.m_displayColumns.size(); i++) {
                    ParsedColInfo col = stmt.m_displayColumns.get(i);
                    Column destColumn = destColumnArray.get(i);

                    AbstractExpression colExpr = col.m_expression.getLeft();
                    TupleValueExpression tve = null;

                    if ( col.m_expression.getExpressionType() != ExpressionType.AGGREGATE_COUNT_STAR
                            && colExpr.getExpressionType() == ExpressionType.VALUE_TUPLE) {
                        tve = (TupleValueExpression)colExpr;
                    }

                    processMaterializedViewColumn(srcTable, destColumn,
                            col.m_expression.getExpressionType(), tve);
                    setTypeAttributesForColumn(destColumn, col.m_expression, maximumColumnSize);
                }

                if (srcTable.getPartitioncolumn() != null) {
                    // Set the partitioning of destination tables of associated views.
                    // If a view's source table is replicated, then a full scan of the
                    // associated view is single-sited. If the source is partitioned,
                    // a full scan of the view must be distributed, unless it is filtered
                    // by the original table's partitioning key, which, to be filtered,
                    // must also be a GROUP BY key.
                    destTable.setIsreplicated(false);
                    setGroupedTablePartitionColumn(matviewinfo, srcTable.getPartitioncolumn());
                }
                matviewinfo.setIssafewithnonemptysources(isSafeForDDL);
            } // end if single table view materialized view.
        }
    }

    private void setGroupedTablePartitionColumn(MaterializedViewInfo mvi, Column partitionColumn)
            throws VoltCompilerException {
        // A view of a replicated table is replicated.
        // A view of a partitioned table is partitioned -- regardless of whether it has a partition key
        // -- it certainly isn't replicated!
        // If the partitioning column is grouped, its counterpart is the partitioning column of the view table.
        // Otherwise, the view table just doesn't have a partitioning column
        // -- it is seemingly randomly distributed,
        // and its grouped columns are only locally unique but not globally unique.
        Table destTable = mvi.getDest();
        // Get the grouped columns in "index" order.
        // This order corresponds to the iteration order of the MaterializedViewInfo's group by columns.
        List<Column> destColumnArray = CatalogUtil.getSortedCatalogItems(destTable.getColumns(), "index");
        String partitionColName = partitionColumn.getTypeName(); // Note getTypeName gets the column name -- go figure.

        if (mvi.getGroupbycols().size() > 0) {
            int index = 0;
            for (ColumnRef cref : CatalogUtil.getSortedCatalogItems(mvi.getGroupbycols(), "index")) {
                Column srcCol = cref.getColumn();
                if (srcCol.getName().equals(partitionColName)) {
                    Column destCol = destColumnArray.get(index);
                    destTable.setPartitioncolumn(destCol);
                    return;
                }
                ++index;
            }
        } else {
            String complexGroupbyJson = mvi.getGroupbyexpressionsjson();
            if (complexGroupbyJson.length() > 0) {
                int partitionColIndex =  partitionColumn.getIndex();

                  List<AbstractExpression> mvComplexGroupbyCols = null;
                  try {
                      mvComplexGroupbyCols = AbstractExpression.fromJSONArrayString(complexGroupbyJson, null);
                  } catch (JSONException e) {
                      e.printStackTrace();
                  }
                  int index = 0;
                  for (AbstractExpression expr: mvComplexGroupbyCols) {
                      if (expr instanceof TupleValueExpression) {
                          TupleValueExpression tve = (TupleValueExpression) expr;
                          if (tve.getColumnIndex() == partitionColIndex) {
                              Column destCol = destColumnArray.get(index);
                              destTable.setPartitioncolumn(destCol);
                              return;
                          }
                      }
                      ++index;
                  }
            }
        }
    }

    /**
     * If the view is defined on joined tables (>1 source table),
     * check if there are self-joins.
     *
     * @param tableList The list of view source tables.
     * @param compiler The VoltCompiler
     * @throws VoltCompilerException
     */
    private void checkViewSources(ArrayList<Table> tableList) throws VoltCompilerException {
        HashSet<String> tableSet = new HashSet<>();
        for (Table tbl : tableList) {
            if (! tableSet.add(tbl.getTypeName())) {
                String errMsg = "Table " + tbl.getTypeName() + " appeared in the table list more than once: " +
                                "materialized view does not support self-join.";
                throw m_compiler.new VoltCompilerException(errMsg);
            }
        }
    }

    /**
     * Verify the materialized view meets our arcane rules about what can and can't
     * go in a materialized view. Throw hopefully helpful error messages when these
     * rules are inevitably borked.
     *
     * @param viewName The name of the view being checked.
     * @param stmt The output from the parser describing the select statement that creates the view.
     * @throws VoltCompilerException
     */

    private void checkViewMeetsSpec(String viewName, ParsedSelectStmt stmt) throws VoltCompilerException {
        int groupColCount = stmt.groupByColumns().size();
        int displayColCount = stmt.m_displayColumns.size();
        StringBuffer msg = new StringBuffer();
        msg.append("Materialized view \"" + viewName + "\" ");

        if (stmt.getParameters().length > 0) {
            msg.append("contains placeholders (?), which are not allowed in the SELECT query for a view.");
            throw m_compiler.new VoltCompilerException(msg.toString());
        }

        List <AbstractExpression> checkExpressions = new ArrayList<>();
        int i;
        // First, check the group by columns.  They are at
        // the beginning of the display list.
        for (i = 0; i < groupColCount; i++) {
            ParsedColInfo gbcol = stmt.groupByColumns().get(i);
            ParsedColInfo outcol = stmt.m_displayColumns.get(i);
            // The columns must be equal.
            if (!outcol.m_expression.equals(gbcol.m_expression)) {
                msg.append("must exactly match the GROUP BY clause at index " + String.valueOf(i) + " of SELECT list.");
                throw m_compiler.new VoltCompilerException(msg.toString());
            }
            // check if the expression return type is not unique indexable
            StringBuffer exprMsg = new StringBuffer();
            if (!outcol.m_expression.isValueTypeUniqueIndexable(exprMsg)) {
                msg.append("with " + exprMsg + " in GROUP BY clause not supported.");
                throw m_compiler.new VoltCompilerException(msg.toString());
            }

            // collect all the expressions and we will check
            // for other guards on all of them together
            checkExpressions.add(outcol.m_expression);
        }

        // check for count star in the display list
        boolean countStarFound = false;

        UnsafeOperatorsForDDL unsafeOps = new UnsafeOperatorsForDDL();

        // Finally, the display columns must have aggregate
        // calls.  But these are not any aggregate calls. They
        // must be count(), min(), max() or sum().
        for (; i < displayColCount; i++) {
            ParsedColInfo outcol = stmt.m_displayColumns.get(i);
            // Note that this expression does not catch all aggregates.
            // An instance of avg() would cause the exception.
            // ENG-10945 - We can have count(*) anywhere after the group by columns and multiple count(*)(s)
            if ( outcol.m_expression.getExpressionType() == ExpressionType.AGGREGATE_COUNT_STAR) {
                if ( countStarFound == false )
                    countStarFound = true;
                continue;
            }

            if ((outcol.m_expression.getExpressionType() != ExpressionType.AGGREGATE_COUNT) &&
                    (outcol.m_expression.getExpressionType() != ExpressionType.AGGREGATE_SUM) &&
                    (outcol.m_expression.getExpressionType() != ExpressionType.AGGREGATE_MIN) &&
                    (outcol.m_expression.getExpressionType() != ExpressionType.AGGREGATE_MAX)) {
                msg.append("must have non-group by columns aggregated by sum, count, min or max.");
                throw m_compiler.new VoltCompilerException(msg.toString());
            }
            // Don't push the expression, though.  Push the argument.
            // We will check for aggregate calls and fail, and we don't
            // want to fail on legal aggregate expressions.
            if (outcol.m_expression.getLeft() != null) {
                checkExpressions.add(outcol.m_expression.getLeft());
            }
            // Check if the aggregation is safe for non-empty view source table.
            outcol.m_expression.findUnsafeOperatorsForDDL(unsafeOps);
            assert(outcol.m_expression.getRight() == null);
            assert(outcol.m_expression.getArgs() == null || outcol.m_expression.getArgs().size() == 0);
        }

        // Users can create SINGLE TABLE VIEWS without declaring count(*) in the stmt.
        // Multiple table views still need this restriction.
        if (stmt.m_tableList.size() > 1 && countStarFound == false) {
            msg.append("joins multiple tables, therefore must include COUNT(*) after any GROUP BY columns.");
            throw m_compiler.new VoltCompilerException(msg.toString());
        }

        AbstractExpression where = stmt.getSingleTableFilterExpression();
        if (where != null) {
            checkExpressions.add(where);
        }

        /*
         * Gather up all the join expressions.  The ParsedSelectStatement
         * has not been analyzed yet, so it's not clear where these are.  But
         * the stmt knows.
         */
        stmt.gatherJoinExpressions(checkExpressions);
        if (stmt.getHavingPredicate() != null) {
            checkExpressions.add(stmt.getHavingPredicate());
        }
        // Check all the subexpressions we gathered up.
        if (!AbstractExpression.validateExprsForIndexesAndMVs(checkExpressions, msg, true)) {
            // The error message will be in the StringBuffer msg.
            throw m_compiler.new VoltCompilerException(msg.toString());
        }

        // Check some other materialized view specific things.
        //
        // Check to see if the expression is safe for creating
        // views on nonempty tables.
        for (AbstractExpression expr : checkExpressions) {
            expr.findUnsafeOperatorsForDDL(unsafeOps);
        }
        if (unsafeOps.isUnsafe()) {
            stmt.setUnsafeDDLMessage(unsafeOps.toString());
        }

        if (stmt.hasSubquery()) {
            msg.append("cannot contain subquery sources.");
            throw m_compiler.new VoltCompilerException(msg.toString());
        }

        if (! stmt.m_joinTree.allInnerJoins()) {
            throw m_compiler.new VoltCompilerException("Materialized view only supports INNER JOIN.");
        }

        if (stmt.orderByColumns().size() != 0) {
            msg.append("with an ORDER BY clause is not supported.");
            throw m_compiler.new VoltCompilerException(msg.toString());
        }

        if (stmt.hasLimitOrOffset()) {
            msg.append("with a LIMIT or OFFSET clause is not supported.");
            throw m_compiler.new VoltCompilerException(msg.toString());
        }

        if (stmt.getHavingPredicate() != null) {
            msg.append("with a HAVING clause is not supported.");
            throw m_compiler.new VoltCompilerException(msg.toString());
        }

        // ENG-10892, since count(*) can be removed from SV table
        if ((stmt.m_tableList.size() > 1 && displayColCount <= groupColCount) ||
                displayColCount < groupColCount) {
            msg.append("has too few columns.");
            throw m_compiler.new VoltCompilerException(msg.toString());
        }

        checkViewSources(stmt.m_tableList);
     }

    private static void processMaterializedViewColumn(Table srcTable, Column destColumn,
                                                      ExpressionType type, TupleValueExpression colExpr) {

        if (colExpr != null) {
            assert(colExpr.getTableName().equalsIgnoreCase(srcTable.getTypeName()));
            String srcColName = colExpr.getColumnName();
            Column srcColumn = srcTable.getColumns().getIgnoreCase(srcColName);
            destColumn.setMatviewsource(srcColumn);
        }
        destColumn.setAggregatetype(type.getValue());
    }

    // Compile the fallback query XMLs, add the plans into the catalog statement (ENG-8641).
    private void compileFallbackQueriesAndUpdateCatalog(Database db,
                                                        String query,
                                                        List<VoltXMLElement> fallbackQueryXMLs,
                                                        MaterializedViewInfo matviewinfo) throws VoltCompilerException {
        DatabaseEstimates estimates = new DatabaseEstimates();
        for (int i=0; i<fallbackQueryXMLs.size(); ++i) {
            String key = String.valueOf(i);
            Statement fallbackQueryStmt = matviewinfo.getFallbackquerystmts().add(key);
            VoltXMLElement fallbackQueryXML = fallbackQueryXMLs.get(i);
            fallbackQueryStmt.setSqltext(query);
            StatementCompiler.compileStatementAndUpdateCatalog(m_compiler,
                              m_hsql,
                              db,
                              estimates,
                              fallbackQueryStmt,
                              fallbackQueryXML,
                              fallbackQueryStmt.getSqltext(),
                              null, // no user-supplied join order
                              DeterminismMode.FASTER,
                              StatementPartitioning.forceSP());
        }
    }

    // Compile the fallback query XMLs, add the plans into the catalog statement (ENG-8641).
    private void compileFallbackQueriesAndUpdateCatalog(Database db,
                                                        String query,
                                                        List<VoltXMLElement> fallbackQueryXMLs,
                                                        MaterializedViewHandlerInfo mvHandlerInfo)
                                                        throws VoltCompilerException {
        DatabaseEstimates estimates = new DatabaseEstimates();
        for (int i=0; i<fallbackQueryXMLs.size(); ++i) {
            String key = String.valueOf(i);
            Statement fallbackQueryStmt = mvHandlerInfo.getFallbackquerystmts().add(key);
            VoltXMLElement fallbackQueryXML = fallbackQueryXMLs.get(i);
            fallbackQueryStmt.setSqltext(query);
            StatementCompiler.compileStatementAndUpdateCatalog(m_compiler,
                              m_hsql,
                              db,
                              estimates,
                              fallbackQueryStmt,
                              fallbackQueryXML,
                              fallbackQueryStmt.getSqltext(),
                              null, // no user-supplied join order
                              DeterminismMode.FASTER,
                              StatementPartitioning.forceSP());
        }
    }

    private void compileCreateQueryAndUpdateCatalog(Database db,
                                                    String query,
                                                    VoltXMLElement xmlquery,
                                                    MaterializedViewHandlerInfo mvHandlerInfo)
                                                    throws VoltCompilerException {
        DatabaseEstimates estimates = new DatabaseEstimates();
        // Here we are compiling the query twice:
        //   In the first round, we will use inferPartitioning.
        // The purpose is to use the planner to check if the join query is plannable.
        // Some multi-partition join queries are not plannable because they are not
        // joining tables on the partition columns.
        //   In the second round, we will use forceSP to get the single partition
        // version of the query plan.
        Statement createQueryInfer = mvHandlerInfo.getCreatequery().add("createQueryInfer");
        Statement createQuery = mvHandlerInfo.getCreatequery().add("createQuery");
        createQueryInfer.setSqltext(query);
        createQuery.setSqltext(query);
        StatementCompiler.compileStatementAndUpdateCatalog(m_compiler,
                          m_hsql,
                          db,
                          estimates,
                          createQueryInfer,
                          xmlquery,
                          createQueryInfer.getSqltext(),
                          null, // no user-supplied join order
                          DeterminismMode.FASTER,
                          StatementPartitioning.inferPartitioning());

        mvHandlerInfo.getCreatequery().delete("createQueryInfer");
        StatementCompiler.compileStatementAndUpdateCatalog(m_compiler,
                          m_hsql,
                          db,
                          estimates,
                          createQuery,
                          xmlquery,
                          createQuery.getSqltext(),
                          null, // no user-supplied join order
                          DeterminismMode.FASTER,
                          StatementPartitioning.forceSP());
    }

    private PlanNodeTree getPlanNodeTreeFromCatalogStatement(Database db, Statement stmt) {
        PlanNodeTree pnt = new PlanNodeTree();
        try {
            JSONObject jsonPlan = new JSONObject(org.voltdb.utils.CompressionService.decodeBase64AndDecompress(
                                                    stmt.getFragments().get("0").getPlannodetree()));
            pnt.loadFromJSONPlan(jsonPlan, db);
        } catch (JSONException e) {
            e.printStackTrace();
        }
        return pnt;
    }

    private boolean needsWarningForSingleTableView(PlanNodeTree pnt) {
        for (AbstractPlanNode apn : pnt.getNodeList()) {
            if (apn instanceof IndexScanPlanNode) {
                return false;
            }
        }
        return true;
    }

    private boolean needsWarningForJoinQueryView(PlanNodeTree pnt) {
        for (AbstractPlanNode apn : pnt.getNodeList()) {
            if (apn instanceof NestLoopPlanNode) {
                return true;
            }
        }
        return false;
    }

    /**
     * Process materialized view warnings.
     */
    public void processMaterializedViewWarnings(Database db, HashMap<Table, String> matViewMap) throws VoltCompilerException {
        for (Table table : db.getTables()) {
            for (MaterializedViewInfo mvInfo : table.getViews()) {
                for (Statement stmt : mvInfo.getFallbackquerystmts()) {
                    // If there is any statement in the fallBackQueryStmts map, then
                    // there must be some min/max columns.
                    // Only check if the plan uses index scan.
                    if (needsWarningForSingleTableView( getPlanNodeTreeFromCatalogStatement(db, stmt))) {
                        // If we are using IS NOT DISTINCT FROM as our equality operator (which is necessary
                        // to get correct answers), then there will often be no index scans in the plan,
                        // since we cannot optimize IS NOT DISTINCT FROM.
                        m_compiler.addWarn(
                                "No index found to support UPDATE and DELETE on some of the min() / max() columns " +
                                "in the materialized view " + mvInfo.getTypeName() +
                                ", and a sequential scan might be issued when current min / max value is updated / deleted.");
                        break;
                    }
                }
            }
            // If it's a view on join query case, we check if the join can utilize indices.
            // We throw out warning only if no index scan is used in the plan (ENG-10864).
            MaterializedViewHandlerInfo mvHandlerInfo = table.getMvhandlerinfo().get("mvHandlerInfo");
            if (mvHandlerInfo != null) {
                Statement createQueryStatement = mvHandlerInfo.getCreatequery().get("createQuery");
                if (needsWarningForJoinQueryView( getPlanNodeTreeFromCatalogStatement(db, createQueryStatement))) {
                    m_compiler.addWarn(
                            "No index found to support some of the join operations required to refresh the materialized view " +
                            table.getTypeName() +
                            ". The refreshing may be slow.");
                }
            }
        }
    }

    private enum MatViewIndexMatchingGroupby {GB_COL_IDX_COL, GB_COL_IDX_EXP,  GB_EXP_IDX_EXP}

    // if the materialized view has MIN / MAX, try to find an index defined on the source table
    // covering all group by cols / exprs to avoid expensive tablescan.
    // For now, the only acceptable index is defined exactly on the group by columns IN ORDER.
    // This allows the same key to be used to do lookups on the grouped table index and the
    // base table index.
    // TODO: More flexible (but usually less optimal*) indexes may be allowed here and supported
    // in the EE in the future including:
    //   -- *indexes on the group keys listed out of order
    //   -- *indexes on the group keys as a prefix before other indexed values.
    //   -- (ENG-6511) indexes on the group keys PLUS the MIN/MAX argument value (to eliminate post-filtering)
    // This function is mostly re-written for the fix of ENG-6511. --yzhang
    private static Index findBestMatchIndexForMatviewMinOrMax(MaterializedViewInfo matviewinfo,
            Table srcTable, List<AbstractExpression> groupbyExprs, AbstractExpression minMaxAggExpr) {
        CatalogMap<Index> allIndexes = srcTable.getIndexes();
        StmtTableScan tableScan = new StmtTargetTableScan(srcTable);

        // Candidate index. If we can find an index covering both group-by columns and aggExpr (optimal) then we will
        // return immediately.
        // If the index found covers only group-by columns (sub-optimal), we will first cache it here.
        Index candidate = null;
        for (Index index : allIndexes) {
            // indexOptimalForMinMax == true if the index covered both the group-by columns and the min/max aggExpr.
            boolean indexOptimalForMinMax = false;
            // If minMaxAggExpr is not null, the diff can be zero or one.
            // Otherwise, for a usable index, its number of columns must agree with that of the group-by columns.
            final int diffAllowance = minMaxAggExpr == null ? 0 : 1;

            // Get all indexed exprs if there is any.
            String expressionjson = index.getExpressionsjson();
            List<AbstractExpression> indexedExprs = null;
            if ( ! expressionjson.isEmpty() ) {
                try {
                    indexedExprs = AbstractExpression.fromJSONArrayString(expressionjson, tableScan);
                } catch (JSONException e) {
                    e.printStackTrace();
                    assert(false);
                    return null;
                }
            }
            // Get source table columns.
            List<Column> srcColumnArray = CatalogUtil.getSortedCatalogItems(srcTable.getColumns(), "index");
            MatViewIndexMatchingGroupby matchingCase = null;

            if (groupbyExprs == null) {
                // This means group-by columns are all simple columns.
                // It also means we can only access the group-by columns by colref.
                List<ColumnRef> groupbyColRefs =
                    CatalogUtil.getSortedCatalogItems(matviewinfo.getGroupbycols(), "index");
                if (indexedExprs == null) {
                    matchingCase = MatViewIndexMatchingGroupby.GB_COL_IDX_COL;

                    // All the columns in the index are also simple columns, EASY! colref vs. colref
                    List<ColumnRef> indexedColRefs =
                        CatalogUtil.getSortedCatalogItems(index.getColumns(), "index");
                    // The number of columns in index can never be less than that in the group-by column list.
                    // If minMaxAggExpr == null, they must be equal (diffAllowance == 0)
                    // Otherwise they may be equal (sub-optimal) or
                    // indexedColRefs.size() == groupbyColRefs.size() + 1 (optimal, diffAllowance == 1)
                    if (isInvalidIndexCandidate(indexedColRefs.size(), groupbyColRefs.size(), diffAllowance)) {
                        continue;
                    }

                    if (! isGroupbyMatchingIndex(matchingCase, groupbyColRefs, null, indexedColRefs, null, null)) {
                        continue;
                    }
                    if (isValidIndexCandidateForMinMax(indexedColRefs.size(), groupbyColRefs.size(), diffAllowance)) {
                        if(! isIndexOptimalForMinMax(matchingCase, minMaxAggExpr, indexedColRefs, null, srcColumnArray)) {
                            continue;
                        }
                        indexOptimalForMinMax = true;
                    }
                }
                else {
                    matchingCase = MatViewIndexMatchingGroupby.GB_COL_IDX_EXP;
                    // In this branch, group-by columns are simple columns, but the index contains complex columns.
                    // So it's only safe to access the index columns from indexedExprs.
                    // You can still get something from indexedColRefs, but they will be inaccurate.
                    // e.g.: ONE index column (a+b) will get you TWO separate entries {a, b} in indexedColRefs.
                    // In order to compare columns: for group-by columns: convert colref => col
                    //                              for    index columns: convert    tve => col
                    if (isInvalidIndexCandidate(indexedExprs.size(), groupbyColRefs.size(), diffAllowance)) {
                        continue;
                    }

                    if (! isGroupbyMatchingIndex(matchingCase, groupbyColRefs, null, null, indexedExprs, srcColumnArray)) {
                        continue;
                    }
                    if (isValidIndexCandidateForMinMax(indexedExprs.size(), groupbyColRefs.size(), diffAllowance)) {
                        if(! isIndexOptimalForMinMax(matchingCase, minMaxAggExpr, null, indexedExprs, null)) {
                            continue;
                        }
                        indexOptimalForMinMax = true;
                    }
                }
            }
            else {
                matchingCase = MatViewIndexMatchingGroupby.GB_EXP_IDX_EXP;
                // This means group-by columns have complex columns.
                // It's only safe to access the group-by columns from groupbyExprs.
                // AND, indexedExprs must not be null in this case. (yeah!)
                if ( indexedExprs == null ) {
                    continue;
                }
                if (isInvalidIndexCandidate(indexedExprs.size(), groupbyExprs.size(), diffAllowance)) {
                    continue;
                }

                if (! isGroupbyMatchingIndex(matchingCase, null, groupbyExprs, null, indexedExprs, null)) {
                    continue;
                }

                if (isValidIndexCandidateForMinMax(indexedExprs.size(), groupbyExprs.size(), diffAllowance)) {
                    if (! isIndexOptimalForMinMax(matchingCase, minMaxAggExpr, null, indexedExprs, null)) {
                        continue;
                    }
                    indexOptimalForMinMax = true;
                }
            }

            // NOW index at least covered all group-by columns (sub-optimal candidate)
            if (!index.getPredicatejson().isEmpty()) {
                // Additional check for partial indexes to make sure matview WHERE clause
                // covers the partial index predicate
                List<AbstractExpression> coveringExprs = new ArrayList<>();
                List<AbstractExpression> exactMatchCoveringExprs = new ArrayList<>();
                try {
                    String encodedPredicate = matviewinfo.getPredicate();
                    if (!encodedPredicate.isEmpty()) {
                        String predicate = Encoder.hexDecodeToString(encodedPredicate);
                        AbstractExpression matViewPredicate = AbstractExpression.fromJSONString(predicate, tableScan);
                        coveringExprs.addAll(ExpressionUtil.uncombineAny(matViewPredicate));
                    }
                } catch (JSONException e) {
                    e.printStackTrace();
                    assert(false);
                    return null;
                }
                String predicatejson = index.getPredicatejson();
<<<<<<< HEAD
                if ( ! predicatejson.isEmpty() &&
                        ! SubPlanAssembler.evaluatePartialIndexPredicate(
                                tableScan, coveringExprs,
                                predicatejson, exactMatchCoveringExprs).getFirst()) {
=======
                Pair<Boolean, AbstractExpression> partialIndexInfo =
                        SubPlanAssembler.evaluatePartialIndexPredicate(
                                tableScan, coveringExprs,
                                predicatejson, exactMatchCoveringExprs);
                if ( ! partialIndexInfo.getFirst()) {
>>>>>>> e6d51a0c
                    // the partial index predicate does not match the MatView's
                    // where clause -- give up on this index
                    continue;
                }
            }
            // if the index already covered group by columns and the aggCol/aggExpr,
            // it is already the best index we can get, return immediately.
            if (indexOptimalForMinMax) {
                return index;
            }
            // otherwise wait to see if we can find something better!
            candidate = index;
        }
        return candidate;
    }

    private static void setTypeAttributesForColumn(Column column, AbstractExpression expr,
                                                   int maximumDefaultColumnSize) {
        VoltType voltTy = expr.getValueType();
        column.setType(voltTy.getValue());

        if (expr.getValueType().isVariableLength()) {
            int viewColumnLength = expr.getValueSize();
            int lengthInBytes = expr.getValueSize();
            lengthInBytes = expr.getInBytes() ? lengthInBytes : lengthInBytes * 4;

            // We don't create a view column that is wider than the default.
            if (lengthInBytes < maximumDefaultColumnSize) {
                column.setSize(viewColumnLength);
                column.setInbytes(expr.getInBytes());
            }
            else {
                // Declining to create a view column that is wider than the default.
                // This ensures that if there are a large number of aggregates on a string
                // column that we have a reasonable chance of not exceeding the static max row size limit.
                column.setSize(maximumDefaultColumnSize);
                column.setInbytes(true);
            }
        }
        else {
            column.setSize(voltTy.getMaxLengthInBytes());
        }
    }

    private static boolean isInvalidIndexCandidate(int idxSize, int gbSize, int diffAllowance) {
        if ( idxSize < gbSize || idxSize > gbSize + diffAllowance ) {
            return true;
        }
        return false;
    }

    private static boolean isGroupbyMatchingIndex(
            MatViewIndexMatchingGroupby matchingCase,
            List<ColumnRef> groupbyColRefs, List<AbstractExpression> groupbyExprs,
            List<ColumnRef> indexedColRefs, List<AbstractExpression> indexedExprs,
            List<Column> srcColumnArray) {
        // Compare group-by columns/expressions for different cases
        switch(matchingCase) {
        case GB_COL_IDX_COL:
            for (int i = 0; i < groupbyColRefs.size(); ++i) {
                int groupbyColIndex = groupbyColRefs.get(i).getColumn().getIndex();
                int indexedColIndex = indexedColRefs.get(i).getColumn().getIndex();
                if (groupbyColIndex != indexedColIndex) {
                    return false;
                }
            }
            break;
        case GB_COL_IDX_EXP:
            for (int i = 0; i < groupbyColRefs.size(); ++i) {
                AbstractExpression indexedExpr = indexedExprs.get(i);
                if (! (indexedExpr instanceof TupleValueExpression)) {
                    // Group-by columns are all simple columns, so indexedExpr must be tve.
                    return false;
                }
                int indexedColIdx = ((TupleValueExpression)indexedExpr).getColumnIndex();
                Column indexedColumn = srcColumnArray.get(indexedColIdx);
                Column groupbyColumn = groupbyColRefs.get(i).getColumn();
                if ( ! indexedColumn.equals(groupbyColumn) ) {
                    return false;
                }
            }
            break;
        case GB_EXP_IDX_EXP:
            for (int i = 0; i < groupbyExprs.size(); ++i) {
                if (! indexedExprs.get(i).equals(groupbyExprs.get(i))) {
                   return false;
                }
            }
            break;
        default:
            assert(false);
            // invalid option
            return false;
        }

        // group-by columns/expressions are matched with the corresponding index
        return true;
    }

    private static boolean isValidIndexCandidateForMinMax(int idxSize, int gbSize, int diffAllowance) {
        return diffAllowance == 1 && idxSize == gbSize + 1;
    }

    private static boolean isIndexOptimalForMinMax(
            MatViewIndexMatchingGroupby matchingCase, AbstractExpression minMaxAggExpr,
            List<ColumnRef> indexedColRefs, List<AbstractExpression> indexedExprs,
            List<Column> srcColumnArray) {
        // We have minMaxAggExpr and the index also has one extra column
        switch(matchingCase) {
        case GB_COL_IDX_COL:
            if ( ! (minMaxAggExpr instanceof TupleValueExpression) ) {
                // Here because the index columns are all simple columns (indexedExprs == null)
                // so the minMaxAggExpr must be TupleValueExpression.
                return false;
            }
            int aggSrcColIdx = ((TupleValueExpression)minMaxAggExpr).getColumnIndex();
            Column aggSrcCol = srcColumnArray.get(aggSrcColIdx);
            Column lastIndexCol = indexedColRefs.get(indexedColRefs.size() - 1).getColumn();
            // Compare the two columns, if they are equal as well, then this is the optimal index! Congrats!
            if (aggSrcCol.equals(lastIndexCol)) {
                return true;
            }
            break;
        case GB_COL_IDX_EXP:
        case GB_EXP_IDX_EXP:
            if (indexedExprs.get(indexedExprs.size()-1).equals(minMaxAggExpr)) {
                return true;
            }
            break;
        default:
            assert(false);
        }

        // If the last part of the index does not match the MIN/MAX expression
        // this is not the optimal index candidate for now
        return false;
    }

    /**
     * If the argument table is a single-table materialized view,
     * then return the attendant MaterializedViewInfo object.  Otherwise
     * return null.
     */
    public static MaterializedViewInfo getMaterializedViewInfo(Table tbl) {
        MaterializedViewInfo mvInfo = null;
        Table source = tbl.getMaterializer();
        if (source != null) {
            mvInfo = source.getViews().get(tbl.getTypeName());
        }
        return mvInfo;
    }
}<|MERGE_RESOLUTION|>--- conflicted
+++ resolved
@@ -947,18 +947,10 @@
                     return null;
                 }
                 String predicatejson = index.getPredicatejson();
-<<<<<<< HEAD
                 if ( ! predicatejson.isEmpty() &&
                         ! SubPlanAssembler.evaluatePartialIndexPredicate(
                                 tableScan, coveringExprs,
                                 predicatejson, exactMatchCoveringExprs).getFirst()) {
-=======
-                Pair<Boolean, AbstractExpression> partialIndexInfo =
-                        SubPlanAssembler.evaluatePartialIndexPredicate(
-                                tableScan, coveringExprs,
-                                predicatejson, exactMatchCoveringExprs);
-                if ( ! partialIndexInfo.getFirst()) {
->>>>>>> e6d51a0c
                     // the partial index predicate does not match the MatView's
                     // where clause -- give up on this index
                     continue;
