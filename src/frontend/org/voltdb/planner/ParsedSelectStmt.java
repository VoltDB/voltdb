/* This file is part of VoltDB.
 * Copyright (C) 2008-2013 VoltDB Inc.
 *
 * This program is free software: you can redistribute it and/or modify
 * it under the terms of the GNU Affero General Public License as
 * published by the Free Software Foundation, either version 3 of the
 * License, or (at your option) any later version.
 *
 * This program is distributed in the hope that it will be useful,
 * but WITHOUT ANY WARRANTY; without even the implied warranty of
 * MERCHANTABILITY or FITNESS FOR A PARTICULAR PURPOSE.  See the
 * GNU Affero General Public License for more details.
 *
 * You should have received a copy of the GNU Affero General Public License
 * along with VoltDB.  If not, see <http://www.gnu.org/licenses/>.
 */

package org.voltdb.planner;

import java.util.ArrayList;
import java.util.Collection;
import java.util.Collections;
import java.util.HashMap;
import java.util.HashSet;
import java.util.Iterator;
import java.util.List;
import java.util.Map;
import java.util.Set;

import org.apache.commons.lang3.builder.HashCodeBuilder;
import org.hsqldb_voltpatches.VoltXMLElement;
import org.voltdb.VoltType;
import org.voltdb.catalog.Database;
import org.voltdb.catalog.Table;
import org.voltdb.expressions.AbstractExpression;
import org.voltdb.expressions.AggregateExpression;
import org.voltdb.expressions.ConstantValueExpression;
import org.voltdb.expressions.ExpressionUtil;
import org.voltdb.expressions.ParameterValueExpression;
import org.voltdb.expressions.TupleValueExpression;
import org.voltdb.plannodes.NodeSchema;
import org.voltdb.plannodes.SchemaColumn;
import org.voltdb.types.ExpressionType;

public class ParsedSelectStmt extends AbstractParsedStmt {

    public static class ParsedColInfo {
        public String alias = null;
        public String columnName = null;
        public String tableName = null;
        public String tableAlias = null;
        public AbstractExpression expression = null;
        public int index = 0;

        // orderby stuff
        public boolean orderBy = false;
        public boolean ascending = true;

        // groupby
        public boolean groupBy = false;

        @Override
        public boolean equals (Object obj) {
            if (obj == null) return false;
            if (obj instanceof ParsedColInfo == false) return false;
            ParsedColInfo col = (ParsedColInfo) obj;
            if ( columnName != null && columnName.equals(col.columnName) &&
                    tableName != null && tableName.equals(col.tableName) &&
                    tableAlias != null && tableAlias.equals(col.tableAlias) &&
                    expression != null && expression.equals(col.expression) )
                return true;
            return false;
        }

        // Based on implementation on equals().
        @Override
        public int hashCode() {
            int result = new HashCodeBuilder(17, 31).
                    append(columnName).append(tableName).append(tableAlias).
                    toHashCode();
            if (expression != null) {
                result += expression.hashCode();
            }
            return result;
        }

        @Override
        public ParsedColInfo clone() {
            ParsedColInfo col = null;
            try {
                col = (ParsedColInfo) super.clone();
            } catch (CloneNotSupportedException e) {
                e.printStackTrace();
            }
            col.expression = (AbstractExpression) expression.clone();
            return col;
        }
    }

    public ArrayList<ParsedColInfo> displayColumns = new ArrayList<ParsedColInfo>();
    public ArrayList<ParsedColInfo> orderColumns = new ArrayList<ParsedColInfo>();
    public AbstractExpression having = null;
    public ArrayList<ParsedColInfo> groupByColumns = new ArrayList<ParsedColInfo>();

    // It will store the final projection node schema for this plan if it is needed.
    // Calculate once, and use it everywhere else.
    private NodeSchema projectSchema = null;

    // It may has the consistent element order as the displayColumns
    public ArrayList<ParsedColInfo> aggResultColumns = new ArrayList<ParsedColInfo>();
    public Map<String, AbstractExpression> groupByExpressions = null;

    private ArrayList<ParsedColInfo> avgPushdownDisplayColumns = null;
    private ArrayList<ParsedColInfo> avgPushdownAggResultColumns = null;
    private ArrayList<ParsedColInfo> avgPushdownOrderColumns = null;
    private NodeSchema avgPushdownNewAggSchema;

    public long limit = -1;
    public long offset = 0;
    private long limitParameterId = -1;
    private long offsetParameterId = -1;
    public boolean distinct = false;
    private boolean hasComplexAgg = false;
    private boolean hasComplexGroupby = false;
    private boolean hasAggregateExpression = false;
    private boolean hasAverage = false;

    public MaterializedViewFixInfo mvFixInfo = new MaterializedViewFixInfo();

    /**
    * Class constructor
    * @param paramValues
    * @param db
    */
    public ParsedSelectStmt(String[] paramValues, Database db) {
        super(paramValues, db);
    }

    @Override
    void parse(VoltXMLElement stmtNode) {
        String node;
        if ((node = stmtNode.attributes.get("distinct")) != null)
            distinct = Boolean.parseBoolean(node);

        VoltXMLElement limitElement = null, offsetElement = null;
        VoltXMLElement displayElement = null, orderbyElement = null, groupbyElement = null;
        for (VoltXMLElement child : stmtNode.children) {
            if (child.name.equalsIgnoreCase("limit")) {
                limitElement = child;
            } else if (child.name.equalsIgnoreCase("offset")) {
                offsetElement = child;
            } else if (child.name.equalsIgnoreCase("columns")) {
                displayElement = child;
            } else if (child.name.equalsIgnoreCase("ordercolumns")) {
                orderbyElement = child;
            } else if (child.name.equalsIgnoreCase("groupcolumns")) {
                groupbyElement = child;
            }
        }
        parseLimitAndOffset(limitElement, offsetElement);

        if (aggregationList == null) {
            aggregationList = new ArrayList<AbstractExpression>();
        }
        // We want to extract display first, groupBy second before processing orderBy
        // Because groupBy and orderBy need display columns to tag its columns
        // OrderBy needs groupBy columns to stop recursively finding TVEs for pass-through columns.
        assert(displayElement != null);
        parseDisplayColumns(displayElement, false);

        if (groupbyElement != null) {
            parseGroupByColumns(groupbyElement);
            insertToColumnList(aggResultColumns, groupByColumns);
        }

        if (orderbyElement != null && !guaranteesUniqueRow()) {
            parseOrderColumns(orderbyElement, false);
        }
        // At this point, we have collected all aggregations in the select statement.
        // We do not need aggregationList container in parseXMLtree
        // Make it null to prevent others adding elements to it when parsing the tree
        aggregationList = null;

        if (needComplexAggregation()) {
            fillUpAggResultColumns();
        } else {
            aggResultColumns = displayColumns;
        }
        placeTVEsinColumns();

        // Prepare for the AVG push-down optimization only if it might be required.
        if (mayNeedAvgPushdown()) {
            processAvgPushdownOptimization(displayElement, orderbyElement, groupbyElement);
        }

        prepareMVBasedQueryFix();
    }

    private void processAvgPushdownOptimization (VoltXMLElement displayElement,
            VoltXMLElement orderbyElement, VoltXMLElement groupbyElement) {

        ArrayList<ParsedColInfo> tmpDisplayColumns = displayColumns;
        displayColumns = new ArrayList<ParsedColInfo>();
        ArrayList<ParsedColInfo> tmpAggResultColumns = aggResultColumns;
        aggResultColumns = new ArrayList<ParsedColInfo>();
        ArrayList<ParsedColInfo> tmpOrderColumns = orderColumns;
        orderColumns = new ArrayList<ParsedColInfo>();

        boolean tmpHasComplexAgg = hasComplexAgg();
        NodeSchema tmpNodeSchema = projectSchema;

        // Make final schema output null to get a new schema when calling placeTVEsinColumns().
        projectSchema = null;

        aggregationList = new ArrayList<AbstractExpression>();
        assert(displayElement != null);
        parseDisplayColumns(displayElement, true);

        if (groupbyElement != null) {
            insertToColumnList(aggResultColumns, groupByColumns);
        }
        if (orderbyElement != null) {
            parseOrderColumns(orderbyElement, true);
        }
        aggregationList = null;
        fillUpAggResultColumns();
        placeTVEsinColumns();

        // Switch them back
        avgPushdownDisplayColumns = displayColumns;
        avgPushdownAggResultColumns = aggResultColumns;
        avgPushdownOrderColumns = orderColumns;
        avgPushdownNewAggSchema = projectSchema;

        displayColumns = tmpDisplayColumns;
        aggResultColumns = tmpAggResultColumns;
        orderColumns = tmpOrderColumns;
        projectSchema = tmpNodeSchema;
        hasComplexAgg = tmpHasComplexAgg;
    }

    /**
     * Switch the optimal set for pushing down AVG
     */
    public void switchOptimalSuiteForAvgPushdown () {
        displayColumns = avgPushdownDisplayColumns;
        aggResultColumns = avgPushdownAggResultColumns;
        orderColumns = avgPushdownOrderColumns;
        projectSchema = avgPushdownNewAggSchema;
        hasComplexAgg = true;
    }

    /**
     * Prepare for the mv based distributed query fix only if it might be required.
     */
    private void prepareMVBasedQueryFix() {

        // ENG-5386: Edge cases query returning correct answers with aggregation push down does not need reAggregation work.
        if (hasComplexGroupby) {
            mvFixInfo.setEdgeCaseQueryNoFixNeeded(false);
        }

        // Handle joined query case case.
        // MV partitioned table without partition column can only join with replicated tables.
        // For all tables in this query, the # of tables that need to be fixed should not exceed one.
<<<<<<< HEAD
        for (StmtTableScan mvTableScan: stmtCache) {
            if (mvFixInfo.checkFixNeeded(mvTableScan)) {
                Set<SchemaColumn> mvNewScanColumns = new HashSet<SchemaColumn>();
                HashSet<SchemaColumn> columns = mvTableScan.m_scanColumns;
                // For a COUNT(*)-only scan, a table may have no scan columns.
                // For a joined query without processed columns from table TB, TB has no scan columns
                if (columns != null) {
                    mvNewScanColumns.addAll(columns);
                }
                mvFixInfo.processMVBasedQueryFix(mvNewScanColumns, joinTree);
=======
        for (Table mvTable: tableList) {
            Set<SchemaColumn> mvNewScanColumns = new HashSet<SchemaColumn>();
            List <SchemaColumn> columns = scanColumns.get(mvTable.getTypeName());
            // For a COUNT(*)-only scan, key size is 0, not contained.
            // For a joined query without selected columns from table TB, TB is not contained as well.
            if (columns != null) {
                mvNewScanColumns.addAll(columns);
            }
            if (mvFixInfo.processMVBasedQueryFix(mvTable, mvNewScanColumns, joinTree, displayColumns(), groupByColumns())) {

>>>>>>> dbae32ef
                break;
            }
        }
    }

    private boolean needComplexAggregation () {
        if (!hasAggregateExpression() && !isGrouped()) {
            hasComplexAgg = false;
            return false;
        }
        if (hasComplexAgg()) return true;

        int numDisplayCols = displayColumns.size();
        if (aggResultColumns.size() > numDisplayCols) {
            hasComplexAgg = true;
            return true;
        }

        for (ParsedColInfo col : displayColumns) {
            if (!aggResultColumns.contains(col)) {
                // Now Only TVEs in displayColumns are left for AggResultColumns
                if (col.expression instanceof TupleValueExpression) {
                    aggResultColumns.add(col);
                } else {
                    // Col must be complex expression (like: TVE + 1, TVE + AGG)
                    hasComplexAgg = true;
                    return true;
                }
            }
        }
        // size of aggResultColumns list should be the same as numDisplayCols
        // as it would be a substitue of DisplayCols.
        if (aggResultColumns.size() != numDisplayCols) {
            // Display columns have duplicated Aggs or TVEs (less than case)
            // Display columns have several pass-through columns if group by primary key (larger than case)
            hasComplexAgg = true;
            return true;
        }

        // Case: Groupby cols do not appear in SELECT list
        // Find duplicates
        HashSet <ParsedColInfo> tmpContainer = new HashSet<ParsedColInfo>();

        for (int i=0; i < numDisplayCols; i++) {
            ParsedColInfo icol = displayColumns.get(i);
            if (tmpContainer.contains(icol)) {
                hasComplexAgg = true;
                return true;
            } else {
                tmpContainer.add(icol);
            }
        }

        return false;
    }
    /**
     * Continue adding TVEs from DisplayColumns that are left in function needComplexAggregation().
     * After this function, aggResultColumns construction work.
     */
    private void fillUpAggResultColumns () {
        for (ParsedColInfo col: displayColumns) {
            if (!aggResultColumns.contains(col)) {
                if (col.expression instanceof TupleValueExpression) {
                    aggResultColumns.add(col);
                } else {
                    // Col must be complex expression (like: TVE + 1, TVE + AGG)
                    List<TupleValueExpression> tveList = new ArrayList<TupleValueExpression>();
                    findAllTVEs(col.expression, tveList);
                    insertTVEsToAggResultColumns(tveList);
                }
            }
        }
    }

    /**
     * Generate new output Schema and Place TVEs for display columns if needed.
     * Place TVEs for order by columns always.
     */
    private void placeTVEsinColumns () {
        // Build the association between the table column with its index
        Map <AbstractExpression, Integer> aggTableIndexMap = new HashMap <AbstractExpression,Integer>();
        Map <Integer, ParsedColInfo> indexToColumnMap = new HashMap <Integer, ParsedColInfo>();
        int index = 0;
        for (ParsedColInfo col: aggResultColumns) {
            aggTableIndexMap.put(col.expression, index);
            if ( col.alias == null) {
                // hack any unique string
                col.alias = "$$_" + col.expression.getExpressionType().symbol() + "_$$_" + index;
            }
            indexToColumnMap.put(index, col);
            index++;
        }

        // Replace TVE for display columns
        if (projectSchema == null) {
            projectSchema = new NodeSchema();
            for (ParsedColInfo col : displayColumns) {
                AbstractExpression expr = col.expression;
                if (hasComplexAgg()) {
                    expr = col.expression.replaceWithTVE(aggTableIndexMap, indexToColumnMap);
                }
                SchemaColumn schema_col = new SchemaColumn(col.tableName, col.tableAlias, col.columnName, col.alias, expr);
                projectSchema.addColumn(schema_col);
            }
        }

        // Replace TVE for order by columns
        for (ParsedColInfo orderCol : orderColumns) {
            AbstractExpression expr = orderCol.expression.replaceWithTVE(aggTableIndexMap, indexToColumnMap);

            if (hasComplexAgg()) {
                orderCol.expression = expr;
            } else {
                // This if case checking is to rule out cases like: select PKEY + A_INT from O1 order by PKEY + A_INT,
                // This case later needs a projection node on top of sort node to make it work.

                // Assuming the restrictions: Order by columns are (1) columns from table
                // (2) tag from display columns (3) actual expressions from display columns
                // Currently, we do not allow order by complex expressions that are not in display columns

                // If there is a complexGroupby at his point, it means that Display columns contain all the order by columns.
                // In that way, this plan does not require another projection node on top of sort node.
                if (orderCol.expression.hasAnySubexpressionOfClass(AggregateExpression.class) ||
                        hasComplexGroupby()) {
                    orderCol.expression = expr;
                }
            }
        }

        // Replace TVE for group by columns
        groupByExpressions = new HashMap<String, AbstractExpression>();
        for (ParsedColInfo groupbyCol: groupByColumns) {
            assert(aggTableIndexMap.get(groupbyCol.expression) != null);
            assert(groupByExpressions.get(groupbyCol.alias) == null);
            AbstractExpression expr = groupbyCol.expression.replaceWithTVE(aggTableIndexMap, indexToColumnMap);
            groupByExpressions.put(groupbyCol.alias,expr);
        }
    }

    /**
     * ParseDisplayColumns and ParseOrderColumns will call this function
     * to add Aggregation expressions to aggResultColumns
     * @param aggColumns
     * @param cookedCol
     */
    private void insertAggExpressionsToAggResultColumns (List<AbstractExpression> aggColumns, ParsedColInfo cookedCol) {
        for (AbstractExpression expr: aggColumns) {
            ParsedColInfo col = new ParsedColInfo();
            col.expression = (AbstractExpression) expr.clone();
            assert(col.expression instanceof AggregateExpression);
            if (col.expression.getExpressionType() == ExpressionType.AGGREGATE_AVG) {
                hasAverage = true;
            }
            if (aggColumns.size() == 1 && cookedCol.expression.equals(aggColumns.get(0))) {
                col.alias = cookedCol.alias;
                col.tableName = cookedCol.tableName;
                col.tableAlias = cookedCol.tableAlias;
                col.columnName = cookedCol.columnName;
                if (!aggResultColumns.contains(col)) {
                    aggResultColumns.add(col);
                }
                return;
            }
            // Try to check complexAggs earlier
            hasComplexAgg = true;
            // Aggregation column use the the hacky stuff
            col.tableName = "VOLT_TEMP_TABLE";
            col.tableAlias = "VOLT_TEMP_TABLE";
            col.columnName = "";
            if (!aggResultColumns.contains(col)) {
                aggResultColumns.add(col);
            }
            ExpressionUtil.finalizeValueTypes(col.expression);
        }
    }

    private void insertTVEsToAggResultColumns (List<TupleValueExpression> colCollection) {
        // TVEs do not need to take care
        for (TupleValueExpression tve: colCollection) {
            ParsedColInfo col = new ParsedColInfo();
            col.alias = tve.getColumnAlias();
            col.columnName = tve.getColumnName();
            col.tableName = tve.getTableName();
            col.tableAlias = tve.getTableAlias();
            col.expression = tve;
            if (!aggResultColumns.contains(col)) {
                aggResultColumns.add(col);
            }
        }
    }

    // Concat elements to the XXXColumns list
    private void insertToColumnList (List<ParsedColInfo>columnList,
            List<ParsedColInfo> newCols) {
        for (ParsedColInfo col: newCols) {
            if (!columnList.contains(col)) {
                columnList.add(col);
            }
        }
    }

    private boolean isNewtoColumnList(List<ParsedColInfo>columnList, AbstractExpression expr) {
        boolean isNew = true;
        for (ParsedColInfo ic: columnList) {
            if (ic.expression.equals(expr)) {
                isNew = false;
                break;
            }
        }
        return isNew;
    }

    /**
     * Find all TVEs except inside of AggregationExpression
     * @param expr
     * @param tveList
     */
    private void findAllTVEs(AbstractExpression expr, List<TupleValueExpression> tveList) {
        if (!isNewtoColumnList(aggResultColumns, expr))
            return;
        if (expr instanceof TupleValueExpression) {
            tveList.add((TupleValueExpression) expr.clone());
            return;
        }
        if ( expr.getLeft() != null) {
            findAllTVEs(expr.getLeft(), tveList);
        }
        if (expr.getRight() != null) {
            findAllTVEs(expr.getRight(), tveList);
        }
        if (expr.getArgs() != null) {
            for (AbstractExpression ae: expr.getArgs()) {
                findAllTVEs(ae, tveList);
            }
        }
    }

    private void updateAvgExpresions () {
        List<AbstractExpression> optimalAvgAggs = new ArrayList<AbstractExpression>();
        Iterator<AbstractExpression> itr = aggregationList.iterator();
        while(itr.hasNext()) {
            AbstractExpression aggExpr = itr.next();
            assert(aggExpr instanceof AggregateExpression);
            if (aggExpr.getExpressionType() == ExpressionType.AGGREGATE_AVG) {
                itr.remove();

                AbstractExpression left = new AggregateExpression(ExpressionType.AGGREGATE_SUM);
                left.setLeft(aggExpr.getLeft());
                AbstractExpression right = new AggregateExpression(ExpressionType.AGGREGATE_COUNT);
                right.setLeft(aggExpr.getLeft());

                optimalAvgAggs.add(left);
                optimalAvgAggs.add(right);
            }
        }
        aggregationList.addAll(optimalAvgAggs);
    }

    private void parseLimitAndOffset(VoltXMLElement limitNode, VoltXMLElement offsetNode) {
        String node;
        if (limitNode != null) {
            // Parse limit
            if ((node = limitNode.attributes.get("limit_paramid")) != null)
                limitParameterId = Long.parseLong(node);
            else {
                assert(limitNode.children.size() == 1);
                VoltXMLElement valueNode = limitNode.children.get(0);
                String isParam = valueNode.attributes.get("isparam");
                if ((isParam != null) && (isParam.equalsIgnoreCase("true"))) {
                    limitParameterId = Long.parseLong(valueNode.attributes.get("id"));
                } else {
                    node = limitNode.attributes.get("limit");
                    assert(node != null);
                    limit = Long.parseLong(node);
                }
            }
        }
        if (offsetNode != null) {
            // Parse offset
            if ((node = offsetNode.attributes.get("offset_paramid")) != null)
                offsetParameterId = Long.parseLong(node);
            else {
                if (offsetNode.children.size() == 1) {
                    VoltXMLElement valueNode = offsetNode.children.get(0);
                    String isParam = valueNode.attributes.get("isparam");
                    if ((isParam != null) && (isParam.equalsIgnoreCase("true"))) {
                        offsetParameterId = Long.parseLong(valueNode.attributes.get("id"));
                    } else {
                        node = offsetNode.attributes.get("offset");
                        assert(node != null);
                        offset = Long.parseLong(node);
                    }
                }
            }
        }

        // limit and offset can't have both value and parameter
        if (limit != -1) assert limitParameterId == -1 : "Parsed value and param. limit.";
        if (offset != 0) assert offsetParameterId == -1 : "Parsed value and param. offset.";
    }

    private void parseDisplayColumns(VoltXMLElement columnsNode, boolean isDistributed) {
        for (VoltXMLElement child : columnsNode.children) {
            ParsedColInfo col = new ParsedColInfo();
            aggregationList.clear();
            col.expression = parseExpressionTree(child);
            if (col.expression instanceof ConstantValueExpression) {
                assert(col.expression.getValueType() != VoltType.NUMERIC);
            }
            assert(col.expression != null);
            if (isDistributed) {
                col.expression = col.expression.replaceAVG();
                updateAvgExpresions();
            }
            ExpressionUtil.finalizeValueTypes(col.expression);

            col.alias = child.attributes.get("alias");
            if (child.name.equals("columnref")) {
                col.columnName = child.attributes.get("column");
                col.tableName = child.attributes.get("table");
                col.tableAlias = child.attributes.get("tablealias");
                if (col.tableAlias == null) {
                    col.tableAlias = col.tableName;
                }
            }
            else
            {
                // XXX hacky, assume all non-column refs come from a temp table
                col.tableName = "VOLT_TEMP_TABLE";
                col.tableAlias = "VOLT_TEMP_TABLE";
                col.columnName = "";
            }
            // This index calculation is only used for sanity checking
            // materialized views (which use the parsed select statement but
            // don't go through the planner pass that does more involved
            // column index resolution).
            col.index = displayColumns.size();

            insertAggExpressionsToAggResultColumns(aggregationList, col);
            if (aggregationList.size() >= 1) {
                hasAggregateExpression = true;
            }

            displayColumns.add(col);
        }
    }

    private void parseGroupByColumns(VoltXMLElement columnsNode) {
        for (VoltXMLElement child : columnsNode.children) {
            parseGroupByColumn(child);
        }
    }

    private void parseGroupByColumn(VoltXMLElement groupByNode) {
        ParsedColInfo groupbyCol = new ParsedColInfo();
        groupbyCol.expression = parseExpressionTree(groupByNode);
        assert(groupbyCol.expression != null);
        ExpressionUtil.finalizeValueTypes(groupbyCol.expression);
        groupbyCol.groupBy = true;

        if (groupByNode.name.equals("columnref"))
        {
            groupbyCol.alias = groupByNode.attributes.get("alias");
            groupbyCol.columnName = groupByNode.attributes.get("column");
            groupbyCol.tableName = groupByNode.attributes.get("table");
            groupbyCol.tableAlias = groupByNode.attributes.get("tablealias");
            if (groupbyCol.tableAlias == null) {
                groupbyCol.tableAlias = groupbyCol.tableName;
            }

            // This col.index set up is only useful for Materialized view.
            org.voltdb.catalog.Column catalogColumn =
                    getTableFromDB(groupbyCol.tableName).getColumns().getIgnoreCase(groupbyCol.columnName);
            groupbyCol.index = catalogColumn.getIndex();
        }
        else
        {
            // TODO(XIN): throw a error for Materialized view when possible.
            // XXX hacky, assume all non-column refs come from a temp table
            groupbyCol.tableName = "VOLT_TEMP_TABLE";
            groupbyCol.tableAlias = "VOLT_TEMP_TABLE";
            groupbyCol.columnName = "";
            hasComplexGroupby = true;

            ParsedColInfo orig_col = null;
            for (int i = 0; i < displayColumns.size(); ++i) {
                ParsedColInfo col = displayColumns.get(i);
                if (col.expression.equals(groupbyCol.expression)) {
                    groupbyCol.alias = col.alias;
                    orig_col = col;
                    break;
                }
            }
            if (orig_col != null) {
                orig_col.groupBy = true;
            }
        }
        groupByColumns.add(groupbyCol);
    }

    private void parseOrderColumns(VoltXMLElement columnsNode, boolean isDistributed) {
        for (VoltXMLElement child : columnsNode.children) {
            parseOrderColumn(child, isDistributed);
        }
    }

    private void parseOrderColumn(VoltXMLElement orderByNode, boolean isDistributed) {
        // make sure everything is kosher
        assert(orderByNode.name.equalsIgnoreCase("orderby"));

        // get desc/asc
        String desc = orderByNode.attributes.get("desc");
        boolean descending = (desc != null) && (desc.equalsIgnoreCase("true"));

        // get the columnref or other expression inside the orderby node
        VoltXMLElement child = orderByNode.children.get(0);
        assert(child != null);

        // create the orderby column
        ParsedColInfo order_col = new ParsedColInfo();
        order_col.orderBy = true;
        order_col.ascending = !descending;
        aggregationList.clear();
        AbstractExpression order_exp = parseExpressionTree(child);
        assert(order_exp != null);
        if (isDistributed) {
            order_exp = order_exp.replaceAVG();
            updateAvgExpresions();
        }
        order_col.expression = order_exp;
        ExpressionUtil.finalizeValueTypes(order_col.expression);

        // Cases:
        // child could be columnref, in which case it's just a normal column.
        // Just make a ParsedColInfo object for it and the planner will do the right thing later
        if (child.name.equals("columnref")) {
            assert(order_exp instanceof TupleValueExpression);
            TupleValueExpression tve = (TupleValueExpression) order_exp;
            order_col.columnName = tve.getColumnName();
            order_col.tableName = tve.getTableName();
            order_col.tableAlias = tve.getTableAlias();
            if (order_col.tableAlias == null) {
                order_col.tableAlias = order_col.tableName;
            }

            order_col.alias = tve.getColumnAlias();
        } else {
            String alias = child.attributes.get("alias");
            order_col.alias = alias;
            order_col.tableName = "VOLT_TEMP_TABLE";
            order_col.tableAlias = "VOLT_TEMP_TABLE";
            order_col.columnName = "";
            // Replace its expression to TVE after we build the ExpressionIndexMap

            if ((child.name.equals("operation") == false) &&
                    (child.name.equals("aggregation") == false) &&
                    (child.name.equals("function") == false)) {
               throw new RuntimeException("ORDER BY parsed with strange child node type: " + child.name);
           }
        }

        // Mark the order by column if it is in displayColumns
        // The ORDER BY column MAY be identical to a simple display column, in which case,
        // tagging the actual display column as being also an order by column
        // helps later when trying to determine ORDER BY coverage (for determinism).
        ParsedColInfo orig_col = null;
        for (ParsedColInfo col : displayColumns) {
            if (col.alias.equals(order_col.alias) || col.expression.equals(order_exp)) {
                orig_col = col;
                break;
            }
        }
        if (orig_col != null) {
            orig_col.orderBy = true;
            orig_col.ascending = order_col.ascending;

            order_col.alias = orig_col.alias;
            order_col.columnName = orig_col.columnName;
            order_col.tableName = orig_col.tableName;
        }
        assert( ! (order_exp instanceof ConstantValueExpression));
        assert( ! (order_exp instanceof ParameterValueExpression));

        insertAggExpressionsToAggResultColumns(aggregationList, order_col);
        if (aggregationList.size() >= 1) {
            hasAggregateExpression = true;
        }
        // Add TVEs in ORDER BY statement if we have, stop recursive finding when we have it in AggResultColumns
        List<TupleValueExpression> tveList = new ArrayList<TupleValueExpression>();
        findAllTVEs(order_col.expression, tveList);
        insertTVEsToAggResultColumns(tveList);
        orderColumns.add(order_col);
    }

    @Override
    public String toString() {
        String retval = super.toString() + "\n";

        retval += "LIMIT " + String.valueOf(limit) + "\n";
        retval += "OFFSET " + String.valueOf(offset) + "\n";

        retval += "DISPLAY COLUMNS:\n";
        for (ParsedColInfo col : displayColumns) {
            retval += "\tColumn: " + col.alias + ": ";
            retval += col.expression.toString() + "\n";
        }

        retval += "ORDER COLUMNS:\n";
        for (ParsedColInfo col : orderColumns) {
            retval += "\tColumn: " + col.alias + ": ASC?: " + col.ascending + ": ";
            retval += col.expression.toString() + "\n";
        }

        retval += "GROUP_BY COLUMNS:\n";
        for (ParsedColInfo col : groupByColumns) {
            retval += "\tColumn: " + col.alias + ": ";
            retval += col.expression.toString() + "\n";
        }

        retval = retval.trim();

        return retval;
    }

    public boolean hasAggregateExpression () {
        return hasAggregateExpression;
    }

    public NodeSchema getFinalProjectionSchema () {
        return projectSchema;
    }

    public boolean hasComplexGroupby() {
        return hasComplexGroupby;
    }

    public boolean hasComplexAgg() {
        return hasComplexAgg;
    }

    public boolean mayNeedAvgPushdown() {
        return hasAverage;
    }

    public boolean hasOrderByColumns() {
        return ! orderColumns.isEmpty();
    }

    public List<ParsedColInfo> displayColumns() {
        return Collections.unmodifiableList(displayColumns);
    }

    public List<ParsedColInfo> groupByColumns() {
        return Collections.unmodifiableList(groupByColumns);
    }

    public List<ParsedColInfo> orderByColumns() {
        return Collections.unmodifiableList(orderColumns);
    }

    public boolean hasLimitOrOffset() {
        if ((limit != -1) || (limitParameterId != -1) ||
            (offset > 0) || (offsetParameterId != -1)) {
            return true;
        }
        return false;
    }

    public boolean hasLimitOrOffsetParameters() {
        return limitParameterId != -1 || offsetParameterId != -1;
    }

    /// This is for use with integer-valued row count parameters, namely LIMITs and OFFSETs.
    /// It should be called (at least) once for each LIMIT or OFFSET parameter to establish that
    /// the parameter is being used in a BIGINT context.
    /// There may be limitations elsewhere that restrict limits and offsets to 31-bit unsigned values,
    /// but enforcing that at parameter passing/checking time seems a little arbitrary, so we keep
    /// the parameters at maximum width -- a 63-bit unsigned BIGINT.
    private int parameterCountIndexById(long paramId) {
        if (paramId == -1) {
            return -1;
        }
        assert(m_paramsById.containsKey(paramId));
        ParameterValueExpression pve = m_paramsById.get(paramId);
        // As a side effect, re-establish these parameters as integer-typed
        // -- this helps to catch type errors earlier in the invocation process
        // and prevents a more serious error in HSQLBackend statement reconstruction.
        // The HSQL parser originally had these correctly pegged as BIGINTs,
        // but the VoltDB code ( @see AbstractParsedStmt#parseParameters )
        // skeptically second-guesses that pending its own verification. This case is now verified.
        pve.refineValueType(VoltType.BIGINT, VoltType.BIGINT.getLengthInBytesForFixedTypes());
        return pve.getParameterIndex();
    }

    public int getLimitParameterIndex() {
        return parameterCountIndexById(limitParameterId);
    }

    public int getOffsetParameterIndex() {
        return parameterCountIndexById(offsetParameterId);
    }

    private AbstractExpression getParameterOrConstantAsExpression(long id, long value) {
        // The id was previously passed to parameterCountIndexById, so if not -1,
        // it has already been asserted to be a valid id for a parameter, and the
        // parameter's type has been refined to INTEGER.
        if (id != -1) {
            return m_paramsById.get(id);
        }
        // The limit/offset is a non-parameterized literal value that needs to be wrapped in a
        // BIGINT constant so it can be used in the addition expression for the pushed-down limit.
        ConstantValueExpression constant = new ConstantValueExpression();
        constant.setValue(Long.toString(value));
        constant.refineValueType(VoltType.BIGINT, VoltType.BIGINT.getLengthInBytesForFixedTypes());
        return constant;
    }

    public AbstractExpression getLimitExpression() {
        return getParameterOrConstantAsExpression(limitParameterId, limit);
    }

    public AbstractExpression getOffsetExpression() {
        return getParameterOrConstantAsExpression(offsetParameterId, offset);
    }

    public boolean isOrderDeterministic() {
        if (guaranteesUniqueRow()) {
            return true;
        }
        ArrayList<AbstractExpression> nonOrdered = new ArrayList<AbstractExpression>();
        if (orderByColumnsDetermineUniqueColumns(nonOrdered)) {
            return true;
        }
        if (orderByColumnsDetermineAllDisplayColumns(nonOrdered)) {
            return true;
        }
        return false;
    }

    /**
     * Does the ordering of a statements's GROUP BY columns ensure determinism.
     * All display columns are functionally dependent on the GROUP BY columns
     * even if the display column's values are not ordered or unique, so ordering by GROUP BY columns is enough to get determinism.
     * @param outNonOrdered - list of non-matching GROUP BY columns, populated as a side effect
     * @return whether there are GROUP BY columns and they are all order-determined by ORDER BY columns
     */
    private boolean orderByColumnsDetermineUniqueColumns(ArrayList<AbstractExpression> outNonOrdered) {
        if ( ! isGrouped()) {
            // TODO: Are there other ways to determine a unique set of columns without considering every display column?
            return false;
        }
        if (orderByColumnsDetermineAllColumns(groupByColumns, outNonOrdered)) {
            return true;
        }
        return false;
    }

    private boolean orderByColumnsDetermineAllDisplayColumns(ArrayList<AbstractExpression> nonOrdered) {
        ArrayList<ParsedColInfo> candidateColumns = new ArrayList<ParsedSelectStmt.ParsedColInfo>();
        for (ParsedColInfo displayCol : displayColumns) {
            if (displayCol.orderBy) {
                continue;
            }
            if (displayCol.groupBy) {
                AbstractExpression displayExpr = displayCol.expression;
                // Round up the usual suspects -- if there were uncooperative GROUP BY expressions, they will
                // often also be display column expressions.
                for (AbstractExpression nonStarter : nonOrdered) {
                     if (displayExpr.equals(nonStarter)) {
                         return false;
                     }
                }
                // A GROUP BY expression that was not nonOrdered must be covered.
                continue;
            }
            candidateColumns.add(displayCol);
        }
        return orderByColumnsDetermineAllColumns(candidateColumns, null);
    }


    private boolean orderByColumnsDetermineAllColumns(ArrayList<ParsedColInfo> candidateColumns,
                                                      ArrayList<AbstractExpression> outNonOrdered) {
        HashSet<AbstractExpression> orderByExprs = null;
        ArrayList<AbstractExpression> candidateExprHardCases = null;
        // First try to get away with a brute force N by M search for exact equalities.
        for (ParsedColInfo candidateCol : candidateColumns)
        {
            if (candidateCol.orderBy) {
                continue;
            }
            AbstractExpression candidateExpr = candidateCol.expression;
            if (orderByExprs == null) {
                orderByExprs = new HashSet<AbstractExpression>();
                for (ParsedColInfo orderByCol : orderColumns) {
                    orderByExprs.add(orderByCol.expression);
                }
            }
            if (orderByExprs.contains(candidateExpr)) {
                continue;
            }
            if (candidateExpr instanceof TupleValueExpression) {
                // Simple column references can only be exactly equal to but not "based on" an ORDER BY.
                return false;
            }

            if (candidateExprHardCases == null) {
                candidateExprHardCases = new ArrayList<AbstractExpression>();
            }
            candidateExprHardCases.add(candidateExpr);
        }

        if (candidateExprHardCases == null) {
            return true;
        }

        // Plan B. profile the ORDER BY list and try to include/exclude the hard cases on that basis.
        HashSet<AbstractExpression> orderByTVEs = new HashSet<AbstractExpression>();
        ArrayList<AbstractExpression> orderByNonTVEs = new ArrayList<AbstractExpression>();
        ArrayList<List<AbstractExpression>> orderByNonTVEBaseTVEs = new ArrayList<List<AbstractExpression>>();
        HashSet<AbstractExpression> orderByAllBaseTVEs = new HashSet<AbstractExpression>();

        for (AbstractExpression orderByExpr : orderByExprs) {
            if (orderByExpr instanceof TupleValueExpression) {
                orderByTVEs.add(orderByExpr);
                orderByAllBaseTVEs.add(orderByExpr);
            } else {
                orderByNonTVEs.add(orderByExpr);
                List<AbstractExpression> baseTVEs = orderByExpr.findBaseTVEs();
                orderByNonTVEBaseTVEs.add(baseTVEs);
                orderByAllBaseTVEs.addAll(baseTVEs);
            }
        }

        boolean result = true;

        for (AbstractExpression candidateExpr : candidateExprHardCases)
        {
            Collection<AbstractExpression> candidateBases = candidateExpr.findBaseTVEs();
            if (orderByTVEs.containsAll(candidateBases)) {
                continue;
            }
            if (orderByAllBaseTVEs.containsAll(candidateBases) == false) {
                if (outNonOrdered == null) {
                    // Short-circuit if the remaining non-qualifying expressions are not of interest.
                    return false;
                }
                result = false;
                outNonOrdered.add(candidateExpr);
                continue;
            }
            // At this point, if the candidateExpr is a match,
            // then it is based on but not equal to one or more orderByNonTVE(s) and optionally orderByTVE(s).
            // The simplest example is like "SELECT a+(b-c) ... ORDER BY a, b-c;"
            // If it is a non-match, it is an original expression based on orderByAllBaseTVEs
            // The simplest example is like "SELECT a+b ... ORDER BY a, b-c;"
            // TODO: process REALLY HARD CASES
            // TODO: issue a warning, short-term?
            // For now, err on the side of non-determinism.
            if (outNonOrdered == null) {
                // Short-circuit if the remaining non-qualifying expressions are not of interest.
                return false;
            }
            outNonOrdered.add(candidateExpr);
            result = false;
        }
        return result;
    }

    boolean guaranteesUniqueRow() {
        if ( ( ! isGrouped() ) && displaysAgg()) {
            return true;
        }
        return false;
    }

    private boolean displaysAgg() {
        for (ParsedColInfo displayCol : displayColumns) {
            if (displayCol.expression.hasAnySubexpressionOfClass(AggregateExpression.class)) {
                return true;
            }
        }
        return false;
    }

    public boolean isGrouped() { return ! groupByColumns.isEmpty(); }

    public boolean displayColumnsContainAllGroupByColumns() {
        for (ParsedColInfo groupedCol : groupByColumns) {
            boolean missing = true;
            for (ParsedColInfo displayCol : displayColumns) {
                if (displayCol.groupBy) {
                    if (groupedCol.equals(displayCol)) {
                        missing = false;
                        break;
                    }
                }
            }
            if (missing) {
                return false;
            }
        }
        return true;
    }
}<|MERGE_RESOLUTION|>--- conflicted
+++ resolved
@@ -31,7 +31,6 @@
 import org.hsqldb_voltpatches.VoltXMLElement;
 import org.voltdb.VoltType;
 import org.voltdb.catalog.Database;
-import org.voltdb.catalog.Table;
 import org.voltdb.expressions.AbstractExpression;
 import org.voltdb.expressions.AggregateExpression;
 import org.voltdb.expressions.ConstantValueExpression;
@@ -263,29 +262,16 @@
         // Handle joined query case case.
         // MV partitioned table without partition column can only join with replicated tables.
         // For all tables in this query, the # of tables that need to be fixed should not exceed one.
-<<<<<<< HEAD
         for (StmtTableScan mvTableScan: stmtCache) {
-            if (mvFixInfo.checkFixNeeded(mvTableScan)) {
-                Set<SchemaColumn> mvNewScanColumns = new HashSet<SchemaColumn>();
-                HashSet<SchemaColumn> columns = mvTableScan.m_scanColumns;
-                // For a COUNT(*)-only scan, a table may have no scan columns.
-                // For a joined query without processed columns from table TB, TB has no scan columns
-                if (columns != null) {
-                    mvNewScanColumns.addAll(columns);
-                }
-                mvFixInfo.processMVBasedQueryFix(mvNewScanColumns, joinTree);
-=======
-        for (Table mvTable: tableList) {
             Set<SchemaColumn> mvNewScanColumns = new HashSet<SchemaColumn>();
-            List <SchemaColumn> columns = scanColumns.get(mvTable.getTypeName());
-            // For a COUNT(*)-only scan, key size is 0, not contained.
-            // For a joined query without selected columns from table TB, TB is not contained as well.
+
+            HashSet<SchemaColumn> columns = mvTableScan.m_scanColumns;
+            // For a COUNT(*)-only scan, a table may have no scan columns.
+            // For a joined query without processed columns from table TB, TB has no scan columns
             if (columns != null) {
                 mvNewScanColumns.addAll(columns);
             }
-            if (mvFixInfo.processMVBasedQueryFix(mvTable, mvNewScanColumns, joinTree, displayColumns(), groupByColumns())) {
-
->>>>>>> dbae32ef
+            if (mvFixInfo.processMVBasedQueryFix(mvTableScan, mvNewScanColumns, joinTree, displayColumns(), groupByColumns())) {
                 break;
             }
         }
