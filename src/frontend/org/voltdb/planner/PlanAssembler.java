/* This file is part of VoltDB.
 * Copyright (C) 2008-2019 VoltDB Inc.
 *
 * This program is free software: you can redistribute it and/or modify
 * it under the terms of the GNU Affero General Public License as
 * published by the Free Software Foundation, either version 3 of the
 * License, or (at your option) any later version.
 *
 * This program is distributed in the hope that it will be useful,
 * but WITHOUT ANY WARRANTY; without even the implied warranty of
 * MERCHANTABILITY or FITNESS FOR A PARTICULAR PURPOSE.  See the
 * GNU Affero General Public License for more details.
 *
 * You should have received a copy of the GNU Affero General Public License
 * along with VoltDB.  If not, see <http://www.gnu.org/licenses/>.
 */

package org.voltdb.planner;

import java.util.ArrayList;
import java.util.Collection;
import java.util.HashMap;
import java.util.HashSet;
import java.util.List;
import java.util.Map;
import java.util.Map.Entry;
import java.util.Set;

import org.json_voltpatches.JSONException;
import org.voltdb.TableType;
import org.voltdb.VoltType;
import org.voltdb.catalog.CatalogMap;
import org.voltdb.catalog.Column;
import org.voltdb.catalog.ColumnRef;
import org.voltdb.catalog.Constraint;
import org.voltdb.catalog.Database;
import org.voltdb.catalog.Index;
import org.voltdb.catalog.Table;
import org.voltdb.expressions.AbstractExpression;
import org.voltdb.expressions.AggregateExpression;
import org.voltdb.expressions.ConstantValueExpression;
import org.voltdb.expressions.ExpressionUtil;
import org.voltdb.expressions.OperatorExpression;
import org.voltdb.expressions.ParameterValueExpression;
import org.voltdb.expressions.SelectSubqueryExpression;
import org.voltdb.expressions.TupleAddressExpression;
import org.voltdb.expressions.TupleValueExpression;
import org.voltdb.expressions.WindowFunctionExpression;
import org.voltdb.planner.microoptimizations.MicroOptimizationRunner;
import org.voltdb.planner.parseinfo.BranchNode;
import org.voltdb.planner.parseinfo.JoinNode;
import org.voltdb.planner.parseinfo.StmtCommonTableScan;
import org.voltdb.planner.parseinfo.StmtSubqueryScan;
import org.voltdb.planner.parseinfo.StmtTableScan;
import org.voltdb.plannodes.AbstractJoinPlanNode;
import org.voltdb.plannodes.AbstractPlanNode;
import org.voltdb.plannodes.AbstractReceivePlanNode;
import org.voltdb.plannodes.AbstractScanPlanNode;
import org.voltdb.plannodes.AggregatePlanNode;
import org.voltdb.plannodes.CommonTablePlanNode;
import org.voltdb.plannodes.DeletePlanNode;
import org.voltdb.plannodes.HashAggregatePlanNode;
import org.voltdb.plannodes.IndexScanPlanNode;
import org.voltdb.plannodes.IndexSortablePlanNode;
import org.voltdb.plannodes.IndexUseForOrderBy;
import org.voltdb.plannodes.InsertPlanNode;
import org.voltdb.plannodes.LimitPlanNode;
import org.voltdb.plannodes.MaterializePlanNode;
import org.voltdb.plannodes.MergeReceivePlanNode;
import org.voltdb.plannodes.NestLoopPlanNode;
import org.voltdb.plannodes.NodeSchema;
import org.voltdb.plannodes.OrderByPlanNode;
import org.voltdb.plannodes.PartialAggregatePlanNode;
import org.voltdb.plannodes.ProjectionPlanNode;
import org.voltdb.plannodes.ReceivePlanNode;
import org.voltdb.plannodes.SchemaColumn;
import org.voltdb.plannodes.SendPlanNode;
import org.voltdb.plannodes.SeqScanPlanNode;
import org.voltdb.plannodes.SwapTablesPlanNode;
import org.voltdb.plannodes.UnionPlanNode;
import org.voltdb.plannodes.UpdatePlanNode;
import org.voltdb.plannodes.WindowFunctionPlanNode;
import org.voltdb.types.ConstraintType;
import org.voltdb.types.ExpressionType;
import org.voltdb.types.IndexType;
import org.voltdb.types.JoinType;
import org.voltdb.types.PlanNodeType;
import org.voltdb.types.SortDirectionType;
import org.voltdb.utils.CatalogUtil;

/**
 * The query planner accepts catalog data, SQL statements from the catalog, then
 * outputs a set of complete and correct query plans. It will output MANY plans
 * and some of them will be stupid. The best plan will be selected by computing
 * resource usage statistics for the plans, then using those statistics to
 * compute the cost of a specific plan. The plan with the lowest cost wins.
 *
 */
public class PlanAssembler {
    // The convenience struct to accumulate results after parsing multiple statements
    private static class ParsedResultAccumulator {
        public final boolean m_orderIsDeterministic;
        public final boolean m_hasLimitOrOffset;
        public final String m_isContentDeterministic;

        public ParsedResultAccumulator(boolean orderIsDeterministic,
                                       boolean hasLimitOrOffset,
                                       String isContentDeterministic)
        {
            m_orderIsDeterministic = orderIsDeterministic;
            m_hasLimitOrOffset  = hasLimitOrOffset;
            m_isContentDeterministic = isContentDeterministic;
        }
    }

    /** convenience pointer to the database object in the catalog */
    private final Database m_catalogDb;

    /** parsed statement for an insert */
    private ParsedInsertStmt m_parsedInsert = null;
    /** parsed statement for an update */
    private ParsedUpdateStmt m_parsedUpdate = null;
    /** parsed statement for a delete */
    private ParsedDeleteStmt m_parsedDelete = null;
    /** parsed statement for a swap */
    private ParsedSwapStmt m_parsedSwap = null;
    /** parsed statement for a select */
    private ParsedSelectStmt m_parsedSelect = null;
    /** parsed statement for a union */
    private ParsedUnionStmt m_parsedUnion = null;

    /** plan selector */
    private final PlanSelector m_planSelector;

    private final boolean m_isLargeQuery;

    /** Describes the specified and inferred partition context. */
    private StatementPartitioning m_partitioning;

    /** Error message */
    private String m_recentErrorMsg;

    /**
     * Used to generate the table-touching parts of a plan. All join-order and
     * access path selection stuff is done by the SelectSubPlanAssember.
     */
    private SubPlanAssembler m_subAssembler = null;

    /**
     * Flag when the only expected plan for a statement has already been generated.
     */
    private boolean m_bestAndOnlyPlanWasGenerated = false;

    /**
     * @param catalogDb
     *            Catalog info about schema, metadata and procedures.
     * @param partitioning
     *            Describes the specified and inferred partition context.
     */
    PlanAssembler(
            Database catalogDb,
            StatementPartitioning partitioning,
            PlanSelector planSelector,
            boolean isLargeQuery) {
        m_catalogDb = catalogDb;
        m_partitioning = partitioning;
        m_planSelector = planSelector;
        m_isLargeQuery = isLargeQuery;
    }

    String getSQLText() {
        if (m_parsedDelete != null) {
            return m_parsedDelete.m_sql;
        }

        if (m_parsedInsert != null) {
            return m_parsedInsert.m_sql;
        }

        if (m_parsedUpdate != null) {
            return m_parsedUpdate.m_sql;
        }

        if (m_parsedSelect != null) {
            return m_parsedSelect.m_sql;
        }

        assert(false);
        return null;
    }

    /**
     * Return true if tableList includes at least one matview.
     */
    private boolean tableListIncludesReadOnlyView(List<Table> tableList) {
        for (Table table : tableList) {
            if (table.getMaterializer() != null && !TableType.isStream(table.getMaterializer().getTabletype())) {
                return true;
            }
        }
        return false;
    }

    /**
     * Return true if tableList includes at least one export table.
     */
    private boolean tableListIncludesExportOnly(List<Table> tableList) {

        // this loop is O(number-of-joins * number-of-export-tables)
        // which seems acceptable if not great. Probably faster than
        // re-hashing the export only tables for faster lookup.
        for (Table table : tableList) {
<<<<<<< HEAD
            if (TableType.isStream(table.getTabletype())) {
=======
            if (exportTables.contains(table.getTypeName()) && TableType.isStream(table.getTabletype())) {
>>>>>>> 96ef47e4
                return true;
            }
        }

        return false;
    }

    private boolean isPartitionColumnInGroupbyList(List<ParsedColInfo> groupbyColumns) {
        assert(m_parsedSelect != null);

        if (groupbyColumns == null) {
            return false;
        }

        for (ParsedColInfo groupbyCol : groupbyColumns) {
            StmtTableScan scanTable = m_parsedSelect.getStmtTableScanByAlias(groupbyCol.m_tableAlias);
            // table alias may be from AbstractParsedStmt.TEMP_TABLE_NAME.
            if (scanTable != null && scanTable.getPartitioningColumns() != null) {
                for (SchemaColumn pcol : scanTable.getPartitioningColumns()) {
                    if  (pcol != null && pcol.getColumnName().equals(groupbyCol.m_columnName) ) {
                        return true;
                    }
                }
            }
        }

        return false;
    }

    private boolean canPushDownDistinctAggregation(AggregateExpression aggExpr) {
        assert(m_parsedSelect != null);
        assert(aggExpr != null);
        assert(aggExpr.isDistinct());

        if ( aggExpr.getExpressionType() == ExpressionType.AGGREGATE_COUNT_STAR ) {
            return true;
        }

        AbstractExpression aggArg = aggExpr.getLeft();
        // constant
        if (aggArg instanceof ConstantValueExpression ||
                aggArg instanceof ParameterValueExpression) {
            return true;
        }

        if ( ! (aggArg instanceof TupleValueExpression)) {
            return false;
        }

        TupleValueExpression tve = (TupleValueExpression) aggArg;
        String tableAlias = tve.getTableAlias();
        StmtTableScan scanTable = m_parsedSelect.getStmtTableScanByAlias(tableAlias);
        // table alias may be from AbstractParsedStmt.TEMP_TABLE_NAME.
        if (scanTable == null || scanTable.getPartitioningColumns() == null) {
            return false;
        }

        for (SchemaColumn pcol : scanTable.getPartitioningColumns()) {
            if (pcol != null &&
                    pcol.getColumnName().equals(tve.getColumnName()) ) {
                return true;
            }
        }

        return false;
    }

    /**
     * Clear any old state and get ready to plan a new plan. The next call to
     * getNextPlan() will return the first candidate plan for these parameters.
     *
     */
    private void setupForNewPlans(AbstractParsedStmt parsedStmt) {
        m_bestAndOnlyPlanWasGenerated = false;
        m_partitioning.analyzeTablePartitioning(parsedStmt.allScans());

        if (parsedStmt instanceof ParsedUnionStmt) {
            m_parsedUnion = (ParsedUnionStmt) parsedStmt;
            return;
        }

        if (parsedStmt instanceof ParsedSelectStmt) {
            if (tableListIncludesExportOnly(parsedStmt.m_tableList)) {
                throw new PlanningErrorException(
                        "Illegal to read a stream.");
            }

            m_parsedSelect = (ParsedSelectStmt) parsedStmt;
            // Simplify the outer join if possible
            if (m_parsedSelect.m_joinTree instanceof BranchNode) {
                if (! m_parsedSelect.hasJoinOrder()) {
                    simplifyOuterJoin((BranchNode)m_parsedSelect.m_joinTree);
                }

                // Convert RIGHT joins to the LEFT ones
                ((BranchNode)m_parsedSelect.m_joinTree).toLeftJoin();
            }
            m_subAssembler = new SelectSubPlanAssembler(m_catalogDb, m_parsedSelect, m_partitioning);

            // Process the GROUP BY information, decide whether it is group by the partition column
            if (isPartitionColumnInGroupbyList(m_parsedSelect.groupByColumns())) {
                m_parsedSelect.setHasPartitionColumnInGroupby();
            }
            if (isPartitionColumnInWindowedAggregatePartitionByList()) {
                m_parsedSelect.setHasPartitionColumnInWindowedAggregate();
            }

            // FIXME: is the following scheme/comment obsolete?
            // FIXME: turn it on when we are able to push down DISTINCT
//            if (isPartitionColumnInGroupbyList(m_parsedSelect.m_distinctGroupByColumns)) {
//                m_parsedSelect.setHasPartitionColumnInDistinctGroupby();
//            }

            return;
        }

        // @TODO
        // Need to use StmtTableScan instead
        // check that no modification happens to views
        if (tableListIncludesReadOnlyView(parsedStmt.m_tableList)) {
            throw new PlanningErrorException("Illegal to modify a materialized view.");
        }

        m_partitioning.setIsDML();

        // Don't parse a stream and a table.  Note that
        // for swap statements we return here.
        if (parsedStmt instanceof ParsedSwapStmt) {
            assert (parsedStmt.m_tableList.size() == 2);
            if (tableListIncludesExportOnly(parsedStmt.m_tableList)) {
                throw new PlanningErrorException("Illegal to swap a stream.");
            }
            m_parsedSwap = (ParsedSwapStmt) parsedStmt;
            return;
        }

        // Check that only multi-partition writes are made to replicated tables.
        // figure out which table we're updating/deleting
        Table targetTable = parsedStmt.m_tableList.get(0);
        if (targetTable.getIsreplicated()) {
            if (m_partitioning.wasSpecifiedAsSingle()
                    && !m_partitioning.isReplicatedDmlToRunOnAllPartitions()) {
                String msg = "Trying to write to replicated table '" + targetTable.getTypeName()
                        + "' in a single-partition procedure.";
                throw new PlanningErrorException(msg);
            }
        }
        else if (m_partitioning.wasSpecifiedAsSingle() == false) {
            m_partitioning.setPartitioningColumnForDML(targetTable.getPartitioncolumn());
        }

        if (parsedStmt instanceof ParsedInsertStmt) {
            m_parsedInsert = (ParsedInsertStmt) parsedStmt;
            // The currently handled inserts are too simple to even require a subplan assembler. So, done.
            return;
        }

        if (parsedStmt instanceof ParsedUpdateStmt) {
            if (tableListIncludesExportOnly(parsedStmt.m_tableList)) {
                throw new PlanningErrorException("Illegal to update a stream.");
            }
            m_parsedUpdate = (ParsedUpdateStmt) parsedStmt;
        }
        else if (parsedStmt instanceof ParsedDeleteStmt) {
            if (tableListIncludesExportOnly(parsedStmt.m_tableList)) {
                throw new PlanningErrorException("Illegal to delete from a stream.");
            }
            m_parsedDelete = (ParsedDeleteStmt) parsedStmt;
        }
        else {
            throw new RuntimeException("Unknown subclass of AbstractParsedStmt.");
        }

        if ( ! m_partitioning.wasSpecifiedAsSingle()) {
            //TODO: When updates and deletes can contain joins, this step may have to be
            // deferred so that the valueEquivalence set can be analyzed per join order.
            // This appears to be an unfortunate side effect of how the HSQL interface
            // misleadingly organizes the placement of join/where filters on the statement tree.
            // This throws off the accounting of equivalence join filters until they can be
            // normalized in analyzeJoinFilters, but that normalization process happens on a
            // per-join-order basis, and so, so must this analysis.
            HashMap<AbstractExpression, Set<AbstractExpression>>
                valueEquivalence = parsedStmt.analyzeValueEquivalence();
            Collection<StmtTableScan> scans = parsedStmt.allScans();
            m_partitioning.analyzeForMultiPartitionAccess(scans, valueEquivalence);
        }
        m_subAssembler = new WriterSubPlanAssembler(m_catalogDb, parsedStmt, m_partitioning);
    }

    private boolean isPartitionColumnInWindowedAggregatePartitionByList() {
        assert (m_parsedSelect != null);
        return (m_parsedSelect.isPartitionColumnInWindowedAggregatePartitionByList());
    }

    private static void failIfNonDeterministicDml(AbstractParsedStmt parsedStmt, CompiledPlan plan) {
        // If we have content non-determinism on DML, then fail planning.
        // This can happen if:
        //   INSERT INTO ... SELECT ... where the select statement has a limit on unordered data.
        //   UPSERT INTO ... SELECT has the same issue, but no limit is required because
        //                      order may determine which rows are updated and which are inserted
        //   DELETE ... ORDER BY <n> LIMIT <n> also has this issue
        // Update doesn't have this issue yet (but having ORDER BY and LIMIT there doesn't seem out
        // of the question).
        // When subqueries in WHERE clauses of DML are allowed, we will need to make sure the
        // subqueries are content-deterministic too.

        if (plan == null || plan.isReadOnly()) {
            return;
        }

        boolean contentDeterministic = plan.isContentDeterministic();
        if (parsedStmt instanceof ParsedInsertStmt && !(plan.isOrderDeterministic() && contentDeterministic)) {
            ParsedInsertStmt parsedInsert = (ParsedInsertStmt)parsedStmt;
            boolean targetHasLimitRowsTrigger = parsedInsert.targetTableHasLimitRowsTrigger();
            String contentDeterministicMsg = "";
            if (!contentDeterministic) {
                contentDeterministicMsg = "  " + plan.nondeterminismDetail();
            }

            if (parsedStmt.m_isUpsert) {
                throw new PlanningErrorException(
                        "UPSERT statement manipulates data in a non-deterministic way.  "
                        + "Adding an ORDER BY clause to UPSERT INTO ... SELECT may address this issue."
                        + contentDeterministicMsg);
            }

            if (targetHasLimitRowsTrigger) {
                throw new PlanningErrorException(
                        "Order of rows produced by SELECT statement in INSERT INTO ... SELECT is "
                        + "non-deterministic.  Since the table being inserted into has a row limit "
                        + "trigger, the SELECT output must be ordered.  Add an ORDER BY clause "
                        + "to address this issue."
                        + contentDeterministicMsg
                        );
            }

            if (plan.hasLimitOrOffset()) {
                throw new PlanningErrorException(
                        "INSERT statement manipulates data in a content non-deterministic way.  "
                        + "Adding an ORDER BY clause to INSERT INTO ... SELECT may address this issue."
                        + contentDeterministicMsg);
            }

            if (!contentDeterministic) {
                throw new PlanningErrorException("INSERT statement manipulates data in a non-deterministic way."
                                                 + contentDeterministicMsg);
            }
        }

        if (parsedStmt instanceof ParsedDeleteStmt
                && !((ParsedDeleteStmt)parsedStmt).sideEffectsAreDeterministic()) {
                throw new PlanningErrorException(
                        "DELETE statement manipulates data in a non-deterministic way.  This may happen "
                                + "when the DELETE has an ORDER BY clause with a LIMIT, but the order is not "
                                + "well-defined.");
        }
    }

    /**
     * Generate the best cost plan for the current SQL statement context.
     *
     * @param parsedStmt Current SQL statement to generate plan for
     * @return The best cost plan or null.
     */
    static String IN_EXISTS_SCALAR_ERROR_MESSAGE = "Subquery expressions are only supported for "
            + "single partition procedures and AdHoc queries referencing only replicated tables.";

    CompiledPlan getBestCostPlan(AbstractParsedStmt parsedStmt) {
        // parse any ephemeral table queries that the statement contains
        List<StmtEphemeralTableScan> scanNodes = parsedStmt.getEphemeralTableScans();
        ParsedResultAccumulator fromSubqueryResult = null;
        if (! scanNodes.isEmpty()) {
            fromSubqueryResult = getBestCostPlanForEphemeralScans(scanNodes);
            if (fromSubqueryResult == null) {
                // There was at least one sub-query and we should have a compiled plan for it
                return null;
            }
        }

        // Get the best plans for the expression subqueries ( IN/EXISTS (SELECT...) )
        Set<AbstractExpression> subqueryExprs = parsedStmt.findSubquerySubexpressions();
        if ( ! subqueryExprs.isEmpty() ) {

            // guards against IN/EXISTS/Scalar subqueries
            if ( ! m_partitioning.wasSpecifiedAsSingle() ) {
                // Don't allow partitioned tables in subqueries.
                // This restriction stems from the lack of confidence that the
                // planner can reliably identify all cases of adequate and
                // inadequate partition key join criteria across different
                // levels of correlated subqueries.
                for (AbstractExpression e : subqueryExprs) {
                    assert(e instanceof SelectSubqueryExpression);
                    SelectSubqueryExpression subExpr = (SelectSubqueryExpression)e;
                    if (! subExpr.getSubqueryScan().getIsReplicated()) {
                        m_recentErrorMsg = IN_EXISTS_SCALAR_ERROR_MESSAGE;
                        return null;
                    }
                }
            }

            if (!getBestCostPlanForExpressionSubQueries(subqueryExprs)) {
                // There was at least one sub-query and we should have a compiled plan for it
                return null;
            }
        }


        // set up the plan assembler for this statement
        setupForNewPlans(parsedStmt);

        /*
         * If this is a select statement with a common table expression, then make sure
         * it satisfies the common table partitioning requirements.
         */
        ensureCommonTablePartitioning(parsedStmt);

        // get ready to find the plan with minimal cost
        CompiledPlan rawplan = null;

        // loop over all possible plans
        while (true) {
            rawplan = getNextPlan();

            // stop this while loop when no more plans are generated
            if (rawplan == null) {
                break;
            }

            // Update the best cost plan so far
            m_planSelector.considerCandidatePlan(rawplan, parsedStmt);
        }

        CompiledPlan retval = m_planSelector.m_bestPlan;
        if (retval == null) {
            return null;
        }

        if (fromSubqueryResult != null) {
            // Calculate the combined state of determinism for the parent and child statements
            boolean orderIsDeterministic = retval.isOrderDeterministic();
            String contentDeterminismDetail = fromSubqueryResult.m_isContentDeterministic;
            if (orderIsDeterministic && ! fromSubqueryResult.m_orderIsDeterministic) {
                //TODO: this reliance on the vague isOrderDeterministicInSpiteOfUnorderedSubqueries test
                // is subject to false negatives for determinism. It misses the subtlety of parent
                // queries that surgically add orderings for specific "key" columns of a subquery result
                // or a subquery-based join for an effectively deterministic result.
                // The first step towards repairing this would involve detecting deterministic and
                // non-deterministic subquery results IN CONTEXT where they are scanned in the parent
                // query, so that the parent query can ensure that ALL the columns from a
                // non-deterministic subquery are later sorted.
                // The next step would be to extend the model for "subquery scans"
                // to identify dependencies / uniqueness constraints in subquery results
                // that can be exploited to impose determinism with fewer parent order by columns
                // -- like just the keys.
                orderIsDeterministic = parsedStmt.isOrderDeterministicInSpiteOfUnorderedSubqueries();
            }
            boolean hasLimitOrOffset =
                    fromSubqueryResult.m_hasLimitOrOffset || retval.hasLimitOrOffset();
            retval.statementGuaranteesDeterminism(hasLimitOrOffset, orderIsDeterministic, contentDeterminismDetail);
            // Need to re-attach the sub-queries plans to the best parent plan. The same best plan for each
            // sub-query is reused with all parent candidate plans and needs to be reconnected with
            // the final best parent plan
            connectChildrenBestPlans(retval.rootPlanGraph);
        }

        /*
         * Find out if the query is inherently content deterministic and
         * remember it.
         */
        String contentDeterminismMessage = parsedStmt.getContentDeterminismMessage();
        if (contentDeterminismMessage != null) {
            retval.setNondeterminismDetail(contentDeterminismMessage);
        }
        failIfNonDeterministicDml(parsedStmt, retval);

        if (m_partitioning != null) {
            retval.setStatementPartitioning(m_partitioning);
        }

        return retval;
    }

    private void ensureCommonTablePartitioning(AbstractParsedStmt parsedStmt) {
        assert(m_partitioning != null);
        boolean isSinglePartitionPlan = ! m_partitioning.requiresTwoFragments();
        // If this is not a query, or if it's an SP query then
        // we are always happy.
        if (! (parsedStmt instanceof ParsedSelectStmt) || isSinglePartitionPlan) {
            return;
        }
        // If this is an MP query, then all tables found in common
        // table scans have to be replicated.
        ParsedSelectStmt parsedSelectStmt = (ParsedSelectStmt)parsedStmt;
        for (StmtTableScan scan : parsedSelectStmt.allScans()) {
            if (scan instanceof StmtCommonTableScan) {
                StmtCommonTableScan ctScan = (StmtCommonTableScan)scan;
                if ( ! ctScan.getIsReplicated()) {
                    throw new PlanningErrorException("The query defining a common table in a multi-partitioned query can only use replicated tables.");
                }
            }
        }
    }

    /**
     * Output the best cost plan.
     *
     */
    void finalizeBestCostPlan() {
        m_planSelector.finalizeOutput();
    }

    /**
     * Generate best cost plans for a list of derived tables, which
     * we call FROM sub-queries and common table queries.
     *
     * @param subqueryNodes - list of FROM sub-queries.
     * @return ParsedResultAccumulator
     */
    private ParsedResultAccumulator getBestCostPlanForEphemeralScans(List<StmtEphemeralTableScan> scans) {
        int nextPlanId = m_planSelector.m_planId;
        boolean orderIsDeterministic = true;
        boolean hasSignificantOffsetOrLimit = false;
        String contentNonDeterminismMessage = null;
        for (StmtEphemeralTableScan scan : scans) {
            if (scan instanceof StmtSubqueryScan) {
                nextPlanId = planForParsedSubquery((StmtSubqueryScan)scan, nextPlanId);
                // If we can't plan this, then give up.
                if (((StmtSubqueryScan) scan).getBestCostPlan() == null) {
                    return null;
                }
            }
            else if (scan instanceof StmtCommonTableScan) {
                nextPlanId = planForCommonTableQuery((StmtCommonTableScan)scan, nextPlanId);
                if (((StmtCommonTableScan) scan).getBestCostBasePlan() == null) {
                    return null;
                }
            }
            else {
                throw new PlanningErrorException("Unknown scan plan type.");
            }
            orderIsDeterministic = scan.isOrderDeterministic(orderIsDeterministic);
            contentNonDeterminismMessage = scan.contentNonDeterminismMessage(contentNonDeterminismMessage);
            hasSignificantOffsetOrLimit = scan.hasSignificantOffsetOrLimit(hasSignificantOffsetOrLimit);
        }
        // need to reset plan id for the entire SQL
        m_planSelector.m_planId = nextPlanId;

        return new ParsedResultAccumulator(orderIsDeterministic,
                                           hasSignificantOffsetOrLimit,
                                           contentNonDeterminismMessage);
    }


    /**
     * Generate best cost plans for each Subquery expression from the list
     * @param subqueryExprs - list of subquery expressions
     * @return true if a best plan was generated for each subquery, false otherwise
     */
    private boolean getBestCostPlanForExpressionSubQueries(Set<AbstractExpression> subqueryExprs) {
        int nextPlanId = m_planSelector.m_planId;

        for (AbstractExpression expr : subqueryExprs) {
            assert(expr instanceof SelectSubqueryExpression);
            if (!(expr instanceof SelectSubqueryExpression)) {
                continue; // DEAD CODE?
            }

            SelectSubqueryExpression subqueryExpr = (SelectSubqueryExpression) expr;
            StmtSubqueryScan subqueryScan = subqueryExpr.getSubqueryScan();
            nextPlanId = planForParsedSubquery(subqueryScan, nextPlanId);
            CompiledPlan bestPlan = subqueryScan.getBestCostPlan();
            if (bestPlan == null) {
                return false;
            }

            subqueryExpr.setSubqueryNode(bestPlan.rootPlanGraph);
            // The subquery plan must not contain Receive/Send nodes because it will be executed
            // multiple times during the parent statement execution.
            if (bestPlan.rootPlanGraph.hasAnyNodeOfType(PlanNodeType.SEND)) {
                // fail the whole plan
                m_recentErrorMsg = IN_EXISTS_SCALAR_ERROR_MESSAGE;
                return false;
            }
        }
        // need to reset plan id for the entire SQL
        m_planSelector.m_planId = nextPlanId;

        return true;
    }


    /**
     * Generate a unique and correct plan for the current SQL statement context.
     * This method gets called repeatedly until it returns null, meaning there
     * are no more plans.
     *
     * @return A not-previously returned query plan or null if no more
     *         computable plans.
     */
    private CompiledPlan getNextPlan() {
        CompiledPlan retval;
        AbstractParsedStmt nextStmt = null;
        if (m_parsedSelect != null) {
            nextStmt = m_parsedSelect;
            retval = getNextSelectPlan();
        }
        else if (m_parsedInsert != null) {
            nextStmt = m_parsedInsert;
            retval = getNextInsertPlan();
        }
        else if (m_parsedDelete != null) {
            nextStmt = m_parsedDelete;
            retval = getNextDeletePlan();
            // note that for replicated tables, multi-fragment plans
            // need to divide the result by the number of partitions
        }
        else if (m_parsedUpdate != null) {
            nextStmt = m_parsedUpdate;
            retval = getNextUpdatePlan();
        }
        else if (m_parsedUnion != null) {
            nextStmt = m_parsedUnion;
            retval = getNextUnionPlan();
        }
        else if (m_parsedSwap != null) {
            nextStmt = m_parsedSwap;
            retval = getNextSwapPlan();
        }
        else {
            throw new RuntimeException(
                    "setupForNewPlans encountered unsupported statement type.");
        }

        if (retval == null || retval.rootPlanGraph == null) {
            return null;
        }

        assert (nextStmt != null);
        retval.setParameters(nextStmt.getParameters());
        return retval;
    }

    /**
     * This is a UNION specific method. Generate a unique and correct plan
     * for the current SQL UNION statement by building the best plans for each individual statements
     * within the UNION.
     *
     * @return A union plan or null.
     */
    private CompiledPlan getNextUnionPlan() {
        String isContentDeterministic = null;
        // Since only the one "best" plan is considered,
        // this method should be called only once.
        if (m_bestAndOnlyPlanWasGenerated) {
            return null;
        }

        m_bestAndOnlyPlanWasGenerated = true;
        // Simply return an union plan node with a corresponding union type set
        AbstractPlanNode subUnionRoot = new UnionPlanNode(m_parsedUnion.m_unionType);
        m_recentErrorMsg = null;

        ArrayList<CompiledPlan> childrenPlans = new ArrayList<>();
        StatementPartitioning commonPartitioning = null;

        // Build best plans for the children first
        int planId = 0;
        for (AbstractParsedStmt parsedChildStmt : m_parsedUnion.m_children) {
            StatementPartitioning partitioning = (StatementPartitioning)m_partitioning.clone();
            PlanSelector planSelector = (PlanSelector) m_planSelector.clone();
            planSelector.m_planId = planId;
            PlanAssembler assembler = new PlanAssembler(m_catalogDb, partitioning, planSelector, m_isLargeQuery);
            CompiledPlan bestChildPlan = assembler.getBestCostPlan(parsedChildStmt);
            partitioning = assembler.m_partitioning;

            // make sure we got a winner
            if (bestChildPlan == null) {
                m_recentErrorMsg = assembler.getErrorMessage();
                if (m_recentErrorMsg == null) {
                    m_recentErrorMsg = "Unable to plan for statement. Error unknown.";
                }
                return null;
            }

            childrenPlans.add(bestChildPlan);
            // Remember the content non-determinism message for the
            // first non-deterministic children we find.
            if (isContentDeterministic != null) {
                isContentDeterministic = bestChildPlan.nondeterminismDetail();
            }

            // Make sure that next child's plans won't override current ones.
            planId = planSelector.m_planId;

            // Decide whether child statements' partitioning is compatible.
            if (commonPartitioning == null) {
                commonPartitioning = partitioning;
                continue;
            }

            AbstractExpression statementPartitionExpression = partitioning.singlePartitioningExpression();
            if (commonPartitioning.requiresTwoFragments()) {
                if (partitioning.requiresTwoFragments() || statementPartitionExpression != null) {
                    // If two child statements need to use a second fragment,
                    // it can't currently be a two-fragment plan.
                    // The coordinator expects a single-table result from each partition.
                    // Also, currently the coordinator of a two-fragment plan is not allowed to
                    // target a particular partition, so neither can the union of the coordinator
                    // and a statement that wants to run single-partition.
                    throw new PlanningErrorException(
                            "Statements are too complex in set operation using multiple partitioned tables.");
                }
                // the new statement is apparently a replicated read and has no effect on partitioning
                continue;
            }

            AbstractExpression commonPartitionExpression = commonPartitioning.singlePartitioningExpression();
            if (commonPartitionExpression == null) {
                // the prior statement(s) were apparently replicated reads
                // and have no effect on partitioning
                commonPartitioning = partitioning;
                continue;
            }

            if (partitioning.requiresTwoFragments()) {
                // Again, currently the coordinator of a two-fragment plan is not allowed to
                // target a particular partition, so neither can the union of the coordinator
                // and a statement that wants to run single-partition.
                throw new PlanningErrorException(
                        "Statements are too complex in set operation using multiple partitioned tables.");
            }

            if (statementPartitionExpression == null) {
                // the new statement is apparently a replicated read and has no effect on partitioning
                continue;
            }

            if ( ! commonPartitionExpression.equals(statementPartitionExpression)) {
                throw new PlanningErrorException(
                        "Statements use conflicting partitioned table filters in set operation or sub-query.");
            }
        }

        if (commonPartitioning != null) {
            m_partitioning = commonPartitioning;
        }

        // need to reset plan id for the entire UNION
        m_planSelector.m_planId = planId;

        // Add and link children plans
        for (CompiledPlan selectPlan : childrenPlans) {
            subUnionRoot.addAndLinkChild(selectPlan.rootPlanGraph);
        }

        // order by
        if (m_parsedUnion.hasOrderByColumns()) {
            subUnionRoot = handleOrderBy(m_parsedUnion, subUnionRoot);
        }

        // limit/offset
        if (m_parsedUnion.hasLimitOrOffset()) {
            subUnionRoot = handleUnionLimitOperator(subUnionRoot);
        }

        CompiledPlan retval = new CompiledPlan(m_isLargeQuery);
        retval.rootPlanGraph = subUnionRoot;
        retval.setReadOnly(true);
        retval.sql = m_planSelector.m_sql;
        boolean orderIsDeterministic = m_parsedUnion.isOrderDeterministic();
        boolean hasLimitOrOffset = m_parsedUnion.hasLimitOrOffset();
        retval.statementGuaranteesDeterminism(hasLimitOrOffset, orderIsDeterministic, isContentDeterministic);

        // compute the cost - total of all children
        retval.cost = 0.0;
        for (CompiledPlan bestChildPlan : childrenPlans) {
            retval.cost += bestChildPlan.cost;
        }
        return retval;
    }

    private int planForParsedSubquery(StmtSubqueryScan subqueryScan, int planId) {
        AbstractParsedStmt subQueryStmt = subqueryScan.getSubqueryStmt();
        assert(subQueryStmt != null);
        return planTableScan(subqueryScan,
                             planId,
                             subQueryStmt,
                             SubqueryDisposer);
    }

    private interface PlanDisposer {
        public void setBestCostPlan(StmtEphemeralTableScan scan, CompiledPlan plan, int stmtId);
    }

    private static PlanDisposer SubqueryDisposer =
            new PlanDisposer() {

                @Override
                public void setBestCostPlan(StmtEphemeralTableScan scan, CompiledPlan plan, int stmtId) {
                    assert(scan instanceof StmtSubqueryScan);
                    ((StmtSubqueryScan)scan).setBestCostPlan(plan);
                }
            };

    private int planForCommonTableQuery(StmtCommonTableScan scan, int nextPlanId) {
        // We have to plan either one or two parsed statements.  We
        // always have to plan the base case query.  We may have to plan
        // the recursive case query as well, if there is one.
        int planId = nextPlanId;
        //
        // If we already have a base plan plan,
        // then we are either done with this scan or else
        // we are in the middle of planning it.  In any
        // case, we don't need to do anything with it
        // anymore.  Leaving this test out causes an
        // infinite recursion.
        //
        if (scan.getBestCostBasePlan() == null) {
            planId = planTableScan(scan,
                                   planId,
                                   scan.getBaseQuery(),
                                   (theScan, plan, stmtId) -> { ((StmtCommonTableScan)theScan).setBestCostBasePlan(plan, stmtId); });
            planId = planTableScan(scan,
                                   planId,
                                   scan.getRecursiveQuery(),
                                   (theScan, plan, stmtId) -> { ((StmtCommonTableScan)theScan).setBestCostRecursivePlan(plan, stmtId); });
        }
        return planId;
    }

    private int planTableScan(StmtEphemeralTableScan scan,
                              int planId,
                              AbstractParsedStmt stmt,
                              PlanDisposer disposer) {
        // Sometimes we call this with a null
        // parsed statement, if we are planning a non-recursive
        // common table query.  This is ok, but don't
        // actually plan anything.
        if (stmt == null) {
            return planId;
        }
        PlanSelector planSelector = (PlanSelector)m_planSelector.clone();
        planSelector.m_planId = planId;
        StatementPartitioning currentPartitioning = (StatementPartitioning)m_partitioning.clone();
        PlanAssembler assembler = new PlanAssembler(m_catalogDb, currentPartitioning, planSelector, m_isLargeQuery);
        CompiledPlan compiledPlan = assembler.getBestCostPlan(stmt);
        // make sure we got a winner
        if (compiledPlan == null) {
            String tbAlias = scan.getTableAlias();
            m_recentErrorMsg = "Subquery statement for table " + tbAlias
                    + " has error: " + assembler.getErrorMessage();
            return planSelector.m_planId;
        }
        disposer.setBestCostPlan(scan, compiledPlan, stmt.getStmtId());
        scan.setScanPartitioning(currentPartitioning);

        // Remove the coordinator send/receive pair.
        // It will be added later for the whole plan.
        //TODO: It may make more sense to plan ahead and not generate the send/receive pair
        // at all for subquery contexts where it is not needed.
        if (scan.canRunInOneFragment()) {
            // The MergeReceivePlanNode always has an inline ORDER BY node and may have
            // LIMIT/OFFSET and aggregation node(s). Removing the MergeReceivePlanNode will
            // also remove its inline node(s) which may produce an invalid access plan.
            // For example,
            // SELECT TC1 FROM (SELECT C1 AS TC1 FROM P ORDER BY C1) PT LIMIT 4;
            // where P is partitioned and C1 is a non-partitioned index column.
            // Removing the subquery MergeReceivePlnaNode and its ORDER BY node results
            // in the invalid access plan - the subquery result order is significant in this case
            // The concern with generally keeping the (Merge)Receive node in the subquery is
            // that it would needlessly generate more-than-2-fragment plans in cases
            // where 2 fragments could have done the job.
            if ( ! compiledPlan.rootPlanGraph.hasAnyNodeOfClass(MergeReceivePlanNode.class)) {
                compiledPlan.rootPlanGraph = removeCoordinatorSendReceivePair(compiledPlan.rootPlanGraph);
            }
        }
        return planSelector.m_planId;
    }

    /**
     * Remove the coordinator send/receive pair if any from the graph.
     *
     * @param root the complete plan node.
     * @return the plan without the send/receive pair.
     */
    static public AbstractPlanNode removeCoordinatorSendReceivePair(AbstractPlanNode root) {
        assert(root != null);
        return removeCoordinatorSendReceivePairRecursive(root, root);
    }

    static private AbstractPlanNode removeCoordinatorSendReceivePairRecursive(
            AbstractPlanNode root,
            AbstractPlanNode current) {
        if (current instanceof AbstractReceivePlanNode) {
            assert(current.getChildCount() == 1);

            AbstractPlanNode child = current.getChild(0);
            assert(child instanceof SendPlanNode);

            assert(child.getChildCount() == 1);
            child = child.getChild(0);
            child.clearParents();
            if (current == root) {
                return child;
            }
            assert(current.getParentCount() == 1);
            AbstractPlanNode parent = current.getParent(0);
            parent.unlinkChild(current);
            parent.addAndLinkChild(child);
            return root;
        }

        if (current.getChildCount() == 1) {
            // This is still a coordinator node
            return removeCoordinatorSendReceivePairRecursive(root,
                    current.getChild(0));
        }

        // We have hit a multi-child plan node -- a nestloop join or a union.
        // Can we really assume that there is no send/receive below this point?
        // TODO: It seems to me (--paul) that for a replicated-to-partitioned
        // left outer join, we should be following the second (partitioned)
        // child node of a nestloop join.
        // I'm not sure what the correct behavior is for a union.
        return root;
    }

    /**
     * For each sub-query or CTE node in the plan tree,
     * attach the corresponding plans to the parent node.
     * @param initial plan
     */
    private void connectChildrenBestPlans(AbstractPlanNode parentPlan) {
        if (parentPlan instanceof AbstractScanPlanNode) {
            AbstractScanPlanNode scanNode = (AbstractScanPlanNode) parentPlan;
            StmtTableScan tableScan = scanNode.getTableScan();
            if (tableScan instanceof StmtSubqueryScan) {
                CompiledPlan bestCostPlan = ((StmtSubqueryScan)tableScan).getBestCostPlan();
                assert (bestCostPlan != null);
                AbstractPlanNode subQueryRoot = bestCostPlan.rootPlanGraph;
                subQueryRoot.disconnectParents();
                scanNode.clearChildren();
                scanNode.addAndLinkChild(subQueryRoot);
            }
            else if (tableScan instanceof StmtCommonTableScan) {
                assert(parentPlan instanceof SeqScanPlanNode);
                SeqScanPlanNode scanPlanNode = (SeqScanPlanNode)parentPlan;
                StmtCommonTableScan cteScan = (StmtCommonTableScan)tableScan;
                CompiledPlan bestCostBasePlan = cteScan.getBestCostBasePlan();
                CompiledPlan bestCostRecursivePlan = cteScan.getBestCostRecursivePlan();
                assert(bestCostBasePlan != null);
                AbstractPlanNode basePlanRoot = bestCostBasePlan.rootPlanGraph;
                scanPlanNode.setCTEBaseNode(basePlanRoot);
                if (bestCostRecursivePlan != null) {
                    // Either the CTE is not recursive, or this is a recursive CTE but we
                    // got here during the planning of the recurse query when the recurse
                    // query plan is still being worked on.
                    AbstractPlanNode recursePlanRoot = bestCostRecursivePlan.rootPlanGraph;
                    assert(basePlanRoot instanceof CommonTablePlanNode);
                    CommonTablePlanNode ctePlanNode = (CommonTablePlanNode)basePlanRoot;
                    ctePlanNode.setRecursiveNode(recursePlanRoot);
                }
            }
        }
        else {
            for (int i = 0; i < parentPlan.getChildCount(); ++i) {
                connectChildrenBestPlans(parentPlan.getChild(i));
            }
        }
    }

    private CompiledPlan getNextSelectPlan() {
        assert (m_subAssembler != null);

        // A matview reaggregation template plan may have been initialized
        // with a post-predicate expression moved from the statement's
        // join tree prior to any subquery planning.
        // Since normally subquery planning is driven from the join tree,
        // any subqueries that are moved out of the join tree would need
        // to be planned separately.
        // This planning would need to be done prior to calling
        // m_subAssembler.nextPlan()
        // because it can have query partitioning implications.
        // Under the current query limitations, the partitioning implications
        // are very simple -- subqueries are not allowed in multipartition
        // queries against partitioned data, so detection of a subquery in
        // the same query as a matview reaggregation can just return an error,
        // without any need for subquery planning here.
        HashAggregatePlanNode reAggNode = null;
        HashAggregatePlanNode mvReAggTemplate = m_parsedSelect.m_mvFixInfo.getReAggregationPlanNode();
        if (mvReAggTemplate != null) {
            reAggNode = new HashAggregatePlanNode(mvReAggTemplate);
            AbstractExpression postPredicate = reAggNode.getPostPredicate();
            if (postPredicate != null && postPredicate.hasSubquerySubexpression()) {
                // For now, this is just a special case violation of the limitation on
                // use of subquery expressions in MP queries on partitioned data.
                // That special case was going undetected when we didn't flag it here.
                m_recentErrorMsg = IN_EXISTS_SCALAR_ERROR_MESSAGE;
                return null;
            }

            // // Something more along these lines would have to be enabled
            // // to allow expression subqueries to be used in multi-partition
            // // matview queries.
            // if (!getBestCostPlanForExpressionSubQueries(subqueryExprs)) {
            //     // There was at least one sub-query and we should have a compiled plan for it
            //    return null;
            // }
        }

        AbstractPlanNode subSelectRoot = m_subAssembler.nextPlan();

        if (subSelectRoot == null) {
            m_recentErrorMsg = m_subAssembler.m_recentErrorMsg;
            return null;
        }

        AbstractPlanNode root = subSelectRoot;


        boolean mvFixNeedsProjection = false;
        /*
         * If the access plan for the table in the join order was for a
         * distributed table scan there must be a send/receive pair at the top
         * EXCEPT for the special outer join case in which a replicated table
         * was on the OUTER side of an outer join across from the (joined) scan
         * of the partitioned table(s) (all of them) in the query. In that case,
         * the one required send/receive pair is already in the plan below the
         * inner side of a NestLoop join.
         */
        if (m_partitioning.requiresTwoFragments()) {
            boolean mvFixInfoCoordinatorNeeded = true;
            boolean mvFixInfoEdgeCaseOuterJoin = false;

            ArrayList<AbstractPlanNode> receivers = root.findAllNodesOfClass(AbstractReceivePlanNode.class);
            if (receivers.size() == 1) {
                // The subplan SHOULD be good to go, but just make sure that it doesn't
                // scan a partitioned table except under the ReceivePlanNode that was just found.

                // Edge cases: left outer join with replicated table.
                if (m_parsedSelect.m_mvFixInfo.needed()) {
                    mvFixInfoCoordinatorNeeded = false;
                    AbstractPlanNode receiveNode = receivers.get(0);
                    if (receiveNode.getParent(0) instanceof NestLoopPlanNode) {
                        if (subSelectRoot.hasInlinedIndexScanOfTable(m_parsedSelect.m_mvFixInfo.getMVTableName())) {
                            return getNextSelectPlan();
                        }

                        List<AbstractPlanNode> nljs = receiveNode.findAllNodesOfType(PlanNodeType.NESTLOOP);
                        List<AbstractPlanNode> nlijs = receiveNode.findAllNodesOfType(PlanNodeType.NESTLOOPINDEX);

                        // outer join edge case does not have any join plan node under receive node.
                        // This is like a single table case.
                        if (nljs.size() + nlijs.size() == 0) {
                            mvFixInfoEdgeCaseOuterJoin = true;
                        }
                        root = handleMVBasedMultiPartQuery(reAggNode, root, mvFixInfoEdgeCaseOuterJoin);
                    }
                }
            }
            else {
                if (receivers.size() > 0) {
                    throw new PlanningErrorException(
                            "This special case join between an outer replicated table and " +
                            "an inner partitioned table is too complex and is not supported.");
                }
                root = SubPlanAssembler.addSendReceivePair(root);
                // Root is a receive node here.
                assert(root instanceof ReceivePlanNode);

                if (m_parsedSelect.mayNeedAvgPushdown()) {
                    m_parsedSelect.switchOptimalSuiteForAvgPushdown();
                }
                if (m_parsedSelect.m_tableList.size() > 1 && m_parsedSelect.m_mvFixInfo.needed()
                        && subSelectRoot.hasInlinedIndexScanOfTable(m_parsedSelect.m_mvFixInfo.getMVTableName())) {
                    // MV partitioned joined query needs reAggregation work on coordinator.
                    // Index scan on MV table can not be supported.
                    // So, in-lined index scan of Nested loop index join can not be possible.
                    return getNextSelectPlan();
                }
            }

            root = handleAggregationOperators(root);

            // Process the re-aggregate plan node and insert it into the plan.
            if (m_parsedSelect.m_mvFixInfo.needed() && mvFixInfoCoordinatorNeeded) {
                AbstractPlanNode tmpRoot = root;
                root = handleMVBasedMultiPartQuery(reAggNode, root, mvFixInfoEdgeCaseOuterJoin);
                if (root != tmpRoot) {
                    mvFixNeedsProjection = true;
                }
            }
        }
        else {
            /*
             * There is no receive node and root is a single partition plan.
             */

            // If there is no receive plan node and no distributed plan has been generated,
            // the fix set for MV is not needed.
            m_parsedSelect.m_mvFixInfo.setNeeded(false);
            root = handleAggregationOperators(root);
        }

        // If we have a windowed expression in the display list we want to
        // add a PartitionByPlanNode here.
        if (m_parsedSelect.hasWindowFunctionExpression()) {
            root = handleWindowedOperators(root);
        }

        if (m_parsedSelect.hasOrderByColumns()) {
            root = handleOrderBy(m_parsedSelect, root);
            if (m_parsedSelect.isComplexOrderBy() && root instanceof OrderByPlanNode) {
                AbstractPlanNode child = root.getChild(0);
                AbstractPlanNode grandChild = child.getChild(0);

                // swap the ORDER BY and complex aggregate Projection node
                if (child instanceof ProjectionPlanNode) {
                    root.unlinkChild(child);
                    child.unlinkChild(grandChild);

                    child.addAndLinkChild(root);
                    root.addAndLinkChild(grandChild);

                    // update the new root
                    root = child;
                }
                else if (m_parsedSelect.hasDistinctWithGroupBy() &&
                        child.getPlanNodeType() == PlanNodeType.HASHAGGREGATE &&
                        grandChild.getPlanNodeType() == PlanNodeType.PROJECTION) {

                    AbstractPlanNode grandGrandChild = grandChild.getChild(0);
                    child.clearParents();
                    root.clearChildren();
                    grandGrandChild.clearParents();
                    grandChild.clearChildren();

                    grandChild.addAndLinkChild(root);
                    root.addAndLinkChild(grandGrandChild);

                    root = child;
                }
            }
        }

        // Add a project node if we need one.  Some types of nodes can have their
        // own inline projection nodes, while others need an out-of-line projection
        // node.
        if (mvFixNeedsProjection || needProjectionNode(root)) {
            root = addProjection(root);
        }

        if (m_parsedSelect.hasLimitOrOffset()) {
            root = handleSelectLimitOperator(root);
        }

        CompiledPlan plan = new CompiledPlan(m_isLargeQuery);
        plan.rootPlanGraph = root;
        plan.setReadOnly(true);
        boolean orderIsDeterministic = m_parsedSelect.isOrderDeterministic();
        boolean hasLimitOrOffset = m_parsedSelect.hasLimitOrOffset();
        String contentDeterminismMessage = m_parsedSelect.getContentDeterminismMessage();
        plan.statementGuaranteesDeterminism(hasLimitOrOffset, orderIsDeterministic, contentDeterminismMessage);

        // Apply the select construction phase micro-optimizations:
        // LIMIT push down, Table count / Counting Index, Optimized Min/Max
        MicroOptimizationRunner.applyAll(plan,
                                         m_parsedSelect,
                                         MicroOptimizationRunner.Phases.DURING_PLAN_ASSEMBLY);
        return plan;
    }

    /**
     * Return true if the plan referenced by root node needs a
     * projection node appended to the top.
     *
     * This method does a lot of "if this node is an
     * instance of this class.... else if this node is an
     * instance of this other class..."   Perhaps it could be replaced
     * by a virtual method on AbstractPlanNode?
     *
     * @param root   The root node of a plan
     * @return true if a project node is required
     */
    private boolean needProjectionNode (AbstractPlanNode root) {
        if (!root.planNodeClassNeedsProjectionNode()) {
            return false;
        }
        // If there is a complexGroupby at his point, it means that
        // display columns contain all the order by columns and
        // does not require another projection node on top of sort node.

        // If there is a complex aggregation case, the projection plan node is already added
        // right above the group by plan node. In future, we may inline that projection node.
        if (m_parsedSelect.hasComplexGroupby() || m_parsedSelect.hasComplexAgg()) {
            return false;
        }

        if (root instanceof AbstractReceivePlanNode &&
                m_parsedSelect.hasPartitionColumnInGroupby()) {
            // Top aggregate has been removed, its schema is exactly the same to
            // its local aggregate node.
            return false;
        }

        return true;
    }

    // ENG-4909 Bug: currently disable NESTLOOPINDEX plan for IN
    private static boolean disableNestedLoopIndexJoinForInComparison (AbstractPlanNode root, AbstractParsedStmt parsedStmt) {
        if (root.getPlanNodeType() == PlanNodeType.NESTLOOPINDEX) {
            assert(parsedStmt != null);
            return true;
        }

        return false;
    }

    /** Returns true if this DELETE can be executed in the EE as a truncate operation */
    static private boolean deleteIsTruncate(ParsedDeleteStmt stmt, AbstractPlanNode plan) {
        if (!(plan instanceof SeqScanPlanNode)) {
            return false;
        }

        // Assume all index scans have filters in this context, so only consider seq scans.
        SeqScanPlanNode seqScanNode = (SeqScanPlanNode)plan;
        if (seqScanNode.getPredicate() != null) {
            return false;
        }

        if (stmt.hasLimitOrOffset()) {
            return false;
        }

        return true;
    }

    private CompiledPlan getNextDeletePlan() {
        assert (m_subAssembler != null);

        // figure out which table we're deleting from
        assert (m_parsedDelete.m_tableList.size() == 1);
        Table targetTable = m_parsedDelete.m_tableList.get(0);

        AbstractPlanNode subSelectRoot = m_subAssembler.nextPlan();
        if (subSelectRoot == null) {
            return null;
        }

        // ENG-4909 Bug: currently disable NESTLOOPINDEX plan for IN
        if (disableNestedLoopIndexJoinForInComparison(subSelectRoot, m_parsedDelete)) {
            // Recursion here, now that subAssembler.nextPlan() has been called,
            // simply jumps ahead to the next plan (if any).
            return getNextDeletePlan();
        }

        boolean isSinglePartitionPlan = m_partitioning.wasSpecifiedAsSingle() || m_partitioning.isInferredSingle();

        // generate the delete node with the right target table
        DeletePlanNode deleteNode = new DeletePlanNode();
        deleteNode.setTargetTableName(targetTable.getTypeName());


        assert(subSelectRoot instanceof AbstractScanPlanNode);

        // If the scan matches all rows, we can throw away the scan
        // nodes and use a truncate delete node.
        if (deleteIsTruncate(m_parsedDelete, subSelectRoot)) {
            deleteNode.setTruncate(true);
        }
        else {

            // User may have specified an ORDER BY ... LIMIT clause
            if (m_parsedDelete.orderByColumns().size() > 0
                    && !isSinglePartitionPlan
                    && !targetTable.getIsreplicated()) {
                throw new PlanningErrorException(
                        "DELETE statements affecting partitioned tables must "
                        + "be able to execute on one partition "
                        + "when ORDER BY and LIMIT or OFFSET clauses "
                        + "are present.");
            }

            boolean needsOrderByNode = isOrderByNodeRequired(m_parsedDelete, subSelectRoot);

            AbstractExpression addressExpr = new TupleAddressExpression();
            NodeSchema proj_schema = new NodeSchema();
            // This planner-created column is magic.
            proj_schema.addColumn(
                    AbstractParsedStmt.TEMP_TABLE_NAME,
                    AbstractParsedStmt.TEMP_TABLE_NAME,
                    "tuple_address", "tuple_address",
                    addressExpr);
            if (needsOrderByNode) {
                // Projection will need to pass the sort keys to the order by node
                for (ParsedColInfo col : m_parsedDelete.orderByColumns()) {
                    proj_schema.addColumn(col.asSchemaColumn());
                }
            }
            ProjectionPlanNode projectionNode =
                    new ProjectionPlanNode(proj_schema);
            subSelectRoot.addInlinePlanNode(projectionNode);

            AbstractPlanNode root = subSelectRoot;
            if (needsOrderByNode) {
                OrderByPlanNode ob = buildOrderByPlanNode(m_parsedDelete.orderByColumns());
                ob.addAndLinkChild(root);
                root = ob;
            }

            if (m_parsedDelete.hasLimitOrOffset()) {
                assert(m_parsedDelete.orderByColumns().size() > 0);
                root.addInlinePlanNode(m_parsedDelete.limitPlanNode());
            }

            deleteNode.addAndLinkChild(root);
        }

        CompiledPlan plan = new CompiledPlan(m_isLargeQuery);
        plan.setReadOnly(false);

        // check non-determinism status

        // treat this as deterministic for reporting purposes:
        // delete statements produce just one row that is the
        // number of rows affected
        boolean orderIsDeterministic = true;

        boolean hasLimitOrOffset = m_parsedDelete.hasLimitOrOffset();

        // The delete statement cannot be inherently content non-deterministic.
        // So, the last parameter is always null.
        plan.statementGuaranteesDeterminism(hasLimitOrOffset, orderIsDeterministic, null);

        if (isSinglePartitionPlan) {
            plan.rootPlanGraph = deleteNode;
            return plan;
        }

        // Add a compensating sum of modified tuple counts or a limit 1
        // AND a send on top of the union-like receive node.
        boolean isReplicated = targetTable.getIsreplicated();
        plan.rootPlanGraph = addCoordinatorToDMLNode(deleteNode, isReplicated);
        return plan;
    }

    /**
     * Get the next (only) plan for a VoltDB SWAP TABLE statement.
     * These are pretty simple and will only generate a single plan.
     *
     * @return The next (only) plan for a given SWAP TABLE statement, then null.
     */
    private CompiledPlan getNextSwapPlan() {
        // there's really only one way to do a swap, so just
        // plan it the right way once, then return null after that
        if (m_bestAndOnlyPlanWasGenerated) {
            return null;
        }
        m_bestAndOnlyPlanWasGenerated = true;

        // figure out which tables we're swapping
        assert (m_parsedSwap.m_tableList.size() == 2);
        Table theTable = m_parsedSwap.m_tableList.get(0);
        Table otherTable = m_parsedSwap.m_tableList.get(1);
        CompiledPlan retval = new CompiledPlan(m_isLargeQuery);
        retval.setReadOnly(false);

        // the root of the SWAP TABLE plan is always a SwapPlanNode
        SwapTablesPlanNode swapNode = new SwapTablesPlanNode();
        swapNode.initializeSwapTablesPlanNode(theTable, otherTable);

        // SWAP commands are only run single-partition when invoked from
        // an explicitly declared single-partition stored procedure.
        if (m_partitioning.wasSpecifiedAsSingle()) {
            retval.rootPlanGraph = swapNode;
            return retval;
        }

        // Add a compensating sum of modified tuple counts or a limit 1
        // AND a send on top of the union-like receive node.
        boolean isReplicated = theTable.getIsreplicated();
        retval.rootPlanGraph = addCoordinatorToDMLNode(swapNode, isReplicated);
        return retval;
    }

    private CompiledPlan getNextUpdatePlan() {
        assert (m_subAssembler != null);

        AbstractPlanNode subSelectRoot = m_subAssembler.nextPlan();
        if (subSelectRoot == null) {
            return null;
        }

        if (disableNestedLoopIndexJoinForInComparison(subSelectRoot, m_parsedUpdate)) {
            // Recursion here, now that subAssembler.nextPlan() has been called,
            // simply jumps ahead to the next plan (if any).
            return getNextUpdatePlan();
        }

        UpdatePlanNode updateNode = new UpdatePlanNode();
        //FIXME: does this assert need to be relaxed in the face of non-from-clause subquery support?
        // It was not in Mike A's original branch.
        assert (m_parsedUpdate.m_tableList.size() == 1);
        Table targetTable = m_parsedUpdate.m_tableList.get(0);
        updateNode.setTargetTableName(targetTable.getTypeName());
        // set this to false until proven otherwise
        updateNode.setUpdateIndexes(false);

        TupleAddressExpression tae = new TupleAddressExpression();
        NodeSchema proj_schema = new NodeSchema();
        // This planner-generated column is magic.
        proj_schema.addColumn(
                AbstractParsedStmt.TEMP_TABLE_NAME,
                AbstractParsedStmt.TEMP_TABLE_NAME,
                "tuple_address", "tuple_address",
                tae);

        // get the set of columns affected by indexes
        Set<String> affectedColumns = getIndexedColumnSetForTable(targetTable);

        // add the output columns we need to the projection
        //
        // Right now, the EE is going to use the original column names
        // and compare these to the persistent table column names in the
        // update executor in order to figure out which table columns get
        // updated.  We'll associate the actual values with $$_VOLT_TEMP_TABLE_$$
        // to avoid any false schema/column matches with the actual table.
        for (Entry<Column, AbstractExpression> colEntry :
            m_parsedUpdate.m_columns.entrySet()) {
            Column col = colEntry.getKey();
            String colName = col.getTypeName();
            AbstractExpression expr = colEntry.getValue();

            proj_schema.addColumn(
                    AbstractParsedStmt.TEMP_TABLE_NAME,
                    AbstractParsedStmt.TEMP_TABLE_NAME,
                    colName, colName,
                    expr);

            // check if this column is an indexed column
            if (affectedColumns.contains(colName)) {
                updateNode.setUpdateIndexes(true);
            }
        }
        ProjectionPlanNode projectionNode =
                new ProjectionPlanNode(proj_schema);


        // add the projection inline (TODO: this will break if more than one
        // layer is below this)
        //
        // When we inline this projection into the scan, we're going
        // to overwrite any original projection that we might have inlined
        // in order to simply cull the columns from the persistent table.
        assert(subSelectRoot instanceof AbstractScanPlanNode);
        subSelectRoot.addInlinePlanNode(projectionNode);

        // connect the nodes to build the graph
        updateNode.addAndLinkChild(subSelectRoot);

        CompiledPlan retval = new CompiledPlan(m_isLargeQuery);
        retval.setReadOnly (false);

        if (targetTable.getIsreplicated()) {
            retval.replicatedTableDML = true;
        }

        //FIXME: This assumption was only safe when we didn't support updates
        // w/ possibly non-deterministic subqueries.
        // Is there some way to integrate a "subquery determinism" check here?
        // because we didn't support updates with limits, either.
        // Since the update cannot be inherently non-deterministic, there is
        // no message, and the last parameter is null.
        retval.statementGuaranteesDeterminism(false, true, null);

        if (m_partitioning.wasSpecifiedAsSingle() || m_partitioning.isInferredSingle()) {
            retval.rootPlanGraph = updateNode;
            return retval;
        }

        // Send the local result counts to the coordinator.
        // Add a compensating sum of modified tuple counts or a limit 1
        // AND a send on top of the union-like receive node.
        boolean isReplicated = targetTable.getIsreplicated();
        retval.rootPlanGraph = addCoordinatorToDMLNode(updateNode, isReplicated);
        return retval;
    }

    static private AbstractExpression castExprIfNeeded(
            AbstractExpression expr, Column column) {
        if (expr.getValueType().getValue() != column.getType() ||
                expr.getValueSize() != column.getSize()) {
            expr = new OperatorExpression(ExpressionType.OPERATOR_CAST, expr, null);
            expr.setValueType(VoltType.get((byte) column.getType()));
            // We don't really support parameterized casting, such as specifically to "VARCHAR(3)"
            // vs. just VARCHAR, but set the size parameter anyway in this case to make sure that
            // the tuple that gets the result of the cast can be properly formatted as inline.
            // A too-wide value survives the cast (to generic VARCHAR of any length) but the
            // attempt to cache the result in the inline temp tuple storage will throw an early
            // runtime error on be  half of the target table column.
            // The important thing here is to leave the formatting hint in the output schema that
            // drives the temp tuple layout.
            expr.setValueSize(column.getSize());
        }

        return expr;
    }

    /**
     * Get the next (only) plan for a SQL insertion. Inserts are pretty simple
     * and this will only generate a single plan.
     *
     * @return The next (only) plan for a given insert statement, then null.
     */
    private CompiledPlan getNextInsertPlan() {
        // there's really only one way to do an insert, so just
        // do it the right way once, then return null after that
        if (m_bestAndOnlyPlanWasGenerated) {
            return null;
        }
        m_bestAndOnlyPlanWasGenerated = true;

        // The child of the insert node produces rows containing values
        // from one of
        //   - A VALUES clause.  In this case the child node is a MaterializeNode
        //   - a SELECT statement as in "INSERT INTO ... SELECT ...".  In this case
        //       the child node is the root of an arbitrary subplan.

        // figure out which table we're inserting into
        assert (m_parsedInsert.m_tableList.size() == 1);
        Table targetTable = m_parsedInsert.m_tableList.get(0);
        StmtSubqueryScan subquery = m_parsedInsert.getSubqueryScan();
        CompiledPlan retval = null;
        String isContentDeterministic = null;
        if (subquery != null) {
            isContentDeterministic = subquery.calculateContentDeterminismMessage();
            if (subquery.getBestCostPlan() == null) {
                // Seems like this should really be caught earlier
                // in getBestCostPlan, above.
                throw new PlanningErrorException("INSERT INTO ... SELECT subquery could not be planned: "
                        + m_recentErrorMsg);

            }

            boolean targetIsExportTable = tableListIncludesExportOnly(m_parsedInsert.m_tableList);
            InsertSubPlanAssembler subPlanAssembler =
                    new InsertSubPlanAssembler(m_catalogDb, m_parsedInsert, m_partitioning,
                            targetIsExportTable);
            AbstractPlanNode subplan = subPlanAssembler.nextPlan();
            if (subplan == null) {
                throw new PlanningErrorException(subPlanAssembler.m_recentErrorMsg);
            }

            assert(m_partitioning.isJoinValid());

            //  Use the subquery's plan as the basis for the insert plan.
            retval = subquery.getBestCostPlan();
        }
        else {
            retval = new CompiledPlan(m_isLargeQuery);
        }
        retval.setReadOnly(false);

        // Iterate over each column in the table we're inserting into:
        //   - Make sure we're supplying values for columns that require it.
        //     For a normal INSERT, these are the usual non-nullable values that
        //     don't have a default value.
        //     For an UPSERT, the (only) required values are the primary key
        //     components. Other required values can be supplied from the
        //     existing row in "UPDATE mode". If some other value is required
        //     for an INSERT, UPSERT's "INSERT mode" will throw a runtime
        //     constraint violation as the INSERT operation tries to set the
        //     non-nullable column to null.
        //   - Set partitioning expressions for VALUES (...) case.
        //     TODO: it would be good someday to do the same kind of processing
        //      for the INSERT ... SELECT ... case, by analyzing the subquery.
        if (m_parsedInsert.m_isUpsert) {
            boolean hasPrimaryKey = false;
            for (Constraint constraint : targetTable.getConstraints()) {
                if (constraint.getType() != ConstraintType.PRIMARY_KEY.getValue()) {
                    continue;
                }

                hasPrimaryKey = true;
                boolean targetsPrimaryKey = false;
                for (ColumnRef colRef : constraint.getIndex().getColumns()) {
                    int primary = colRef.getColumn().getIndex();
                    for (Column targetCol : m_parsedInsert.m_columns.keySet()) {
                        if (targetCol.getIndex() == primary) {
                            targetsPrimaryKey = true;
                            break;
                        }
                    }
                    if (! targetsPrimaryKey) {
                        throw new PlanningErrorException("UPSERT on table \"" +
                                targetTable.getTypeName() +
                                "\" must specify a value for primary key \"" +
                                colRef.getColumn().getTypeName() + "\".");
                    }
                }
            }
            if (! hasPrimaryKey) {
                throw new PlanningErrorException("UPSERT is not allowed on table \"" +
                        targetTable.getTypeName() + "\" that has no primary key.");
            }
        }
        CatalogMap<Column> targetTableColumns = targetTable.getColumns();
        for (Column col : targetTableColumns) {
            boolean needsValue = (!m_parsedInsert.m_isUpsert) &&
                    (col.getNullable() == false) && (col.getDefaulttype() == 0);
            if (needsValue && !m_parsedInsert.m_columns.containsKey(col)) {
                // This check could be done during parsing?
                throw new PlanningErrorException("Column " + col.getName()
                        + " has no default and is not nullable.");
            }

            // hint that this statement can be executed SP.
            if (col.equals(m_partitioning.getPartitionColForDML()) && subquery == null) {
                // When AdHoc insert-into-select is supported, we'll need to be able to infer
                // partitioning of the sub-select
                AbstractExpression expr = m_parsedInsert.getExpressionForPartitioning(col);
                String fullColumnName = targetTable.getTypeName() + "." + col.getTypeName();
                m_partitioning.addPartitioningExpression(fullColumnName, expr, expr.getValueType());
            }
        }

        NodeSchema matSchema = null;
        if (subquery == null) {
            matSchema = new NodeSchema();
        }

        int[] fieldMap = new int[m_parsedInsert.m_columns.size()];
        int i = 0;

        // The insert statement's set of columns are contained in a LinkedHashMap,
        // meaning that we'll iterate over the columns here in the order that the user
        // specified them in the original SQL.  (If the statement didn't specify any
        // columns, then all the columns will be in the map in schema order.)
        //   - Build the field map, used by insert executor to build tuple to execute
        //   - For VALUES(...) insert statements, build the materialize node's schema
        for (Map.Entry<Column, AbstractExpression> e : m_parsedInsert.m_columns.entrySet()) {
            Column col = e.getKey();
            fieldMap[i] = col.getIndex();

            if (matSchema != null) {
                AbstractExpression valExpr = e.getValue();
                valExpr.setInBytes(col.getInbytes());

                // Patch over any mismatched expressions with an explicit cast.
                // Most impossible-to-cast type combinations should have already been caught by the
                // parser, but there are also runtime checks in the casting code
                // -- such as for out of range values.
                valExpr = castExprIfNeeded(valExpr, col);

                matSchema.addColumn(
                        AbstractParsedStmt.TEMP_TABLE_NAME,
                        AbstractParsedStmt.TEMP_TABLE_NAME,
                        col.getTypeName(), col.getTypeName(),
                        valExpr);
            }

            i++;
        }

        // the root of the insert plan may be an InsertPlanNode, or
        // it may be a scan plan node.  We may do an inline InsertPlanNode
        // as well.  All inlining of insert nodes will be done later,
        // in a microoptimzation.  We can't do it here, since we
        // may need to remove uneeded projection nodes.
        InsertPlanNode insertNode = new InsertPlanNode(m_parsedInsert.m_isUpsert);
        insertNode.setTargetTableName(targetTable.getTypeName());
        if (subquery != null) {
            insertNode.setSourceIsPartitioned(! subquery.getIsReplicated());
        }

        // The field map tells the insert node
        // where to put values produced by child into the row to be inserted.
        insertNode.setFieldMap(fieldMap);

        if (matSchema != null) {
            MaterializePlanNode matNode =
                    new MaterializePlanNode(matSchema);
            // connect the insert and the materialize nodes together
            insertNode.addAndLinkChild(matNode);
            retval.statementGuaranteesDeterminism(false, true, isContentDeterministic);
        }
        else {
            insertNode.addAndLinkChild(retval.rootPlanGraph);
        }

        if (m_partitioning.wasSpecifiedAsSingle() || m_partitioning.isInferredSingle()) {
            insertNode.setMultiPartition(false);
            retval.rootPlanGraph = insertNode;
            return retval;
        }

        insertNode.setMultiPartition(true);
        // Add a compensating sum of modified tuple counts or a limit 1
        // AND a send on top of a union-like receive node.
        boolean isReplicated = targetTable.getIsreplicated();
        retval.rootPlanGraph = addCoordinatorToDMLNode(insertNode, isReplicated);
        return retval;
    }

    /**
     * Add a receive node, a sum or limit node, and a send node to the given DML node.
     * If the DML target is a replicated table, it will add a limit node,
     * otherwise it adds a sum node.
     *
     * @param dmlRoot
     * @param isReplicated Whether or not the target table is a replicated table.
     * @return
     */
    private static AbstractPlanNode addCoordinatorToDMLNode(
            AbstractPlanNode dmlRoot, boolean isReplicated) {
        dmlRoot = SubPlanAssembler.addSendReceivePair(dmlRoot);
        AbstractPlanNode sumOrLimitNode;
        if (isReplicated) {
            // Replicated table DML result doesn't need to be summed. All partitions should
            // modify the same number of tuples in replicated table, so just pick the result from
            // any partition.
            LimitPlanNode limitNode = new LimitPlanNode();
            sumOrLimitNode = limitNode;
            limitNode.setLimit(1);
        }
        else {
            // create the nodes being pushed on top of dmlRoot.
            AggregatePlanNode countNode = new AggregatePlanNode();
            sumOrLimitNode = countNode;

            // configure the count aggregate (sum) node to produce a single
            // output column containing the result of the sum.
            // Create a TVE that should match the tuple count input column
            // This TVE is magic.
            // really really need to make this less hard-wired
            TupleValueExpression count_tve = new TupleValueExpression(
                    AbstractParsedStmt.TEMP_TABLE_NAME,
                    AbstractParsedStmt.TEMP_TABLE_NAME,
                    "modified_tuples",
                    "modified_tuples",
                    0);
            count_tve.setValueType(VoltType.BIGINT);
            count_tve.setValueSize(VoltType.BIGINT.getLengthInBytesForFixedTypes());
            countNode.addAggregate(ExpressionType.AGGREGATE_SUM, false, 0, count_tve);

            // The output column. Not really based on a TVE (it is really the
            // count expression represented by the count configured above). But
            // this is sufficient for now.  This looks identical to the above
            // TVE but it's logically different so we'll create a fresh one.
            TupleValueExpression tve = new TupleValueExpression(
                    AbstractParsedStmt.TEMP_TABLE_NAME,
                    AbstractParsedStmt.TEMP_TABLE_NAME,
                    "modified_tuples",
                    "modified_tuples",
                    0);
            tve.setValueType(VoltType.BIGINT);
            tve.setValueSize(VoltType.BIGINT.getLengthInBytesForFixedTypes());
            NodeSchema count_schema = new NodeSchema();
            count_schema.addColumn(
                    AbstractParsedStmt.TEMP_TABLE_NAME,
                    AbstractParsedStmt.TEMP_TABLE_NAME,
                    "modified_tuples",
                    "modified_tuples",
                    tve);
            countNode.setOutputSchema(count_schema);
        }

        // connect the nodes to build the graph
        sumOrLimitNode.addAndLinkChild(dmlRoot);
        SendPlanNode sendNode = new SendPlanNode();
        sendNode.addAndLinkChild(sumOrLimitNode);

        return sendNode;
    }

    /**
     * Given a relatively complete plan-sub-graph, apply a trivial projection
     * (filter) to it. If the root node can embed the projection do so. If not,
     * add a new projection node.
     *
     * @param rootNode
     *            The root of the plan-sub-graph to add the projection to.
     * @return The new root of the plan-sub-graph (might be the same as the
     *         input).
     */
    private AbstractPlanNode addProjection(AbstractPlanNode rootNode) {
        assert (m_parsedSelect != null);
        assert (m_parsedSelect.m_displayColumns != null);

        // Build the output schema for the projection based on the display columns
        NodeSchema proj_schema = m_parsedSelect.getFinalProjectionSchema();
        for (SchemaColumn col : proj_schema) {
            // Adjust the differentiator fields of TVEs, since they need to
            // reflect the inlined projection node in scan nodes.
            AbstractExpression colExpr = col.getExpression();
            Collection<TupleValueExpression> allTves =
                    ExpressionUtil.getTupleValueExpressions(colExpr);
            for (TupleValueExpression tve : allTves) {
                if ( ! tve.needsDifferentiation()) {
                    // PartitionByPlanNode and a following OrderByPlanNode
                    // can have an internally generated RANK column.
                    // These do not need to have their differentiator updated,
                    // since it's only used for disambiguation in some
                    // combinations of "SELECT *" and subqueries.
                    // In fact attempting to adjust this special column will
                    // cause failed assertions.  The tve for this expression
                    // will be marked as not needing differentiation,
                    // so we just ignore it here.
                    continue;
                }
                rootNode.adjustDifferentiatorField(tve);
            }
        }

        ProjectionPlanNode projectionNode = new ProjectionPlanNode();
        projectionNode.setOutputSchemaWithoutClone(proj_schema);

        // If the projection can be done inline. then add the
        // projection node inline.
        if (rootNode instanceof AbstractScanPlanNode) {
            rootNode.addInlinePlanNode(projectionNode);
            return rootNode;
        }

        projectionNode.addAndLinkChild(rootNode);
        return projectionNode;
    }

    /** Given a list of ORDER BY columns, construct and return an OrderByPlanNode. */
    private static OrderByPlanNode buildOrderByPlanNode(List<ParsedColInfo> cols) {
        OrderByPlanNode n = new OrderByPlanNode();

        for (ParsedColInfo col : cols) {
            n.addSortExpression(col.m_expression,
                    col.m_ascending ? SortDirectionType.ASC
                                  : SortDirectionType.DESC);
        }

        return n;
    }

    /**
     * Determine if an OrderByPlanNode is needed.  This may return false if the
     * statement has no ORDER BY clause, or if the subtree is already producing
     * rows in the correct order.  Note that a hash aggregate node will cause this
     * to return true, and a serial or partial aggregate node may cause this
     * to return true.
     *
     * @param parsedStmt    The statement whose plan may need an OrderByPlanNode
     * @param root          The subtree which may need its output tuples ordered
     * @return true if the plan needs an OrderByPlanNode, false otherwise
     */
    private static boolean isOrderByNodeRequired(AbstractParsedStmt parsedStmt, AbstractPlanNode root) {
        // Only sort when the statement has an ORDER BY.
        if ( ! parsedStmt.hasOrderByColumns()) {
            return false;
        }

        // Skip the explicit ORDER BY plan step if an IndexScan is already providing the equivalent ordering.
        // Note that even tree index scans that produce values in their own "key order" only report
        // their sort direction != SortDirectionType.INVALID
        // when they enforce an ordering equivalent to the one requested in the ORDER BY
        // or window function clause.  Even an intervening non-hash aggregate will not interfere
        // in this optimization.

        // Is there a window function between the root and the
        // scan or join nodes?  Also, does this window function
        // use the index.
        int numberWindowFunctions = 0;
        int numberReceiveNodes = 0;
        int numberHashAggregates = 0;
        // EE keeps the insertion ORDER so that ORDER BY could apply before DISTINCT.
        // However, this probably is not optimal if there are low cardinality results.
        // Again, we have to replace the TVEs for ORDER BY clause for these cases in planning.
        //
        // Find the scan or join node.
        AbstractPlanNode probe;
        for (probe = root;
                ! ((probe instanceof AbstractJoinPlanNode)
                    || (probe instanceof AbstractScanPlanNode))
                && (probe != null);
            probe = (probe.getChildCount() > 0) ? probe.getChild(0) : null) {
            // Count the number of window functions between the
            // root and the join/scan node.  Note that we know we
            // have a statement level order by (SLOB) here.  If the SLOB
            // can use the index for ordering the scan or join node,
            // we will have recorded it in the scan or join node.
            if (probe.getPlanNodeType() == PlanNodeType.WINDOWFUNCTION) {
                numberWindowFunctions += 1;
            }
            // Also, see if there are receive nodes.  We need to
            // generate an ORDERBY node if there are RECEIVE nodes,
            // because the RECEIVE->MERGERECEIVE microoptimization
            // needs them.
            if (probe.getPlanNodeType() == PlanNodeType.RECEIVE) {
                numberReceiveNodes += 1;
            }
            // Finally, count the number of non-serial aggregate
            // nodes.  A hash or partial aggregate operation invalidates
            // the ordering, but a serial aggregation does not.
            if ((probe.getPlanNodeType() == PlanNodeType.HASHAGGREGATE)
                    || (probe.getPlanNodeType() == PlanNodeType.PARTIALAGGREGATE)) {
                numberHashAggregates += 1;
            }
        }
        if (probe == null) {
            // No idea what happened here.  We can't find a
            // scan or join node at all.  This seems unlikely
            // to be right.  Maybe this should be an assert?
            return true;
        }

        //
        //   o If the SLOB cannot use the index, then we
        //     need an order by node always.
        //   o If there are zero window functions, then
        //     - If the SLOB cannot use the index than we
        //       need an order by node.
        //     - If the SLOB can use the index, then
        //       = If the statement is a single fragment
        //         statement then we don't need an order by
        //         node.
        //       = If the statement is a two fragment
        //         statement then we need an order by node.
        //         This is because we will convert the RECEIVE
        //         node into a MERGERECEIVE node in the
        //         microoptimizer, and the MERGERECEIVE
        //         node needs an inline order by node to do
        //         the merge.
        //   o If there is only one window function, then
        //     - If the window function does not use the index
        //       then we always need an order by node.
        //     - If the window function can use the index but
        //       the SLOB can't use the index, then we need an
        //       order by node.
        //     - If both the SLOB and the window function can
        //       use the index, then we don't need an order
        //       by, no matter how many fragments this statement
        //       has.  This is because any RECEIVE node will be
        //       a descendent of the window function node.  So
        //       the RECEIVE to MERGERECEIVE conversion happens
        //       in the window function and not the order by.
        //   o If there is more than one window function then
        //     we always need an order by node.  The second
        //     window function will invalidate the ordering of
        //     the first one.  (Actually, if the SLOB order is
        //     compatible with the last window function then
        //     the situation is like the one-window function
        //     below.)
        //
        if ( ! (probe instanceof IndexSortablePlanNode)) {
            return true;
        }

        IndexUseForOrderBy indexUse = ((IndexSortablePlanNode)probe).indexUse();

        if (indexUse.getSortOrderFromIndexScan() == SortDirectionType.INVALID) {
            return true;
        }
        // Hash aggregates and partial aggregates
        // invalidate the index ordering.  So, we will need
        // an ORDERBY node.
        if (numberHashAggregates > 0) {
            return true;
        }
        if ( numberWindowFunctions == 0 ) {
            if ( indexUse.getWindowFunctionUsesIndex() == SubPlanAssembler.NO_INDEX_USE ) {
                return true;
            }
            assert( indexUse.getWindowFunctionUsesIndex() == SubPlanAssembler.STATEMENT_LEVEL_ORDER_BY_INDEX );
            // Return true for MP (numberReceiveNodes > 0) and
            // false for SP (numberReceiveNodes == 0);
            return numberReceiveNodes > 0;
        }
        if (numberWindowFunctions == 1) {
            // If the WF uses the index then getWindowFunctionUsesIndex()
            // will return 0.
            if ( ( indexUse.getWindowFunctionUsesIndex() != 0 )
                    || ( ! indexUse.isWindowFunctionCompatibleWithOrderBy() ) ) {
                return true;
            }
            // Both the WF and the SLOB can use the index.  Since the
            // window function will have the order by node, the SLOB
            // does not need one.  So this is a false.
            return false;
        }
        // This can actually never happen now,
        // because we only support one window function.
        return true;
    }

    /**
     * Create an order by node as required by the statement and make it a parent of root.
     * @param parsedStmt  Parsed statement, for context
     * @param root        The root of the plan needing ordering
     * @return new orderByNode (the new root) or the original root if no orderByNode was required.
     */
    private static AbstractPlanNode handleOrderBy(AbstractParsedStmt parsedStmt, AbstractPlanNode root) {
        assert (parsedStmt instanceof ParsedSelectStmt || parsedStmt instanceof ParsedUnionStmt ||
                parsedStmt instanceof ParsedDeleteStmt);

        if (! isOrderByNodeRequired(parsedStmt, root)) {
            return root;
        }

        OrderByPlanNode orderByNode = buildOrderByPlanNode(parsedStmt.orderByColumns());
        orderByNode.addAndLinkChild(root);
        return orderByNode;
    }

    /**
     * Add a limit, pushed-down if possible, and return the new root.
     * @param root top of the original plan
     * @return new plan's root node
     */
    private AbstractPlanNode handleSelectLimitOperator(AbstractPlanNode root)
    {
        // The coordinator's top limit graph fragment for a MP plan.
        // If planning "order by ... limit", getNextSelectPlan()
        // will have already added an order by to the coordinator frag.
        // This is the only limit node in a SP plan
        LimitPlanNode topLimit = m_parsedSelect.getLimitNodeTop();
        assert(topLimit != null);

        /*
         * TODO: allow push down limit with distinct (select distinct C from T limit 5)
         * , DISTINCT in aggregates and DISTINCT PUSH DOWN with partition column included.
         */
        AbstractPlanNode sendNode = null;
        // Whether or not we can push the limit node down
        boolean canPushDown = ! m_parsedSelect.hasDistinctWithGroupBy();
        if (canPushDown) {
            sendNode = checkLimitPushDownViability(root);
            if (sendNode == null) {
                canPushDown = false;
            }
            else {
                canPushDown = m_parsedSelect.getCanPushdownLimit();
            }
        }

        if (m_parsedSelect.m_mvFixInfo.needed()) {
            // Do not push down limit for mv based distributed query.
            canPushDown = false;
        }

        /*
         * Push down the limit plan node when possible even if offset is set. If
         * the plan is for a partitioned table, do the push down. Otherwise,
         * there is no need to do the push down work, the limit plan node will
         * be run in the partition.
         */
        if (canPushDown) {
            /*
             * For partitioned table, the pushed-down limit plan node has a limit based
             * on the combined limit and offset, which may require an expression if either of these
             * was not a hard-coded constant and didn't get parameterized.
             * The top level limit plan node remains the same, with the original limit and offset values.
             */
            LimitPlanNode distLimit = m_parsedSelect.getLimitNodeDist();

            // Disconnect the distributed parts of the plan below the SEND node
            AbstractPlanNode distributedPlan = sendNode.getChild(0);
            distributedPlan.clearParents();
            sendNode.clearChildren();

            // If the distributed limit must be performed on ordered input,
            // ensure the order of the data on each partition.
            if (m_parsedSelect.hasOrderByColumns()) {
                distributedPlan = handleOrderBy(m_parsedSelect, distributedPlan);
            }

            if (isInlineLimitPlanNodePossible(distributedPlan)) {
                // Inline the distributed limit.
                distributedPlan.addInlinePlanNode(distLimit);
                sendNode.addAndLinkChild(distributedPlan);
            }
            else {
                distLimit.addAndLinkChild(distributedPlan);
                // Add the distributed work back to the plan
                sendNode.addAndLinkChild(distLimit);
            }
        }
        // In future, inline LIMIT for join, Receive
        // Then we do not need to distinguish the order by node.
        return inlineLimitOperator(root, topLimit);
    }

    /**
     * Add a limit, and return the new root.
     * @param root top of the original plan
     * @return new plan's root node
     */
    private AbstractPlanNode handleUnionLimitOperator(AbstractPlanNode root) {
        // The coordinator's top limit graph fragment for a MP plan.
        // If planning "order by ... limit", getNextUnionPlan()
        // will have already added an order by to the coordinator frag.
        // This is the only limit node in a SP plan
        LimitPlanNode topLimit = m_parsedUnion.getLimitNodeTop();
        assert(topLimit != null);
        return inlineLimitOperator(root, topLimit);
    }

    /**
     * Inline Limit plan node if possible
     * @param root
     * @param topLimit
     * @return
     */
    private AbstractPlanNode inlineLimitOperator(AbstractPlanNode root,
            LimitPlanNode topLimit) {
        if (isInlineLimitPlanNodePossible(root)) {
            root.addInlinePlanNode(topLimit);
        }
        else if (root instanceof ProjectionPlanNode &&
                isInlineLimitPlanNodePossible(root.getChild(0)) ) {
            // In future, inlined this projection node for OrderBy and Aggregate
            // Then we could delete this ELSE IF block.
            root.getChild(0).addInlinePlanNode(topLimit);
        }
        else {
            topLimit.addAndLinkChild(root);
            root = topLimit;
        }
        return root;
    }

    /**
     * Inline limit plan node can be applied with ORDER BY node
     * and serial aggregation node
     * @param pn
     * @return
     */
    static private boolean isInlineLimitPlanNodePossible(AbstractPlanNode pn) {
        if (pn instanceof OrderByPlanNode ||
            pn.getPlanNodeType() == PlanNodeType.AGGREGATE) {
            return true;
        }
        return false;
    }


    private AbstractPlanNode handleMVBasedMultiPartQuery(
            HashAggregatePlanNode reAggNode,
            AbstractPlanNode root,
            boolean edgeCaseOuterJoin) {
        MaterializedViewFixInfo mvFixInfo = m_parsedSelect.m_mvFixInfo;

        AbstractPlanNode receiveNode = root;
        AbstractPlanNode reAggParent = null;
        // Find receive plan node and insert the constructed
        // re-aggregation plan node.
        if (root instanceof AbstractReceivePlanNode) {
            root = reAggNode;
        }
        else {
            List<AbstractPlanNode> recList = root.findAllNodesOfClass(AbstractReceivePlanNode.class);
            assert(recList.size() == 1);
            receiveNode = recList.get(0);

            reAggParent = receiveNode.getParent(0);
            boolean result = reAggParent.replaceChild(receiveNode, reAggNode);
            assert(result);
        }
        reAggNode.addAndLinkChild(receiveNode);
        reAggNode.m_isCoordinatingAggregator = true;

        assert(receiveNode instanceof ReceivePlanNode);
        AbstractPlanNode sendNode = receiveNode.getChild(0);
        assert(sendNode instanceof SendPlanNode);
        AbstractPlanNode sendNodeChild = sendNode.getChild(0);

        HashAggregatePlanNode reAggNodeForReplace = null;
        // For cases that joining an implicitly partitioned view
        // (source table partition key not in the group by keys) and a derived table,
        // we need to push down the re-agg node.
        if (sendNodeChild instanceof AbstractJoinPlanNode && ! edgeCaseOuterJoin) {
            reAggNodeForReplace = reAggNode;
        }
        boolean find = mvFixInfo.processScanNodeWithReAggNode(sendNode, reAggNodeForReplace);
        assert(find);

        // If it is a normal joined query, replace the node under the
        // receive node with materialized view scan node.
        if (sendNodeChild instanceof AbstractJoinPlanNode && ! edgeCaseOuterJoin) {
            AbstractPlanNode joinNode = sendNodeChild;
            // No agg, limit pushed down at this point.

            // Fix the node after Re-aggregation node.
            joinNode.clearParents();

            assert(mvFixInfo.m_scanNode != null);
            mvFixInfo.m_scanNode.clearParents();

            // replace joinNode with MV scan node on each partition.
            sendNode.clearChildren();
            sendNode.addAndLinkChild(mvFixInfo.m_scanNode);

            // If reAggNode has parent node before we put it under join node,
            // its parent will be the parent of the new join node. Update the root node.
            if (reAggParent != null) {
                reAggParent.replaceChild(reAggNode, joinNode);
                root = reAggParent;
            }
            else {
                root = joinNode;
            }
        }

        return root;
    }

    private static class IndexGroupByInfo {
        boolean m_multiPartition = false;

        List<Integer> m_coveredGroupByColumns;
        boolean m_canBeFullySerialized = false;

        AbstractPlanNode m_indexAccess = null;

        boolean isChangedToSerialAggregate() {
            return m_canBeFullySerialized && m_indexAccess != null;
        }

        boolean isChangedToPartialAggregate() {
            return !m_canBeFullySerialized && m_indexAccess != null;
        }

        boolean needHashAggregator(AbstractPlanNode root, ParsedSelectStmt parsedSelect) {
            // A hash is required to build up per-group aggregates in parallel vs.
            // when there is only one aggregation over the entire table OR when the
            // per-group aggregates are being built serially from the ordered output
            // of an index scan.
            // Currently, an index scan only claims to have a sort direction when its output
            // matches the order demanded by the ORDER BY clause.
            if (! parsedSelect.isGrouped()) {
                return false;
            }

            if (isChangedToSerialAggregate() && ! m_multiPartition) {
                return false;
            }

            boolean predeterminedOrdering = false;
            if (root instanceof IndexScanPlanNode) {
                if (((IndexScanPlanNode)root).getSortDirection() !=
                        SortDirectionType.INVALID) {
                    predeterminedOrdering = true;
                }
            }
            else if (root instanceof AbstractJoinPlanNode) {
                if (((AbstractJoinPlanNode)root).getSortDirection() !=
                        SortDirectionType.INVALID) {
                    predeterminedOrdering = true;
                }
            }
            if (predeterminedOrdering) {
                // The ordering predetermined by indexed access is known
                // to cover (at least) the ORDER BY columns.
                // Yet, any additional non-ORDER-BY columns in the GROUP BY
                // clause will need partial aggregation.
                if (parsedSelect.groupByIsAnOrderByPermutation()) {
                    return false;
                }
            }

            return true;
        }

    }

    private static AbstractPlanNode findSeqScanCandidateForGroupBy(
            AbstractPlanNode candidate) {
        if (candidate.getPlanNodeType() == PlanNodeType.SEQSCAN &&
                ((AbstractScanPlanNode)candidate).isPersistentTableScan()) {
            // scan on sub-query does not support index, early exit here
            // In future, support sub-query edge cases.
            return candidate;
        }

        // For join node, find outer sequential scan plan node
        if (candidate.getPlanNodeType() == PlanNodeType.NESTLOOP) {
            assert(candidate.getChildCount() == 2);
            return findSeqScanCandidateForGroupBy(candidate.getChild(0));
        }

        if (candidate.getPlanNodeType() == PlanNodeType.NESTLOOPINDEX) {
            return findSeqScanCandidateForGroupBy(candidate.getChild(0));
        }

        return null;
    }

    /**
     * For a seqscan feeding a GROUP BY, consider substituting an IndexScan
     * that pre-sorts by the GROUP BY keys.
     * If a candidate is already an indexscan,
     * simply calculate GROUP BY column coverage
     *
     * @param candidate
     * @param gbInfo
     * @return true when planner can switch to index scan
     *         from a sequential scan, and when the index scan
     *         has no parent plan node or the candidate is already
     *         an indexscan and covers all or some GROUP BY columns
     */
    private boolean switchToIndexScanForGroupBy(AbstractPlanNode candidate,
            IndexGroupByInfo gbInfo) {
        if (! m_parsedSelect.isGrouped()) {
            return false;
        }

        if (candidate instanceof IndexScanPlanNode) {
            calculateIndexGroupByInfo((IndexScanPlanNode) candidate, gbInfo);
            if (gbInfo.m_coveredGroupByColumns != null &&
                    !gbInfo.m_coveredGroupByColumns.isEmpty()) {
                // The candidate index does cover all or some
                // of the GROUP BY columns and can be serialized
                gbInfo.m_indexAccess = candidate;
                return true;
            }
            return false;
        }

        AbstractPlanNode sourceSeqScan = findSeqScanCandidateForGroupBy(candidate);
        if (sourceSeqScan == null) {
            return false;
        }
        assert(sourceSeqScan instanceof SeqScanPlanNode);

        AbstractPlanNode parent = null;
        if (sourceSeqScan.getParentCount() > 0) {
            parent = sourceSeqScan.getParent(0);
        }
        AbstractPlanNode indexAccess = indexAccessForGroupByExprs(
                (SeqScanPlanNode)sourceSeqScan, gbInfo);

        if (indexAccess.getPlanNodeType() != PlanNodeType.INDEXSCAN) {
            // does not find proper index to replace sequential scan
            return false;
        }

        gbInfo.m_indexAccess = indexAccess;
        if (parent != null) {
            // have a parent and would like to replace
            // the sequential scan with an index scan
            indexAccess.clearParents();
            // For two children join node, index 0 is its outer side
            parent.replaceChild(0, indexAccess);

            return false;
        }

        // parent is null and switched to index scan from sequential scan
        return true;
    }

    /**
     * Create nodes for windowed operations.
     *
     * @param root
     * @return
     */
    private AbstractPlanNode handleWindowedOperators(AbstractPlanNode root) {
        // Get the windowed expression.  We need to set its output
        // schema from the display list.
        WindowFunctionExpression winExpr = m_parsedSelect.getWindowFunctionExpressions().get(0);
        assert(winExpr != null);

        // This will set the output schema to contain the
        // windowed schema column only.  In generateOutputSchema
        // we will add the input columns.
        WindowFunctionPlanNode pnode = new WindowFunctionPlanNode();
        pnode.setWindowFunctionExpression(winExpr);
        // We always need an order by plan node, even if the sort
        // is optimized away by an index.  This may be turned
        // into an inline order by in a MergeReceivePlanNode.
        IndexUseForOrderBy scanNode = findScanNodeForWindowFunction(root);
        AbstractPlanNode cnode = null;
        int winfunc = (scanNode == null) ? SubPlanAssembler.NO_INDEX_USE : scanNode.getWindowFunctionUsesIndex();
        // If we have an index which is compatible with the statement
        // level order by, and we have a window function which can't
        // use the index we have to ignore the statement level order by
        // index use.  We will need to order the input according to the
        // window function first, and that will in general invalidate the
        // statement level order by ordering.
        if ((SubPlanAssembler.STATEMENT_LEVEL_ORDER_BY_INDEX == winfunc)
                || (SubPlanAssembler.NO_INDEX_USE == winfunc)) {
            // No index.  Calculate the expression order here and stuff it into
            // the order by node.  Note that if we support more than one window
            // function this would be the case when scanNode.getWindowFunctionUsesIndex()
            // returns a window function number which is different from the number
            // of winExpr.
            List<AbstractExpression> partitionByExpressions = winExpr.getPartitionByExpressions();
            // If the order by expression list contains a partition by expression then
            // we won't have to sort by it twice.  We sort by the partition by expressions
            // first, and we don't care what order we sort by them.  So, find the
            // sort direction in the order by list and use that in the partition by
            // list, and then mark that it was deleted in the order by
            // list.
            //
            // We choose to make this dontsort rather than dosort because the
            // Java default value for boolean is false, and we want to sort by
            // default.
            boolean dontsort[] = new boolean[winExpr.getOrderbySize()];
            List<AbstractExpression> orderByExpressions = winExpr.getOrderByExpressions();
            List<SortDirectionType>  orderByDirections  = winExpr.getOrderByDirections();
            OrderByPlanNode onode = new OrderByPlanNode();
            for (int idx = 0; idx < winExpr.getPartitionbySize(); ++idx) {
                SortDirectionType pdir = SortDirectionType.ASC;
                AbstractExpression partitionByExpression = partitionByExpressions.get(idx);
                int sidx = winExpr.getSortIndexOfOrderByExpression(partitionByExpression);
                if (0 <= sidx) {
                    pdir = orderByDirections.get(sidx);
                    dontsort[sidx] = true;
                }
                onode.addSortExpression(partitionByExpression, pdir);
            }
            for (int idx = 0; idx < winExpr.getOrderbySize(); ++idx) {
                if (!dontsort[idx]) {
                    AbstractExpression orderByExpr = orderByExpressions.get(idx);
                    SortDirectionType  orderByDir  = orderByDirections.get(idx);
                    onode.addSortExpression(orderByExpr, orderByDir);
                }
            }
            onode.addAndLinkChild(root);
            cnode = onode;
        } else {
            assert(scanNode != null);
            // This means the index is good for this window function.
            // If this is an MP statement we still need to generate the
            // order by node, because we may need to turn it into an
            // inline order by node of a MergeReceive node.
            assert( 0 == scanNode.getWindowFunctionUsesIndex() );
            if (m_partitioning.requiresTwoFragments()) {
                OrderByPlanNode onode = new OrderByPlanNode();
                SortDirectionType dir = scanNode.getSortOrderFromIndexScan();
                assert(dir != SortDirectionType.INVALID);
                // This was created when the index was determined.
                // We cached it in the scan node.
                List<AbstractExpression> orderExprs = scanNode.getFinalExpressionOrderFromIndexScan();
                assert(orderExprs != null);
                for (AbstractExpression ae : orderExprs) {
                    onode.addSortExpression(ae, dir);
                }
                // Link in the OrderByNode.
                onode.addAndLinkChild(root);
                cnode = onode;
            } else {
                // Don't create and link in the order by node.
                cnode = root;
            }
        }
        pnode.addAndLinkChild(cnode);
        return pnode;
    }

    private IndexUseForOrderBy findScanNodeForWindowFunction(AbstractPlanNode root) {
        while (root != null) {
            if (root instanceof IndexSortablePlanNode) {
                return ((IndexSortablePlanNode) root).indexUse();
            }
            // Any other kind of scan or join plan
            // node cannot have a useful index.
            if ((root instanceof AbstractScanPlanNode)
                    || (root instanceof AbstractJoinPlanNode)) {
                return null;
            }
            if (root.getChildCount() == 0) {
                break;
            }
            root = root.getChild(0);
        }
        return null;
    }

    private AbstractPlanNode handleAggregationOperators(AbstractPlanNode root) {
        /* Check if any aggregate expressions are present */

        /*
         * "Select A from T group by A" is grouped but has no aggregate operator
         * expressions. Catch that case by checking the grouped flag
         */
        if (m_parsedSelect.hasAggregateOrGroupby()) {
            AggregatePlanNode aggNode = null;
            AggregatePlanNode topAggNode = null; // i.e., on the coordinator
            IndexGroupByInfo gbInfo = new IndexGroupByInfo();

            if (root instanceof AbstractReceivePlanNode) {
                // do not apply index scan for serial/partial aggregation
                // for distinct that does not group by partition column
                if ( ! m_parsedSelect.hasAggregateDistinct() ||
                        m_parsedSelect.hasPartitionColumnInGroupby()) {
                    AbstractPlanNode candidate = root.getChild(0).getChild(0);
                    gbInfo.m_multiPartition = true;
                    switchToIndexScanForGroupBy(candidate, gbInfo);
                }
            }
            else if (switchToIndexScanForGroupBy(root, gbInfo)) {
                root = gbInfo.m_indexAccess;
            }
            boolean needHashAgg = gbInfo.needHashAggregator(root, m_parsedSelect);

            // Construct the aggregate nodes
            if (needHashAgg) {
                if ( m_parsedSelect.m_mvFixInfo.needed() ) {
                    // TODO: may optimize this edge case in future
                    aggNode = new HashAggregatePlanNode();
                }
                else {
                    if (gbInfo.isChangedToSerialAggregate()) {
                        assert(root instanceof ReceivePlanNode);
                        aggNode = new AggregatePlanNode();
                    }
                    else if (gbInfo.isChangedToPartialAggregate()) {
                        aggNode = new PartialAggregatePlanNode(gbInfo.m_coveredGroupByColumns);
                    }
                    else {
                        aggNode = new HashAggregatePlanNode();
                    }

                    topAggNode = new HashAggregatePlanNode();
                }
            }
            else {
                aggNode = new AggregatePlanNode();

                if ( ! m_parsedSelect.m_mvFixInfo.needed()) {
                    topAggNode = new AggregatePlanNode();
                }
            }

            NodeSchema agg_schema = new NodeSchema();
            NodeSchema top_agg_schema = new NodeSchema();


            for ( int outputColumnIndex = 0;
                    outputColumnIndex < m_parsedSelect.m_aggResultColumns.size();
                    outputColumnIndex += 1) {
                ParsedColInfo col = m_parsedSelect.m_aggResultColumns.get(outputColumnIndex);
                AbstractExpression rootExpr = col.m_expression;
                AbstractExpression agg_input_expr = null;
                SchemaColumn schema_col = null;
                SchemaColumn top_schema_col = null;
                if (rootExpr instanceof AggregateExpression) {
                    ExpressionType agg_expression_type = rootExpr.getExpressionType();
                    agg_input_expr = rootExpr.getLeft();

                    // A bit of a hack: ProjectionNodes after the
                    // aggregate node need the output columns here to
                    // contain TupleValueExpressions (effectively on a temp table).
                    // So we construct one based on the output of the
                    // aggregate expression, the column alias provided by HSQL,
                    // and the offset into the output table schema for the
                    // aggregate node that we're computing.
                    // Oh, oh, it's magic, you know..
                    TupleValueExpression tve = new TupleValueExpression(
                            AbstractParsedStmt.TEMP_TABLE_NAME,
                            AbstractParsedStmt.TEMP_TABLE_NAME,
                            "", col.m_alias,
                            rootExpr, outputColumnIndex);
                    tve.setDifferentiator(col.m_differentiator);

                    boolean is_distinct = ((AggregateExpression)rootExpr).isDistinct();
                    aggNode.addAggregate(agg_expression_type, is_distinct, outputColumnIndex, agg_input_expr);
                    schema_col = new SchemaColumn(
                            AbstractParsedStmt.TEMP_TABLE_NAME,
                            AbstractParsedStmt.TEMP_TABLE_NAME,
                            "", col.m_alias,
                            tve, outputColumnIndex);
                    top_schema_col = new SchemaColumn(
                            AbstractParsedStmt.TEMP_TABLE_NAME,
                            AbstractParsedStmt.TEMP_TABLE_NAME,
                            "", col.m_alias,
                            tve, outputColumnIndex);

                    /*
                     * Special case count(*), count(), sum(), min() and max() to
                     * push them down to each partition. It will do the
                     * push-down if the select columns only contains the listed
                     * aggregate operators and other group-by columns. If the
                     * select columns includes any other aggregates, it will not
                     * do the push-down. - nshi
                     */
                    if (topAggNode != null) {
                        ExpressionType top_expression_type = agg_expression_type;
                        /*
                         * For count(*), count() and sum(), the pushed-down
                         * aggregate node doesn't change. An extra sum()
                         * aggregate node is added to the coordinator to sum up
                         * the numbers from all the partitions. The input schema
                         * and the output schema of the sum() aggregate node is
                         * the same as the output schema of the push-down
                         * aggregate node.
                         *
                         * If DISTINCT is specified, don't do push-down for
                         * count() and sum() when not group by partition column.
                         * An exception is the aggregation arguments are the
                         * partition column (ENG-4980).
                         */
                        if (agg_expression_type == ExpressionType.AGGREGATE_COUNT_STAR ||
                            agg_expression_type == ExpressionType.AGGREGATE_COUNT ||
                            agg_expression_type == ExpressionType.AGGREGATE_SUM) {
                            if (is_distinct &&
                                    ! (m_parsedSelect.hasPartitionColumnInGroupby() ||
                                            canPushDownDistinctAggregation((AggregateExpression)rootExpr) ) ) {
                                topAggNode = null;
                            }
                            else {
                                // for aggregate distinct when group by
                                // partition column, the top aggregate node
                                // will be dropped later, thus there is no
                                // effect to assign the top_expression_type.
                                top_expression_type = ExpressionType.AGGREGATE_SUM;
                            }
                        }
                        /*
                         * For min() and max(), the pushed-down aggregate node
                         * doesn't change. An extra aggregate node of the same
                         * type is added to the coordinator. The input schema
                         * and the output schema of the top aggregate node is
                         * the same as the output schema of the pushed-down
                         * aggregate node.
                         *
                         * APPROX_COUNT_DISTINCT can be similarly pushed down, but
                         * must be split into two different functions, which is
                         * done later, from pushDownAggregate().
                         */
                        else if (agg_expression_type != ExpressionType.AGGREGATE_MIN &&
                                 agg_expression_type != ExpressionType.AGGREGATE_MAX &&
                                 agg_expression_type != ExpressionType.AGGREGATE_APPROX_COUNT_DISTINCT) {
                            /*
                             * Unsupported aggregate for push-down (AVG for example).
                             */
                            topAggNode = null;
                        }

                        if (topAggNode != null) {
                            /*
                             * Input column of the top aggregate node is the
                             * output column of the push-down aggregate node
                             */
                            boolean topDistinctFalse = false;
                            topAggNode.addAggregate(top_expression_type,
                                    topDistinctFalse, outputColumnIndex, tve);
                        }
                    }// end if we have a top agg node
                }
                else {
                    // All complex aggregations have been simplified,
                    // cases like "MAX(counter)+1" or "MAX(col)/MIN(col)"
                    // has already been broken down.
                    assert( ! rootExpr.hasAnySubexpressionOfClass(AggregateExpression.class));

                    /*
                     * These columns are the pass through columns that are not being
                     * aggregated on. These are the ones from the SELECT list. They
                     * MUST already exist in the child node's output. Find them and
                     * add them to the aggregate's output.
                     */
                    schema_col = new SchemaColumn(
                            col.m_tableName, col.m_tableAlias,
                            col.m_columnName, col.m_alias,
                            col.m_expression,
                            outputColumnIndex);
                    AbstractExpression topExpr = null;
                    if (col.m_groupBy) {
                        topExpr = m_parsedSelect.m_groupByExpressions.get(col.m_alias);
                    }
                    else {
                        topExpr = col.m_expression;
                    }
                    top_schema_col = new SchemaColumn(
                            col.m_tableName, col.m_tableAlias,
                            col.m_columnName, col.m_alias,
                            topExpr, outputColumnIndex);
                }

                agg_schema.addColumn(schema_col);
                top_agg_schema.addColumn(top_schema_col);
            }// end for each ParsedColInfo in m_aggResultColumns

            for (ParsedColInfo col : m_parsedSelect.groupByColumns()) {
                aggNode.addGroupByExpression(col.m_expression);

                if (topAggNode != null) {
                    topAggNode.addGroupByExpression(m_parsedSelect.m_groupByExpressions.get(col.m_alias));
                }
            }
            aggNode.setOutputSchema(agg_schema);
            if (topAggNode != null) {
                if (m_parsedSelect.hasComplexGroupby()) {
                    topAggNode.setOutputSchema(top_agg_schema);
                }
                else {
                    topAggNode.setOutputSchema(agg_schema);
                }
            }

            // Never push down aggregation for MV fix case.
            root = pushDownAggregate(root, aggNode, topAggNode, m_parsedSelect);
        }

        return handleDistinctWithGroupby(root);
    }

    // Sets IndexGroupByInfo for an IndexScan
    private void calculateIndexGroupByInfo(IndexScanPlanNode root,
            IndexGroupByInfo gbInfo) {
        String fromTableAlias = root.getTargetTableAlias();
        assert(fromTableAlias != null);

        Index index = root.getCatalogIndex();
        if ( ! IndexType.isScannable(index.getType())) {
            return;
        }

        ArrayList<AbstractExpression> bindings = new ArrayList<>();
        gbInfo.m_coveredGroupByColumns = calculateGroupbyColumnsCovered(
                index, fromTableAlias, bindings);
        gbInfo.m_canBeFullySerialized =
                (gbInfo.m_coveredGroupByColumns.size() ==
                m_parsedSelect.groupByColumns().size());
    }

    // Turn sequential scan to index scan for group by if possible
    private AbstractPlanNode indexAccessForGroupByExprs(SeqScanPlanNode root,
            IndexGroupByInfo gbInfo) {
        if (! root.isPersistentTableScan()) {
            // subquery and common tables are not handled
            return root;
        }

        String fromTableAlias = root.getTargetTableAlias();
        assert(fromTableAlias != null);

        List<ParsedColInfo> groupBys = m_parsedSelect.groupByColumns();
        Table targetTable = m_catalogDb.getTables().get(root.getTargetTableName());
        assert(targetTable != null);
        CatalogMap<Index> allIndexes = targetTable.getIndexes();

        List<Integer> maxCoveredGroupByColumns = new ArrayList<>();
        ArrayList<AbstractExpression> maxCoveredBindings = null;
        Index pickedUpIndex = null;
        boolean foundAllGroupByCoveredIndex = false;

        for (Index index : allIndexes) {
            if ( ! IndexType.isScannable(index.getType())) {
                continue;
            }

            if ( ! index.getPredicatejson().isEmpty()) {
                // do not try to look at Partial/Sparse index
                continue;
            }

            ArrayList<AbstractExpression> bindings = new ArrayList<>();
            List<Integer> coveredGroupByColumns = calculateGroupbyColumnsCovered(
                    index, fromTableAlias, bindings);

            if (coveredGroupByColumns.size() > maxCoveredGroupByColumns.size()) {
                maxCoveredGroupByColumns = coveredGroupByColumns;
                pickedUpIndex = index;
                maxCoveredBindings = bindings;

                if (maxCoveredGroupByColumns.size() == groupBys.size()) {
                    foundAllGroupByCoveredIndex = true;
                    break;
                }
            }
        }
        if (pickedUpIndex == null) {
            return root;
        }

        IndexScanPlanNode indexScanNode = new IndexScanPlanNode(
                root, null, pickedUpIndex, SortDirectionType.INVALID);
        indexScanNode.setForGroupingOnly();
        indexScanNode.setBindings(maxCoveredBindings);

        gbInfo.m_coveredGroupByColumns = maxCoveredGroupByColumns;
        gbInfo.m_canBeFullySerialized = foundAllGroupByCoveredIndex;
        return indexScanNode;
    }

    private List<Integer> calculateGroupbyColumnsCovered(Index index,
            String fromTableAlias,
            List<AbstractExpression> bindings) {
        List<Integer> coveredGroupByColumns = new ArrayList<>();

        List<ParsedColInfo> groupBys = m_parsedSelect.groupByColumns();
        String exprsjson = index.getExpressionsjson();
        if (exprsjson.isEmpty()) {
            List<ColumnRef> indexedColRefs =
                    CatalogUtil.getSortedCatalogItems(index.getColumns(), "index");

            for (int j = 0; j < indexedColRefs.size(); j++) {
                String indexColumnName = indexedColRefs.get(j).getColumn().getName();

                // ignore order of keys in GROUP BY expr
                int ithCovered = 0;
                boolean foundPrefixedColumn = false;
                for (; ithCovered < groupBys.size(); ithCovered++) {
                    AbstractExpression gbExpr = groupBys.get(ithCovered).m_expression;
                    if ( ! (gbExpr instanceof TupleValueExpression)) {
                        continue;
                    }

                    TupleValueExpression gbTVE = (TupleValueExpression) gbExpr;
                    // TVE column index has not been resolved currently
                    if (fromTableAlias.equals(gbTVE.getTableAlias()) &&
                            indexColumnName.equals(gbTVE.getColumnName())) {
                        foundPrefixedColumn = true;
                        break;
                    }
                }
                if ( ! foundPrefixedColumn) {
                    // no prefix match any more
                    break;
                }

                coveredGroupByColumns.add(ithCovered);

                if (coveredGroupByColumns.size() == groupBys.size()) {
                    // covered all group by columns already
                    break;
                }
            }
        }
        else {
            StmtTableScan fromTableScan = m_parsedSelect.getStmtTableScanByAlias(fromTableAlias);
            // either pure expression index or mix of expressions and simple columns
            List<AbstractExpression> indexedExprs = null;
            try {
                indexedExprs = AbstractExpression.fromJSONArrayString(exprsjson, fromTableScan);
            }
            catch (JSONException e) {
                e.printStackTrace();
                // This case sounds impossible
                return coveredGroupByColumns;
            }

            for (AbstractExpression indexExpr : indexedExprs) {
                // ignore order of keys in GROUP BY expr
                List<AbstractExpression> binding = null;
                for (int ithCovered = 0; ithCovered < groupBys.size(); ithCovered++) {
                    AbstractExpression gbExpr = groupBys.get(ithCovered).m_expression;
                    binding = gbExpr.bindingToIndexedExpression(indexExpr);
                    if (binding != null) {
                        bindings.addAll(binding);
                        coveredGroupByColumns.add(ithCovered);
                        break;
                    }
                }
                // no prefix match any more or covered all group by columns already
                if (binding == null || coveredGroupByColumns.size() == groupBys.size()) {
                    break;
                }
            }

        }
        return coveredGroupByColumns;
    }

    /**
     * This function is called once it's been determined that we can push down
     * an aggregation plan node.
     *
     * If an APPROX_COUNT_DISTINCT aggregate is distributed, then we need to
     * convert the distributed aggregate function to VALS_TO_HYPERLOGLOG,
     * and the coordinating aggregate function to HYPERLOGLOGS_TO_CARD.
     *
     * @param distNode    The aggregate node executed on each partition
     * @param coordNode   The aggregate node executed on the coordinator
     */
    private static void fixDistributedApproxCountDistinct(
            AggregatePlanNode distNode,
            AggregatePlanNode coordNode) {

        assert (distNode != null);
        assert (coordNode != null);

        // Patch up any APPROX_COUNT_DISTINCT on the distributed node.
        List<ExpressionType> distAggTypes = distNode.getAggregateTypes();
        boolean hasApproxCountDistinct = false;
        for (int i = 0; i < distAggTypes.size(); ++i) {
            ExpressionType et = distAggTypes.get(i);
            if (et == ExpressionType.AGGREGATE_APPROX_COUNT_DISTINCT) {
                hasApproxCountDistinct = true;
                distNode.updateAggregate(i, ExpressionType.AGGREGATE_VALS_TO_HYPERLOGLOG);
            }
        }

        if (hasApproxCountDistinct) {
            // Now, patch up any APPROX_COUNT_DISTINCT on the coordinating node.
            List<ExpressionType> coordAggTypes = coordNode.getAggregateTypes();
            for (int i = 0; i < coordAggTypes.size(); ++i) {
                ExpressionType et = coordAggTypes.get(i);
                if (et == ExpressionType.AGGREGATE_APPROX_COUNT_DISTINCT) {
                    coordNode.updateAggregate(i, ExpressionType.AGGREGATE_HYPERLOGLOGS_TO_CARD);
                }
            }
        }
    }

    /**
     * Push the given aggregate if the plan is distributed, then add the
     * coordinator node on top of the send/receive pair. If the plan
     * is not distributed, or coordNode is not provided, the distNode
     * is added at the top of the plan.
     *
     * Note: this works in part because the push-down node is also an acceptable
     * top level node if the plan is not distributed. This wouldn't be true
     * if we started pushing down something like (sum, count) to calculate
     * a distributed average.  (We already do something like this for
     * APPROX_COUNT_DISTINCT, which must be split into two different functions
     * for the pushed-down case.)
     *
     * @param root
     *            The root node
     * @param distNode
     *            The node to push down
     * @param coordNode [may be null]
     *            The top node to put on top of the send/receive pair after
     *            push-down. If this is null, no push-down will be performed.
     * @return The new root node.
     */
    private static AbstractPlanNode pushDownAggregate(AbstractPlanNode root,
                                       AggregatePlanNode distNode,
                                       AggregatePlanNode coordNode,
                                       ParsedSelectStmt selectStmt) {
        AggregatePlanNode rootAggNode;

        // remember that coordinating aggregation has a pushed-down
        // counterpart deeper in the plan. this allows other operators
        // to be pushed down past the receive as well.
        if (coordNode != null) {
            coordNode.m_isCoordinatingAggregator = true;
        }

        /*
         * Push this node down to partition if it's distributed. First remove
         * the send/receive pair, add the node, then put the send/receive pair
         * back on top of the node, followed by another top node at the
         * coordinator.
         */
        if (coordNode != null && root instanceof ReceivePlanNode) {
            AbstractPlanNode accessPlanTemp = root;
            root = accessPlanTemp.getChild(0).getChild(0);
            root.clearParents();
            accessPlanTemp.getChild(0).clearChildren();
            distNode.addAndLinkChild(root);

            if (selectStmt.hasPartitionColumnInGroupby()) {
                // Set post predicate for final distributed Aggregation node
                distNode.setPostPredicate(selectStmt.getHavingPredicate());

                // Edge case: GROUP BY clause contains the partition column
                // No related GROUP BY or even Re-agg will apply on coordinator
                // Projection plan node can just be pushed down also except for
                // a very edge ORDER BY case.
                if (selectStmt.isComplexOrderBy()) {
                    // Put the send/receive pair back into place
                    accessPlanTemp.getChild(0).addAndLinkChild(distNode);
                    root = processComplexAggProjectionNode(selectStmt, accessPlanTemp);
                    return root;
                }

                root = processComplexAggProjectionNode(selectStmt, distNode);
                // Put the send/receive pair back into place
                accessPlanTemp.getChild(0).addAndLinkChild(root);
                return accessPlanTemp;
            }

            // Without including partition column in GROUP BY clause,
            // there has to be a top GROUP BY plan node on coordinator.
            //
            // Now that we're certain the aggregate will be pushed down
            // (no turning back now!), fix any APPROX_COUNT_DISTINCT aggregates.
            fixDistributedApproxCountDistinct(distNode, coordNode);

            // Put the send/receive pair back into place
            accessPlanTemp.getChild(0).addAndLinkChild(distNode);
            // Add the top node
            coordNode.addAndLinkChild(accessPlanTemp);
            rootAggNode = coordNode;
        }
        else {
            distNode.addAndLinkChild(root);
            rootAggNode = distNode;
        }

        // Set post predicate for final Aggregation node.
        rootAggNode.setPostPredicate(selectStmt.getHavingPredicate());
        root = processComplexAggProjectionNode(selectStmt, rootAggNode);
        return root;
    }

    private static AbstractPlanNode processComplexAggProjectionNode(
            ParsedSelectStmt selectStmt, AbstractPlanNode root) {
        if ( ! selectStmt.hasComplexAgg()) {
            return root;
        }

        ProjectionPlanNode proj =
                new ProjectionPlanNode(selectStmt.getFinalProjectionSchema());
        proj.addAndLinkChild(root);
        return proj;
    }

    /**
     * Check if we can push the limit node down.
     *
     * Return a mid-plan send node, if one exists and can host a
     * distributed limit node.
     * There is guaranteed to be at most a single receive/send pair.
     * Abort the search if a node that a "limit" can't be pushed past
     * is found before its receive node.
     *
     * Can only push past:
     *   * coordinatingAggregator: a distributed aggregator
     *     a copy of which  has already been pushed down.
     *     Distributing a LIMIT to just above that aggregator is correct.
     *     (I've got some doubts that this is correct??? --paul)
     *
     *   * order by: if the plan requires a sort, getNextSelectPlan()
     *     will have already added an ORDER BY.
     *     A distributed LIMIT will be added above a copy
     *     of that ORDER BY node.
     *
     *   * projection: these have no effect on the application of limits.
     *
     * @param root
     * @return If we can push the limit down, the send plan node is returned.
     *         Otherwise null -- when the plan is single-partition when
     *         its "coordinator" part contains a push-blocking node type.
     */
    protected AbstractPlanNode checkLimitPushDownViability(
            AbstractPlanNode root) {
        AbstractPlanNode receiveNode = root;
        List<ParsedColInfo> orderBys = m_parsedSelect.orderByColumns();
        boolean orderByCoversAllGroupBy = m_parsedSelect.groupByIsAnOrderByPermutation();

        while ( ! (receiveNode instanceof ReceivePlanNode)) {

            // Limitation: can only push past some nodes (see above comment)
            // Delete the aggregate node case to handle ENG-6485,
            // or say we don't push down meeting aggregate node
            // TODO: We might want to optimize/push down "limit" for some cases
            if ( ! (receiveNode instanceof OrderByPlanNode) &&
                    ! (receiveNode instanceof ProjectionPlanNode) &&
                    ! isValidAggregateNodeForLimitPushdown(receiveNode,
                            orderBys, orderByCoversAllGroupBy) ) {
                return null;
            }

            if (receiveNode instanceof OrderByPlanNode) {
                // if grouping by the partition key,
                // limit can still push down if ordered by aggregate values.
                if (! m_parsedSelect.hasPartitionColumnInGroupby() &&
                        isOrderByAggregationValue(m_parsedSelect.orderByColumns())) {
                    return null;
                }
            }

            // Traverse...
            if (receiveNode.getChildCount() == 0) {
                return null;
            }

            // nothing that allows pushing past has multiple inputs
            assert(receiveNode.getChildCount() == 1);
            receiveNode = receiveNode.getChild(0);
        }
        return receiveNode.getChild(0);
    }

    private static boolean isOrderByAggregationValue(List<ParsedColInfo> orderBys) {
        for (ParsedColInfo col : orderBys) {
            AbstractExpression rootExpr = col.m_expression;
            // Fix ENG-3487: can't usually push down limits
            // when results are ordered by aggregate values.
            for (AbstractExpression tve :
                rootExpr.findAllTupleValueSubexpressions()) {
                if (((TupleValueExpression) tve).hasAggregate()) {
                    return true;
                }
            }
        }

        return false;
    }

    private static boolean isValidAggregateNodeForLimitPushdown(
            AbstractPlanNode aggregateNode,
            List<ParsedColInfo> orderBys,
            boolean orderByCoversAllGroupBy) {
        if (aggregateNode instanceof AggregatePlanNode == false) {
            return false;
        }

        if (aggregateNode.getParentCount() == 0) {
            return false;
        }

        // Limitation: can only push past coordinating aggregation nodes
        if ( ! ((AggregatePlanNode)aggregateNode).m_isCoordinatingAggregator) {
            return false;
        }

        AbstractPlanNode parent = aggregateNode.getParent(0);
        AbstractPlanNode orderByNode = null;
        if (parent instanceof OrderByPlanNode) {
            orderByNode = parent;
        }
        else if ( parent instanceof ProjectionPlanNode &&
                parent.getParentCount() > 0 &&
                parent.getParent(0) instanceof OrderByPlanNode) {
            // Xin really wants inline project with aggregation
            orderByNode = parent.getParent(0);
        }

        if (orderByNode == null) {
            // When an aggregate without order by and group by columns
            // does not contain the partition column,
            // the limit should not be pushed down.
            return false;
        }

        if (( ! orderByCoversAllGroupBy) || isOrderByAggregationValue(orderBys)) {
            return false;
        }

        return true;
    }

    /**
     * Handle DISTINCT with GROUP BY if it is not redundant with the
     * aggregation/grouping.
     * DISTINCT is basically rewritten with GROUP BY to benefit from
     * all kinds of GROUP BY optimizations.
     * Trivial case DISTINCT in a statement with no GROUP BY has been
     * rewritten very early at query parsing time.
     * In the non-trivial case, where an existing GROUP BY column is NOT
     * in the select list, DISTINCT can be implemented via a final aggregation
     * (never pushed down) added to the top of the plan.
     * @param root can be an aggregate plan node or projection plan node
     * @return
     */
    private AbstractPlanNode handleDistinctWithGroupby(AbstractPlanNode root) {
        if (! m_parsedSelect.hasDistinctWithGroupBy()) {
            return root;
        }

        assert(m_parsedSelect.isGrouped());

        // DISTINCT is redundant with GROUP BY IFF
        // all of the grouping columns are present in the display columns.
        if (m_parsedSelect.displayColumnsContainAllGroupByColumns()) {
            return root;
        }

        // Now non complex aggregation cases are handled already
        assert(m_parsedSelect.hasComplexAgg());

        AggregatePlanNode distinctAggNode = new HashAggregatePlanNode();
        distinctAggNode.setOutputSchema(m_parsedSelect.getDistinctProjectionSchema());

        for (ParsedColInfo col : m_parsedSelect.distinctGroupByColumns()) {
            distinctAggNode.addGroupByExpression(col.m_expression);
        }

        // TODO(xin): push down the DISTINCT for certain cases
        // Ticket: ENG-7360
        /*
        boolean pushedDown = false;
        boolean canPushdownDistinctAgg =
                m_parsedSelect.hasPartitionColumnInDistinctGroupby();
        //
        // disable pushdown, DISTINCT push down turns out complex
        //
        canPushdownDistinctAgg = false;

        if (canPushdownDistinctAgg && !m_parsedSelect.m_mvFixInfo.needed()) {
            assert(m_parsedSelect.hasPartitionColumnInGroupby());
            AbstractPlanNode receive = root;

            if (receive instanceof ReceivePlanNode) {
                // Temporarily strip send/receive pair
                AbstractPlanNode distNode = receive.getChild(0).getChild(0);
                receive.getChild(0).unlinkChild(distNode);

                distinctAggNode.addAndLinkChild(distNode);
                receive.getChild(0).addAndLinkChild(distinctAggNode);

                pushedDown = true;
            }
        }*/

        distinctAggNode.addAndLinkChild(root);
        root = distinctAggNode;

        return root;
    }

    /**
     * Get the unique set of names of all columns that are part of an index on
     * the given table.
     *
     * @param table
     *            The table to build the list of index-affected columns with.
     * @return The set of column names affected by indexes with duplicates
     *         removed.
     */
    private static Set<String> getIndexedColumnSetForTable(Table table) {
        HashSet<String> columns = new HashSet<>();

        for (Index index : table.getIndexes()) {
            for (ColumnRef colRef : index.getColumns()) {
                columns.add(colRef.getColumn().getTypeName());
            }
        }

        return columns;
    }

    String getErrorMessage() {
        return m_recentErrorMsg;
    }

    /**
     * Outer join simplification using null rejection.
     * http://citeseerx.ist.psu.edu/viewdoc/summary?doi=10.1.1.43.2531
     * Outerjoin Simplification and Reordering for Query Optimization
     * by Cesar A. Galindo-Legaria , Arnon Rosenthal
     * Algorithm:
     * Traverse the join tree top-down:
     *  For each join node n1 do:
     *    For each expression expr (join and where) at the node n1
     *      For each join node n2 descended from n1 do:
     *          If expr rejects nulls introduced by n2 inner table, then
     *              - convert LEFT OUTER n2 to an INNER join.
     *              - convert FULL OUTER n2 to RIGHT OUTER join
     *          If expr rejects nulls introduced by n2 outer table, then
     *              - convert RIGHT OUTER n2 to an INNER join.
     *              - convert FULL OUTER n2 to LEFT OUTER join
     */
    private static void simplifyOuterJoin(BranchNode joinTree) {
        assert(joinTree != null);
        List<AbstractExpression> exprs = new ArrayList<>();
        JoinNode leftNode = joinTree.getLeftNode();
        JoinNode rightNode = joinTree.getRightNode();
        // For the top level node only,
        // WHERE expressions need to be evaluated for NULL-rejection
        if (leftNode.getWhereExpression() != null) {
            exprs.add(leftNode.getWhereExpression());
        }
        if (rightNode.getWhereExpression() != null) {
            exprs.add(rightNode.getWhereExpression());
        }
        simplifyOuterJoinRecursively(joinTree, exprs);
    }

    private static void simplifyOuterJoinRecursively(BranchNode joinNode,
            List<AbstractExpression> exprs) {
        assert (joinNode != null);
        JoinNode leftNode = joinNode.getLeftNode();
        JoinNode rightNode = joinNode.getRightNode();
        if (joinNode.getJoinType() == JoinType.LEFT) {
            // Get all the inner tables underneath this node and
            // see if the expression is NULL-rejecting for any of them
            if (isNullRejecting(rightNode.generateTableJoinOrder(), exprs)) {
                joinNode.setJoinType(JoinType.INNER);
            }
        }
        else if (joinNode.getJoinType() == JoinType.RIGHT) {
            // Get all the outer tables underneath this node and
            // see if the expression is NULL-rejecting for any of them
            if (isNullRejecting(leftNode.generateTableJoinOrder(), exprs)) {
                joinNode.setJoinType(JoinType.INNER);
            }
        }
        else if (joinNode.getJoinType() == JoinType.FULL) {
            // Get all the outer tables underneath this node and
            // see if the expression is NULL-rejecting for any of them
            if (isNullRejecting(leftNode.generateTableJoinOrder(), exprs)) {
                joinNode.setJoinType(JoinType.LEFT);
            }
            // Get all the inner tables underneath this node and
            // see if the expression is NULL-rejecting for any of them
            if (isNullRejecting(rightNode.generateTableJoinOrder(), exprs)) {
                if (JoinType.FULL == joinNode.getJoinType()) {
                    joinNode.setJoinType(JoinType.RIGHT);
                }
                else {
                    // LEFT join was just removed
                    joinNode.setJoinType(JoinType.INNER);
                }
            }
        }

        // Now add this node expression to the list and descend.
        // The WHERE expressions can be combined with the input list
        // because they simplify both inner and outer nodes.
        if (leftNode.getWhereExpression() != null) {
            exprs.add(leftNode.getWhereExpression());
        }
        if (rightNode.getWhereExpression() != null) {
            exprs.add(rightNode.getWhereExpression());
        }

        // The JOIN expressions (ON) are only applicable
        // to the INNER node of an outer join.
        List<AbstractExpression> exprsForInnerNode = new ArrayList<>(exprs);
        if (leftNode.getJoinExpression() != null) {
            exprsForInnerNode.add(leftNode.getJoinExpression());
        }
        if (rightNode.getJoinExpression() != null) {
            exprsForInnerNode.add(rightNode.getJoinExpression());
        }

        List<AbstractExpression> leftNodeExprs;
        List<AbstractExpression> rightNodeExprs;
        switch (joinNode.getJoinType()) {
            case INNER:
                leftNodeExprs = exprsForInnerNode;
                rightNodeExprs = exprsForInnerNode;
                break;
            case LEFT:
                leftNodeExprs = exprs;
                rightNodeExprs = exprsForInnerNode;
                break;
            case RIGHT:
                leftNodeExprs = exprsForInnerNode;
                rightNodeExprs = exprs;
                break;
            case FULL:
                leftNodeExprs = exprs;
                rightNodeExprs = exprs;
                break;
            default:
                // shouldn't get there
                leftNodeExprs = null;
                rightNodeExprs = null;
                assert(false);
        }
        if (leftNode instanceof BranchNode) {
            simplifyOuterJoinRecursively((BranchNode)leftNode, leftNodeExprs);
        }
        if (rightNode instanceof BranchNode) {
            simplifyOuterJoinRecursively((BranchNode)rightNode, rightNodeExprs);
        }
    }

    /**
     * Verify if an expression from the input list is NULL-rejecting
     * for any of the tables from the list
     * @param tableAliases list of tables
     * @param exprs list of expressions
     * @return TRUE if there is a NULL-rejecting expression
     */
    private static boolean isNullRejecting(Collection<String> tableAliases,
            List<AbstractExpression> exprs) {
        for (AbstractExpression expr : exprs) {
            for (String tableAlias : tableAliases) {
                if (ExpressionUtil.isNullRejectingExpression(expr, tableAlias)) {
                    // We are done at this level
                    return true;
                }
            }
        }
        return false;
    }

}<|MERGE_RESOLUTION|>--- conflicted
+++ resolved
@@ -24,6 +24,7 @@
 import java.util.List;
 import java.util.Map;
 import java.util.Map.Entry;
+import java.util.NavigableSet;
 import java.util.Set;
 
 import org.json_voltpatches.JSONException;
@@ -205,16 +206,14 @@
      * Return true if tableList includes at least one export table.
      */
     private boolean tableListIncludesExportOnly(List<Table> tableList) {
+        // list of all export tables (assume uppercase)
+        NavigableSet<String> exportTables = CatalogUtil.getExportTableNames(m_catalogDb);
 
         // this loop is O(number-of-joins * number-of-export-tables)
         // which seems acceptable if not great. Probably faster than
         // re-hashing the export only tables for faster lookup.
         for (Table table : tableList) {
-<<<<<<< HEAD
-            if (TableType.isStream(table.getTabletype())) {
-=======
             if (exportTables.contains(table.getTypeName()) && TableType.isStream(table.getTabletype())) {
->>>>>>> 96ef47e4
                 return true;
             }
         }
