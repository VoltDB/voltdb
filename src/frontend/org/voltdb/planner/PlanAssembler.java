/* This file is part of VoltDB.
 * Copyright (C) 2008-2016 VoltDB Inc.
 *
 * This program is free software: you can redistribute it and/or modify
 * it under the terms of the GNU Affero General Public License as
 * published by the Free Software Foundation, either version 3 of the
 * License, or (at your option) any later version.
 *
 * This program is distributed in the hope that it will be useful,
 * but WITHOUT ANY WARRANTY; without even the implied warranty of
 * MERCHANTABILITY or FITNESS FOR A PARTICULAR PURPOSE.  See the
 * GNU Affero General Public License for more details.
 *
 * You should have received a copy of the GNU Affero General Public License
 * along with VoltDB.  If not, see <http://www.gnu.org/licenses/>.
 */

package org.voltdb.planner;

import java.util.ArrayList;
import java.util.Collection;
import java.util.HashMap;
import java.util.HashSet;
import java.util.List;
import java.util.Map;
import java.util.Map.Entry;
import java.util.NavigableSet;
import java.util.Set;

import org.json_voltpatches.JSONException;
import org.voltdb.VoltType;
import org.voltdb.catalog.CatalogMap;
import org.voltdb.catalog.Cluster;
import org.voltdb.catalog.Column;
import org.voltdb.catalog.ColumnRef;
import org.voltdb.catalog.Constraint;
import org.voltdb.catalog.Database;
import org.voltdb.catalog.Index;
import org.voltdb.catalog.Table;
import org.voltdb.expressions.AbstractExpression;
import org.voltdb.expressions.AggregateExpression;
import org.voltdb.expressions.ConstantValueExpression;
import org.voltdb.expressions.ExpressionUtil;
import org.voltdb.expressions.OperatorExpression;
import org.voltdb.expressions.ParameterValueExpression;
import org.voltdb.expressions.SelectSubqueryExpression;
import org.voltdb.expressions.TupleAddressExpression;
import org.voltdb.expressions.TupleValueExpression;
import org.voltdb.expressions.WindowedExpression;
import org.voltdb.planner.microoptimizations.MicroOptimizationRunner;
import org.voltdb.planner.parseinfo.BranchNode;
import org.voltdb.planner.parseinfo.JoinNode;
import org.voltdb.planner.parseinfo.StmtSubqueryScan;
import org.voltdb.planner.parseinfo.StmtTableScan;
import org.voltdb.plannodes.AbstractJoinPlanNode;
import org.voltdb.plannodes.AbstractPlanNode;
import org.voltdb.plannodes.AbstractReceivePlanNode;
import org.voltdb.plannodes.AbstractScanPlanNode;
import org.voltdb.plannodes.AggregatePlanNode;
import org.voltdb.plannodes.DeletePlanNode;
import org.voltdb.plannodes.HashAggregatePlanNode;
import org.voltdb.plannodes.IndexScanPlanNode;
import org.voltdb.plannodes.InsertPlanNode;
import org.voltdb.plannodes.LimitPlanNode;
import org.voltdb.plannodes.MaterializePlanNode;
import org.voltdb.plannodes.MergeReceivePlanNode;
import org.voltdb.plannodes.NestLoopPlanNode;
import org.voltdb.plannodes.NodeSchema;
import org.voltdb.plannodes.OrderByPlanNode;
import org.voltdb.plannodes.PartialAggregatePlanNode;
import org.voltdb.plannodes.PartitionByPlanNode;
import org.voltdb.plannodes.ProjectionPlanNode;
import org.voltdb.plannodes.ReceivePlanNode;
import org.voltdb.plannodes.SchemaColumn;
import org.voltdb.plannodes.SendPlanNode;
import org.voltdb.plannodes.SeqScanPlanNode;
import org.voltdb.plannodes.UnionPlanNode;
import org.voltdb.plannodes.UpdatePlanNode;
import org.voltdb.types.ConstraintType;
import org.voltdb.types.ExpressionType;
import org.voltdb.types.IndexType;
import org.voltdb.types.JoinType;
import org.voltdb.types.PlanNodeType;
import org.voltdb.types.SortDirectionType;
import org.voltdb.utils.CatalogUtil;

/**
 * The query planner accepts catalog data, SQL statements from the catalog, then
 * outputs a set of complete and correct query plans. It will output MANY plans
 * and some of them will be stupid. The best plan will be selected by computing
 * resource usage statistics for the plans, then using those statistics to
 * compute the cost of a specific plan. The plan with the lowest cost wins.
 *
 */
public class PlanAssembler {
    // The convenience struct to accumulate results after parsing multiple statements
    private static class ParsedResultAccumulator {
        public final boolean m_orderIsDeterministic;
        public final boolean m_hasLimitOrOffset;
        public final String m_isContentDeterministic;

        public ParsedResultAccumulator(boolean orderIsDeterministic,
                                       boolean hasLimitOrOffset,
                                       String isContentDeterministic)
        {
            m_orderIsDeterministic = orderIsDeterministic;
            m_hasLimitOrOffset  = hasLimitOrOffset;
            m_isContentDeterministic = isContentDeterministic;
        }
    }

    /** convenience pointer to the cluster object in the catalog */
    private final Cluster m_catalogCluster;
    /** convenience pointer to the database object in the catalog */
    private final Database m_catalogDb;

    /** parsed statement for an insert */
    private ParsedInsertStmt m_parsedInsert = null;
    /** parsed statement for an update */
    private ParsedUpdateStmt m_parsedUpdate = null;
    /** parsed statement for an delete */
    private ParsedDeleteStmt m_parsedDelete = null;
    /** parsed statement for an select */
    private ParsedSelectStmt m_parsedSelect = null;
    /** parsed statement for an union */
    private ParsedUnionStmt m_parsedUnion = null;

    /** plan selector */
    private final PlanSelector m_planSelector;

    /** Describes the specified and inferred partition context. */
    private StatementPartitioning m_partitioning;

    /** Error message */
    private String m_recentErrorMsg;

    /**
     * Used to generate the table-touching parts of a plan. All join-order and
     * access path selection stuff is done by the SelectSubPlanAssember.
     */
    private SubPlanAssembler m_subAssembler = null;

    /**
     * Flag when the only expected plan for a statement has already been generated.
     */
    private boolean m_bestAndOnlyPlanWasGenerated = false;

    /**
     *
     * @param catalogCluster
     *            Catalog info about the physical layout of the cluster.
     * @param catalogDb
     *            Catalog info about schema, metadata and procedures.
     * @param partitioning
     *            Describes the specified and inferred partition context.
     */
    PlanAssembler(Cluster catalogCluster, Database catalogDb, StatementPartitioning partitioning, PlanSelector planSelector) {
        m_catalogCluster = catalogCluster;
        m_catalogDb = catalogDb;
        m_partitioning = partitioning;
        m_planSelector = planSelector;
    }

    String getSQLText() {
        if (m_parsedDelete != null) {
            return m_parsedDelete.m_sql;
        }
        else if (m_parsedInsert != null) {
            return m_parsedInsert.m_sql;
        }
        else if (m_parsedUpdate != null) {
            return m_parsedUpdate.m_sql;
        }
        else if (m_parsedSelect != null) {
            return m_parsedSelect.m_sql;
        }
        assert(false);
        return null;
    }

    /**
     * Return true if tableList includes at least one matview.
     */
    private boolean tableListIncludesReadOnlyView(List<Table> tableList) {
        NavigableSet<String> exportTables = CatalogUtil.getExportTableNames(m_catalogDb);
        for (Table table : tableList) {
            if (table.getMaterializer() != null && !exportTables.contains(table.getMaterializer().getTypeName())) {
                return true;
            }
        }
        return false;
    }

    /**
     * Return true if tableList includes at least one export table.
     */
    private boolean tableListIncludesExportOnly(List<Table> tableList) {
        // list of all export tables (assume uppercase)
        NavigableSet<String> exportTables = CatalogUtil.getExportTableNames(m_catalogDb);

        // this loop is O(number-of-joins * number-of-export-tables)
        // which seems acceptable if not great. Probably faster than
        // re-hashing the export only tables for faster lookup.
        for (Table table : tableList) {
            if (exportTables.contains(table.getTypeName())) {
                return true;
            }
        }

        return false;
    }

    private boolean isPartitionColumnInGroupbyList(ArrayList<ParsedColInfo> groupbyColumns) {
        assert(m_parsedSelect != null);

        if (groupbyColumns == null) {
            return false;
        }

        for (ParsedColInfo groupbyCol: groupbyColumns) {
            StmtTableScan scanTable = m_parsedSelect.getStmtTableScanByAlias(groupbyCol.tableAlias);
            // table alias may be from AbstractParsedStmt.TEMP_TABLE_NAME.
            if (scanTable != null && scanTable.getPartitioningColumns() != null) {
                for (SchemaColumn pcol : scanTable.getPartitioningColumns()) {
                    if  (pcol != null && pcol.getColumnName().equals(groupbyCol.columnName) ) {
                        return true;
                    }
                }
            }
        }

        return false;
    }

    private boolean canPushDownDistinctAggregation(AggregateExpression aggExpr) {
        assert(m_parsedSelect != null);
        assert(aggExpr != null);
        assert(aggExpr.isDistinct());

        if ( aggExpr.getExpressionType() == ExpressionType.AGGREGATE_COUNT_STAR ) {
            return true;
        }

        AbstractExpression aggArg = aggExpr.getLeft();
        // constant
        if ( aggArg instanceof ConstantValueExpression || aggArg instanceof ParameterValueExpression) {
            return true;
        }
        if ( ! (aggArg instanceof TupleValueExpression)) {
            return false;
        }
        TupleValueExpression tve = (TupleValueExpression) aggArg;
        String tableAlias = tve.getTableAlias();
        StmtTableScan scanTable = m_parsedSelect.getStmtTableScanByAlias(tableAlias);
        // table alias may be from AbstractParsedStmt.TEMP_TABLE_NAME.
        if (scanTable == null || scanTable.getPartitioningColumns() == null) {
            return false;
        }
        for (SchemaColumn pcol : scanTable.getPartitioningColumns()) {
            if  (pcol != null && pcol.getColumnName().equals(tve.getColumnName()) ) {
                return true;
            }
        }

        return false;
    }

    /**
     * Clear any old state and get ready to plan a new plan. The next call to
     * getNextPlan() will return the first candidate plan for these parameters.
     *
     */
    private void setupForNewPlans(AbstractParsedStmt parsedStmt) {
        m_bestAndOnlyPlanWasGenerated = false;
        m_partitioning.analyzeTablePartitioning(parsedStmt.allScans());

        if (parsedStmt instanceof ParsedUnionStmt) {
            m_parsedUnion = (ParsedUnionStmt) parsedStmt;
            return;
        }
        if (parsedStmt instanceof ParsedSelectStmt) {
            if (tableListIncludesExportOnly(parsedStmt.m_tableList)) {
                throw new PlanningErrorException(
                "Illegal to read a stream.");
            }
            m_parsedSelect = (ParsedSelectStmt) parsedStmt;
            // Simplify the outer join if possible
            if (m_parsedSelect.m_joinTree instanceof BranchNode) {
                if (! m_parsedSelect.hasJoinOrder()) {
                    simplifyOuterJoin((BranchNode)m_parsedSelect.m_joinTree);
                }

                // Convert RIGHT joins to the LEFT ones
                ((BranchNode)m_parsedSelect.m_joinTree).toLeftJoin();

            }
            m_subAssembler = new SelectSubPlanAssembler(m_catalogDb, m_parsedSelect, m_partitioning);

            // Process the GROUP BY information, decide whether it is group by the partition column
            if (isPartitionColumnInGroupbyList(m_parsedSelect.m_groupByColumns)) {
                m_parsedSelect.setHasPartitionColumnInGroupby();
            }

            // FIXME: is the following scheme/comment obsolete?
            // FIXME: turn it on when we are able to push down DISTINCT
//            if (isPartitionColumnInGroupbyList(m_parsedSelect.m_distinctGroupByColumns)) {
//                m_parsedSelect.setHasPartitionColumnInDistinctGroupby();
//            }

            return;
        }

        // @TODO
        // Need to use StmtTableScan instead
        // check that no modification happens to views
        if (tableListIncludesReadOnlyView(parsedStmt.m_tableList)) {
            throw new PlanningErrorException("Illegal to modify a materialized view.");
        }

        m_partitioning.setIsDML();

        // Check that only multi-partition writes are made to replicated tables.
        // figure out which table we're updating/deleting
        assert (parsedStmt.m_tableList.size() == 1);
        Table targetTable = parsedStmt.m_tableList.get(0);
        if (targetTable.getIsreplicated()) {
            if (m_partitioning.wasSpecifiedAsSingle()
                    && !m_partitioning.isReplicatedDmlToRunOnAllPartitions()) {
                String msg = "Trying to write to replicated table '" + targetTable.getTypeName()
                        + "' in a single-partition procedure.";
                throw new PlanningErrorException(msg);
            }
        } else if (m_partitioning.wasSpecifiedAsSingle() == false) {
            m_partitioning.setPartitioningColumnForDML(targetTable.getPartitioncolumn());
        }

        if (parsedStmt instanceof ParsedInsertStmt) {
            m_parsedInsert = (ParsedInsertStmt) parsedStmt;
            // The currently handled inserts are too simple to even require a subplan assembler. So, done.
            return;
        }

        if (parsedStmt instanceof ParsedUpdateStmt) {
            if (tableListIncludesExportOnly(parsedStmt.m_tableList)) {
                throw new PlanningErrorException("Illegal to update a stream.");
            }
            m_parsedUpdate = (ParsedUpdateStmt) parsedStmt;
        } else if (parsedStmt instanceof ParsedDeleteStmt) {
            if (tableListIncludesExportOnly(parsedStmt.m_tableList)) {
                throw new PlanningErrorException("Illegal to delete from a stream.");
            }
            m_parsedDelete = (ParsedDeleteStmt) parsedStmt;
        } else {
            throw new RuntimeException("Unknown subclass of AbstractParsedStmt.");
        }
        if ( ! m_partitioning.wasSpecifiedAsSingle()) {
            //TODO: When updates and deletes can contain joins, this step may have to be
            // deferred so that the valueEquivalence set can be analyzed per join order.
            // This appears to be an unfortunate side effect of how the HSQL interface
            // misleadingly organizes the placement of join/where filters on the statement tree.
            // This throws off the accounting of equivalence join filters until they can be
            // normalized in analyzeJoinFilters, but that normalization process happens on a
            // per-join-order basis, and so, so must this analysis.
            HashMap<AbstractExpression, Set<AbstractExpression>>
                valueEquivalence = parsedStmt.analyzeValueEquivalence();
            m_partitioning.analyzeForMultiPartitionAccess(parsedStmt.allScans(), valueEquivalence);
        }
        m_subAssembler = new WriterSubPlanAssembler(m_catalogDb, parsedStmt, m_partitioning);
    }

    private static void failIfNonDeterministicDml(AbstractParsedStmt parsedStmt, CompiledPlan plan) {
        // If we have content non-determinism on DML, then fail planning.
        // This can happen if:
        //   INSERT INTO ... SELECT ... where the select statement has a limit on unordered data.
        //   UPSERT INTO ... SELECT has the same issue, but no limit is required because
        //                      order may determine which rows are updated and which are inserted
        //   DELETE ... ORDER BY <n> LIMIT <n> also has this issue
        // Update doesn't have this issue yet (but having ORDER BY and LIMIT there doesn't seem out
        // of the question).
        // When subqueries in WHERE clauses of DML are allowed, we will need to make sure the
        // subqueries are content-deterministic too.

        if (plan == null || plan.isReadOnly()) {
            return;
        }

        boolean contentDeterministic = plan.isContentDeterministic();
        if (parsedStmt instanceof ParsedInsertStmt && !(plan.isOrderDeterministic() && contentDeterministic)) {
            ParsedInsertStmt parsedInsert = (ParsedInsertStmt)parsedStmt;
            boolean targetHasLimitRowsTrigger = parsedInsert.targetTableHasLimitRowsTrigger();
            String contentDeterministicMsg = "";
            if (!contentDeterministic) {
                contentDeterministicMsg = "  " + plan.nondeterminismDetail();
            }

            if (parsedStmt.m_isUpsert) {
                throw new PlanningErrorException(
                        "UPSERT statement manipulates data in a non-deterministic way.  "
                        + "Adding an ORDER BY clause to UPSERT INTO ... SELECT may address this issue."
                        + contentDeterministicMsg);
            }
            else if (targetHasLimitRowsTrigger) {
                throw new PlanningErrorException(
                        "Order of rows produced by SELECT statement in INSERT INTO ... SELECT is "
                        + "non-deterministic.  Since the table being inserted into has a row limit "
                        + "trigger, the SELECT output must be ordered.  Add an ORDER BY clause "
                        + "to address this issue."
                        + contentDeterministicMsg
                        );
            }
            else if (plan.hasLimitOrOffset()) {
                throw new PlanningErrorException(
                        "INSERT statement manipulates data in a content non-deterministic way.  "
                        + "Adding an ORDER BY clause to INSERT INTO ... SELECT may address this issue."
                        + contentDeterministicMsg);
            }
            else if (!contentDeterministic) {
                throw new PlanningErrorException("INSERT statement manipulates data in a non-deterministic way."
                                                 + contentDeterministicMsg);
            }
        }

        if (parsedStmt instanceof ParsedDeleteStmt
                && !((ParsedDeleteStmt)parsedStmt).sideEffectsAreDeterministic()) {
                throw new PlanningErrorException(
                        "DELETE statement manipulates data in a non-deterministic way.  This may happen "
                                + "when the DELETE has an ORDER BY clause with a LIMIT, but the order is not "
                                + "well-defined.");
        }
    }

    /**
     * Generate the best cost plan for the current SQL statement context.
     *
     * @param parsedStmt Current SQL statement to generate plan for
     * @return The best cost plan or null.
     */
    static String IN_EXISTS_SCALAR_ERROR_MESSAGE = "Subquery expressions are only supported for "
            + "single partition procedures and AdHoc queries referencing only replicated tables.";

    CompiledPlan getBestCostPlan(AbstractParsedStmt parsedStmt) {
        // parse any subqueries that the statement contains
        List<StmtSubqueryScan> subqueryNodes = parsedStmt.getSubqueryScans();
        ParsedResultAccumulator fromSubqueryResult = null;
        if (! subqueryNodes.isEmpty()) {
            fromSubqueryResult = getBestCostPlanForFromSubQueries(subqueryNodes);
            if (fromSubqueryResult == null) {
                // There was at least one sub-query and we should have a compiled plan for it
                return null;
            }
        }

        // Get the best plans for the expression subqueries ( IN/EXISTS (SELECT...) )
        Set<AbstractExpression> subqueryExprs = parsedStmt.findSubquerySubexpressions();
        if ( ! subqueryExprs.isEmpty() ) {
            if (parsedStmt instanceof ParsedSelectStmt == false) {
                m_recentErrorMsg = "Subquery expressions are only supported in SELECT statements";
                return null;
            }

            // guards against IN/EXISTS/Scalar subqueries
            if ( ! m_partitioning.wasSpecifiedAsSingle() ) {
                // Don't allow partitioned tables in subqueries.
                // This restriction stems from the lack of confidence that the
                // planner can reliably identify all cases of adequate and
                // inadequate partition key join criteria across different
                // levels of correlated subqueries.
                for (AbstractExpression e: subqueryExprs) {
                    assert(e instanceof SelectSubqueryExpression);
                    SelectSubqueryExpression subExpr = (SelectSubqueryExpression)e;
                    if (! subExpr.getSubqueryScan().getIsReplicated()) {
                        m_recentErrorMsg = IN_EXISTS_SCALAR_ERROR_MESSAGE;
                        return null;
                    }
                }
            }

            if (!getBestCostPlanForExpressionSubQueries(subqueryExprs)) {
                // There was at least one sub-query and we should have a compiled plan for it
                return null;
            }
        }

        // set up the plan assembler for this statement
        setupForNewPlans(parsedStmt);

        // get ready to find the plan with minimal cost
        CompiledPlan rawplan = null;

        // loop over all possible plans
        while (true) {
            rawplan = getNextPlan();

            // stop this while loop when no more plans are generated
            if (rawplan == null) {
                break;
            }
            // Update the best cost plan so far
            m_planSelector.considerCandidatePlan(rawplan, parsedStmt);
        }

        CompiledPlan retval = m_planSelector.m_bestPlan;
        if (retval == null) {
            return null;
        }

        if (fromSubqueryResult != null) {
            // Calculate the combined state of determinism for the parent and child statements
            boolean orderIsDeterministic = retval.isOrderDeterministic();
            String contentDeterminismDetail = fromSubqueryResult.m_isContentDeterministic;
            if (orderIsDeterministic && ! fromSubqueryResult.m_orderIsDeterministic) {
                //TODO: this reliance on the vague isOrderDeterministicInSpiteOfUnorderedSubqueries test
                // is subject to false negatives for determinism. It misses the subtlety of parent
                // queries that surgically add orderings for specific "key" columns of a subquery result
                // or a subquery-based join for an effectively deterministic result.
                // The first step towards repairing this would involve detecting deterministic and
                // non-deterministic subquery results IN CONTEXT where they are scanned in the parent
                // query, so that the parent query can ensure that ALL the columns from a
                // non-deterministic subquery are later sorted.
                // The next step would be to extend the model for "subquery scans"
                // to identify dependencies / uniqueness constraints in subquery results
                // that can be exploited to impose determinism with fewer parent order by columns
                // -- like just the keys.
                orderIsDeterministic = parsedStmt.isOrderDeterministicInSpiteOfUnorderedSubqueries();
            }
            boolean hasLimitOrOffset =
                    fromSubqueryResult.m_hasLimitOrOffset || retval.hasLimitOrOffset();
            retval.statementGuaranteesDeterminism(hasLimitOrOffset, orderIsDeterministic, contentDeterminismDetail);
            // Need to re-attach the sub-queries plans to the best parent plan. The same best plan for each
            // sub-query is reused with all parent candidate plans and needs to be reconnected with
            // the final best parent plan
            retval.rootPlanGraph = connectChildrenBestPlans(retval.rootPlanGraph);
        }

        /*
         * Find out if the query is inherently content deterministic and
         * remember it.
         */
        String contentDeterminismMessage = parsedStmt.getContentDeterminismMessage();
        if (contentDeterminismMessage != null) {
            retval.setNondeterminismDetail(contentDeterminismMessage);
        }
        failIfNonDeterministicDml(parsedStmt, retval);

        if (m_partitioning != null) {
            retval.setStatementPartitioning(m_partitioning);
        }

        return retval;
    }

    /**
     * Output the best cost plan.
     *
     */
    void finalizeBestCostPlan() {
        m_planSelector.finalizeOutput();
    }

    /**
     * Generate best cost plans for a list of FROM sub-queries.
     * @param subqueryNodes - list of FROM sub-queries.
     * @return ParsedResultAccumulator
     */
    private ParsedResultAccumulator getBestCostPlanForFromSubQueries(List<StmtSubqueryScan> subqueryNodes) {
        int nextPlanId = m_planSelector.m_planId;
        boolean orderIsDeterministic = true;
        boolean hasSignificantOffsetOrLimit = false;
        String isContentDeterministic = null;
        for (StmtSubqueryScan subqueryScan : subqueryNodes) {
            nextPlanId = planForParsedSubquery(subqueryScan, nextPlanId);
            CompiledPlan subqueryBestPlan = subqueryScan.getBestCostPlan();
            if (subqueryBestPlan == null) {
                throw new PlanningErrorException(m_recentErrorMsg);
            }
            orderIsDeterministic &= subqueryBestPlan.isOrderDeterministic();
            if (isContentDeterministic != null && !subqueryBestPlan.isContentDeterministic()) {
                isContentDeterministic = subqueryBestPlan.nondeterminismDetail();
            }
            // Offsets or limits in subqueries are only significant (only effect content determinism)
            // when they apply to un-ordered subquery contents.
            hasSignificantOffsetOrLimit |=
                    (( ! subqueryBestPlan.isOrderDeterministic() ) && subqueryBestPlan.hasLimitOrOffset());
        }

        // need to reset plan id for the entire SQL
        m_planSelector.m_planId = nextPlanId;

        return new ParsedResultAccumulator(orderIsDeterministic,
                                           hasSignificantOffsetOrLimit,
                                           isContentDeterministic);
    }


    /**
     * Generate best cost plans for each Subquery expression from the list
     * @param subqueryExprs - list of subquery expressions
     * @return true if a best plan was generated for each subquery, false otherwise
     */
    private boolean getBestCostPlanForExpressionSubQueries(Set<AbstractExpression> subqueryExprs) {
        int nextPlanId = m_planSelector.m_planId;

        for (AbstractExpression expr : subqueryExprs) {
            assert(expr instanceof SelectSubqueryExpression);
            if (!(expr instanceof SelectSubqueryExpression)) {
                continue; // DEAD CODE?
            }
            SelectSubqueryExpression subqueryExpr = (SelectSubqueryExpression) expr;
            StmtSubqueryScan subqueryScan = subqueryExpr.getSubqueryScan();
            nextPlanId = planForParsedSubquery(subqueryScan, nextPlanId);
            CompiledPlan bestPlan = subqueryScan.getBestCostPlan();
            if (bestPlan == null) {
                return false;
            }

            subqueryExpr.setSubqueryNode(bestPlan.rootPlanGraph);
            // The subquery plan must not contain Receive/Send nodes because it will be executed
            // multiple times during the parent statement execution.
            if (bestPlan.rootPlanGraph.hasAnyNodeOfType(PlanNodeType.SEND)) {
                // fail the whole plan
                m_recentErrorMsg = IN_EXISTS_SCALAR_ERROR_MESSAGE;
                return false;
            }
        }
        // need to reset plan id for the entire SQL
        m_planSelector.m_planId = nextPlanId;

        return true;
    }


    /**
     * Generate a unique and correct plan for the current SQL statement context.
     * This method gets called repeatedly until it returns null, meaning there
     * are no more plans.
     *
     * @return A not-previously returned query plan or null if no more
     *         computable plans.
     */
    private CompiledPlan getNextPlan() {
        CompiledPlan retval;
        AbstractParsedStmt nextStmt = null;
        if (m_parsedUnion != null) {
            nextStmt = m_parsedUnion;
            retval = getNextUnionPlan();
        } else if (m_parsedSelect != null) {
            nextStmt = m_parsedSelect;
            retval = getNextSelectPlan();
        } else if (m_parsedInsert != null) {
            nextStmt = m_parsedInsert;
            retval = getNextInsertPlan();
        } else if (m_parsedDelete != null) {
            nextStmt = m_parsedDelete;
            retval = getNextDeletePlan();
            // note that for replicated tables, multi-fragment plans
            // need to divide the result by the number of partitions
        } else if (m_parsedUpdate != null) {
            nextStmt = m_parsedUpdate;
            retval = getNextUpdatePlan();
        } else {
            throw new RuntimeException(
                    "setupForNewPlans encountered unsupported statement type.");
        }

        if (retval == null || retval.rootPlanGraph == null) {
            return null;
        }

        assert (nextStmt != null);
        retval.parameters = nextStmt.getParameters();
        return retval;
    }

    /**
     * This is a UNION specific method. Generate a unique and correct plan
     * for the current SQL UNION statement by building the best plans for each individual statements
     * within the UNION.
     *
     * @return A union plan or null.
     */
    private CompiledPlan getNextUnionPlan() {
        String isContentDeterministic = null;
        // Since only the one "best" plan is considered,
        // this method should be called only once.
        if (m_bestAndOnlyPlanWasGenerated) {
            return null;
        }
        m_bestAndOnlyPlanWasGenerated = true;
        // Simply return an union plan node with a corresponding union type set
        AbstractPlanNode subUnionRoot = new UnionPlanNode(m_parsedUnion.m_unionType);
        m_recentErrorMsg = null;

        ArrayList<CompiledPlan> childrenPlans = new ArrayList<>();
        StatementPartitioning commonPartitioning = null;

        // Build best plans for the children first
        int planId = 0;
        for (AbstractParsedStmt parsedChildStmt : m_parsedUnion.m_children) {
            StatementPartitioning partitioning = (StatementPartitioning)m_partitioning.clone();
            PlanSelector planSelector = (PlanSelector) m_planSelector.clone();
            planSelector.m_planId = planId;
            PlanAssembler assembler = new PlanAssembler(
                    m_catalogCluster, m_catalogDb, partitioning, planSelector);
            CompiledPlan bestChildPlan = assembler.getBestCostPlan(parsedChildStmt);
            partitioning = assembler.m_partitioning;

            // make sure we got a winner
            if (bestChildPlan == null) {
                m_recentErrorMsg = assembler.getErrorMessage();
                if (m_recentErrorMsg == null) {
                    m_recentErrorMsg = "Unable to plan for statement. Error unknown.";
                }
                return null;
            }
            childrenPlans.add(bestChildPlan);
            // Remember the content non-determinism message for the
            // first non-deterministic children we find.
            if (isContentDeterministic != null) {
                isContentDeterministic = bestChildPlan.nondeterminismDetail();
            }

            // Make sure that next child's plans won't override current ones.
            planId = planSelector.m_planId;

            // Decide whether child statements' partitioning is compatible.
            if (commonPartitioning == null) {
                commonPartitioning = partitioning;
                continue;
            }

            AbstractExpression statementPartitionExpression = partitioning.singlePartitioningExpression();
            if (commonPartitioning.requiresTwoFragments()) {
                if (partitioning.requiresTwoFragments() || statementPartitionExpression != null) {
                    // If two child statements need to use a second fragment,
                    // it can't currently be a two-fragment plan.
                    // The coordinator expects a single-table result from each partition.
                    // Also, currently the coordinator of a two-fragment plan is not allowed to
                    // target a particular partition, so neither can the union of the coordinator
                    // and a statement that wants to run single-partition.
                    throw new PlanningErrorException(
                            "Statements are too complex in set operation using multiple partitioned tables.");
                }
                // the new statement is apparently a replicated read and has no effect on partitioning
                continue;
            }
            AbstractExpression commonPartitionExpression = commonPartitioning.singlePartitioningExpression();
            if (commonPartitionExpression == null) {
                // the prior statement(s) were apparently replicated reads
                // and have no effect on partitioning
                commonPartitioning = partitioning;
                continue;
            }
            if (partitioning.requiresTwoFragments()) {
                // Again, currently the coordinator of a two-fragment plan is not allowed to
                // target a particular partition, so neither can the union of the coordinator
                // and a statement that wants to run single-partition.
                throw new PlanningErrorException(
                        "Statements are too complex in set operation using multiple partitioned tables.");
            }
            if (statementPartitionExpression == null) {
                // the new statement is apparently a replicated read and has no effect on partitioning
                continue;
            }
            if ( ! commonPartitionExpression.equals(statementPartitionExpression)) {
                throw new PlanningErrorException(
                        "Statements use conflicting partitioned table filters in set operation or sub-query.");
            }
        }

        if (commonPartitioning != null) {
            m_partitioning = commonPartitioning;
        }

        // need to reset plan id for the entire UNION
        m_planSelector.m_planId = planId;

        // Add and link children plans
        for (CompiledPlan selectPlan : childrenPlans) {
            subUnionRoot.addAndLinkChild(selectPlan.rootPlanGraph);
        }

        // order by
        if (m_parsedUnion.hasOrderByColumns()) {
            subUnionRoot = handleOrderBy(m_parsedUnion, subUnionRoot);
        }

        // limit/offset
        if (m_parsedUnion.hasLimitOrOffset()) {
            subUnionRoot = handleUnionLimitOperator(subUnionRoot);
        }

        CompiledPlan retval = new CompiledPlan();
        retval.rootPlanGraph = subUnionRoot;
        retval.setReadOnly(true);
        retval.sql = m_planSelector.m_sql;
        boolean orderIsDeterministic = m_parsedUnion.isOrderDeterministic();
        boolean hasLimitOrOffset = m_parsedUnion.hasLimitOrOffset();
        retval.statementGuaranteesDeterminism(hasLimitOrOffset, orderIsDeterministic, isContentDeterministic);

        // compute the cost - total of all children
        retval.cost = 0.0;
        for (CompiledPlan bestChildPlan : childrenPlans) {
            retval.cost += bestChildPlan.cost;
        }
        return retval;
    }

    private int planForParsedSubquery(StmtSubqueryScan subqueryScan, int planId) {
        AbstractParsedStmt subQuery = subqueryScan.getSubqueryStmt();
        assert(subQuery != null);
        PlanSelector planSelector = (PlanSelector) m_planSelector.clone();
        planSelector.m_planId = planId;
        StatementPartitioning currentPartitioning = (StatementPartitioning)m_partitioning.clone();
        PlanAssembler assembler = new PlanAssembler(
                m_catalogCluster, m_catalogDb, currentPartitioning, planSelector);
        CompiledPlan compiledPlan = assembler.getBestCostPlan(subQuery);
        // make sure we got a winner
        if (compiledPlan == null) {
            String tbAlias = subqueryScan.getTableAlias();
            m_recentErrorMsg = "Subquery statement for table " + tbAlias
                    + " has error: " + assembler.getErrorMessage();
            return planSelector.m_planId;
        }
        subqueryScan.setSubqueriesPartitioning(currentPartitioning);

        // Remove the coordinator send/receive pair.
        // It will be added later for the whole plan.
        //TODO: It may make more sense to plan ahead and not generate the send/receive pair
        // at all for subquery contexts where it is not needed.
        if (subqueryScan.canRunInOneFragment()) {
            // The MergeReceivePlanNode always has an inline ORDER BY node and may have
            // LIMIT/OFFSET and aggregation node(s). Removing the MergeReceivePlanNode will
            // also remove its inline node(s) which may produce an invalid access plan.
            // For example,
            // SELECT TC1 FROM (SELECT C1 AS TC1 FROM P ORDER BY C1) PT LIMIT 4;
            // where P is partitioned and C1 is a non-partitioned index column.
            // Removing the subquery MergeReceivePlnaNode and its ORDER BY node results
            // in the invalid access plan - the subquery result order is significant in this case
            // The concern with generally keeping the (Merge)Receive node in the subquery is
            // that it would needlessly generate more-than-2-fragment plans in cases
            // where 2 fragments could have done the job.
            if ( ! compiledPlan.rootPlanGraph.hasAnyNodeOfClass(MergeReceivePlanNode.class)) {
                compiledPlan.rootPlanGraph = removeCoordinatorSendReceivePair(compiledPlan.rootPlanGraph);
            }
        }
        subqueryScan.setBestCostPlan(compiledPlan);
        return planSelector.m_planId;
    }

    /**
     * Remove the coordinator send/receive pair if any from the graph.
     *
     * @param root the complete plan node.
     * @return the plan without the send/receive pair.
     */
    static public AbstractPlanNode removeCoordinatorSendReceivePair(AbstractPlanNode root) {
        assert(root != null);
        return removeCoordinatorSendReceivePairRecursive(root, root);
    }

    static private AbstractPlanNode removeCoordinatorSendReceivePairRecursive(AbstractPlanNode root,
            AbstractPlanNode current) {
        if (current instanceof AbstractReceivePlanNode) {
            assert(current.getChildCount() == 1);

            AbstractPlanNode child = current.getChild(0);
            assert(child instanceof SendPlanNode);

            assert(child.getChildCount() == 1);
            child = child.getChild(0);
            child.clearParents();
            if (current == root) {
                return child;
            }
            assert(current.getParentCount() == 1);
            AbstractPlanNode parent = current.getParent(0);
            parent.unlinkChild(current);
            parent.addAndLinkChild(child);
            return root;
        }
        if (current.getChildCount() == 1) {
            // This is still a coordinator node
            return removeCoordinatorSendReceivePairRecursive(root, current.getChild(0));
        }
        // We have hit a multi-child plan node -- a nestloop join or a union.
        // Can we really assume that there is no send/receive below this point?
        // TODO: It seems to me (--paul) that for a replicated-to-partitioned
        // left outer join, we should be following the second (partitioned)
        // child node of a nestloop join.
        // I'm not sure what the correct behavior is for a union.
        return root;
    }

    /**
     * For each Subquery node in the plan tree attach the subquery plan to the parent node.
     * @param initial plan
     * @return A complete plan tree for the entire SQl.
     */
    private AbstractPlanNode connectChildrenBestPlans(AbstractPlanNode parentPlan) {
        if (parentPlan instanceof AbstractScanPlanNode) {
            AbstractScanPlanNode scanNode = (AbstractScanPlanNode) parentPlan;
            StmtTableScan tableScan = scanNode.getTableScan();
            if (tableScan instanceof StmtSubqueryScan) {
                CompiledPlan bestCostPlan = ((StmtSubqueryScan)tableScan).getBestCostPlan();
                assert (bestCostPlan != null);
                AbstractPlanNode subQueryRoot = bestCostPlan.rootPlanGraph;
                subQueryRoot.disconnectParents();
                scanNode.clearChildren();
                scanNode.addAndLinkChild(subQueryRoot);
            }
        } else {
            for (int i = 0; i < parentPlan.getChildCount(); ++i) {
                connectChildrenBestPlans(parentPlan.getChild(i));
            }
        }
        return parentPlan;
    }

    private CompiledPlan getNextSelectPlan() {
        assert (m_subAssembler != null);

        // A matview reaggregation template plan may have been initialized
        // with a post-predicate expression moved from the statement's
        // join tree prior to any subquery planning.
        // Since normally subquery planning is driven from the join tree,
        // any subqueries that are moved out of the join tree would need
        // to be planned separately.
        // This planning would need to be done prior to calling
        // m_subAssembler.nextPlan()
        // because it can have query partitioning implications.
        // Under the current query limitations, the partitioning implications
        // are very simple -- subqueries are not allowed in multipartition
        // queries against partitioned data, so detection of a subquery in
        // the same query as a matview reaggregation can just return an error,
        // without any need for subquery planning here.
        HashAggregatePlanNode reAggNode = null;
        HashAggregatePlanNode mvReAggTemplate = m_parsedSelect.m_mvFixInfo.getReAggregationPlanNode();
        if (mvReAggTemplate != null) {
            reAggNode = new HashAggregatePlanNode(mvReAggTemplate);
            AbstractExpression postPredicate = reAggNode.getPostPredicate();
            if (postPredicate != null && postPredicate.hasSubquerySubexpression()) {
                // For now, this is just a special case violation of the limitation on
                // use of subquery expressions in MP queries on partitioned data.
                // That special case was going undetected when we didn't flag it here.
                m_recentErrorMsg = IN_EXISTS_SCALAR_ERROR_MESSAGE;
                return null;
            }
            // // Something more along these lines would have to be enabled
            // // to allow expression subqueries to be used in multi-partition
            // // matview queries.
            // if (!getBestCostPlanForExpressionSubQueries(subqueryExprs)) {
            //     // There was at least one sub-query and we should have a compiled plan for it
            //    return null;
            // }
        }

        AbstractPlanNode subSelectRoot = m_subAssembler.nextPlan();

        if (subSelectRoot == null) {
            m_recentErrorMsg = m_subAssembler.m_recentErrorMsg;
            return null;
        }
        AbstractPlanNode root = subSelectRoot;

        boolean mvFixNeedsProjection = false;
        /*
         * If the access plan for the table in the join order was for a
         * distributed table scan there must be a send/receive pair at the top
         * EXCEPT for the special outer join case in which a replicated table
         * was on the OUTER side of an outer join across from the (joined) scan
         * of the partitioned table(s) (all of them) in the query. In that case,
         * the one required send/receive pair is already in the plan below the
         * inner side of a NestLoop join.
         */
        if (m_partitioning.requiresTwoFragments()) {
            boolean mvFixInfoCoordinatorNeeded = true;
            boolean mvFixInfoEdgeCaseOuterJoin = false;

            ArrayList<AbstractPlanNode> receivers = root.findAllNodesOfClass(AbstractReceivePlanNode.class);
            if (receivers.size() == 1) {
                // The subplan SHOULD be good to go, but just make sure that it doesn't
                // scan a partitioned table except under the ReceivePlanNode that was just found.

                // Edge cases: left outer join with replicated table.
                if (m_parsedSelect.m_mvFixInfo.needed()) {
                    mvFixInfoCoordinatorNeeded = false;
                    AbstractPlanNode receiveNode = receivers.get(0);
                    if (receiveNode.getParent(0) instanceof NestLoopPlanNode) {
                        if (subSelectRoot.hasInlinedIndexScanOfTable(m_parsedSelect.m_mvFixInfo.getMVTableName())) {
                            return getNextSelectPlan();
                        }
                        List<AbstractPlanNode> nljs = receiveNode.findAllNodesOfType(PlanNodeType.NESTLOOP);
                        List<AbstractPlanNode> nlijs = receiveNode.findAllNodesOfType(PlanNodeType.NESTLOOPINDEX);

                        // outer join edge case does not have any join plan node under receive node.
                        // This is like a single table case.
                        if (nljs.size() + nlijs.size() == 0) {
                            mvFixInfoEdgeCaseOuterJoin = true;
                        }
                        root = handleMVBasedMultiPartQuery(reAggNode, root, mvFixInfoEdgeCaseOuterJoin);
                    }
                }
            }
            else {
                if (receivers.size() > 0) {
                    throw new PlanningErrorException(
                            "This special case join between an outer replicated table and " +
                            "an inner partitioned table is too complex and is not supported.");
                }
                root = SubPlanAssembler.addSendReceivePair(root);
                // Root is a receive node here.
                assert(root instanceof ReceivePlanNode);

                if (m_parsedSelect.mayNeedAvgPushdown()) {
                    m_parsedSelect.switchOptimalSuiteForAvgPushdown();
                }
                if (m_parsedSelect.m_tableList.size() > 1 && m_parsedSelect.m_mvFixInfo.needed()
                        && subSelectRoot.hasInlinedIndexScanOfTable(m_parsedSelect.m_mvFixInfo.getMVTableName())) {
                    // MV partitioned joined query needs reAggregation work on coordinator.
                    // Index scan on MV table can not be supported.
                    // So, in-lined index scan of Nested loop index join can not be possible.
                    return getNextSelectPlan();
                }
            }

            root = handleAggregationOperators(root);

            // Process the re-aggregate plan node and insert it into the plan.
            if (m_parsedSelect.m_mvFixInfo.needed() && mvFixInfoCoordinatorNeeded) {
                AbstractPlanNode tmpRoot = root;
                root = handleMVBasedMultiPartQuery(reAggNode, root, mvFixInfoEdgeCaseOuterJoin);
                if (root != tmpRoot) {
                    mvFixNeedsProjection = true;
                }
            }
        }
        else {
            /*
             * There is no receive node and root is a single partition plan.
             */

            // If there is no receive plan node and no distributed plan has been generated,
            // the fix set for MV is not needed.
            m_parsedSelect.m_mvFixInfo.setNeeded(false);
            root = handleAggregationOperators(root);
        }

        // If we have a windowed expression in the display list we want to
        // add a PartitionByPlanNode here.
        if (m_parsedSelect.hasWindowedExpression()) {
            root = handleWindowedOperators(root);
        }

        if (m_parsedSelect.hasOrderByColumns()) {
            root = handleOrderBy(m_parsedSelect, root);
            if (m_parsedSelect.isComplexOrderBy() && root instanceof OrderByPlanNode) {
                AbstractPlanNode child = root.getChild(0);
                AbstractPlanNode grandChild = child.getChild(0);

                // swap the ORDER BY and complex aggregate Projection node
                if (child instanceof ProjectionPlanNode) {
                    root.unlinkChild(child);
                    child.unlinkChild(grandChild);

                    child.addAndLinkChild(root);
                    root.addAndLinkChild(grandChild);

                    // update the new root
                    root = child;
                }
                else if (m_parsedSelect.hasDistinctWithGroupBy() &&
                        child.getPlanNodeType() == PlanNodeType.HASHAGGREGATE &&
                        grandChild.getPlanNodeType() == PlanNodeType.PROJECTION) {

                    AbstractPlanNode grandGrandChild = grandChild.getChild(0);
                    child.clearParents();
                    root.clearChildren();
                    grandGrandChild.clearParents();
                    grandChild.clearChildren();

                    grandChild.addAndLinkChild(root);
                    root.addAndLinkChild(grandGrandChild);

                    root = child;
                }
            }
        }

        // Add a project node if we need one.  Some types of nodes can have their
        // own inline projection nodes, while others need an out-of-line projection
        // node.
        if (mvFixNeedsProjection || needProjectionNode(root)) {
            root = addProjection(root);
        }

        if (m_parsedSelect.hasLimitOrOffset()) {
            root = handleSelectLimitOperator(root);
        }

        CompiledPlan plan = new CompiledPlan();
        plan.rootPlanGraph = root;
        plan.setReadOnly(true);
        boolean orderIsDeterministic = m_parsedSelect.isOrderDeterministic();
        boolean hasLimitOrOffset = m_parsedSelect.hasLimitOrOffset();
        String contentDeterminismMessage = m_parsedSelect.getContentDeterminismMessage();
        plan.statementGuaranteesDeterminism(hasLimitOrOffset, orderIsDeterministic, contentDeterminismMessage);

        // Apply the micro-optimization:
        // LIMIT push down, Table count / Counting Index, Optimized Min/Max
        MicroOptimizationRunner.applyAll(plan, m_parsedSelect);

        return plan;
    }

    /**
     * Return true if the plan referenced by root node needs a
     * projection node appended to the top.
     *
     * This method does a lot of "if this node is an
     * instance of this class.... else if this node is an
     * instance of this other class..."   Perhaps it could be replaced
     * by a virtual method on AbstractPlanNode?
     *
     * @param root   The root node of a plan
     * @return true if a project node is required
     */
    private boolean needProjectionNode (AbstractPlanNode root) {
        if (!root.planNodeClassNeedsProjectionNode()) {
            return false;
        }
        // If there is a complexGroupby at his point, it means that
        // display columns contain all the order by columns and
        // does not require another projection node on top of sort node.

        // If there is a complex aggregation case, the projection plan node is already added
        // right above the group by plan node. In future, we may inline that projection node.
        if (m_parsedSelect.hasComplexGroupby() || m_parsedSelect.hasComplexAgg()) {
            return false;
        }

        if (root instanceof AbstractReceivePlanNode &&
                m_parsedSelect.hasPartitionColumnInGroupby()) {
            // Top aggregate has been removed, its schema is exactly the same to
            // its local aggregate node.
            return false;
        }

        return true;
    }

    // ENG-4909 Bug: currently disable NESTLOOPINDEX plan for IN
    private static boolean disableNestedLoopIndexJoinForInComparison (AbstractPlanNode root, AbstractParsedStmt parsedStmt) {
        if (root.getPlanNodeType() == PlanNodeType.NESTLOOPINDEX) {
            assert(parsedStmt != null);
            return true;
        }
        return false;
    }

    /** Returns true if this DELETE can be executed in the EE as a truncate operation */
    static private boolean deleteIsTruncate(ParsedDeleteStmt stmt, AbstractPlanNode plan) {
        if (!(plan instanceof SeqScanPlanNode)) {
            return false;
        }

        // Assume all index scans have filters in this context, so only consider seq scans.
        SeqScanPlanNode seqScanNode = (SeqScanPlanNode)plan;
        if (seqScanNode.getPredicate() != null) {
            return false;
        }

        if (stmt.hasLimitOrOffset()) {
            return false;
        }

        return true;
    }

    private CompiledPlan getNextDeletePlan() {
        assert (m_subAssembler != null);

        // figure out which table we're deleting from
        assert (m_parsedDelete.m_tableList.size() == 1);
        Table targetTable = m_parsedDelete.m_tableList.get(0);

        AbstractPlanNode subSelectRoot = m_subAssembler.nextPlan();
        if (subSelectRoot == null) {
            return null;
        }

        // ENG-4909 Bug: currently disable NESTLOOPINDEX plan for IN
        if (disableNestedLoopIndexJoinForInComparison(subSelectRoot, m_parsedDelete)) {
            // Recursion here, now that subAssembler.nextPlan() has been called,
            // simply jumps ahead to the next plan (if any).
            return getNextDeletePlan();
        }

        boolean isSinglePartitionPlan = m_partitioning.wasSpecifiedAsSingle() || m_partitioning.isInferredSingle();

        // generate the delete node with the right target table
        DeletePlanNode deleteNode = new DeletePlanNode();
        deleteNode.setTargetTableName(targetTable.getTypeName());


        assert(subSelectRoot instanceof AbstractScanPlanNode);

        // If the scan matches all rows, we can throw away the scan
        // nodes and use a truncate delete node.
        if (deleteIsTruncate(m_parsedDelete, subSelectRoot)) {
            deleteNode.setTruncate(true);
        } else {

            // User may have specified an ORDER BY ... LIMIT clause
            if (m_parsedDelete.orderByColumns().size() > 0
                    && !isSinglePartitionPlan
                    && !targetTable.getIsreplicated()) {
                throw new PlanningErrorException(
                        "DELETE statements affecting partitioned tables must "
                        + "be able to execute on one partition "
                        + "when ORDER BY and LIMIT or OFFSET clauses "
                        + "are present.");
            }

            boolean needsOrderByNode = isOrderByNodeRequired(m_parsedDelete, subSelectRoot);

            ProjectionPlanNode projectionNode = new ProjectionPlanNode();
            AbstractExpression addressExpr = new TupleAddressExpression();
            NodeSchema proj_schema = new NodeSchema();
            // This planner-created column is magic.
            proj_schema.addColumn(new SchemaColumn(AbstractParsedStmt.TEMP_TABLE_NAME,
                                                   AbstractParsedStmt.TEMP_TABLE_NAME,
                                                   "tuple_address",
                                                   "tuple_address",
                                                   addressExpr));
            if (needsOrderByNode) {
                // Projection will need to pass the sort keys to the order by node
                for (ParsedColInfo col : m_parsedDelete.orderByColumns()) {
                    proj_schema.addColumn(col.asSchemaColumn());
                }
            }
            projectionNode.setOutputSchema(proj_schema);
            subSelectRoot.addInlinePlanNode(projectionNode);

            AbstractPlanNode root = subSelectRoot;
            if (needsOrderByNode) {
                OrderByPlanNode ob = buildOrderByPlanNode(m_parsedDelete.orderByColumns());
                ob.addAndLinkChild(root);
                root = ob;
            }

            if (m_parsedDelete.hasLimitOrOffset()) {
                assert(m_parsedDelete.orderByColumns().size() > 0);
                root.addInlinePlanNode(m_parsedDelete.limitPlanNode());
            }

            deleteNode.addAndLinkChild(root);
        }

        CompiledPlan plan = new CompiledPlan();
        if (isSinglePartitionPlan) {
            plan.rootPlanGraph = deleteNode;
        }
        else {
            // Send the local result counts to the coordinator.
            AbstractPlanNode recvNode = SubPlanAssembler.addSendReceivePair(deleteNode);
            // add a sum or a limit and send on top of the union
            plan.rootPlanGraph = addSumOrLimitAndSendToDMLNode(recvNode, targetTable.getIsreplicated());
        }

        // check non-determinism status
        plan.setReadOnly(false);

        // treat this as deterministic for reporting purposes:
        // delete statements produce just one row that is the
        // number of rows affected
        boolean orderIsDeterministic = true;

        boolean hasLimitOrOffset = m_parsedDelete.hasLimitOrOffset();

        // The delete statement cannot be inherently content non-deterministic.
        // So, the last parameter is always null.
        plan.statementGuaranteesDeterminism(hasLimitOrOffset, orderIsDeterministic, null);

        return plan;
    }

    private CompiledPlan getNextUpdatePlan() {
        assert (m_subAssembler != null);

        AbstractPlanNode subSelectRoot = m_subAssembler.nextPlan();
        if (subSelectRoot == null) {
            return null;
        }
        if (disableNestedLoopIndexJoinForInComparison(subSelectRoot, m_parsedUpdate)) {
            // Recursion here, now that subAssembler.nextPlan() has been called,
            // simply jumps ahead to the next plan (if any).
            return getNextUpdatePlan();
        }

        UpdatePlanNode updateNode = new UpdatePlanNode();
        //FIXME: does this assert need to be relaxed in the face of non-from-clause subquery support?
        // It was not in Mike A's original branch.
        assert (m_parsedUpdate.m_tableList.size() == 1);
        Table targetTable = m_parsedUpdate.m_tableList.get(0);
        updateNode.setTargetTableName(targetTable.getTypeName());
        // set this to false until proven otherwise
        updateNode.setUpdateIndexes(false);

        ProjectionPlanNode projectionNode = new ProjectionPlanNode();
        TupleAddressExpression tae = new TupleAddressExpression();
        NodeSchema proj_schema = new NodeSchema();
        // This planner-generated column is magic.
        proj_schema.addColumn(new SchemaColumn(AbstractParsedStmt.TEMP_TABLE_NAME,
                                               AbstractParsedStmt.TEMP_TABLE_NAME,
                                               "tuple_address",
                                               "tuple_address",
                                               tae));

        // get the set of columns affected by indexes
        Set<String> affectedColumns = getIndexedColumnSetForTable(targetTable);

        // add the output columns we need to the projection
        //
        // Right now, the EE is going to use the original column names
        // and compare these to the persistent table column names in the
        // update executor in order to figure out which table columns get
        // updated.  We'll associate the actual values with VOLT_TEMP_TABLE
        // to avoid any false schema/column matches with the actual table.
        for (Entry<Column, AbstractExpression> col : m_parsedUpdate.columns.entrySet()) {
            String tableName = col.getKey().getTypeName();
            AbstractExpression expr = col.getValue();
            expr.setInBytes(col.getKey().getInbytes());

            proj_schema.addColumn(new SchemaColumn(AbstractParsedStmt.TEMP_TABLE_NAME,
                                                   AbstractParsedStmt.TEMP_TABLE_NAME,
                                                   tableName,
                                                   tableName,
                                                   expr));

            // check if this column is an indexed column
            if (affectedColumns.contains(col.getKey().getTypeName()))
            {
                updateNode.setUpdateIndexes(true);
            }
        }
        projectionNode.setOutputSchema(proj_schema);


        // add the projection inline (TODO: this will break if more than one
        // layer is below this)
        //
        // When we inline this projection into the scan, we're going
        // to overwrite any original projection that we might have inlined
        // in order to simply cull the columns from the persistent table.
        assert(subSelectRoot instanceof AbstractScanPlanNode);
        subSelectRoot.addInlinePlanNode(projectionNode);

        // connect the nodes to build the graph
        updateNode.addAndLinkChild(subSelectRoot);

        AbstractPlanNode planRoot = null;
        if (m_partitioning.wasSpecifiedAsSingle() || m_partitioning.isInferredSingle()) {
            planRoot = updateNode;
        }
        else {
            // Send the local result counts to the coordinator.
            AbstractPlanNode recvNode = SubPlanAssembler.addSendReceivePair(updateNode);
            // add a sum or a limit and send on top of the union
            planRoot = addSumOrLimitAndSendToDMLNode(recvNode, targetTable.getIsreplicated());
        }

        CompiledPlan retval = new CompiledPlan();
        retval.rootPlanGraph = planRoot;
        retval.setReadOnly (false);

        if (targetTable.getIsreplicated()) {
            retval.replicatedTableDML = true;
        }

        //FIXME: This assumption was only safe when we didn't support updates
        // w/ possibly non-deterministic subqueries.
        // Is there some way to integrate a "subquery determinism" check here?
        // because we didn't support updates with limits, either.
        // Since the update cannot be inherently non-deterministic, there is
        // no message, and the last parameter is null.
        retval.statementGuaranteesDeterminism(false, true, null);

        return retval;
    }

    static private AbstractExpression castExprIfNeeded(AbstractExpression expr, Column column) {

        if (expr.getValueType().getValue() != column.getType() ||
                expr.getValueSize() != column.getSize()) {
            expr = new OperatorExpression(ExpressionType.OPERATOR_CAST, expr, null);
            expr.setValueType(VoltType.get((byte) column.getType()));
            // We don't really support parameterized casting, such as specifically to "VARCHAR(3)"
            // vs. just VARCHAR, but set the size parameter anyway in this case to make sure that
            // the tuple that gets the result of the cast can be properly formatted as inline.
            // A too-wide value survives the cast (to generic VARCHAR of any length) but the
            // attempt to cache the result in the inline temp tuple storage will throw an early
            // runtime error on be  half of the target table column.
            // The important thing here is to leave the formatting hint in the output schema that
            // drives the temp tuple layout.
            expr.setValueSize(column.getSize());
        }

        return expr;
    }

    /**
     * Get the next (only) plan for a SQL insertion. Inserts are pretty simple
     * and this will only generate a single plan.
     *
     * @return The next plan for a given insert statement.
     */
    private CompiledPlan getNextInsertPlan() {
        // there's really only one way to do an insert, so just
        // do it the right way once, then return null after that
        if (m_bestAndOnlyPlanWasGenerated)
            return null;
        m_bestAndOnlyPlanWasGenerated = true;

        // The child of the insert node produces rows containing values
        // from one of
        //   - A VALUES clause.  In this case the child node is a MaterializeNode
        //   - a SELECT statement as in "INSERT INTO ... SELECT ...".  In this case
        //       the child node is the root of an arbitrary subplan.

        // figure out which table we're inserting into
        assert (m_parsedInsert.m_tableList.size() == 1);
        Table targetTable = m_parsedInsert.m_tableList.get(0);
        StmtSubqueryScan subquery = m_parsedInsert.getSubqueryScan();
        CompiledPlan retval = null;
        String isContentDeterministic = null;
        if (subquery != null) {
            isContentDeterministic = subquery.calculateContentDeterminismMessage();
            if (subquery.getBestCostPlan() == null) {
                // Seems like this should really be caught earlier
                // in getBestCostPlan, above.
                throw new PlanningErrorException("INSERT INTO ... SELECT subquery could not be planned: "
                        + m_recentErrorMsg);

            }

            boolean targetIsExportTable = tableListIncludesExportOnly(m_parsedInsert.m_tableList);
            InsertSubPlanAssembler subPlanAssembler =
                    new InsertSubPlanAssembler(m_catalogDb, m_parsedInsert, m_partitioning,
                            targetIsExportTable);
            AbstractPlanNode subplan = subPlanAssembler.nextPlan();
            if (subplan == null) {
                throw new PlanningErrorException(subPlanAssembler.m_recentErrorMsg);
            }
            assert(m_partitioning.isJoinValid());

            //  Use the subquery's plan as the basis for the insert plan.
            retval = subquery.getBestCostPlan();
        }
        else {
            retval = new CompiledPlan();
        }
        retval.setReadOnly(false);

        // Iterate over each column in the table we're inserting into:
        //   - Make sure we're supplying values for columns that require it.
        //     For a normal INSERT, these are the usual non-nullable values that
        //     don't have a default value.
        //     For an UPSERT, the (only) required values are the primary key
        //     components. Other required values can be supplied from the
        //     existing row in "UPDATE mode". If some other value is required
        //     for an INSERT, UPSERT's "INSERT mode" will throw a runtime
        //     constraint violation as the INSERT operation tries to set the
        //     non-nullable column to null.
        //   - Set partitioning expressions for VALUES (...) case.
        //     TODO: it would be good someday to do the same kind of processing
        //      for the INSERT ... SELECT ... case, by analyzing the subquery.
        if (m_parsedInsert.m_isUpsert) {
            boolean hasPrimaryKey = false;
            for (Constraint constraint : targetTable.getConstraints()) {
                if (constraint.getType() != ConstraintType.PRIMARY_KEY.getValue()) {
                    continue;
                }
                hasPrimaryKey = true;
                boolean targetsPrimaryKey = false;
                for (ColumnRef colRef : constraint.getIndex().getColumns()) {
                    int primary = colRef.getColumn().getIndex();
                    for (Column targetCol : m_parsedInsert.m_columns.keySet()) {
                        if (targetCol.getIndex() == primary) {
                            targetsPrimaryKey = true;
                            break;
                        }
                    }
                    if (! targetsPrimaryKey) {
                        throw new PlanningErrorException("UPSERT on table \"" +
                                targetTable.getTypeName() +
                                "\" must specify a value for primary key \"" +
                                colRef.getColumn().getTypeName() + "\".");
                    }
                }
            }
            if (! hasPrimaryKey) {
                throw new PlanningErrorException("UPSERT is not allowed on table \"" +
                        targetTable.getTypeName() + "\" that has no primary key.");
            }
        }
        CatalogMap<Column> targetTableColumns = targetTable.getColumns();
        for (Column col : targetTableColumns) {
            boolean needsValue = (!m_parsedInsert.m_isUpsert) &&
                    (col.getNullable() == false) && (col.getDefaulttype() == 0);
            if (needsValue && !m_parsedInsert.m_columns.containsKey(col)) {
                // This check could be done during parsing?
                throw new PlanningErrorException("Column " + col.getName()
                        + " has no default and is not nullable.");
            }

            // hint that this statement can be executed SP.
            if (col.equals(m_partitioning.getPartitionColForDML()) && subquery == null) {
                // When AdHoc insert-into-select is supported, we'll need to be able to infer
                // partitioning of the sub-select
                AbstractExpression expr = m_parsedInsert.getExpressionForPartitioning(col);
                String fullColumnName = targetTable.getTypeName() + "." + col.getTypeName();
                m_partitioning.addPartitioningExpression(fullColumnName, expr, expr.getValueType());
            }
        }

        NodeSchema matSchema = null;
        if (subquery == null) {
            matSchema = new NodeSchema();
        }

        int[] fieldMap = new int[m_parsedInsert.m_columns.size()];
        int i = 0;

        // The insert statement's set of columns are contained in a LinkedHashMap,
        // meaning that we'll iterate over the columns here in the order that the user
        // specified them in the original SQL.  (If the statement didn't specify any
        // columns, then all the columns will be in the map in schema order.)
        //   - Build the field map, used by insert executor to build tuple to execute
        //   - For VALUES(...) insert statements, build the materialize node's schema
        for (Map.Entry<Column, AbstractExpression> e : m_parsedInsert.m_columns.entrySet()) {
            Column col = e.getKey();
            fieldMap[i] = col.getIndex();

            if (matSchema != null) {
                AbstractExpression valExpr = e.getValue();
                valExpr.setInBytes(col.getInbytes());

                // Patch over any mismatched expressions with an explicit cast.
                // Most impossible-to-cast type combinations should have already been caught by the
                // parser, but there are also runtime checks in the casting code
                // -- such as for out of range values.
                valExpr = castExprIfNeeded(valExpr, col);

                matSchema.addColumn(new SchemaColumn(AbstractParsedStmt.TEMP_TABLE_NAME,
                                                     AbstractParsedStmt.TEMP_TABLE_NAME,
                                                     col.getTypeName(),
                                                     col.getTypeName(),
                                                     valExpr));
            }

            i++;
        }

        // the root of the insert plan is always an InsertPlanNode
        InsertPlanNode insertNode = new InsertPlanNode();
        insertNode.setTargetTableName(targetTable.getTypeName());
        if (subquery != null) {
            insertNode.setSourceIsPartitioned(! subquery.getIsReplicated());
        }

        // The field map tells the insert node
        // where to put values produced by child into the row to be inserted.
        insertNode.setFieldMap(fieldMap);

        if (matSchema != null) {
            MaterializePlanNode matNode = new MaterializePlanNode();
            matNode.setOutputSchema(matSchema);
            // connect the insert and the materialize nodes together
            insertNode.addAndLinkChild(matNode);

            retval.statementGuaranteesDeterminism(false, true, isContentDeterministic);
        } else {
            insertNode.addAndLinkChild(retval.rootPlanGraph);
        }

        if (m_partitioning.wasSpecifiedAsSingle() || m_partitioning.isInferredSingle()) {
            insertNode.setMultiPartition(false);
            retval.rootPlanGraph = insertNode;
            return retval;
        }

        insertNode.setMultiPartition(true);
        AbstractPlanNode recvNode = SubPlanAssembler.addSendReceivePair(insertNode);

        // add a count or a limit and send on top of the union
        retval.rootPlanGraph = addSumOrLimitAndSendToDMLNode(recvNode, targetTable.getIsreplicated());
        return retval;
    }

    /**
     * Adds a sum or limit node followed by a send node to the given DML node. If the DML target
     * is a replicated table, it will add a limit node, otherwise it adds a sum node.
     *
     * @param dmlRoot
     * @param isReplicated Whether or not the target table is a replicated table.
     * @return
     */
    private static AbstractPlanNode addSumOrLimitAndSendToDMLNode(AbstractPlanNode dmlRoot, boolean isReplicated)
    {
        AbstractPlanNode sumOrLimitNode;
        if (isReplicated) {
            // Replicated table DML result doesn't need to be summed. All partitions should
            // modify the same number of tuples in replicated table, so just pick the result from
            // any partition.
            LimitPlanNode limitNode = new LimitPlanNode();
            sumOrLimitNode = limitNode;
            limitNode.setLimit(1);
        } else {
            // create the nodes being pushed on top of dmlRoot.
            AggregatePlanNode countNode = new AggregatePlanNode();
            sumOrLimitNode = countNode;

            // configure the count aggregate (sum) node to produce a single
            // output column containing the result of the sum.
            // Create a TVE that should match the tuple count input column
            // This TVE is magic.
            // really really need to make this less hard-wired
            TupleValueExpression count_tve = new TupleValueExpression(
                    AbstractParsedStmt.TEMP_TABLE_NAME,
                    AbstractParsedStmt.TEMP_TABLE_NAME,
                    "modified_tuples",
                    "modified_tuples",
                    0);
            count_tve.setValueType(VoltType.BIGINT);
            count_tve.setValueSize(VoltType.BIGINT.getLengthInBytesForFixedTypes());
            countNode.addAggregate(ExpressionType.AGGREGATE_SUM, false, 0, count_tve);

            // The output column. Not really based on a TVE (it is really the
            // count expression represented by the count configured above). But
            // this is sufficient for now.  This looks identical to the above
            // TVE but it's logically different so we'll create a fresh one.
            TupleValueExpression tve = new TupleValueExpression(
                    AbstractParsedStmt.TEMP_TABLE_NAME,
                    AbstractParsedStmt.TEMP_TABLE_NAME,
                    "modified_tuples",
                    "modified_tuples",
                    0);
            tve.setValueType(VoltType.BIGINT);
            tve.setValueSize(VoltType.BIGINT.getLengthInBytesForFixedTypes());
            NodeSchema count_schema = new NodeSchema();
            SchemaColumn col = new SchemaColumn(
                        AbstractParsedStmt.TEMP_TABLE_NAME,
                        AbstractParsedStmt.TEMP_TABLE_NAME,
                        "modified_tuples",
                        "modified_tuples",
                        tve);
            count_schema.addColumn(col);
            countNode.setOutputSchema(count_schema);
        }

        // connect the nodes to build the graph
        sumOrLimitNode.addAndLinkChild(dmlRoot);
        SendPlanNode sendNode = new SendPlanNode();
        sendNode.addAndLinkChild(sumOrLimitNode);

        return sendNode;
    }

    /**
     * Given a relatively complete plan-sub-graph, apply a trivial projection
     * (filter) to it. If the root node can embed the projection do so. If not,
     * add a new projection node.
     *
     * @param rootNode
     *            The root of the plan-sub-graph to add the projection to.
     * @return The new root of the plan-sub-graph (might be the same as the
     *         input).
     */
    private AbstractPlanNode addProjection(AbstractPlanNode rootNode) {
        assert (m_parsedSelect != null);
        assert (m_parsedSelect.m_displayColumns != null);

        ProjectionPlanNode projectionNode =
            new ProjectionPlanNode();

        // Build the output schema for the projection based on the display columns
        NodeSchema proj_schema = m_parsedSelect.getFinalProjectionSchema();
        List<TupleValueExpression> allTves =  new ArrayList<>();
        for (SchemaColumn col : proj_schema.getColumns()) {
            allTves.addAll(ExpressionUtil.getTupleValueExpressions(col.getExpression()));
        }

        // Adjust the differentiator fields of TVEs, since they need to reflect
        // the inlined projection node in scan nodes.
        for (TupleValueExpression tve : allTves) {
            tve.setDifferentiator(rootNode.adjustDifferentiatorField(tve.getColumnIndex()));
        }
        projectionNode.setOutputSchemaWithoutClone(proj_schema);

        // If the projection can be done inline. then add the
        // projection node inline.  Even if the rootNode is a
        // scan, if we have a windowed expression we need to
        // add it out of line.
        if (rootNode instanceof AbstractScanPlanNode) {
            rootNode.addInlinePlanNode(projectionNode);
            return rootNode;
        } else {
            projectionNode.addAndLinkChild(rootNode);
            return projectionNode;
        }
    }

    /** Given a list of ORDER BY columns, construct and return an OrderByPlanNode. */
    private static OrderByPlanNode buildOrderByPlanNode(List<ParsedColInfo> cols) {
        OrderByPlanNode n = new OrderByPlanNode();

        for (ParsedColInfo col : cols) {
            n.addSort(col.expression,
                    col.ascending ? SortDirectionType.ASC
                                  : SortDirectionType.DESC);
        }

        return n;
    }

    /**
     * Determine if an OrderByPlanNode is needed.  This may return false if the
     * statement has no ORDER BY clause, or if the subtree is already producing
     * rows in the correct order.
     * @param parsedStmt    The statement whose plan may need an OrderByPlanNode
     * @param root          The subtree which may need its output tuples ordered
     * @return true if the plan needs an OrderByPlanNode, false otherwise
     */
    private static boolean isOrderByNodeRequired(AbstractParsedStmt parsedStmt, AbstractPlanNode root) {
        // Only sort when the statement has an ORDER BY.
        if ( ! parsedStmt.hasOrderByColumns()) {
            return false;
        }

        SortDirectionType sortDirection = SortDirectionType.INVALID;
        // Skip the explicit ORDER BY plan step if an IndexScan is already providing the equivalent ordering.
        // Note that even tree index scans that produce values in their own "key order" only report
        // their sort direction != SortDirectionType.INVALID
        // when they enforce an ordering equivalent to the one requested in the ORDER BY clause.
        // Even an intervening non-hash aggregate will not interfere in this optimization.
        AbstractPlanNode nonAggPlan = root;

        // EE keeps the insertion ORDER so that ORDER BY could apply before DISTINCT.
        // However, this probably is not optimal if there are low cardinality results.
        // Again, we have to replace the TVEs for ORDER BY clause for these cases in planning.

        if (nonAggPlan.getPlanNodeType() == PlanNodeType.AGGREGATE) {
            nonAggPlan = nonAggPlan.getChild(0);
        }
        if (nonAggPlan instanceof IndexScanPlanNode) {
            sortDirection = ((IndexScanPlanNode)nonAggPlan).getSortDirection();
        }
        // Optimization for NestLoopIndex on IN list, possibly other cases of ordered join results.
        // Skip the explicit ORDER BY plan step if NestLoopIndex is providing the equivalent ordering
        else if (nonAggPlan instanceof AbstractJoinPlanNode) {
            sortDirection = ((AbstractJoinPlanNode)nonAggPlan).getSortDirection();
        }

        if (sortDirection != SortDirectionType.INVALID) {
            return false;
        }

        return true;
    }

    /**
     * Create an order by node as required by the statement and make it a parent of root.
     * @param parsedStmt  Parsed statement, for context
     * @param root        The root of the plan needing ordering
     * @return new orderByNode (the new root) or the original root if no orderByNode was required.
     */
    private static AbstractPlanNode handleOrderBy(AbstractParsedStmt parsedStmt, AbstractPlanNode root) {
        assert (parsedStmt instanceof ParsedSelectStmt || parsedStmt instanceof ParsedUnionStmt ||
                parsedStmt instanceof ParsedDeleteStmt);

        if (! isOrderByNodeRequired(parsedStmt, root)) {
            return root;
        }

        OrderByPlanNode orderByNode = buildOrderByPlanNode(parsedStmt.orderByColumns());
        orderByNode.addAndLinkChild(root);
        return orderByNode;
    }

    /**
     * Add a limit, pushed-down if possible, and return the new root.
     * @param root top of the original plan
     * @return new plan's root node
     */
    private AbstractPlanNode handleSelectLimitOperator(AbstractPlanNode root)
    {
        // The coordinator's top limit graph fragment for a MP plan.
        // If planning "order by ... limit", getNextSelectPlan()
        // will have already added an order by to the coordinator frag.
        // This is the only limit node in a SP plan
        LimitPlanNode topLimit = m_parsedSelect.getLimitNodeTop();
        assert(topLimit != null);

        /*
         * TODO: allow push down limit with distinct (select distinct C from T limit 5)
         * , DISTINCT in aggregates and DISTINCT PUSH DOWN with partition column included.
         */
        AbstractPlanNode sendNode = null;
        // Whether or not we can push the limit node down
        boolean canPushDown = ! m_parsedSelect.hasDistinctWithGroupBy();
        if (canPushDown) {
            sendNode = checkLimitPushDownViability(root);
            if (sendNode == null) {
                canPushDown = false;
            } else {
                canPushDown = m_parsedSelect.getCanPushdownLimit();
            }
        }

        if (m_parsedSelect.m_mvFixInfo.needed()) {
            // Do not push down limit for mv based distributed query.
            canPushDown = false;
        }

        /*
         * Push down the limit plan node when possible even if offset is set. If
         * the plan is for a partitioned table, do the push down. Otherwise,
         * there is no need to do the push down work, the limit plan node will
         * be run in the partition.
         */
        if (canPushDown) {
            /*
             * For partitioned table, the pushed-down limit plan node has a limit based
             * on the combined limit and offset, which may require an expression if either of these
             * was not a hard-coded constant and didn't get parameterized.
             * The top level limit plan node remains the same, with the original limit and offset values.
             */
            LimitPlanNode distLimit = m_parsedSelect.getLimitNodeDist();

            // Disconnect the distributed parts of the plan below the SEND node
            AbstractPlanNode distributedPlan = sendNode.getChild(0);
            distributedPlan.clearParents();
            sendNode.clearChildren();

            // If the distributed limit must be performed on ordered input,
            // ensure the order of the data on each partition.
            if (m_parsedSelect.hasOrderByColumns()) {
                distributedPlan = handleOrderBy(m_parsedSelect, distributedPlan);
            }

            if (isInlineLimitPlanNodePossible(distributedPlan)) {
                // Inline the distributed limit.
                distributedPlan.addInlinePlanNode(distLimit);
                sendNode.addAndLinkChild(distributedPlan);
            } else {
                distLimit.addAndLinkChild(distributedPlan);
                // Add the distributed work back to the plan
                sendNode.addAndLinkChild(distLimit);
            }
        }
        // In future, inline LIMIT for join, Receive
        // Then we do not need to distinguish the order by node.
        return inlineLimitOperator(root, topLimit);
    }

    /**
     * Add a limit, and return the new root.
     * @param root top of the original plan
     * @return new plan's root node
     */
    private AbstractPlanNode handleUnionLimitOperator(AbstractPlanNode root)
    {
        // The coordinator's top limit graph fragment for a MP plan.
        // If planning "order by ... limit", getNextUnionPlan()
        // will have already added an order by to the coordinator frag.
        // This is the only limit node in a SP plan
        LimitPlanNode topLimit = m_parsedUnion.getLimitNodeTop();
        assert(topLimit != null);
        return inlineLimitOperator(root, topLimit);
    }

    /**
     * Inline Limit plan node if possible
     * @param root
     * @param topLimit
     * @return
     */
    private AbstractPlanNode inlineLimitOperator(AbstractPlanNode root, LimitPlanNode topLimit) {
        if (isInlineLimitPlanNodePossible(root)) {
            root.addInlinePlanNode(topLimit);
        } else if (root instanceof ProjectionPlanNode &&
                isInlineLimitPlanNodePossible(root.getChild(0)) ) {
            // In future, inlined this projection node for OrderBy and Aggregate
            // Then we could delete this ELSE IF block.
            root.getChild(0).addInlinePlanNode(topLimit);
        } else {
            topLimit.addAndLinkChild(root);
            root = topLimit;
        }
        return root;
    }

    /**
     * Inline limit plan node can be applied with ORDER BY node and serial aggregation node
     * @param pn
     * @return
     */
    static private boolean isInlineLimitPlanNodePossible(AbstractPlanNode pn) {
        if (pn instanceof OrderByPlanNode ||
            pn.getPlanNodeType() == PlanNodeType.AGGREGATE) {
            return true;
        }
        return false;
    }


    private AbstractPlanNode handleMVBasedMultiPartQuery(
            HashAggregatePlanNode reAggNode, AbstractPlanNode root, boolean edgeCaseOuterJoin) {
        MaterializedViewFixInfo mvFixInfo = m_parsedSelect.m_mvFixInfo;

        AbstractPlanNode receiveNode = root;
        AbstractPlanNode reAggParent = null;
        // Find receive plan node and insert the constructed re-aggregation plan node.
        if (root instanceof AbstractReceivePlanNode) {
            root = reAggNode;
        } else {
            List<AbstractPlanNode> recList = root.findAllNodesOfClass(AbstractReceivePlanNode.class);
            assert(recList.size() == 1);
            receiveNode = recList.get(0);

            reAggParent = receiveNode.getParent(0);
            boolean result = reAggParent.replaceChild(receiveNode, reAggNode);
            assert(result);
        }
        reAggNode.addAndLinkChild(receiveNode);
        reAggNode.m_isCoordinatingAggregator = true;

        assert(receiveNode instanceof ReceivePlanNode);
        AbstractPlanNode sendNode = receiveNode.getChild(0);
        assert(sendNode instanceof SendPlanNode);
        AbstractPlanNode sendNodeChild = sendNode.getChild(0);

        HashAggregatePlanNode reAggNodeForReplace = null;
        if (m_parsedSelect.m_tableList.size() > 1 && !edgeCaseOuterJoin) {
            reAggNodeForReplace = reAggNode;
        }
        boolean find = mvFixInfo.processScanNodeWithReAggNode(sendNode, reAggNodeForReplace);
        assert(find);

        // If it is normal joined query, replace the node under receive node with materialized view scan node.
        if (m_parsedSelect.m_tableList.size() > 1 && !edgeCaseOuterJoin) {
            AbstractPlanNode joinNode = sendNodeChild;
            // No agg, limit pushed down at this point.
            assert(joinNode instanceof AbstractJoinPlanNode);

            // Fix the node after Re-aggregation node.
            joinNode.clearParents();

            assert(mvFixInfo.m_scanNode != null);
            mvFixInfo.m_scanNode.clearParents();

            // replace joinNode with MV scan node on each partition.
            sendNode.clearChildren();
            sendNode.addAndLinkChild(mvFixInfo.m_scanNode);

            // If reAggNode has parent node before we put it under join node,
            // its parent will be the parent of the new join node. Update the root node.
            if (reAggParent != null) {
                reAggParent.replaceChild(reAggNode, joinNode);
                root = reAggParent;
            } else {
                root = joinNode;
            }
        }

        return root;
    }

    private static class IndexGroupByInfo {
        boolean m_multiPartition = false;

        List<Integer> m_coveredGroupByColumns;
        boolean m_canBeFullySerialized = false;

        AbstractPlanNode m_indexAccess = null;

        boolean isChangedToSerialAggregate() {
            return m_canBeFullySerialized && m_indexAccess != null;
        }

        boolean isChangedToPartialAggregate() {
            return !m_canBeFullySerialized && m_indexAccess != null;
        }

        boolean needHashAggregator(AbstractPlanNode root, ParsedSelectStmt parsedSelect) {
            // A hash is required to build up per-group aggregates in parallel vs.
            // when there is only one aggregation over the entire table OR when the
            // per-group aggregates are being built serially from the ordered output
            // of an index scan.
            // Currently, an index scan only claims to have a sort direction when its output
            // matches the order demanded by the ORDER BY clause.
            if (! parsedSelect.isGrouped()) {
                return false;
            }

            if (isChangedToSerialAggregate() && ! m_multiPartition) {
                return false;
            }

            boolean predeterminedOrdering = false;
            if (root instanceof IndexScanPlanNode) {
                if (((IndexScanPlanNode)root).getSortDirection() != SortDirectionType.INVALID) {
                    predeterminedOrdering = true;
                }
            }
            else if (root instanceof AbstractJoinPlanNode) {
                if (((AbstractJoinPlanNode)root).getSortDirection() != SortDirectionType.INVALID) {
                    predeterminedOrdering = true;
                }
            }
            if (predeterminedOrdering) {
                // The ordering predetermined by indexed access is known to cover (at least) the
                // ORDER BY columns.
                // Yet, any additional non-ORDER-BY columns in the GROUP BY clause will need
                // partial aggregate.
                if (parsedSelect.groupByIsAnOrderByPermutation()) {
                    return false;
                }
            }

            return true;
        }

    }

    private static AbstractPlanNode findSeqScanCandidateForGroupBy(AbstractPlanNode candidate) {
        if (candidate.getPlanNodeType() == PlanNodeType.SEQSCAN &&
                ! candidate.isSubQuery()) {
            // scan on sub-query does not support index, early exit here
            // In future, support sub-query edge cases.
            return candidate;
        }

        // For join node, find outer sequential scan plan node
        if (candidate.getPlanNodeType() == PlanNodeType.NESTLOOP) {
            assert(candidate.getChildCount() == 2);
            return findSeqScanCandidateForGroupBy(candidate.getChild(0));
        }

        if (candidate.getPlanNodeType() == PlanNodeType.NESTLOOPINDEX) {
            return findSeqScanCandidateForGroupBy(candidate.getChild(0));
        }

        return null;
    }

    /**
     * For a seqscan feeding a GROUP BY, consider substituting an IndexScan that pre-sorts
     * by the GROUP BY keys. This is a much bigger win if the aggregation can get pushed
     * down so that the ordering is not lost by the lack of a mergesort in the RECEIVE node.
     * If a candidate is already an indexscan simply calculate GROUP BY column coverage
     *
     * @param candidate
     * @param gbInfo
     * @return true when planner can switch to index scan from a sequential scan,
     * and when the index scan has no parent plan node or candidate is already an indexscan and
     * covers all or some GROUP BY columns
     */
    private boolean switchToIndexScanForGroupBy(AbstractPlanNode candidate, IndexGroupByInfo gbInfo) {
        if (! m_parsedSelect.isGrouped()) {
            return false;
        }

        if (candidate instanceof IndexScanPlanNode) {
            calculateIndexGroupByInfo((IndexScanPlanNode) candidate, gbInfo);
            if (gbInfo.m_coveredGroupByColumns != null && !gbInfo.m_coveredGroupByColumns.isEmpty()) {
                // The candidate index does cover all or some of the GROUP BY columns
                // and can be serialized
                gbInfo.m_indexAccess = candidate;
                return true;
            }
            return false;
        }

        AbstractPlanNode sourceSeqScan = findSeqScanCandidateForGroupBy(candidate);
        if (sourceSeqScan == null) {
            return false;
        }
        assert(sourceSeqScan instanceof SeqScanPlanNode);

        AbstractPlanNode parent = null;
        if (sourceSeqScan.getParentCount() > 0) {
            parent = sourceSeqScan.getParent(0);
        }
        AbstractPlanNode indexAccess = indexAccessForGroupByExprs(
                (SeqScanPlanNode)sourceSeqScan, gbInfo);

        if (indexAccess.getPlanNodeType() != PlanNodeType.INDEXSCAN) {
            // does not find proper index to replace sequential scan
            return false;
        }

        gbInfo.m_indexAccess = indexAccess;
        if (parent != null) {
            // have a parent and would like to replace the sequential scan to index scan
            indexAccess.clearParents();
            // For two children join node, index 0 is its outer side
            parent.replaceChild(0, indexAccess);

            return false;
        }

        // parent is null and switched to index scan from sequential scan
        return true;
    }

    /**
     * Create nodes for windowed operations.
     *
     * @param root
     * @return
     */
    private AbstractPlanNode handleWindowedOperators(AbstractPlanNode root) {
        // Get the windowed expression.  We need to set its output
        // schema from the display list.
        WindowedExpression winExpr = m_parsedSelect.getWindowedExpressions().get(0);
        assert(winExpr != null);

        // This will set the output schema to contain the
        // windowed schema column only.  In generateOutputSchema
        // we will add the input columns.
        PartitionByPlanNode pnode = new PartitionByPlanNode();
        pnode.setWindowedExpression(winExpr);
        OrderByPlanNode onode = new OrderByPlanNode();
        // We need to extract more information from the windowed expression.
        // to construct the output schema.
        List<AbstractExpression> partitionByExpressions = winExpr.getPartitionByExpressions();
        // If the order by expression list contains a partition by expression then
        // we won't have to sort by it twice.  We sort by the partition by expressions
        // first, and we don't care what order we sort by them.  So, find the
        // sort direction in the order by list and use that in the partition by
        // list, and then mark that it was deleted in the order by
        // list.
        //
        // We choose to make this dontsort rather than dosort because the
        // Java default value for boolean is false, and we want to sort by
        // default.
        boolean dontsort[] = new boolean[winExpr.getOrderbySize()];
        List<AbstractExpression> orderByExpressions = winExpr.getOrderByExpressions();
        List<SortDirectionType>  orderByDirections  = winExpr.getOrderByDirections();
        for (int idx = 0; idx < winExpr.getPartitionbySize(); idx += 1) {
            SortDirectionType pdir = SortDirectionType.ASC;
            AbstractExpression partitionByExpression = partitionByExpressions.get(idx);
            int sidx = winExpr.getSortIndexOfOrderByExpression(partitionByExpression);
            if (0 <= sidx) {
                pdir = orderByDirections.get(sidx);
                dontsort[sidx] = true;
            }
            onode.addSort(partitionByExpression, pdir);
        }
        for (int idx = 0; idx < winExpr.getOrderbySize(); idx += 1) {
            if (!dontsort[idx]) {
                AbstractExpression orderByExpr = orderByExpressions.get(idx);
                SortDirectionType  orderByDir  = orderByDirections.get(idx);
                onode.addSort(orderByExpr, orderByDir);
            }
        }
        onode.addAndLinkChild(root);
        pnode.addAndLinkChild(onode);
        return pnode;
    }

    private AbstractPlanNode handleAggregationOperators(AbstractPlanNode root) {
        /* Check if any aggregate expressions are present */

        /*
         * "Select A from T group by A" is grouped but has no aggregate operator
         * expressions. Catch that case by checking the grouped flag
         */
        if (m_parsedSelect.hasAggregateOrGroupby()) {
            AggregatePlanNode aggNode = null;
            AggregatePlanNode topAggNode = null; // i.e., on the coordinator
            IndexGroupByInfo gbInfo = new IndexGroupByInfo();

            if (root instanceof AbstractReceivePlanNode) {
                // do not apply index scan for serial/partial aggregation
                // for distinct that does not group by partition column
                if (!m_parsedSelect.hasAggregateDistinct() || m_parsedSelect.hasPartitionColumnInGroupby()) {
                    AbstractPlanNode candidate = root.getChild(0).getChild(0);
                    gbInfo.m_multiPartition = true;
                    switchToIndexScanForGroupBy(candidate, gbInfo);
                }
            } else if (switchToIndexScanForGroupBy(root, gbInfo)) {
                root = gbInfo.m_indexAccess;
            }
            boolean needHashAgg = gbInfo.needHashAggregator(root, m_parsedSelect);

            // Construct the aggregate nodes
            if (needHashAgg) {
                if ( m_parsedSelect.m_mvFixInfo.needed() ) {
                    // TODO: may optimize this edge case in future
                    aggNode = new HashAggregatePlanNode();
                } else {
                    if (gbInfo.isChangedToSerialAggregate()) {
                        assert(root instanceof ReceivePlanNode);
                        aggNode = new AggregatePlanNode();
                    } else if (gbInfo.isChangedToPartialAggregate()) {
                        aggNode = new PartialAggregatePlanNode(gbInfo.m_coveredGroupByColumns);
                    } else {
                        aggNode = new HashAggregatePlanNode();
                    }

                    topAggNode = new HashAggregatePlanNode();
                }
            } else {
                aggNode = new AggregatePlanNode();
                if ( ! m_parsedSelect.m_mvFixInfo.needed()) {
                    topAggNode = new AggregatePlanNode();
                }
            }

            int outputColumnIndex = 0;
            NodeSchema agg_schema = new NodeSchema();
            NodeSchema top_agg_schema = new NodeSchema();

            for (ParsedColInfo col : m_parsedSelect.m_aggResultColumns) {
                AbstractExpression rootExpr = col.expression;
                AbstractExpression agg_input_expr = null;
                SchemaColumn schema_col = null;
                SchemaColumn top_schema_col = null;
                if (rootExpr instanceof AggregateExpression) {
                    ExpressionType agg_expression_type = rootExpr.getExpressionType();
                    agg_input_expr = rootExpr.getLeft();

                    // A bit of a hack: ProjectionNodes after the
                    // aggregate node need the output columns here to
                    // contain TupleValueExpressions (effectively on a temp table).
                    // So we construct one based on the output of the
                    // aggregate expression, the column alias provided by HSQL,
                    // and the offset into the output table schema for the
                    // aggregate node that we're computing.
                    // Oh, oh, it's magic, you know..
                    TupleValueExpression tve = new TupleValueExpression(
                            AbstractParsedStmt.TEMP_TABLE_NAME,
                            AbstractParsedStmt.TEMP_TABLE_NAME,
                            "",
                            col.alias,
                            outputColumnIndex);
                    tve.setTypeSizeBytes(rootExpr.getValueType(), rootExpr.getValueSize(),
                            rootExpr.getInBytes());

                    boolean is_distinct = ((AggregateExpression)rootExpr).isDistinct();
                    aggNode.addAggregate(agg_expression_type, is_distinct, outputColumnIndex, agg_input_expr);
                    schema_col = new SchemaColumn(AbstractParsedStmt.TEMP_TABLE_NAME,
                                                  AbstractParsedStmt.TEMP_TABLE_NAME,
                                                  "",
                                                  col.alias,
                                                  tve);
                    top_schema_col = new SchemaColumn(AbstractParsedStmt.TEMP_TABLE_NAME,
                                                      AbstractParsedStmt.TEMP_TABLE_NAME,
                                                      "",
                                                      col.alias,
                                                      tve);

                    /*
                     * Special case count(*), count(), sum(), min() and max() to
                     * push them down to each partition. It will do the
                     * push-down if the select columns only contains the listed
                     * aggregate operators and other group-by columns. If the
                     * select columns includes any other aggregates, it will not
                     * do the push-down. - nshi
                     */
                    if (topAggNode != null) {
                        ExpressionType top_expression_type = agg_expression_type;
                        /*
                         * For count(*), count() and sum(), the pushed-down
                         * aggregate node doesn't change. An extra sum()
                         * aggregate node is added to the coordinator to sum up
                         * the numbers from all the partitions. The input schema
                         * and the output schema of the sum() aggregate node is
                         * the same as the output schema of the push-down
                         * aggregate node.
                         *
                         * If DISTINCT is specified, don't do push-down for
                         * count() and sum() when not group by partition column.
                         * An exception is the aggregation arguments are the partition column (ENG-4980).
                         */
                        if (agg_expression_type == ExpressionType.AGGREGATE_COUNT_STAR ||
                            agg_expression_type == ExpressionType.AGGREGATE_COUNT ||
                            agg_expression_type == ExpressionType.AGGREGATE_SUM) {
                            if ( is_distinct && ! (m_parsedSelect.hasPartitionColumnInGroupby() ||
                                                   canPushDownDistinctAggregation((AggregateExpression)rootExpr) ) ) {
                                topAggNode = null;
                            }
                            else {
                                // for aggregate distinct when group by partition column, the top aggregate node
                                // will be dropped later, thus there is no effect to assign the top_expression_type.
                                top_expression_type = ExpressionType.AGGREGATE_SUM;
                            }
                        }
                        /*
                         * For min() and max(), the pushed-down aggregate node
                         * doesn't change. An extra aggregate node of the same
                         * type is added to the coordinator. The input schema
                         * and the output schema of the top aggregate node is
                         * the same as the output schema of the pushed-down
                         * aggregate node.
                         *
                         * APPROX_COUNT_DISTINCT can be similarly pushed down, but
                         * must be split into two different functions, which is
                         * done later, from pushDownAggregate().
                         */
                        else if (agg_expression_type != ExpressionType.AGGREGATE_MIN &&
                                 agg_expression_type != ExpressionType.AGGREGATE_MAX &&
                                 agg_expression_type != ExpressionType.AGGREGATE_APPROX_COUNT_DISTINCT) {
                            /*
                             * Unsupported aggregate for push-down (AVG for example).
                             */
                            topAggNode = null;
                        }

                        if (topAggNode != null) {
                            /*
                             * Input column of the top aggregate node is the output column of the push-down aggregate node
                             */
                            boolean topDistinctFalse = false;
                            topAggNode.addAggregate(top_expression_type, topDistinctFalse, outputColumnIndex, tve);
                        }
                    } // end if we have a top agg node
                }
                else
                {
                    // All complex aggregations have been simplified, cases like "MAX(counter)+1" or "MAX(col)/MIN(col)"
                    // has already been broken down.
                    assert(rootExpr.hasAnySubexpressionOfClass(AggregateExpression.class) == false);

                    /*
                     * These columns are the pass through columns that are not being
                     * aggregated on. These are the ones from the SELECT list. They
                     * MUST already exist in the child node's output. Find them and
                     * add them to the aggregate's output.
                     */
                    schema_col = new SchemaColumn(col.tableName, col.tableAlias, col.columnName, col.alias, col.expression);
                    AbstractExpression topExpr = null;
                    if (col.groupBy) {
                        topExpr = m_parsedSelect.m_groupByExpressions.get(col.alias);
                    } else {
                        topExpr = col.expression;
                    }
                    top_schema_col = new SchemaColumn(col.tableName, col.tableAlias, col.columnName, col.alias, topExpr);
                }

                agg_schema.addColumn(schema_col);
                top_agg_schema.addColumn(top_schema_col);
                outputColumnIndex++;
            } // end for each ParsedColInfo in m_aggResultColumns

            for (ParsedColInfo col : m_parsedSelect.m_groupByColumns) {
                aggNode.addGroupByExpression(col.expression);

                if (topAggNode != null) {
                    topAggNode.addGroupByExpression(m_parsedSelect.m_groupByExpressions.get(col.alias));
                }
            }
            aggNode.setOutputSchema(agg_schema);
            if (topAggNode != null) {
                if (m_parsedSelect.hasComplexGroupby()) {
                    topAggNode.setOutputSchema(top_agg_schema);
                } else {
                    topAggNode.setOutputSchema(agg_schema);
                }
            }

            // Never push down aggregation for MV fix case.
            root = pushDownAggregate(root, aggNode, topAggNode, m_parsedSelect);
        }

        return handleDistinctWithGroupby(root);
    }

    // Sets IndexGroupByInfo for an IndexScan
    private void calculateIndexGroupByInfo(IndexScanPlanNode root,
            IndexGroupByInfo gbInfo) {
        String fromTableAlias = root.getTargetTableAlias();
        assert(fromTableAlias != null);

        Index index = root.getCatalogIndex();
        if ( ! IndexType.isScannable(index.getType())) {
            return;
        }

        ArrayList<AbstractExpression> bindings = new ArrayList<>();
        gbInfo.m_coveredGroupByColumns = calculateGroupbyColumnsCovered(
                index, fromTableAlias, bindings);
        gbInfo.m_canBeFullySerialized =
                gbInfo.m_coveredGroupByColumns.size() == m_parsedSelect.m_groupByColumns.size();
    }

    // Turn sequential scan to index scan for group by if possible
    private AbstractPlanNode indexAccessForGroupByExprs(SeqScanPlanNode root,
            IndexGroupByInfo gbInfo) {
        if (root.isSubQuery()) {
            // sub-query edge case will not be handled now
            return root;
        }

        String fromTableAlias = root.getTargetTableAlias();
        assert(fromTableAlias != null);

        ArrayList<ParsedColInfo> groupBys = m_parsedSelect.m_groupByColumns;
        Table targetTable = m_catalogDb.getTables().get(root.getTargetTableName());
        assert(targetTable != null);
        CatalogMap<Index> allIndexes = targetTable.getIndexes();

        List<Integer> maxCoveredGroupByColumns = new ArrayList<>();
        ArrayList<AbstractExpression> maxCoveredBindings = null;
        Index pickedUpIndex = null;
        boolean foundAllGroupByCoveredIndex = false;

        for (Index index : allIndexes) {
            if ( ! IndexType.isScannable(index.getType())) {
                continue;
            }
            if (! index.getPredicatejson().isEmpty()) {
                // do not try to look at Partial/Sparse index
                continue;
            }
            ArrayList<AbstractExpression> bindings = new ArrayList<>();
            List<Integer> coveredGroupByColumns = calculateGroupbyColumnsCovered(
                    index, fromTableAlias, bindings);

            if (coveredGroupByColumns.size() > maxCoveredGroupByColumns.size()) {
                maxCoveredGroupByColumns = coveredGroupByColumns;
                pickedUpIndex = index;
                maxCoveredBindings = bindings;

                if (maxCoveredGroupByColumns.size() == groupBys.size()) {
                    foundAllGroupByCoveredIndex = true;
                    break;
                }
            }
        }
        if (pickedUpIndex == null) {
            return root;
        }

        IndexScanPlanNode indexScanNode = new IndexScanPlanNode(
                root, null, pickedUpIndex, SortDirectionType.INVALID);
        indexScanNode.setForGroupingOnly();
        indexScanNode.setBindings(maxCoveredBindings);

        gbInfo.m_coveredGroupByColumns = maxCoveredGroupByColumns;
        gbInfo.m_canBeFullySerialized = foundAllGroupByCoveredIndex;
        return indexScanNode;
    }

    private List<Integer> calculateGroupbyColumnsCovered(Index index, String fromTableAlias,
            List<AbstractExpression> bindings) {
        List<Integer> coveredGroupByColumns = new ArrayList<>();

        ArrayList<ParsedColInfo> groupBys = m_parsedSelect.m_groupByColumns;
        String exprsjson = index.getExpressionsjson();
        if (exprsjson.isEmpty()) {
            List<ColumnRef> indexedColRefs = CatalogUtil.getSortedCatalogItems(index.getColumns(), "index");

            for (int j = 0; j < indexedColRefs.size(); j++) {
                String indexColumnName = indexedColRefs.get(j).getColumn().getName();

                // ignore order of keys in GROUP BY expr
                int ithCovered = 0;
                boolean foundPrefixedColumn = false;
                for (; ithCovered < groupBys.size(); ithCovered++) {
                    AbstractExpression gbExpr = groupBys.get(ithCovered).expression;
                    if ( ! (gbExpr instanceof TupleValueExpression)) {
                        continue;
                    }
                    TupleValueExpression gbTVE = (TupleValueExpression)gbExpr;
                    // TVE column index has not been resolved currently
                    if ( ! fromTableAlias.equals(gbTVE.getTableAlias())) {
                        continue;
                    }
                    if (indexColumnName.equals(gbTVE.getColumnName())) {
                        foundPrefixedColumn = true;
                        break;
                    }
                }
                if (! foundPrefixedColumn) {
                    // no prefix match any more
                    break;
                }
                coveredGroupByColumns.add(ithCovered);

                if (coveredGroupByColumns.size() == groupBys.size()) {
                    // covered all group by columns already
                    break;
                }
            }
        }
        else {
            StmtTableScan fromTableScan = m_parsedSelect.getStmtTableScanByAlias(fromTableAlias);
            // either pure expression index or mix of expressions and simple columns
            List<AbstractExpression> indexedExprs = null;
            try {
                indexedExprs = AbstractExpression.fromJSONArrayString(exprsjson, fromTableScan);
            } catch (JSONException e) {
                e.printStackTrace();
                // This case sounds impossible
                return coveredGroupByColumns;
            }

            for (AbstractExpression indexExpr : indexedExprs) {
                // ignore order of keys in GROUP BY expr
                List<AbstractExpression> binding = null;
                for (int ithCovered = 0; ithCovered < groupBys.size(); ithCovered++) {
                    AbstractExpression gbExpr = groupBys.get(ithCovered).expression;
                    binding = gbExpr.bindingToIndexedExpression(indexExpr);
                    if (binding != null) {
                        bindings.addAll(binding);
                        coveredGroupByColumns.add(ithCovered);
                        break;
                    }
                }
                // no prefix match any more or covered all group by columns already
                if (binding == null || coveredGroupByColumns.size() == groupBys.size()) {
                    break;
                }
            }

        }
        return coveredGroupByColumns;
    }

    /**
     * This function is called once it's been determined that we can push down
     * an aggregation plan node.
     *
     * If an APPROX_COUNT_DISTINCT aggregate is distributed, then we need to
     * convert the distributed aggregate function to VALS_TO_HYPERLOGLOG,
     * and the coordinating aggregate function to HYPERLOGLOGS_TO_CARD.
     *
     * @param distNode    The aggregate node executed on each partition
     * @param coordNode   The aggregate node executed on the coordinator
     */
    private static void fixDistributedApproxCountDistinct(
            AggregatePlanNode distNode,
            AggregatePlanNode coordNode) {

        assert (distNode != null);
        assert (coordNode != null);

        // Patch up any APPROX_COUNT_DISTINCT on the distributed node.
        List<ExpressionType> distAggTypes = distNode.getAggregateTypes();
        boolean hasApproxCountDistinct = false;
        for (int i = 0; i < distAggTypes.size(); ++i) {
            ExpressionType et = distAggTypes.get(i);
            if (et == ExpressionType.AGGREGATE_APPROX_COUNT_DISTINCT) {
                hasApproxCountDistinct = true;
                distNode.updateAggregate(i, ExpressionType.AGGREGATE_VALS_TO_HYPERLOGLOG);
            }
        }

        if (hasApproxCountDistinct) {
            // Now, patch up any APPROX_COUNT_DISTINCT on the coordinating node.
            List<ExpressionType> coordAggTypes = coordNode.getAggregateTypes();
            for (int i = 0; i < coordAggTypes.size(); ++i) {
                ExpressionType et = coordAggTypes.get(i);
                if (et == ExpressionType.AGGREGATE_APPROX_COUNT_DISTINCT) {
                    coordNode.updateAggregate(i, ExpressionType.AGGREGATE_HYPERLOGLOGS_TO_CARD);
                }
            }
        }
    }

    /**
     * Push the given aggregate if the plan is distributed, then add the
     * coordinator node on top of the send/receive pair. If the plan
     * is not distributed, or coordNode is not provided, the distNode
     * is added at the top of the plan.
     *
     * Note: this works in part because the push-down node is also an acceptable
     * top level node if the plan is not distributed. This wouldn't be true
     * if we started pushing down something like (sum, count) to calculate
     * a distributed average.  (We already do something like this for
     * APPROX_COUNT_DISTINCT, which must be split into two different functions for
     * the pushed-down case.)
     *
     * @param root
     *            The root node
     * @param distNode
     *            The node to push down
     * @param coordNode [may be null]
     *            The top node to put on top of the send/receive pair after
     *            push-down. If this is null, no push-down will be performed.
     * @return The new root node.
     */
    private AbstractPlanNode pushDownAggregate(AbstractPlanNode root,
                                       AggregatePlanNode distNode,
                                       AggregatePlanNode coordNode,
                                       ParsedSelectStmt selectStmt) {

        // remember that coordinating aggregation has a pushed-down
        // counterpart deeper in the plan. this allows other operators
        // to be pushed down past the receive as well.
        if (coordNode != null) {
            coordNode.m_isCoordinatingAggregator = true;
        }

        /*
         * Push this node down to partition if it's distributed. First remove
         * the send/receive pair, add the node, then put the send/receive pair
         * back on top of the node, followed by another top node at the
         * coordinator.
         */
        if (coordNode != null && root instanceof ReceivePlanNode) {
            boolean noNeedCoordNode = selectStmt.hasPartitionColumnInGroupby();
            AbstractPlanNode accessPlanTemp = root;
            root = accessPlanTemp.getChild(0).getChild(0);
            root.clearParents();
            accessPlanTemp.getChild(0).clearChildren();
            distNode.addAndLinkChild(root);

            if (noNeedCoordNode) {
                // Set post predicate for final distributed Aggregation node
                distNode.setPostPredicate(m_parsedSelect.m_having);

                // Edge case: GROUP BY clause contains the partition column
                // No related GROUP BY or even Re-agg will apply on coordinator
                // Projection plan node can just be pushed down also except for
                // a very edge ORDRE BY case.
                if (m_parsedSelect.isComplexOrderBy()) {
                    // Put the send/receive pair back into place
                    accessPlanTemp.getChild(0).addAndLinkChild(distNode);
                    root = processComplexAggProjectionNode(selectStmt, accessPlanTemp);
                    return root;
                } else {
                    root = processComplexAggProjectionNode(selectStmt, distNode);
                    // Put the send/receive pair back into place
                    accessPlanTemp.getChild(0).addAndLinkChild(root);
                    return accessPlanTemp;
                }
            }
            // Without including partition column in GROUP BY clause,
            // there has to be a top GROUP BY plan node on coordinator.
            //
            // Now that we're certain the aggregate will be pushed down
            // (no turning back now!), fix any APPROX_COUNT_DISTINCT aggregates.
            fixDistributedApproxCountDistinct(distNode, coordNode);

            // Put the send/receive pair back into place
            accessPlanTemp.getChild(0).addAndLinkChild(distNode);
            root = accessPlanTemp;
            // Add the top node
            coordNode.addAndLinkChild(root);
            root = coordNode;
            // Set post predicate for top Aggregation node
            coordNode.setPostPredicate(m_parsedSelect.m_having);
        } else {
            distNode.addAndLinkChild(root);
            root = distNode;
            // Set post predicate for final distributed Aggregation node
            distNode.setPostPredicate(m_parsedSelect.m_having);
        }

        root = processComplexAggProjectionNode(selectStmt, root);

        return root;
    }

    private AbstractPlanNode processComplexAggProjectionNode(
            ParsedSelectStmt selectStmt, AbstractPlanNode root) {
        if (! selectStmt.hasComplexAgg()) {
            return root;
        }

        ProjectionPlanNode proj = new ProjectionPlanNode();
        proj.setOutputSchema(selectStmt.getFinalProjectionSchema());

        proj.addAndLinkChild(root);
        return proj;
    }

    /**
     * Check if we can push the limit node down.
     *
     * @param root
     * @return If we can push it down, the send plan node is returned. Otherwise,
     *         it returns null.
     */
    protected AbstractPlanNode checkLimitPushDownViability(AbstractPlanNode root) {
        AbstractPlanNode receiveNode = root;

        // Return a mid-plan send node, if one exists and can host a distributed limit node.
        // There is guaranteed to be at most a single receive/send pair.
        // Abort the search if a node that a "limit" can't be pushed past is found before its receive node.
        //
        // Can only push past:
        //   * coordinatingAggregator: a distributed aggregator a copy of which  has already been pushed down.
        //     Distributing a LIMIT to just above that aggregator is correct. (I've got some doubts that this is correct??? --paul)
        //
        //   * order by: if the plan requires a sort, getNextSelectPlan()  will have already added an ORDER BY.
        //     A distributed LIMIT will be added above a copy of that ORDER BY node.
        //
        //   * projection: these have no effect on the application of limits.
        //
        // Return null if the plan is single-partition or if its "coordinator" part contains a push-blocking node type.

        List<ParsedColInfo> orderBys = m_parsedSelect.orderByColumns();
        boolean orderByCoversAllGroupBy = m_parsedSelect.groupByIsAnOrderByPermutation();

        while (!(receiveNode instanceof ReceivePlanNode)) {

            // Limitation: can only push past some nodes (see above comment)
            // Delete the aggregate node case to handle ENG-6485, or say we don't push down meeting aggregate node
            // TODO: We might want to optimize/push down "limit" for some cases
            if (!(receiveNode instanceof OrderByPlanNode) &&
                !(receiveNode instanceof ProjectionPlanNode) &&
                ! isValidAggregateNodeForLimitPushdown(receiveNode, orderBys, orderByCoversAllGroupBy) ) {
                return null;
            }

            if (receiveNode instanceof OrderByPlanNode) {
                // if group by partition key, limit can still push down if ordered by aggregate values.
                if (! m_parsedSelect.hasPartitionColumnInGroupby() &&
                        isOrderByAggregationValue(m_parsedSelect.orderByColumns())) {
                    return null;
                }
            }

            // Traverse...
            if (receiveNode.getChildCount() == 0) {
                return null;
            }

            // nothing that allows pushing past has multiple inputs
            assert(receiveNode.getChildCount() == 1);
            receiveNode = receiveNode.getChild(0);
        }
        return receiveNode.getChild(0);
    }

    private static boolean isOrderByAggregationValue(List<ParsedColInfo> orderBys) {
        for (ParsedColInfo col : orderBys) {
            AbstractExpression rootExpr = col.expression;
            // Fix ENG-3487: can't push down limits when results are ordered by aggregate values.
            Collection<AbstractExpression> tves = rootExpr.findAllTupleValueSubexpressions();
            for (AbstractExpression tve: tves) {
                if  (((TupleValueExpression) tve).hasAggregate()) {
                    return true;
                }
            }
        }

        return false;
    }

    private static boolean isValidAggregateNodeForLimitPushdown(AbstractPlanNode aggregateNode,
            List<ParsedColInfo> orderBys, boolean orderByCoversAllGroupBy) {
        if (aggregateNode instanceof AggregatePlanNode == false) {
            return false;
        }
        if (aggregateNode.getParentCount() == 0) {
            return false;
        }

        // Limitation: can only push past coordinating aggregation nodes
        if (!((AggregatePlanNode)aggregateNode).m_isCoordinatingAggregator) {
            return false;
        }

        AbstractPlanNode parent = aggregateNode.getParent(0);
        AbstractPlanNode orderByNode = null;
        if (parent instanceof OrderByPlanNode) {
            orderByNode = parent;
        } else if ( parent instanceof ProjectionPlanNode &&
             parent.getParentCount() > 0 &&
             parent.getParent(0) instanceof OrderByPlanNode) {
            // Xin really wants inline project with aggregation

            orderByNode = parent.getParent(0);
        }

        if (orderByNode == null) {
            // When aggregate without order by and group by columns does not contain partition column,
            // Limit should not be pushed down.
            // Remember, when group by partition column, there will not be top aggregate plan node.
            return false;
        }

        if (! orderByCoversAllGroupBy || isOrderByAggregationValue(orderBys)) {
            return false;
        }

        return true;
    }

    /**
     * Handle DISTINCT with Group by if it is not redundant with aggregation/grouping.
     * DISTINCT is basically rewrote with GROUP BY to benefit all kinds of GROUP BY OPTIMIZATIONS.
     * Trivial case non GROUP BY DISTINCT has been rewrote very early at query parsing time.
     * In the non-trivial case, where an existing GROUP BY column is NOT in the select list,
     * a final aggregation (never pushed down) can be added to the top of the plan.
     * @param root can be aggregate plan node or project plan node
     * @return
     */
    private AbstractPlanNode handleDistinctWithGroupby(AbstractPlanNode root) {
        if (! m_parsedSelect.hasDistinctWithGroupBy()) {
            return root;
        }
        assert(m_parsedSelect.isGrouped());

        // DISTINCT is redundant with GROUP BY IFF all of the grouping columns are present in the display columns.
        if (m_parsedSelect.displayColumnsContainAllGroupByColumns()) {
            return root;
        }
        // Now non complex aggregation cases are handled already
        assert(m_parsedSelect.hasComplexAgg());

        AggregatePlanNode distinctAggNode = new HashAggregatePlanNode();
        distinctAggNode.setOutputSchema(m_parsedSelect.getDistinctProjectionSchema());

        for (ParsedColInfo col : m_parsedSelect.m_distinctGroupByColumns) {
            distinctAggNode.addGroupByExpression(col.expression);
        }

        // TODO(xin): push down the DISTINCT for certain cases
        // Ticket: ENG-7360
        /*
        boolean pushedDown = false;
        boolean canPushdownDistinctAgg = m_parsedSelect.hasPartitionColumnInDistinctGroupby();
        //
        // disable pushdown, DISTINCT push down turns out complex
        //
        canPushdownDistinctAgg = false;

        if (canPushdownDistinctAgg && !m_parsedSelect.m_mvFixInfo.needed()) {
            assert(m_parsedSelect.hasPartitionColumnInGroupby());
            AbstractPlanNode receive = root;

            if (receive instanceof ReceivePlanNode) {
                // Temporarily strip send/receive pair
                AbstractPlanNode distNode = receive.getChild(0).getChild(0);
                receive.getChild(0).unlinkChild(distNode);

                distinctAggNode.addAndLinkChild(distNode);
                receive.getChild(0).addAndLinkChild(distinctAggNode);

                pushedDown = true;
            }
        }*/

        distinctAggNode.addAndLinkChild(root);
        root = distinctAggNode;

        return root;
    }

    /**
     * Get the unique set of names of all columns that are part of an index on
     * the given table.
     *
     * @param table
     *            The table to build the list of index-affected columns with.
     * @return The set of column names affected by indexes with duplicates
     *         removed.
     */
    private static Set<String> getIndexedColumnSetForTable(Table table) {
        HashSet<String> columns = new HashSet<>();

        for (Index index : table.getIndexes()) {
            for (ColumnRef colRef : index.getColumns()) {
                columns.add(colRef.getColumn().getTypeName());
            }
        }

        return columns;
    }

    String getErrorMessage() {
        return m_recentErrorMsg;
    }

    /**
     * Outer join simplification using null rejection.
     * http://citeseerx.ist.psu.edu/viewdoc/summary?doi=10.1.1.43.2531
     * Outerjoin Simplification and Reordering for Query Optimization
     * by Cesar A. Galindo-Legaria , Arnon Rosenthal
     * Algorithm:
     * Traverse the join tree top-down:
     *  For each join node n1 do:
     *    For each expression expr (join and where) at the node n1
     *      For each join node n2 descended from n1 do:
     *          If expr rejects nulls introduced by n2 inner table, then
     *              - convert LEFT OUTER n2 to an INNER join.
     *              - convert FULL OUTER n2 to RIGHT OUTER join
     *          If expr rejects nulls introduced by n2 outer table, then
     *              - convert RIGHT OUTER n2 to an INNER join.
     *              - convert FULL OUTER n2 to LEFT OUTER join
     */
    private static void simplifyOuterJoin(BranchNode joinTree) {
        assert(joinTree != null);
        List<AbstractExpression> exprs = new ArrayList<>();
        JoinNode leftNode = joinTree.getLeftNode();
        JoinNode rightNode = joinTree.getRightNode();
        // For the top level node only WHERE expressions need to be evaluated for NULL-rejection
        if (leftNode.getWhereExpression() != null) {
            exprs.add(leftNode.getWhereExpression());
        }
        if (rightNode.getWhereExpression() != null) {
            exprs.add(rightNode.getWhereExpression());
        }
        simplifyOuterJoinRecursively(joinTree, exprs);
    }

    private static void simplifyOuterJoinRecursively(BranchNode joinNode, List<AbstractExpression> exprs) {
        assert (joinNode != null);
        JoinNode leftNode = joinNode.getLeftNode();
        JoinNode rightNode = joinNode.getRightNode();
        if (joinNode.getJoinType() == JoinType.LEFT) {
            // Get all the inner tables underneath this node and
            // see if the expression is NULL-rejecting for any of them
            if (isNullRejecting(rightNode.generateTableJoinOrder(), exprs)) {
                joinNode.setJoinType(JoinType.INNER);
            }
        } else if (joinNode.getJoinType() == JoinType.RIGHT) {
            // Get all the outer tables underneath this node and
            // see if the expression is NULL-rejecting for any of them
            if (isNullRejecting(leftNode.generateTableJoinOrder(), exprs)) {
                joinNode.setJoinType(JoinType.INNER);
            }
        } else if (joinNode.getJoinType() == JoinType.FULL) {
            // Get all the outer tables underneath this node and
            // see if the expression is NULL-rejecting for any of them
            if (isNullRejecting(leftNode.generateTableJoinOrder(), exprs)) {
                joinNode.setJoinType(JoinType.LEFT);
            }
            // Get all the inner tables underneath this node and
            // see if the expression is NULL-rejecting for any of them
            if (isNullRejecting(rightNode.generateTableJoinOrder(), exprs)) {
                if (JoinType.FULL == joinNode.getJoinType()) {
                    joinNode.setJoinType(JoinType.RIGHT);
                } else {
                    // LEFT join was just removed
                    joinNode.setJoinType(JoinType.INNER);
                }
            }
        }

<<<<<<< HEAD
        // Now add this node expression to the list and descend
        // In case of outer join, the inner node adds its WHERE and JOIN expressions, while
        // the outer node adds its WHERE ones only - the outer node does not introduce NULLs
        List<AbstractExpression> newExprs = new ArrayList<>(exprs);
=======
        // Now add this node expression to the list and descend. The WHERE expressions
        // can be combined with the input list because they simplify both inner and outer nodes.
        if (leftNode.getWhereExpression() != null) {
            exprs.add(leftNode.getWhereExpression());
        }
        if (rightNode.getWhereExpression() != null) {
            exprs.add(rightNode.getWhereExpression());
        }

        // The JOIN expressions (ON) are only applicable to the INNER node of an outer join.
        List<AbstractExpression> exprsForInnerNode = new ArrayList<AbstractExpression>(exprs);
>>>>>>> da640b4f
        if (leftNode.getJoinExpression() != null) {
            exprsForInnerNode.add(leftNode.getJoinExpression());
        }
        if (rightNode.getJoinExpression() != null) {
            exprsForInnerNode.add(rightNode.getJoinExpression());
        }

        List<AbstractExpression> leftNodeExprs;
        List<AbstractExpression> rightNodeExprs;
        switch (joinNode.getJoinType()) {
            case INNER:
                leftNodeExprs = exprsForInnerNode;
                rightNodeExprs = exprsForInnerNode;
                break;
            case LEFT:
                leftNodeExprs = exprs;
                rightNodeExprs = exprsForInnerNode;
                break;
            case RIGHT:
                leftNodeExprs = exprsForInnerNode;
                rightNodeExprs = exprs;
                break;
            case FULL:
                leftNodeExprs = exprs;
                rightNodeExprs = exprs;
                break;
            default:
                // shouldn't get there
                leftNodeExprs = null;
                rightNodeExprs = null;
                assert(false);
        }
        if (leftNode instanceof BranchNode) {
            simplifyOuterJoinRecursively((BranchNode)leftNode, leftNodeExprs);
        }
        if (rightNode instanceof BranchNode) {
            simplifyOuterJoinRecursively((BranchNode)rightNode, rightNodeExprs);
        }
    }

    /**
     * Verify if an expression from the input list is NULL-rejecting for any of the tables from the list
     * @param tableAliases list of tables
     * @param exprs list of expressions
     * @return TRUE if there is a NULL-rejecting expression
     */
    private static boolean isNullRejecting(Collection<String> tableAliases, List<AbstractExpression> exprs) {
        for (AbstractExpression expr : exprs) {
            for (String tableAlias : tableAliases) {
                if (ExpressionUtil.isNullRejectingExpression(expr, tableAlias)) {
                    // We are done at this level
                    return true;
                }
            }
        }
        return false;
    }

}<|MERGE_RESOLUTION|>--- conflicted
+++ resolved
@@ -2945,12 +2945,6 @@
             }
         }
 
-<<<<<<< HEAD
-        // Now add this node expression to the list and descend
-        // In case of outer join, the inner node adds its WHERE and JOIN expressions, while
-        // the outer node adds its WHERE ones only - the outer node does not introduce NULLs
-        List<AbstractExpression> newExprs = new ArrayList<>(exprs);
-=======
         // Now add this node expression to the list and descend. The WHERE expressions
         // can be combined with the input list because they simplify both inner and outer nodes.
         if (leftNode.getWhereExpression() != null) {
@@ -2962,7 +2956,6 @@
 
         // The JOIN expressions (ON) are only applicable to the INNER node of an outer join.
         List<AbstractExpression> exprsForInnerNode = new ArrayList<AbstractExpression>(exprs);
->>>>>>> da640b4f
         if (leftNode.getJoinExpression() != null) {
             exprsForInnerNode.add(leftNode.getJoinExpression());
         }
