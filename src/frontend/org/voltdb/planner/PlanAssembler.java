--- conflicted
+++ resolved
@@ -342,18 +342,9 @@
         }
 
         // Get the best plans for the expression subqueries ( IN/EXISTS (SELECT...) )
-<<<<<<< HEAD
-//        List<AbstractExpression> subqueryExprs = parsedStmt.findAllSubexpressionsOfType(
-//                ExpressionType.EXISTS_SUBQUERY);
-//        subqueryExprs.addAll(parsedStmt.findAllSubexpressionsOfType(ExpressionType.IN_SUBQUERY));
         List<AbstractExpression> subqueryExprs = parsedStmt.findAllSubexpressionsOfClass(
                 SubqueryExpression.class);
         ParsedResultAccumulator exprSubqueryResult = null;
-=======
-        List<AbstractExpression> subqueryExprs = parsedStmt.findAllSubexpressionsOfType(
-                ExpressionType.EXISTS_SUBQUERY);
-        subqueryExprs.addAll(parsedStmt.findAllSubexpressionsOfType(ExpressionType.IN_SUBQUERY));
->>>>>>> 561f2165
         if ( ! subqueryExprs.isEmpty() ) {
             if (parsedStmt instanceof ParsedSelectStmt == false) {
                 m_recentErrorMsg = "IN/EXISTS subquery clauses are only supported in SELECT statements";
