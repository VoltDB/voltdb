--- conflicted
+++ resolved
@@ -110,15 +110,13 @@
 
     private StatementPartitioning m_partitioning = null;
 
-<<<<<<< HEAD
     private List<String> m_UDFDependees = new ArrayList<>();
-=======
+
     private final boolean m_isLargeQuery;
 
     public CompiledPlan(boolean isLargeQuery) {
         m_isLargeQuery = isLargeQuery;
     }
->>>>>>> 763a8e87
 
     public int resetPlanNodeIds(int startId) {
         int nextId = resetPlanNodeIds(rootPlanGraph, startId);
