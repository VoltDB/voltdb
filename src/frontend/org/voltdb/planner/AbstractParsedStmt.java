--- conflicted
+++ resolved
@@ -442,16 +442,10 @@
         VoltXMLElement subqueryElmt = exprNode.children.get(0);
         AbstractParsedStmt subqueryStmt = parseSubquery(subqueryElmt);
         // add table to the query cache
-<<<<<<< HEAD
         String withoutAlias = null;
         StmtSubqueryScan tableCache = addSubqueryToStmtCache(subqueryStmt, withoutAlias);
-        return new SubqueryExpression(tableCache);
-=======
-        StmtTableScan tableCache = addTableToStmtCache(tableName, tableName, subqueryStmt);
-        assert(tableCache instanceof StmtSubqueryScan);
         // Set to the default SELECT_SUBQUERY. May be overridden depending on the context
-        return new SelectSubqueryExpression(ExpressionType.SELECT_SUBQUERY, (StmtSubqueryScan)tableCache);
->>>>>>> bc4b0143
+        return new SelectSubqueryExpression(ExpressionType.SELECT_SUBQUERY, tableCache);
     }
 
     /**
@@ -641,19 +635,6 @@
             expr.setRight(optimizedRight);
             return expr;
         }
-<<<<<<< HEAD
-        if (expr instanceof SubqueryExpression) {
-            SubqueryExpression subqueryExpr = (SubqueryExpression)expr;
-            if (ExpressionType.IN_SUBQUERY == subqueryExpr.getExpressionType()) {
-                subqueryExpr = optimizeInExpression(subqueryExpr);
-                // Do not return here because the original IN expressions
-                // is converted to EXISTS and can be optimized further.
-            }
-            if (ExpressionType.EXISTS_SUBQUERY == subqueryExpr.getExpressionType()) {
-                subqueryExpr = optimizeExistsExpression(subqueryExpr);
-            }
-            subqueryExpr.resolveCorrelations();
-=======
         if (expr instanceof ComparisonExpression) {
             QuantifierType quantifer = ((ComparisonExpression)expr).getQuantifier();
             if (ExpressionType.COMPARE_EQUAL == expr.getExpressionType() && quantifer == QuantifierType.ANY) {
@@ -663,8 +644,7 @@
             }
         }
         if (ExpressionType.OPERATOR_EXISTS == expr.getExpressionType()) {
-            expr = optimizeExistsExpression(expr);
->>>>>>> bc4b0143
+            optimizeExistsExpression(expr);
         }
         return expr;
     }
@@ -677,10 +657,6 @@
      * @param inExpr
      * @return existsExpr
      */
-<<<<<<< HEAD
-    private boolean canConvertInToExistsExpression() {
-        // Must be a SELECT statement
-=======
     private boolean canConvertInToExistsExpression(AbstractExpression inExpr) {
         AbstractExpression leftExpr = inExpr.getLeft();
         if (leftExpr instanceof SelectSubqueryExpression) {
@@ -696,14 +672,13 @@
 
         // Must be a SELECT statement
         SelectSubqueryExpression subqueryExpr = (SelectSubqueryExpression) inExpr.getRight();
-        AbstractParsedStmt subquery = subqueryExpr.getSubquery();
+        AbstractParsedStmt subquery = subqueryExpr.getSubqueryStmt();
         if (!(subquery instanceof ParsedSelectStmt)) {
             return false;
         }
 
         boolean canConvert = false;
         ParsedSelectStmt selectStmt = (ParsedSelectStmt) subquery;
->>>>>>> bc4b0143
         // Must not have OFFSET set
         // EXISTS (select * from T where T.X = parent.X order by T.Y offset 10 limit 5)
         //      seems to require 11 matches
@@ -720,69 +695,40 @@
      *  3. Add LIMIT 1
      *  4. Remove ORDER BY, GROUP BY expressions if HAVING expression is not present
      *
+     * @param existsExpr
+     */
+    private void optimizeExistsExpression(AbstractExpression existsExpr) {
+        assert(ExpressionType.OPERATOR_EXISTS == existsExpr.getExpressionType());
+        assert(existsExpr.getLeft() != null);
+
+        if (existsExpr.getLeft() instanceof SelectSubqueryExpression) {
+            SelectSubqueryExpression subqueryExpr = (SelectSubqueryExpression) existsExpr.getLeft();
+            AbstractParsedStmt subquery = subqueryExpr.getSubqueryStmt();
+            if (subquery instanceof ParsedSelectStmt) {
+                ParsedSelectStmt selectSubquery = (ParsedSelectStmt) subquery;
+                selectSubquery.simplifyExistsSubqueryStmt();
+            }
+        }
+    }
+
+    /**
+     * Optimize IN expression
+     *
      * @param inExpr
      * @return existsExpr
      */
-<<<<<<< HEAD
-    private SubqueryExpression optimizeExistsExpression(SubqueryExpression subqueryExpr) {
-        assert(ExpressionType.EXISTS_SUBQUERY == subqueryExpr.getExpressionType());
-        AbstractParsedStmt subquery = subqueryExpr.getSubqueryStmt();
-        if (subquery instanceof ParsedSelectStmt) {
-            ParsedSelectStmt selectSubquery = (ParsedSelectStmt) subquery;
-            selectSubquery.simplifyExistsSubqueryStmt();
-=======
-    private AbstractExpression optimizeExistsExpression(AbstractExpression existsExpr) {
-        assert(ExpressionType.OPERATOR_EXISTS == existsExpr.getExpressionType());
-        assert(existsExpr.getLeft() != null);
-
-        if (existsExpr.getLeft() instanceof SelectSubqueryExpression) {
-            SelectSubqueryExpression subqueryExpr = (SelectSubqueryExpression) existsExpr.getLeft();
-            AbstractParsedStmt subquery = subqueryExpr.getSubquery();
-            if (subquery instanceof ParsedSelectStmt) {
-                ParsedSelectStmt selectSubquery = (ParsedSelectStmt) subquery;
-                selectSubquery.simplifyExistsExpression();
-            }
->>>>>>> bc4b0143
-        }
-        return subqueryExpr;
-    }
-
-    /**
-     * Optimize IN expression
-     *
-     * @param inExpr
-     * @return existsExpr
-     */
-<<<<<<< HEAD
-    private SubqueryExpression optimizeInExpression(SubqueryExpression subqueryExpr) {
-        assert(ExpressionType.IN_SUBQUERY == subqueryExpr.getExpressionType());
-        assert(subqueryExpr.getLeft() != null);
-
-        AbstractExpression inColumns = subqueryExpr.getLeft();
-        AbstractParsedStmt subquery = subqueryExpr.getSubqueryStmt();
-        if (subquery.canConvertInToExistsExpression()) {
-            ParsedSelectStmt selectStmt = (ParsedSelectStmt) subquery;
-            ParsedSelectStmt.rewriteInSubqueryAsExists(selectStmt, inColumns);
-            subqueryExpr.setExpressionType(ExpressionType.EXISTS_SUBQUERY);
-            inColumns = null;
-        } else {
-            // Need to replace TVE from the IN list with the corresponding PVE
-            // to be passed as parameters to the subquery similar to the correlated TVE
-            inColumns = subquery.replaceExpressionsWithPve(inColumns);
-=======
     private AbstractExpression optimizeInExpression(AbstractExpression inExpr) {
         assert(ExpressionType.COMPARE_EQUAL == inExpr.getExpressionType());
-
         if (canConvertInToExistsExpression(inExpr)) {
             AbstractExpression inColumns = inExpr.getLeft();
             assert(inColumns != null);
             assert(inExpr.getRight() instanceof SelectSubqueryExpression);
             SelectSubqueryExpression subqueryExpr = (SelectSubqueryExpression) inExpr.getRight();
-            AbstractParsedStmt subquery = subqueryExpr.getSubquery();
+            AbstractParsedStmt subquery = subqueryExpr.getSubqueryStmt();
             assert(subquery instanceof ParsedSelectStmt);
             ParsedSelectStmt selectStmt = (ParsedSelectStmt) subquery;
             ParsedSelectStmt.rewriteInSubqueryAsExists(selectStmt, inColumns);
-            subqueryExpr.moveUpTVE();
+            //// still needed? subqueryExpr.moveUpTVE();
             AbstractExpression existsExpr = null;
             try {
                 existsExpr = ExpressionType.OPERATOR_EXISTS.getExpressionClass().newInstance();
@@ -795,10 +741,7 @@
             return existsExpr;
         } else {
             return inExpr;
->>>>>>> bc4b0143
-        }
-        subqueryExpr.setLeft(inColumns);
-        return subqueryExpr;
+        }
     }
 
     /**
@@ -1106,11 +1049,7 @@
      * may be overridden by subclasses, e.g., insert statements have a subquery
      * but does not use m_joinTree.
      **/
-<<<<<<< HEAD
     public List<StmtSubqueryScan> getSubqueryScans() {
-=======
-    public List<StmtSubqueryScan> getTableSubqueries() {
->>>>>>> bc4b0143
         List<StmtSubqueryScan> subqueries = new ArrayList<>();
 
         if (m_joinTree != null) {
@@ -1296,7 +1235,6 @@
         return exprs;
     }
 
-<<<<<<< HEAD
     /// This is for use with integer-valued row count parameters, namely LIMITs and OFFSETs.
     /// It should be called (at least) once for each LIMIT or OFFSET parameter to establish that
     /// the parameter is being used in a BIGINT context.
@@ -1499,7 +1437,8 @@
     public List<ParsedColInfo> orderByColumns() {
         assert(false);
         return null;
-=======
+    }
+
     /*
      *  Extract all subexpressions of a given expression class from this statement
      */
@@ -1512,7 +1451,6 @@
             }
         }
         return exprs;
->>>>>>> bc4b0143
     }
 
     /**
@@ -1521,15 +1459,10 @@
      */
     public boolean hasSubquery() {
         // This method should be called only after the statement is parsed and join tree is built
-<<<<<<< HEAD
-        // It will do a complete pass over the join tree.
+        assert(m_joinTree != null);
         // TO DO: If performance is an issue,
         // hard-code a tree walk that stops at the first subquery scan.
-        return ! getSubqueryScans().isEmpty();
-    }
-=======
-        assert(m_joinTree != null);
-        if (!getTableSubqueries().isEmpty()) {
+        if ( ! getSubqueryScans().isEmpty()) {
             return true;
         }
         // Verify expression subqueries
@@ -1538,5 +1471,4 @@
         return !subqueryExprs.isEmpty();
     }
 
->>>>>>> bc4b0143
 }