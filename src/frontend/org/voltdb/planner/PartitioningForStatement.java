/* This file is part of VoltDB.
 * Copyright (C) 2008-2014 VoltDB Inc.
 *
 * This program is free software: you can redistribute it and/or modify
 * it under the terms of the GNU Affero General Public License as
 * published by the Free Software Foundation, either version 3 of the
 * License, or (at your option) any later version.
 *
 * This program is distributed in the hope that it will be useful,
 * but WITHOUT ANY WARRANTY; without even the implied warranty of
 * MERCHANTABILITY or FITNESS FOR A PARTICULAR PURPOSE.  See the
 * GNU Affero General Public License for more details.
 *
 * You should have received a copy of the GNU Affero General Public License
 * along with VoltDB.  If not, see <http://www.gnu.org/licenses/>.
 */


package org.voltdb.planner;

import java.util.Collection;
import java.util.HashMap;
import java.util.HashSet;
import java.util.Set;

import org.voltdb.VoltType;
import org.voltdb.catalog.Column;
import org.voltdb.expressions.AbstractExpression;
import org.voltdb.expressions.ConstantValueExpression;
import org.voltdb.expressions.ParameterValueExpression;
import org.voltdb.expressions.TupleValueExpression;
import org.voltdb.planner.parseinfo.StmtTableScan;

/**
 * Represents the partitioning of the data underlying a statement.
 * In the simplest case, this is pre-determined by the single-partition context of the statement
 * from a stored procedure annotation or a single-statement procedure attribute.
 * In the more interesting ad hoc case, a user can specify that a statement be run on all partitions,
 * but the semantics of the statement may indicate that the same result could be produced more optimally
 * by running it on a single partition selected based on the hash of some partition key value,
 * whether a statement parameter or a constant in the text of the statement.
 * These cases arise both in queries and in (partitioned table) DML.
 * As a multi-partition statement is analyzed in the planner, this object is filled in with details
 * regarding its suitability for running correctly on a single partition.
 *
 * For a multi-fragment plan that contains a join,
 * is it better to send partitioned tuples and join them on the coordinator
 * or is it better to join them before sending?
 * If bandwidth (or capacity of the receiving temp table) were the primary concern,
 * a decision could be based on
 * A) how much wider the joined rows are than the pre-joined rows.
 * B) the expected yield of the join filtering -- does each pre-joined row typically
 *    match and get joined with multiple partner rows or does it typically fail to match
 *    any row.
 * The statistics required to determine "B" are not generally available.
 * In any case, there are two over-arching concerns.
 * One is the correct handling of a special case
 * -- a join of partitioned tables on their partition keys.
 * In this case, the join MUST happen on each partition prior to sending any tuples.
 * This restriction stems directly from the limitation that there can only be two fragments in a plan,
 * and that a fragment produces a single (intermediate or final) result table.
 * The "coordinator" receives the (one) intermediate result table and produces
 * the final result table. It can not receive tuples from two different partitioned tables.
 * The second over-arching consideration is that there is an optimization available to the
 * transaction processor for the special case in which a coordinator fragment does not need to
 * access any persistent local data (I learned this second hand from Izzy. --paul).
 * This provides further motivation to do all scanning and joining in the collector fragment
 * prior to sending tuples.
 *
 * These two considerations normally override all others,
 * so that all multi-partition plans only "send after all joins", regardless of bandwidth/capacity
 * considerations, but there remains some edge cases in which the decision MUST go the other way,
 * that is, sending tuples prior to joining on the coordinator.
 * This occurs for some OUTER JOINS between a replicated OUTER table and a partitioned INNER table as in:
 *
 * SELECT * FROM replicated R LEFT JOIN partitioned P ON ...;
 *
 * See the comment in SelectSubPlanAssembler.getSelectSubPlanForJoin
 */
public class PartitioningForStatement implements Cloneable{
    /**
     * This value is only meaningful if m_inferPartitioning is false.
     * It can be set true to force single-partition statement planning and
     * to forbid single-partition planning/execution of replicated table DML.
     * Since that would corrupt the replication, it is flagged as an error.
     * Otherwise, no attempt is made to validate that a single partition statement would
     * have the same result as the same query run on all partitions.
     * It is up to the user to decide whether that is an issue.
     * It can be set to false to force multi-partition statement planning.
     * This MAY involve sub-optimal dispatch of fragments to partitions with no matching data.
     * Currently, even inserts into partitioned tables are allowed to successfully execute
     * on "wrong" partitions, but they are prevented at the lowest level from taking effect there.
     */
    private final boolean m_forceSP;

    /**
     * Enables inference of single partitioning from statement.
     */
    private final boolean m_inferPartitioning;
    /*
     * For partitioned table DML, caches the partitioning column for later matching with its prospective value.
     * If that value is constant or a parameter, SP is an option.
     */
    private Column m_partitionCol; // Not used in SELECT plans.
    /*
     * For a multi-partition statement that can definitely be run SP, this is a constant partitioning key value
     * inferred from the analysis (suitable for hashinating).
     * If null, SP may not be safe, or the partitioning may be based on something less obvious like a parameter or constant expression.
     */
    private Object m_inferredValue = null;
    private int m_inferredParameterIndex = -1;
    /*
     * Any constant/parameter-based expressions found to be equality-filtering partitioning columns.
     */
    private final Set<AbstractExpression> m_inferredExpression = new HashSet<AbstractExpression>();
    /*
     * The actual number of partitioned table scans in the query (when supported, self-joins should count as multiple).
     */
    private int m_countOfPartitionedTables = -1;
    /*
     * The number of independently partitioned table scans in the query. This is initially the same as
     * m_countOfPartitionedTables, but gets reduced by 1 each time a partitioned table (scan)'s partitioning column
     * is seen to be filtered by equality to a constant value or to a previously scanned partition column.
     * When the count is 0, the statement can be executed single-partition.
     * When the count is 1, multi-partition execution can join any number of tables in the collector plan fragment.
     * When the count is 2 or greater, the statement would require three or more fragments to execute, so is disallowed.
     */
    private int m_countOfIndependentlyPartitionedTables = -1;
    /*
     * If true, and the target table it replicated,
     * SP execution is strictly forbidden, even if requested.
     */
    private boolean m_isDML = false;
    /*
     * The table and column name of a partitioning column, typically the first scanned, if there are more than one,
     * proposed in feedback messages for possible use in single-partitioning annotations and attributes.
     */
    private String m_fullColumnName;

    /**
     * @param specifiedValue non-null if only SP plans are to be assumed
     * @param lockInInferredPartitioningConstant true if MP plans should be automatically optimized for SP where possible
     */
    private PartitioningForStatement(boolean inferPartitioning, boolean forceSP) {
        m_inferPartitioning = inferPartitioning;
        m_forceSP = forceSP;
    }

    public static PartitioningForStatement forceSP() {
        return new PartitioningForStatement(false, true);
    }

    public static PartitioningForStatement forceMP() {
        return new PartitioningForStatement(false, false);
    }

    public static PartitioningForStatement inferPartitioning() {
        return new PartitioningForStatement(true, /* default to MP */ false);
    }


    public boolean isInferred() {
        return m_inferPartitioning;
    }

    /**
     * @return A new PartitioningForStatement
     */
    @Override
    public Object clone() {
        return new PartitioningForStatement(m_inferPartitioning, m_forceSP);
    }

    /**
     * accessor
     */
    public boolean wasSpecifiedAsSingle() {
        return m_forceSP && ! m_inferPartitioning;
    }

    /**
     * @param string table.column name of a(nother) equality-filtered partitioning column
     * @param constExpr -- a constant/parameter-based expression that equality-filters the partitioning column
     */
    public void addPartitioningExpression(String fullColumnName, AbstractExpression constExpr,
                                          VoltType valueType) {
        if (m_fullColumnName == null) {
            m_fullColumnName = fullColumnName;
        }
        m_inferredExpression.add(constExpr);
        if (constExpr instanceof ParameterValueExpression) {
            ParameterValueExpression pve = (ParameterValueExpression)constExpr;
            m_inferredParameterIndex = pve.getParameterIndex();
        } else {
            m_inferredValue = ConstantValueExpression.extractPartitioningValue(valueType, constExpr);
        }
    }

    public Object getInferredPartitioningValue() {
        return m_inferredValue;
    }

    public int getInferredParameterIndex() {
        return m_inferredParameterIndex;
    }


    /**
     * accessor
     */
    public int getCountOfPartitionedTables() {
        // Should always have been set, early on.
        assert(m_countOfPartitionedTables != -1);
        return m_countOfPartitionedTables;
    }

    /**
     * accessor
     */
    public int getCountOfIndependentlyPartitionedTables() {
        return m_countOfIndependentlyPartitionedTables;

    }

    /**
     * Returns true if there exists a single partition expression
     */
    public boolean isInferredSingle() {
        return m_inferPartitioning &&
                (((m_countOfIndependentlyPartitionedTables == 0) && ! m_isDML)  ||
                        (m_inferredExpression.size() == 1));
    }

    /**
     * Returns true if the statement will require two fragments.
     */
    public boolean requiresTwoFragments() {
        if (m_inferPartitioning) {
            if (isInferredSingle()) {
                return false;
            }
        } else {
            if (m_forceSP || (m_countOfPartitionedTables == 0)) {
                return false;
            }
        }
        return true;
    }

    /**
     * smart accessor - only returns a value if it was unique
     * @return
     */
    public AbstractExpression singlePartitioningExpression() {
        if (m_inferredExpression.size() == 1) {
            return m_inferredExpression.iterator().next();
        }
        return null;
    }

    /**
     * accessor
     */
    public boolean getIsReplicatedTableDML() {
        return m_isDML && (m_countOfIndependentlyPartitionedTables == 0);
    }

    /**
     * @param parameter potentially enabling replicatedTableDML check
     */
    public void setIsDML() { m_isDML = true; }

    /**
     * accessor
     * @return
     */
    public String getFullColumnName() {
        return m_fullColumnName;
    }

    /**
     * accessor
     * @param partitioncolumn
     */
    public void setPartitioningColumn(Column partitioncolumn) {
        if (m_inferPartitioning) {
            m_partitionCol = partitioncolumn; // Not used in SELECT plans.
        }
    }

    /**
     * @return
     */
    public Column getColumn() {
        return m_partitionCol;
    }

    public boolean isPartitionColumn(String column) {
        return m_partitionColumnByTable.containsValue(column);
    }

    public Collection<String> getPartitionColumns() {
        return m_partitionColumnByTable.values();
    }

    /**
     * Given the query's list of tables and its collection(s) of equality-filtered columns and their equivalents,
     * determine whether all joins involving partitioned tables can be executed locally on a single partition.
     * This is only the case when they include equality comparisons between partition key columns.
     * VoltDb will reject joins of multiple partitioned tables unless all their partition keys are
     * constrained to be equal to each other.
     * Example: select * from T1, T2 where T1.ID = T2.ID
     * Additionally, in this case, there may be a constant equality filter on any of the columns,
     * which we want to extract as our SP partitioning parameter.
     *
     * @param tableAliasList The tables.
     * @param valueEquivalence Their column equality filters
     * @return the number of independently partitioned tables
     *         -- partitioned tables that aren't joined or filtered by the same value.
     *         The caller can raise an alarm if there is more than one.
     */
<<<<<<< HEAD
    public int analyzeForMultiPartitionAccess(List<StmtTableScan> tableCacheList,
=======
    public int analyzeForMultiPartitionAccess(Collection<StmtTableScan> collection,
>>>>>>> 2244ddbc
            HashMap<AbstractExpression, Set<AbstractExpression>> valueEquivalence)
    {
        TupleValueExpression tokenPartitionKey = null;
        Set< Set<AbstractExpression> > eqSets = new HashSet< Set<AbstractExpression> >();
        Set<Object> tempPartitioningValues = new HashSet<Object>();
        int unfilteredPartitionKeyCount = 0;

        // Iterate over the tables to collect partition columns.
<<<<<<< HEAD
        for (StmtTableScan tableCache : tableCacheList) {
            // Replicated tables don't need filter coverage.
            if (tableCache.getIsreplicated()) {
                continue;
            }

            String partitionedTableAlias = tableCache.getTableAlias();
            String columnNeedingCoverage = m_partitionColumnByTable.get(partitionedTableAlias);
=======
        for (StmtTableScan tableScan : collection) {
            // Replicated tables don't need filter coverage.
            if (tableScan.getIsReplicated()) {
                continue;
            }

            // The partition column can be null in an obscure edge case.
            // The table is declared non-replicated yet specifies no partitioning column.
            // This can occur legitimately when views based on partitioned tables neglect to group by the partition column.
            // The interpretation of this edge case is that the table has "randomly distributed data".
            // In such a case, the table is valid for use by MP queries only and can only be joined with replicated tables
            // because it has no recognized partitioning join key.
            String columnNeedingCoverage = tableScan.getPartitionColumnName();
            String partitionedTableAlias = tableScan.getTableAlias();
>>>>>>> 2244ddbc
            boolean unfiltered = true;

            for (AbstractExpression candidateColumn : valueEquivalence.keySet()) {
                if ( ! (candidateColumn instanceof TupleValueExpression)) {
                    continue;
                }
                TupleValueExpression candidatePartitionKey = (TupleValueExpression) candidateColumn;
                assert(candidatePartitionKey.getTableAlias() != null);
                if ( ! candidatePartitionKey.getTableAlias().equals(partitionedTableAlias)) {
                    continue;
                }
                String candidateColumnName = candidatePartitionKey.getColumnName();
<<<<<<< HEAD
                if (tableCache.getScanType() == StmtTableScan.TABLE_SCAN_TYPE.TARGET_TABLE_SCAN) {
                    if ( ! candidateColumnName.equals(columnNeedingCoverage)) {
                        continue;
                    }
                } else if (tableCache.getScanType() == StmtTableScan.TABLE_SCAN_TYPE.TEMP_TABLE_SCAN){
                    if ( ! tableCache.isPartitioningColumn(candidateColumnName)) {
                        continue;
                    }
                } else {
                    assert(false);
=======
                if ( ! candidateColumnName.equals(columnNeedingCoverage)) {
                    continue;
>>>>>>> 2244ddbc
                }

                unfiltered = false;
                if (tokenPartitionKey == null) {
                    tokenPartitionKey = candidatePartitionKey;
                }
                eqSets.add(valueEquivalence.get(candidatePartitionKey));
            }

            // In case of sub queries, the partitioning column may be covered within the sub-query
            if(unfiltered && tableCache.getScanType() == StmtTableScan.TABLE_SCAN_TYPE.TEMP_TABLE_SCAN) {
                PartitioningForStatement tempPartitioning = tableCache.getPartitioning();
                assert(tempPartitioning != null);
                Collection<String> partitionColumns = tempPartitioning.getPartitionColumns();
                if (partitionColumns.contains(columnNeedingCoverage) &&
                        tempPartitioning.inferredPartitioningValue() != null) {
                    unfiltered = false;
                    tempPartitioningValues.add(tempPartitioning.inferredPartitioningValue());
                }
            }

            if (unfiltered) {
                ++unfilteredPartitionKeyCount;
            }
        }

<<<<<<< HEAD
        // Calculate the number of the independently partitioned sub queries.
        // The partitioning values for the sub-queries and the parent query may match.
        int countOfIndependentlyPartitionedSubqueries = tempPartitioningValues.size();
        Object partitioningObject = null;
        AbstractExpression constPartitioningExpr = null;
        for (Set<AbstractExpression> partitioningValues : eqSets) {
            for (AbstractExpression constExpr : partitioningValues) {
                if (constExpr instanceof TupleValueExpression) {
                    continue;
                }
                constPartitioningExpr = constExpr;
                partitioningObject = ConstantValueExpression.extractPartitioningValue(tokenPartitionKey.getValueType(), constExpr);
                if(tempPartitioningValues.contains(partitioningObject)) {
                    --countOfIndependentlyPartitionedSubqueries;
=======
        m_countOfIndependentlyPartitionedTables = eqSets.size() + unfilteredPartitionKeyCount;
        if ((unfilteredPartitionKeyCount == 0) && (eqSets.size() == 1)) {
            for (Set<AbstractExpression> partitioningValues : eqSets) {
                for (AbstractExpression constExpr : partitioningValues) {
                    if (constExpr instanceof TupleValueExpression) {
                        continue;
                    }
                    VoltType valueType = tokenPartitionKey.getValueType();
                    addPartitioningExpression(tokenPartitionKey.getTableName() +
                            '.' + tokenPartitionKey.getColumnName(), constExpr, valueType);
                    // Only need one constant value.
                    break;
>>>>>>> 2244ddbc
                }
            }
        }

        m_countOfIndependentlyPartitionedTables = eqSets.size() + unfilteredPartitionKeyCount +
                countOfIndependentlyPartitionedSubqueries;
        if ((unfilteredPartitionKeyCount == 0) && (eqSets.size() == 1)) {
            if (constPartitioningExpr != null) {
                addPartitioningExpression(tokenPartitionKey.getTableName() + '.' + tokenPartitionKey.getColumnName(), constPartitioningExpr);
                setInferredValue(partitioningObject);
            }
        } else if (unfilteredPartitionKeyCount == 0 && countOfIndependentlyPartitionedSubqueries == 1) {
            assert(!tempPartitioningValues.isEmpty());
            for (Object partitioningValue : tempPartitioningValues) {
                setInferredValue(partitioningValue);
                break;
            }
        }

        return m_countOfIndependentlyPartitionedTables;
    }

    /**
     * @param tableCacheList
     * @throws PlanningErrorException
     */
<<<<<<< HEAD
    void analyzeTablePartitioning(List<StmtTableScan> tableCacheList)
=======
    void analyzeTablePartitioning(Collection<StmtTableScan> collection)
>>>>>>> 2244ddbc
            throws PlanningErrorException
    {
        m_countOfPartitionedTables = 0;
        // Do we have a need for a distributed scan at all?
        // Iterate over the tables to collect partition columns.
<<<<<<< HEAD
        for (StmtTableScan tableCache : tableCacheList) {
            if (tableCache.getIsreplicated()) {
                continue;
            }
            // The partition column can be null in an obscure edge case.
            // The table is declared non-replicated yet specifies no partitioning column.
            // This can occur legitimately when views based on partitioned tables neglect to group by the partition column.
            // The interpretation of this edge case is that the table has "randomly distributed data".
            // In such a case, the table is valid for use by MP queries only and can only be joined with replicated tables
            // because it has no recognized partitioning join key.
            String colName = tableCache.getPartitionColumnName();
            String partitionedTable = tableCache.getTableAlias();
            m_partitionColumnByTable.put(partitionedTable, colName);
=======
        for (StmtTableScan tableScan : collection) {
            if ( ! tableScan.getIsReplicated()) {
                ++m_countOfPartitionedTables;
            }
>>>>>>> 2244ddbc
        }
        // Initial guess -- as if no equality filters.
        m_countOfIndependentlyPartitionedTables = m_countOfPartitionedTables;
    }

}<|MERGE_RESOLUTION|>--- conflicted
+++ resolved
@@ -295,14 +295,6 @@
         return m_partitionCol;
     }
 
-    public boolean isPartitionColumn(String column) {
-        return m_partitionColumnByTable.containsValue(column);
-    }
-
-    public Collection<String> getPartitionColumns() {
-        return m_partitionColumnByTable.values();
-    }
-
     /**
      * Given the query's list of tables and its collection(s) of equality-filtered columns and their equivalents,
      * determine whether all joins involving partitioned tables can be executed locally on a single partition.
@@ -319,11 +311,7 @@
      *         -- partitioned tables that aren't joined or filtered by the same value.
      *         The caller can raise an alarm if there is more than one.
      */
-<<<<<<< HEAD
-    public int analyzeForMultiPartitionAccess(List<StmtTableScan> tableCacheList,
-=======
     public int analyzeForMultiPartitionAccess(Collection<StmtTableScan> collection,
->>>>>>> 2244ddbc
             HashMap<AbstractExpression, Set<AbstractExpression>> valueEquivalence)
     {
         TupleValueExpression tokenPartitionKey = null;
@@ -332,16 +320,6 @@
         int unfilteredPartitionKeyCount = 0;
 
         // Iterate over the tables to collect partition columns.
-<<<<<<< HEAD
-        for (StmtTableScan tableCache : tableCacheList) {
-            // Replicated tables don't need filter coverage.
-            if (tableCache.getIsreplicated()) {
-                continue;
-            }
-
-            String partitionedTableAlias = tableCache.getTableAlias();
-            String columnNeedingCoverage = m_partitionColumnByTable.get(partitionedTableAlias);
-=======
         for (StmtTableScan tableScan : collection) {
             // Replicated tables don't need filter coverage.
             if (tableScan.getIsReplicated()) {
@@ -356,7 +334,6 @@
             // because it has no recognized partitioning join key.
             String columnNeedingCoverage = tableScan.getPartitionColumnName();
             String partitionedTableAlias = tableScan.getTableAlias();
->>>>>>> 2244ddbc
             boolean unfiltered = true;
 
             for (AbstractExpression candidateColumn : valueEquivalence.keySet()) {
@@ -369,23 +346,9 @@
                     continue;
                 }
                 String candidateColumnName = candidatePartitionKey.getColumnName();
-<<<<<<< HEAD
-                if (tableCache.getScanType() == StmtTableScan.TABLE_SCAN_TYPE.TARGET_TABLE_SCAN) {
-                    if ( ! candidateColumnName.equals(columnNeedingCoverage)) {
-                        continue;
-                    }
-                } else if (tableCache.getScanType() == StmtTableScan.TABLE_SCAN_TYPE.TEMP_TABLE_SCAN){
-                    if ( ! tableCache.isPartitioningColumn(candidateColumnName)) {
-                        continue;
-                    }
-                } else {
-                    assert(false);
-=======
                 if ( ! candidateColumnName.equals(columnNeedingCoverage)) {
                     continue;
->>>>>>> 2244ddbc
                 }
-
                 unfiltered = false;
                 if (tokenPartitionKey == null) {
                     tokenPartitionKey = candidatePartitionKey;
@@ -393,39 +356,34 @@
                 eqSets.add(valueEquivalence.get(candidatePartitionKey));
             }
 
-            // In case of sub queries, the partitioning column may be covered within the sub-query
-            if(unfiltered && tableCache.getScanType() == StmtTableScan.TABLE_SCAN_TYPE.TEMP_TABLE_SCAN) {
-                PartitioningForStatement tempPartitioning = tableCache.getPartitioning();
-                assert(tempPartitioning != null);
-                Collection<String> partitionColumns = tempPartitioning.getPartitionColumns();
-                if (partitionColumns.contains(columnNeedingCoverage) &&
-                        tempPartitioning.inferredPartitioningValue() != null) {
-                    unfiltered = false;
-                    tempPartitioningValues.add(tempPartitioning.inferredPartitioningValue());
-                }
-            }
+// ENG-451-MERGE
+//            // In case of sub queries, the partitioning column may be covered within the sub-query
+//            if(unfiltered && tableCache.getScanType() == StmtTableScan.TABLE_SCAN_TYPE.TEMP_TABLE_SCAN) {
+//                PartitioningForStatement tempPartitioning = tableCache.getPartitioning();
+//                assert(tempPartitioning != null);
+//                Collection<String> partitionColumns = tempPartitioning.getPartitionColumns();
+//                if (partitionColumns.contains(columnNeedingCoverage) &&
+//                        tempPartitioning.inferredPartitioningValue() != null) {
+//                    unfiltered = false;
+//                    tempPartitioningValues.add(tempPartitioning.inferredPartitioningValue());
+//                }
+//            }
 
             if (unfiltered) {
                 ++unfilteredPartitionKeyCount;
             }
         }
 
-<<<<<<< HEAD
-        // Calculate the number of the independently partitioned sub queries.
-        // The partitioning values for the sub-queries and the parent query may match.
-        int countOfIndependentlyPartitionedSubqueries = tempPartitioningValues.size();
-        Object partitioningObject = null;
-        AbstractExpression constPartitioningExpr = null;
-        for (Set<AbstractExpression> partitioningValues : eqSets) {
-            for (AbstractExpression constExpr : partitioningValues) {
-                if (constExpr instanceof TupleValueExpression) {
-                    continue;
-                }
-                constPartitioningExpr = constExpr;
-                partitioningObject = ConstantValueExpression.extractPartitioningValue(tokenPartitionKey.getValueType(), constExpr);
-                if(tempPartitioningValues.contains(partitioningObject)) {
-                    --countOfIndependentlyPartitionedSubqueries;
-=======
+// ENG-451-MERGE
+//        // Calculate the number of the independently partitioned sub queries.
+//        // The partitioning values for the sub-queries and the parent query may match.
+//        int countOfIndependentlyPartitionedSubqueries = tempPartitioningValues.size();
+//        Object partitioningObject = null;
+//        AbstractExpression constPartitioningExpr = null;
+//        for (Set<AbstractExpression> partitioningValues : eqSets) {
+//            for (AbstractExpression constExpr : partitioningValues) {
+//                if (constExpr instanceof TupleValueExpression) {
+//                    continue;
         m_countOfIndependentlyPartitionedTables = eqSets.size() + unfilteredPartitionKeyCount;
         if ((unfilteredPartitionKeyCount == 0) && (eqSets.size() == 1)) {
             for (Set<AbstractExpression> partitioningValues : eqSets) {
@@ -438,25 +396,31 @@
                             '.' + tokenPartitionKey.getColumnName(), constExpr, valueType);
                     // Only need one constant value.
                     break;
->>>>>>> 2244ddbc
                 }
-            }
-        }
-
-        m_countOfIndependentlyPartitionedTables = eqSets.size() + unfilteredPartitionKeyCount +
-                countOfIndependentlyPartitionedSubqueries;
-        if ((unfilteredPartitionKeyCount == 0) && (eqSets.size() == 1)) {
-            if (constPartitioningExpr != null) {
-                addPartitioningExpression(tokenPartitionKey.getTableName() + '.' + tokenPartitionKey.getColumnName(), constPartitioningExpr);
-                setInferredValue(partitioningObject);
-            }
-        } else if (unfilteredPartitionKeyCount == 0 && countOfIndependentlyPartitionedSubqueries == 1) {
-            assert(!tempPartitioningValues.isEmpty());
-            for (Object partitioningValue : tempPartitioningValues) {
-                setInferredValue(partitioningValue);
-                break;
-            }
-        }
+// ENG-451-MERGE
+//                constPartitioningExpr = constExpr;
+//                partitioningObject = ConstantValueExpression.extractPartitioningValue(tokenPartitionKey.getValueType(), constExpr);
+//                if(tempPartitioningValues.contains(partitioningObject)) {
+//                    --countOfIndependentlyPartitionedSubqueries;
+//                }
+            }
+        }
+
+// ENG-451-MERGE
+//        m_countOfIndependentlyPartitionedTables = eqSets.size() + unfilteredPartitionKeyCount +
+//                countOfIndependentlyPartitionedSubqueries;
+//        if ((unfilteredPartitionKeyCount == 0) && (eqSets.size() == 1)) {
+//            if (constPartitioningExpr != null) {
+//                addPartitioningExpression(tokenPartitionKey.getTableName() + '.' + tokenPartitionKey.getColumnName(), constPartitioningExpr);
+//                setInferredValue(partitioningObject);
+//            }
+//        } else if (unfilteredPartitionKeyCount == 0 && countOfIndependentlyPartitionedSubqueries == 1) {
+//            assert(!tempPartitioningValues.isEmpty());
+//            for (Object partitioningValue : tempPartitioningValues) {
+//                setInferredValue(partitioningValue);
+//                break;
+//            }
+//        }
 
         return m_countOfIndependentlyPartitionedTables;
     }
@@ -465,36 +429,16 @@
      * @param tableCacheList
      * @throws PlanningErrorException
      */
-<<<<<<< HEAD
-    void analyzeTablePartitioning(List<StmtTableScan> tableCacheList)
-=======
     void analyzeTablePartitioning(Collection<StmtTableScan> collection)
->>>>>>> 2244ddbc
             throws PlanningErrorException
     {
         m_countOfPartitionedTables = 0;
         // Do we have a need for a distributed scan at all?
         // Iterate over the tables to collect partition columns.
-<<<<<<< HEAD
-        for (StmtTableScan tableCache : tableCacheList) {
-            if (tableCache.getIsreplicated()) {
-                continue;
-            }
-            // The partition column can be null in an obscure edge case.
-            // The table is declared non-replicated yet specifies no partitioning column.
-            // This can occur legitimately when views based on partitioned tables neglect to group by the partition column.
-            // The interpretation of this edge case is that the table has "randomly distributed data".
-            // In such a case, the table is valid for use by MP queries only and can only be joined with replicated tables
-            // because it has no recognized partitioning join key.
-            String colName = tableCache.getPartitionColumnName();
-            String partitionedTable = tableCache.getTableAlias();
-            m_partitionColumnByTable.put(partitionedTable, colName);
-=======
         for (StmtTableScan tableScan : collection) {
             if ( ! tableScan.getIsReplicated()) {
                 ++m_countOfPartitionedTables;
             }
->>>>>>> 2244ddbc
         }
         // Initial guess -- as if no equality filters.
         m_countOfIndependentlyPartitionedTables = m_countOfPartitionedTables;
