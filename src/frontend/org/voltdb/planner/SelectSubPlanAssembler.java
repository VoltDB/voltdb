/* This file is part of VoltDB.
 * Copyright (C) 2008-2019 VoltDB Inc.
 *
 * This program is free software: you can redistribute it and/or modify
 * it under the terms of the GNU Affero General Public License as
 * published by the Free Software Foundation, either version 3 of the
 * License, or (at your option) any later version.
 *
 * This program is distributed in the hope that it will be useful,
 * but WITHOUT ANY WARRANTY; without even the implied warranty of
 * MERCHANTABILITY or FITNESS FOR A PARTICULAR PURPOSE.  See the
 * GNU Affero General Public License for more details.
 *
 * You should have received a copy of the GNU Affero General Public License
 * along with VoltDB.  If not, see <http://www.gnu.org/licenses/>.
 */

package org.voltdb.planner;

import java.util.*;

import org.hsqldb_voltpatches.HSQLInterface;
import org.voltdb.catalog.MaterializedViewInfo;
import org.voltdb.catalog.Database;
import org.voltdb.catalog.Table;
import org.voltdb.compiler.DatabaseEstimates;
import org.voltdb.compiler.DeterminismMode;
import org.voltdb.compiler.VoltCompiler;
import org.voltdb.expressions.AbstractExpression;
import org.voltdb.expressions.ExpressionUtil;
import org.voltdb.expressions.TupleValueExpression;
import org.voltdb.planner.parseinfo.BranchNode;
import org.voltdb.planner.parseinfo.JoinNode;
import org.voltdb.planner.parseinfo.StmtSubqueryScan;
import org.voltdb.planner.parseinfo.StmtTableScan;
import org.voltdb.planner.parseinfo.SubqueryLeafNode;
import org.voltdb.plannodes.IndexSortablePlanNode;
import org.voltdb.plannodes.AbstractJoinPlanNode;
import org.voltdb.plannodes.AbstractPlanNode;
import org.voltdb.plannodes.AbstractReceivePlanNode;
import org.voltdb.plannodes.IndexScanPlanNode;
import org.voltdb.plannodes.IndexUseForOrderBy;
import org.voltdb.plannodes.MaterializedScanPlanNode;
import org.voltdb.plannodes.NestLoopIndexPlanNode;
import org.voltdb.plannodes.NestLoopPlanNode;
import org.voltdb.types.JoinType;
import org.voltdb.utils.PermutationGenerator;

/**
 * For a select, delete or update plan, this class builds the part of the plan
 * which collects tuples from relations. Given the tables and the predicate
 * (and sometimes the output columns), this will build a plan that will output
 * matching tuples to a temp table. A delete, update or send plan node can then
 * be glued on top of it. In selects, aggregation and other projections are also
 * done on top of the result from this class.
 *
 */
public class SelectSubPlanAssembler extends SubPlanAssembler {

    /** The list of generated plans. This allows their generation in batches.*/
    ArrayDeque<AbstractPlanNode> m_plans = new ArrayDeque<>();

    /** The list of all possible join orders, assembled by queueAllJoinOrders */
    private ArrayDeque<JoinNode> m_joinOrders = new ArrayDeque<>();

<<<<<<< HEAD
=======
    private static final Runtime RUN_TIME = Runtime.getRuntime();
    // Number of times generateSubPlanForJoinNode() gets called recursively that we collect an estimate of heap size,
    // and early exit if too large heap size had been used.
    private static final int PLAN_ESTIMATE_PERIOD = 300;
    // Stop generating any further possible plans, if we have reached xx% of available JVM heap memory
    private static final short MAX_HEAP_MEMORY_USAGE_PCT = 80;
    private static final long MAX_ALLOWED_PLAN_MEMORY = RUN_TIME.maxMemory() * MAX_HEAP_MEMORY_USAGE_PCT / 100;

    /**
     * Stop further planning, if we have used more heap memory than we could hopefully exhaustively plan it out,
     * at the time this method is called.
     *
     * @return whether we should stop further planning. By the time it returns true, GC had already kicked in a few
     * rounds.
     */
    private static boolean shouldStopPlanning() {
        return RUN_TIME.totalMemory() - RUN_TIME.freeMemory() >= MAX_ALLOWED_PLAN_MEMORY;
    }
>>>>>>> 7c3a7d93
    /**
     *
     * @param db The catalog's Database object.
     * @param selectStmt The parsed and dissected statement object describing the sql to execute.
     * @param partitioning in/out param first element is partition key value, forcing a single-partition statement if non-null,
     * second may be an inferred partition key if no explicit single-partitioning was specified
     */
    SelectSubPlanAssembler(Database db, ParsedSelectStmt selectStmt, StatementPartitioning partitioning)
    {
        super(db, selectStmt, partitioning);
        if (selectStmt.hasJoinOrder()) {
            // If a join order was provided or large number of tables join
            m_joinOrders.addAll(selectStmt.getJoinOrder());
        } else {
            assert(m_parsedStmt.m_noTableSelectionList.size() == 0);
            m_joinOrders = queueJoinOrders(m_parsedStmt.m_joinTree, true);
        }
    }

    /**
     * Compute every permutation of the list of involved tables and put them in a deque.
     * TODO(XIN): takes at least 3.3% cpu of planner. Optimize it when possible.
     */
    public static ArrayDeque<JoinNode> queueJoinOrders(JoinNode joinNode, boolean findAll) {
        assert(joinNode != null);

        // Clone the original
        JoinNode clonedTree = (JoinNode) joinNode.clone();
        // Split join tree into a set of subtrees. The join type for all nodes in a subtree is the same
        List<JoinNode> subTrees = clonedTree.extractSubTrees();
        assert(!subTrees.isEmpty());
        // Generate possible join orders for each sub-tree separately
        ArrayList<List<JoinNode>> joinOrderList = generateJoinOrders(subTrees);
        // Reassemble the all possible combinations of the sub-tree and queue them
        ArrayDeque<JoinNode> joinOrders = new ArrayDeque<>();
        queueSubJoinOrders(joinOrderList, 0, new ArrayList<JoinNode>(), joinOrders, findAll);
        return joinOrders;
    }

    private static void queueSubJoinOrders(List<List<JoinNode>> joinOrderList, int joinOrderListIdx,
            ArrayList<JoinNode> currentJoinOrder, ArrayDeque<JoinNode> joinOrders, boolean findAll) {
        if (!findAll && joinOrders.size() > 0) {
            // At least find one valid join order
            return;
        }

        if (joinOrderListIdx == joinOrderList.size()) {
            // End of recursion
            assert(!currentJoinOrder.isEmpty());
            JoinNode joinTree = JoinNode.reconstructJoinTreeFromSubTrees(currentJoinOrder);
            joinOrders.add(joinTree);
            return;
        }
        // Recursive step
        List<JoinNode> nextTrees = joinOrderList.get(joinOrderListIdx);
        for (JoinNode headTree: nextTrees) {
            ArrayList<JoinNode> updatedJoinOrder = new ArrayList<>();
            // Order is important: The top sub-trees must be first
            for (JoinNode node : currentJoinOrder) {
                updatedJoinOrder.add((JoinNode)node.clone());
            }
            updatedJoinOrder.add((JoinNode)headTree.clone());
            queueSubJoinOrders(joinOrderList, joinOrderListIdx + 1, updatedJoinOrder, joinOrders, findAll);
        }
    }

    /**
     * For each join tree from the input list generate a set of the join trees by permuting the leafs
     * (table nodes) of the tree without breaking the joins semantic.
     *
     * @param subTrees the list of join trees.
     * @return The list containing the list of trees of all possible permutations of the input trees
     */
    private static ArrayList<List<JoinNode>> generateJoinOrders(List<JoinNode> subTrees) {
        ArrayList<List<JoinNode>> permutations = new ArrayList<>();
        for (JoinNode subTree : subTrees) {
            permutations.add(generateJoinOrdersForTree(subTree));
        }
        return permutations;
    }

    private static List<JoinNode> generateJoinOrdersForTree(JoinNode subTree) {
        if (subTree instanceof BranchNode) {
            BranchNode branchSubTree = (BranchNode) subTree;
            JoinType joinType = branchSubTree.getJoinType();
            if (joinType == JoinType.INNER) {
                return generateInnerJoinOrdersForTree(subTree);
            } else if (joinType == JoinType.LEFT) {
                return generateOuterJoinOrdersForTree(subTree);
            } else if (joinType == JoinType.FULL) {
                return generateFullJoinOrdersForTree(subTree);
            } else {
                // Shouldn't get there
                assert(false);
                return null;
            }
        } else {
            // Single tables and subqueries
            return generateInnerJoinOrdersForTree(subTree);
        }
    }

    /**
     * Helper method to generate join orders for a join tree containing only INNER joins that
     * can be obtained by the permutation of the original tables.
     *
     * @param subTree join tree
     * @return list of valid join orders
     */
    private static List<JoinNode> generateInnerJoinOrdersForTree(JoinNode subTree) {
        // Get a list of the leaf nodes(tables) to permute them
        List<JoinNode> tableNodes = subTree.generateLeafNodesJoinOrder();
        List<List<JoinNode>> joinOrders = PermutationGenerator.generatePurmutations(tableNodes);
        List<JoinNode> newTrees = new ArrayList<>();
        for (List<JoinNode> joinOrder: joinOrders) {
            newTrees.add(JoinNode.reconstructJoinTreeFromTableNodes(joinOrder, JoinType.INNER));
        }
        //Collect all the join/where conditions to reassign them later
        AbstractExpression combinedWhereExpr = subTree.getAllFilters();
        List<JoinNode> treePermutations = new ArrayList<>();
        for (JoinNode newTree : newTrees) {
            if (combinedWhereExpr != null) {
                newTree.setWhereExpression(combinedWhereExpr.clone());
            }
            // The new tree root node id must match the original one to be able to reconnect the
            // subtrees
            newTree.setId(subTree.getId());
            treePermutations.add(newTree);
        }
        return treePermutations;
    }

    /**
     * Helper method to generate join orders for an OUTER join tree.
     * At the moment, permutations for LEFT Joins are not supported yet
     *
     * @param subTree join tree
     * @return list of valid join orders
     */
    private static List<JoinNode> generateOuterJoinOrdersForTree(JoinNode subTree) {
        List<JoinNode> treePermutations = new ArrayList<>();
        treePermutations.add(subTree);
        return treePermutations;
    }

    /**
     * Helper method to generate join orders for a join tree containing only FULL joins.
     * The only allowed permutation is a join order that has original left and right nodes
     * swapped.
     *
     * @param subTree  join tree
     * @return list of valid join orders
     */
    private static List<JoinNode> generateFullJoinOrdersForTree(JoinNode subTree) {
        assert(subTree != null);
        List<JoinNode> joinOrders = new ArrayList<>();
        if (!(subTree instanceof BranchNode)) {
            // End of recursion
            joinOrders.add(subTree);
            return joinOrders;
        }
        BranchNode branchNode = (BranchNode) subTree;
        // Descend to the left branch
        assert(branchNode.getLeftNode() != null);
        List<JoinNode> leftJoinOrders = generateFullJoinOrdersForTree(branchNode.getLeftNode());
        assert(!leftJoinOrders.isEmpty());
        // Descend to the right branch
        assert(branchNode.getRightNode() != null);
        List<JoinNode> rightJoinOrders = generateFullJoinOrdersForTree(branchNode.getRightNode());
        assert(!rightJoinOrders.isEmpty());
        // Create permutation pairing left and right nodes and the revere variant
        for (JoinNode leftNode : leftJoinOrders) {
            for (JoinNode rightNode : rightJoinOrders) {
                JoinNode resultOne = new BranchNode(branchNode.getId(), branchNode.getJoinType(),
                        (JoinNode) leftNode.clone(), (JoinNode) rightNode.clone());
                JoinNode resultTwo = new BranchNode(branchNode.getId(), branchNode.getJoinType(),
                        (JoinNode) rightNode.clone(), (JoinNode) leftNode.clone());
                if (branchNode.getJoinExpression() != null) {
                    resultOne.setJoinExpression(branchNode.getJoinExpression().clone());
                    resultTwo.setJoinExpression(branchNode.getJoinExpression().clone());
                }
                if (branchNode.getWhereExpression() != null) {
                    resultOne.setWhereExpression(branchNode.getWhereExpression().clone());
                    resultTwo.setWhereExpression(branchNode.getWhereExpression().clone());
                }
                joinOrders.add(resultOne);
                joinOrders.add(resultTwo);
            }
        }
        return joinOrders;
    }

    /**
     * Pull a join order out of the join orders deque, compute all possible plans
     * for that join order, then append them to the computed plans deque.
     */
    @Override
    protected AbstractPlanNode nextPlan() {

        // repeat (usually run once) until plans are created
        // or no more plans can be created
        while (m_plans.size() == 0) {
            // get the join order for us to make plans out of
            JoinNode joinTree = m_joinOrders.poll();

            // no more join orders => no more plans to generate
            if (joinTree == null) {
                return null;
            }

            // Analyze join and filter conditions
            joinTree.analyzeJoinExpressions(m_parsedStmt.m_noTableSelectionList);
            // a query that is a little too quirky or complicated.
            if (!m_parsedStmt.m_noTableSelectionList.isEmpty()) {
                throw new PlanningErrorException("Join with filters that do not depend on joined tables is not supported in VoltDB");
            }

            if ( ! m_partitioning.wasSpecifiedAsSingle()) {
                // Now that analyzeJoinExpressions has done its job of properly categorizing
                // and placing the various filters that the HSQL parser tends to leave in the strangest
                // configuration, this is the first opportunity to analyze WHERE and JOIN filters'
                // effects on statement partitioning.
                // But this causes the analysis to be run based on a particular join order.
                // Which join orders does this analysis actually need to be run on?
                // Can it be run on the first join order and be assumed to hold for all join orders?
                // If there is a join order that fails to generate a single viable plan, is its
                // determination of partitioning (or partitioning failure) always valid for other
                // join orders, or should the analysis be repeated on a viable join order
                // in that case?
                // For now, analyze each join order independently and when an invalid partitioning is
                // detected, skip the plan generation for that particular ordering.
                // If this causes all plans to be skipped, commonly the case, the PlanAssembler
                // should propagate an error message identifying partitioning as the problem.
                HashMap<AbstractExpression, Set<AbstractExpression>>
                    valueEquivalence = joinTree.getAllEquivalenceFilters();
                Collection<StmtTableScan> scans = m_parsedStmt.allScans();
                m_partitioning.analyzeForMultiPartitionAccess(scans, valueEquivalence);
                if ( ! m_partitioning.isJoinValid() ) {
                    // The case of more than one independent partitioned table
                    // would result in an illegal plan with more than two fragments.
                    // Don't throw a planning error here, in case the problem is just with this
                    // particular join order, but do leave a hint to the PlanAssembler in case
                    // the failure is unanimous -- a common case.
                    m_recentErrorMsg = m_partitioning.getJoinInvalidReason();
                    // This join order, at least, is not worth trying to plan.
                    continue;
                }
            }

            generateMorePlansForJoinTree(joinTree);
        }
        return m_plans.poll();
    }

    /**
     * Given a specific join order, compute all possible sub-plan-graphs for that
     * join order and add them to the deque of plans. If this doesn't add plans,
     * it doesn't mean no more plans can be generated. It's possible that the
     * particular join order it got had no reasonable plans.
     *
     * @param joinTree An array of tables in the join order.
     */
    private void generateMorePlansForJoinTree(JoinNode joinTree) {
        assert(joinTree != null);
        // generate the access paths for all nodes
        generateAccessPaths(joinTree);

        List<JoinNode> nodes = joinTree.generateAllNodesJoinOrder();
        generateSubPlanForJoinNodeRecursively(joinTree, 0, nodes);
    }

    /**
     * Generate all possible access paths for all nodes in the tree.
     * The join and filter expressions are kept at the parent node
     * 1- The OUTER-only join conditions - Testing the outer-only conditions COULD be considered as an
     *   optimal first step to processing each outer tuple - PreJoin predicate for NLJ or NLIJ
     * 2 -The INNER-only and INNER_OUTER join conditions are used for finding a matching inner tuple(s) for a
     *   given outer tuple. Index and end-Index expressions for NLIJ and join predicate for NLJ.
     * 3 -The OUTER-only filter conditions. - Can be pushed down to pre-qualify the outer tuples before they enter
     *   the join - Where condition for the left child
     * 4. The INNER-only and INNER_OUTER where conditions are used for filtering joined tuples. -
     *   Post join predicate for NLIJ and NLJ .  Possible optimization -
     *   if INNER-only condition is NULL-rejecting (inner_tuple is NOT NULL or inner_tuple > 0)
     *   it can be pushed down as a filter expression to the inner child
     *
     * @param joinNode A root to the join tree to generate access paths to all nodes in that tree.
     */
    private void generateAccessPaths(JoinNode joinNode) {
        assert(joinNode != null);
        if (joinNode instanceof BranchNode) {
            generateOuterAccessPaths((BranchNode)joinNode);
            generateInnerAccessPaths((BranchNode)joinNode);
            // An empty access path for the root
            joinNode.m_accessPaths.add(new AccessPath());
            return;
        }
        // This is a select from a single table
        joinNode.m_accessPaths.addAll(getRelevantAccessPathsForTable(joinNode.getTableScan(),
                joinNode.m_joinInnerList, joinNode.m_whereInnerList, null));
    }

    /**
     * Generate all possible access paths for an outer node in a join.
     * The outer table and/or join can have the naive access path and possible index path(s)
     * Optimizations - outer-table-only where expressions can be pushed down to the child node
     * to pre-qualify the outer tuples before they enter the join.
     * For inner joins outer-table-only join expressions can be pushed down as well
     *
     * @param parentNode A parent node to the node to generate paths to.
     */
    private void generateOuterAccessPaths(BranchNode parentNode) {
        JoinNode outerChildNode = parentNode.getLeftNode();
        assert(outerChildNode != null);
        JoinType joinType = parentNode.getJoinType();
        // For LEFT and FULL join types, the outer join expressions are kept as a pre-join predicate
        // at the join node to pre-qualify the outer rows
        List<AbstractExpression> joinOuterList =  (joinType == JoinType.INNER) ?
                parentNode.m_joinOuterList : null;
        if (outerChildNode instanceof BranchNode) {
            generateOuterAccessPaths((BranchNode)outerChildNode);
            generateInnerAccessPaths((BranchNode)outerChildNode);
            // The join node can have only sequential scan access
            outerChildNode.m_accessPaths.add(getRelevantNaivePath(joinOuterList,
                    parentNode.m_whereOuterList));
            assert(outerChildNode.m_accessPaths.size() > 0);
            return;
        }
        // WHERE Outer expressions must stay at the join node for the FULL joins
        // They will be added later as part of the WHERE predicate of the join node
        List<AbstractExpression> parentWhereList = null;
        if (joinType != JoinType.FULL) {
            parentWhereList = parentNode.m_whereOuterList;
        }
        outerChildNode.m_accessPaths.addAll(
                getRelevantAccessPathsForTable(outerChildNode.getTableScan(),
                        joinOuterList, parentWhereList, null));
    }

    /**
     * Generate all possible access paths for an inner node in a join.
     * The set of potential index expressions depends whether the inner node can be inlined
     * with the NLIJ or not. In the former case, inner and inner-outer join expressions can
     * be considered for the index access. In the latter, only inner join expressions qualifies.
     *
     * @param parentNode A parent node to the node to generate paths to.
     */
    private void generateInnerAccessPaths(BranchNode parentNode) {
        JoinNode innerChildNode = parentNode.getRightNode();
        assert(innerChildNode != null);
        // In case of inner join WHERE and JOIN expressions can be merged
        if (parentNode.getJoinType() == JoinType.INNER) {
            parentNode.m_joinInnerOuterList.addAll(parentNode.m_whereInnerOuterList);
            parentNode.m_whereInnerOuterList.clear();
            parentNode.m_joinInnerList.addAll(parentNode.m_whereInnerList);
            parentNode.m_whereInnerList.clear();
        }
        if (innerChildNode instanceof BranchNode) {
            generateOuterAccessPaths((BranchNode)innerChildNode);
            generateInnerAccessPaths((BranchNode)innerChildNode);
            // The inner node is a join node itself. Only naive access path is possible
            innerChildNode.m_accessPaths.add(
                    getRelevantNaivePath(parentNode.m_joinInnerOuterList, parentNode.m_joinInnerList));
            return;
        }

        // The inner table can have multiple index access paths based on
        // inner and inner-outer join expressions plus the naive one.
        List<AbstractExpression> filterExprs = null;
        List<AbstractExpression> postExprs = null;
        // For the FULL join type, the inner join expressions must stay at the join node and
        // not go down to the inner node as filters (as predicates for SeqScan nodes and/or
        // index expressions for Index Scan). The latter case (IndexScan) won't work for NLJ because
        // the inner join expression will effectively filter out inner tuple prior to the NLJ.
        if (parentNode.getJoinType() != JoinType.FULL) {
            filterExprs = parentNode.m_joinInnerList;
        }
        else {
            postExprs = parentNode.m_joinInnerList;
        }
        StmtTableScan innerTable = innerChildNode.getTableScan();
        assert(innerTable != null);
        innerChildNode.m_accessPaths.addAll(
                getRelevantAccessPathsForTable(innerTable,
                        parentNode.m_joinInnerOuterList, filterExprs, postExprs));

        // If there are inner expressions AND inner-outer expressions, it could be that there
        // are indexed access paths that use elements of both in the indexing expressions,
        // especially in the case of a compound index.
        // These access paths can not be considered for use with an NLJ because they rely on
        // inner-outer expressions.
        // If there is a possibility that NLIJ will not be an option due to the
        // "special case" processing that puts a send/receive plan between the join node
        // and its inner child node, other access paths need to be considered that use the
        // same indexes as those identified so far but in a simpler, less effective way
        // that does not rely on inner-outer expressions.
        // The following simplistic method of finding these access paths is to force
        // inner-outer expressions to be handled as NLJ-compatible post-filters and repeat
        // the search for access paths.
        // This will typically generate some duplicate access paths, including the naive
        // sequential scan path and any indexed paths that happened to use only the inner
        // expressions.
        // For now, we deal with this redundancy by dropping (and re-generating) all
        // access paths EXCPT those that reference the inner-outer expressions.
        // TODO: implementing access path hash and equality and possibly using a "Set"
        // would allow deduping as new access paths are added OR
        // the simplified access path search process could be based on
        // the existing indexed access paths -- for each access path that "hasInnerOuterIndexExpression"
        // try to generate and add a simpler access path using the same index,
        // this time with the inner-outer expressions used only as non-indexable post-filters.

        // Don't bother generating these redundant or inferior access paths unless there is
        // an inner-outer expression and a chance that NLIJ will be taken out of the running.
        boolean mayNeedInnerSendReceive = ( ! m_partitioning.wasSpecifiedAsSingle()) &&
                (m_partitioning.getCountOfPartitionedTables() > 0) &&
                (parentNode.getJoinType() != JoinType.INNER) &&
                ! innerTable.getIsReplicated();
// too expensive/complicated to test here? (parentNode.m_leftNode has a replicated result?) &&

        if (mayNeedInnerSendReceive && ! parentNode.m_joinInnerOuterList.isEmpty()) {
            List<AccessPath> innerOuterAccessPaths = new ArrayList<>();
            for (AccessPath innerAccessPath : innerChildNode.m_accessPaths) {
                if ((innerAccessPath.index != null) &&
                    hasInnerOuterIndexExpression(innerChildNode.getTableAlias(),
                                                 innerAccessPath.indexExprs,
                                                 innerAccessPath.initialExpr,
                                                 innerAccessPath.endExprs)) {
                    innerOuterAccessPaths.add(innerAccessPath);
                }
            }
            if (parentNode.getJoinType() != JoinType.FULL) {
                filterExprs = parentNode.m_joinInnerList;
                postExprs = parentNode.m_joinInnerOuterList;
            }
            else {
                // For FULL join type the inner join expressions must be part of the post predicate
                // in order to stay at the join node and not be pushed down to the inner node
                filterExprs = null;
                postExprs = new ArrayList<>(parentNode.m_joinInnerList);
                postExprs.addAll(parentNode.m_joinInnerOuterList);
            }
            Collection<AccessPath>
            nljAccessPaths = getRelevantAccessPathsForTable(
                    innerTable, null, filterExprs, postExprs);

            innerChildNode.m_accessPaths.clear();
            innerChildNode.m_accessPaths.addAll(nljAccessPaths);
            innerChildNode.m_accessPaths.addAll(innerOuterAccessPaths);
        }

        assert(innerChildNode.m_accessPaths.size() > 0);
    }

    /**
<<<<<<< HEAD
     * generate all possible plans for the tree.
=======
     * generate all possible plans for the tree, or to the extend that further planning would drain JVM heap memory
     * (at threshold of MAX_HEAP_MEMORY_USAGE_PCT% of available JVM heap memory)
>>>>>>> 7c3a7d93
     *
     * @param rootNode The root node for the whole join tree.
     * @param nodes The node list to iterate over.
     */
    private void generateSubPlanForJoinNodeRecursively(JoinNode rootNode,
                                                       int nextNode, List<JoinNode> nodes)
    {
        assert(nodes.size() > nextNode);
        JoinNode joinNode = nodes.get(nextNode);
        if (nodes.size() == nextNode + 1) {
            for (AccessPath path : joinNode.m_accessPaths) {
                joinNode.m_currentAccessPath = path;
                AbstractPlanNode plan = getSelectSubPlanForJoinNode(rootNode);
                if (plan == null) {
                    continue;
                }
                m_plans.add(plan);
            }
            return;
        }

        for (AccessPath path : joinNode.m_accessPaths) {
            joinNode.m_currentAccessPath = path;
            generateSubPlanForJoinNodeRecursively(rootNode, nextNode+1, nodes);
        }
    }

    /**
     * Given a specific join node and access path set for inner and outer tables, construct the plan
     * that gives the right tuples.
     *
     * @param joinNode The join node to build the plan for.
     * @param isInnerTable True if the join node is the inner node in the join
     * @return A completed plan-sub-graph that should match the correct tuples from the
     * correct tables.
     */
    private AbstractPlanNode getSelectSubPlanForJoinNode(JoinNode joinNode) {
        assert(joinNode != null);
        if (joinNode instanceof BranchNode) {
            BranchNode branchJoinNode = (BranchNode)joinNode;
            // Outer node
            AbstractPlanNode outerScanPlan =
                    getSelectSubPlanForJoinNode(branchJoinNode.getLeftNode());
            if (outerScanPlan == null) {
                return null;
            }
            // Inner Node.
            AbstractPlanNode innerScanPlan =
                    getSelectSubPlanForJoinNode((branchJoinNode).getRightNode());
            if (innerScanPlan == null) {
                return null;
            }
            // Join Node
            IndexSortablePlanNode answer = getSelectSubPlanForJoin(branchJoinNode,
                                                              outerScanPlan,
                                                              innerScanPlan);
            // Propagate information used for order by clauses in window functions
            // and the statement level order by clause.  This is only if the
            // branch node is an inner join.
            if ((answer != null)
                    && (branchJoinNode.getJoinType() == JoinType.INNER)
                    && outerScanPlan instanceof IndexSortablePlanNode) {
                IndexUseForOrderBy indexUseForJoin = answer.indexUse();
                IndexUseForOrderBy indexUseFromScan = ((IndexSortablePlanNode)outerScanPlan).indexUse();
                indexUseForJoin.setWindowFunctionUsesIndex(indexUseFromScan.getWindowFunctionUsesIndex());
                indexUseForJoin.setWindowFunctionIsCompatibleWithOrderBy(indexUseFromScan.isWindowFunctionCompatibleWithOrderBy());
                indexUseForJoin.setFinalExpressionOrderFromIndexScan(indexUseFromScan.getFinalExpressionOrderFromIndexScan());
                indexUseForJoin.setSortOrderFromIndexScan(indexUseFromScan.getSortOrderFromIndexScan());
            }
            if (answer == null) {
                return null;
            }
            return answer.planNode();
        }

        // End of recursion
        AbstractPlanNode scanNode = getAccessPlanForTable(joinNode);
        // Connect the sub-query tree if any
        if (joinNode instanceof SubqueryLeafNode) {
            StmtSubqueryScan tableScan = ((SubqueryLeafNode)joinNode).getSubqueryScan();
            CompiledPlan subQueryPlan = tableScan.getBestCostPlan();
            assert(subQueryPlan != null);
            assert(subQueryPlan.rootPlanGraph != null);
            // The sub-query best cost plan needs to be un-linked from the previous parent plan
            // it's the same child plan that gets re-attached to many parents one at a time
            subQueryPlan.rootPlanGraph.disconnectParents();
            scanNode.addAndLinkChild(subQueryPlan.rootPlanGraph);
        }
        return scanNode;
    }


   /**
     * Given a join node and plan-sub-graph for outer and inner sub-nodes,
     * construct the plan-sub-graph for that node.
     *
     * @param joinNode A parent join node.
     * @param outerPlan The outer node plan-sub-graph.
     * @param innerPlan The inner node plan-sub-graph.
     * @return A completed plan-sub-graph
     * or null if a valid plan can not be produced for given access paths.
     */
    private IndexSortablePlanNode getSelectSubPlanForJoin(BranchNode joinNode,
                                                     AbstractPlanNode outerPlan,
                                                     AbstractPlanNode innerPlan)
    {
        // Filter (post-join) expressions
        ArrayList<AbstractExpression> whereClauses  = new ArrayList<>();
        whereClauses.addAll(joinNode.m_whereInnerList);
        whereClauses.addAll(joinNode.m_whereInnerOuterList);
        if (joinNode.getJoinType() == JoinType.FULL) {
            // For all other join types, the whereOuterList expressions were pushed down to the outer node
            whereClauses.addAll(joinNode.m_whereOuterList);
        }

        // The usual approach of calculating a local (partial) join result on each partition,
        // then sending and merging them with other partial results on the coordinator does not
        // ensure correct answers for some queries like:
        //     SELECT * FROM replicated LEFT JOIN partitioned ON ...
        // They require a "global view" of the partitioned working set in order to
        // properly identify which replicated rows need to be null-padded,
        // and to ensure that the same replicated row is not null-padded redundantly on multiple partitions.
        // Many queries using this pattern impractically require redistribution and caching of a considerable
        // subset of a partitioned table in preparation for a "coordinated" join.
        // Yet, there may be useful cases with sufficient constant-based partitioned table filtering
        // in the "ON clause" to keep the distributed working set size under control, like
        //     SELECT * FROM replicated R LEFT JOIN partitioned P
        //     ON R.key == P.non_partition_key AND P.non_partition_key BETWEEN ? and ?;
        //
        // Such queries need to be prohibited by the planner if it can not guarantee the
        // correct results that require a "send before join" plan.
        // This could be the case if the replicated-to-partition join in these examples
        // were subject to another join with a partitioned table, like
        //     SELECT * FROM replicated R LEFT JOIN partitioned P1 ON ...
        //                                LEFT JOIN also_partitioned P2 ON ...
        //

        assert(joinNode.getRightNode() != null);
        JoinNode innerJoinNode = joinNode.getRightNode();
        AccessPath innerAccessPath = innerJoinNode.m_currentAccessPath;
        // We may need to add a send/receive pair to the inner plan for the special case.
        // This trick only works once per plan, BUT once the partitioned data has been
        // received on the coordinator, it can be treated as replicated data in later
        // joins, which MAY help with later outer joins with replicated data.

        boolean needInnerSendReceive = m_partitioning.requiresTwoFragments() &&
                                       ! innerPlan.hasReplicatedResult() &&
                                       outerPlan.hasReplicatedResult() &&
                                       joinNode.getJoinType() != JoinType.INNER;

        // When the inner plan is an IndexScan, there MAY be a choice of whether to join using a
        // NestLoopJoin (NLJ) or a NestLoopIndexJoin (NLIJ). The NLJ will have an advantage over the
        // NLIJ in the cases where it applies, since it does a single access or iteration over the index
        // and caches the result, where the NLIJ does an index access or iteration for each outer row.
        // The NestLoopJoin applies when the inner IndexScan is driven only by parameter and constant
        // expressions determined at the start of the query. That requires that none of the IndexScan's
        // various expressions that drive the index access may reference columns from the outer row
        // -- they can only reference columns of the index's base table (the indexed expressions)
        // as well as constants and parameters. The IndexScan's "otherExprs" expressions that only
        // drive post-filtering are not an issue since the NestLoopJoin does feature per-outer-tuple
        // post-filtering on each pass over the cached index scan result.

        // The special case of an OUTER JOIN of replicated outer row data with a partitioned inner
        // table requires that the partitioned data be sent to the coordinator prior to the join.
        // This limits the join option to NLJ. The index scan must make a single index access on
        // each partition and cache the result at the coordinator for post-filtering.
        // This requires that the index access be based on parameters or constants only
        // -- the replicated outer row data will only be available later at the coordinator,
        // so it can not drive the per-partition index scan.

        // If the NLJ option is precluded for the usual reason (outer-row-based indexing) AND
        // the NLIJ is precluded by the special case (OUTER JOIN of replicated outer rows and
        // partitioned inner rows) this method returns null, effectively rejecting this indexed
        // access path for the inner node. Other access paths or join orders may prove more successful.

        boolean canHaveNLJ = true;
        boolean canHaveNLIJ = true;
        if (innerPlan instanceof IndexScanPlanNode) {
            if (hasInnerOuterIndexExpression(joinNode.getRightNode().getTableAlias(),
                                             innerAccessPath.indexExprs,
                                             innerAccessPath.initialExpr,
                                             innerAccessPath.endExprs)) {
                canHaveNLJ = false;
            }
        }
        else {
            canHaveNLIJ = false;
        }
        if (needInnerSendReceive) {
            canHaveNLIJ = false;
        }

        // Prohibit FULL join plans with distributed outer and replicated inner branches -
        // The join must happen on either a coordinator node or both tables must be joined on
        // partition columns
        if (joinNode.getJoinType() == JoinType.FULL &&
                m_partitioning.requiresTwoFragments() &&
                !outerPlan.hasReplicatedResult() &&
                innerPlan.hasReplicatedResult()) {
            canHaveNLIJ = false;
            canHaveNLJ = false;
        }

        AbstractJoinPlanNode ajNode = null;
        if (canHaveNLJ) {
            NestLoopPlanNode nljNode = new NestLoopPlanNode();
            // get all the clauses that join the applicable two tables
            // Copy innerAccessPath.joinExprs to leave it unchanged,
            // avoiding accumulation of redundant expressions when
            // joinClauses gets built up for various alternative plans.
            ArrayList<AbstractExpression> joinClauses = new ArrayList<>(innerAccessPath.joinExprs);
            if ((innerPlan instanceof IndexScanPlanNode) ||
                (innerPlan instanceof NestLoopIndexPlanNode
                    && innerPlan.getChild(0) instanceof MaterializedScanPlanNode)) {
                // InnerPlan is an IndexScan OR an NLIJ of a MaterializedScan
                // (IN LIST) and an IndexScan. In this case, the inner and
                // inner-outer non-index join expressions (if any) are in the
                // indexScan's otherExpr. The former should stay as IndexScanPlan
                // predicates but the latter need to be pulled up into NLJ
                // predicates because the IndexScan is executed once, not once
                // per outer tuple.
                ArrayList<AbstractExpression> otherExprs = new ArrayList<>();
                // PLEASE do not update the "innerAccessPath.otherExprs", it may be reused
                // for other path evaluation on the other outer side join.
                List<AbstractExpression> innerExpr = filterSingleTVEExpressions(innerAccessPath.otherExprs, otherExprs);
                joinClauses.addAll(otherExprs);
                IndexScanPlanNode scanNode = null;
                if (innerPlan instanceof IndexScanPlanNode) {
                    scanNode = (IndexScanPlanNode)innerPlan;
                }
                else {
                    assert(innerPlan instanceof NestLoopIndexPlanNode);
                    scanNode = ((NestLoopIndexPlanNode) innerPlan).getInlineIndexScan();
                }
                scanNode.setPredicate(innerExpr);
            }
            else if (innerJoinNode instanceof BranchNode && joinNode.getJoinType() != JoinType.INNER) {
                // If the innerJoinNode is a LEAF node OR if the join type is an INNER join,
                // the conditions that apply to the inner side
                // have been applied as predicates to the inner scan node already.

                // otherExpr of innerAccessPath comes from its parentNode's joinInnerList.
                // For Outer join (LEFT or FULL), it could mean a join predicate on the table of
                // the inner node ONLY, that can not be pushed down.
                joinClauses.addAll(innerAccessPath.otherExprs);
            }
            nljNode.setJoinPredicate(ExpressionUtil.combinePredicates(joinClauses));

            // combine the tails plan graph with the new head node
            nljNode.addAndLinkChild(outerPlan);

            // If successful in the special case, the NLJ plan must be modified to cause the
            // partitioned inner data to be sent to the coordinator prior to the join.
            // This is done by adding send and receive plan nodes between the NLJ and its
            // right child node.
            if (needInnerSendReceive) {
                // This trick only works once per plan.
                if (outerPlan.hasAnyNodeOfClass(AbstractReceivePlanNode.class) || innerPlan.hasAnyNodeOfClass(AbstractReceivePlanNode.class)) {
                    return null;
                }
                innerPlan = addSendReceivePair(innerPlan);
            }

            nljNode.addAndLinkChild(innerPlan);
            ajNode = nljNode;
        }
        else if (canHaveNLIJ) {
            NestLoopIndexPlanNode nlijNode = new NestLoopIndexPlanNode();

            IndexScanPlanNode innerNode = (IndexScanPlanNode) innerPlan;
            // Set IndexScan predicate. The INNER join expressions for a FULL join come from
            // the innerAccessPath.joinExprs and need to be combined with the other join expressions
            innerNode.setPredicate(innerAccessPath.joinExprs, innerAccessPath.otherExprs);

            nlijNode.addInlinePlanNode(innerPlan);

            // combine the tails plan graph with the new head node
            nlijNode.addAndLinkChild(outerPlan);

            ajNode = nlijNode;
        }
        else {
            m_recentErrorMsg =
                "Unsupported special case of complex OUTER JOIN between replicated outer table and partitioned inner table.";
            return null;
        }
        ajNode.setJoinType(joinNode.getJoinType());
        ajNode.setPreJoinPredicate(ExpressionUtil.combinePredicates(joinNode.m_joinOuterList));
        ajNode.setWherePredicate(ExpressionUtil.combinePredicates(whereClauses));
        ajNode.resolveSortDirection();
        return ajNode;
    }

    /**
     * A method to filter out single-TVE expressions.
     *
     * @param expr List of single-TVE expressions.
     * @param otherExprs List of multi-TVE expressions.
     * @return List of single-TVE expressions from the input collection.
     */
    private static List<AbstractExpression> filterSingleTVEExpressions(List<AbstractExpression> exprs,
            List<AbstractExpression> otherExprs) {
        List<AbstractExpression> singleTVEExprs = new ArrayList<>();
        for (AbstractExpression expr : exprs) {
            List<TupleValueExpression> tves = ExpressionUtil.getTupleValueExpressions(expr);
            if (tves.size() == 1) {
                singleTVEExprs.add(expr);
            } else {
                otherExprs.add(expr);
            }
        }
        return singleTVEExprs;
    }

    /**
     * For a join node, determines whether any of the inner-outer expressions were used
     * for an inner index access -- this requires joining with a NestLoopIndexJoin.
     * These are detected as TVE references in the various clauses that drive the indexing
     * -- as opposed to TVE references in post-filters that pose no problem with either
     * NLIJ or the more efficient (one-pass through the index) NestLoopJoin.
     *
     * @param innerTable - the Table of all inner TVEs that are exempt from the check.
     * @param indexExprs - a list of expressions used in the indexing
     * @param initialExpr - a list of expressions used in the indexing
     * @param endExprs - a list of expressions used in the indexing
     * @return true if at least one of the expression lists references a TVE.
     */
    private static boolean hasInnerOuterIndexExpression(String innerTableAlias,
                                                 Collection<AbstractExpression> indexExprs,
                                                 Collection<AbstractExpression> initialExpr,
                                                 Collection<AbstractExpression> endExprs)
    {
        HashSet<AbstractExpression> indexedExprs = new HashSet<>();
        indexedExprs.addAll(indexExprs);
        indexedExprs.addAll(initialExpr);
        indexedExprs.addAll(endExprs);
        // Find an outer TVE by ignoring any TVEs based on the inner table.
        for (AbstractExpression indexed : indexedExprs) {
            Collection<TupleValueExpression> indexedTVEs =
                    indexed.findAllTupleValueSubexpressions();
            for (AbstractExpression indexedTVExpr : indexedTVEs) {
                if ( ! TupleValueExpression.isOperandDependentOnTable(indexedTVExpr, innerTableAlias)) {
                    return true;
                }
            }
        }
        return false;
    }

}<|MERGE_RESOLUTION|>--- conflicted
+++ resolved
@@ -63,8 +63,6 @@
     /** The list of all possible join orders, assembled by queueAllJoinOrders */
     private ArrayDeque<JoinNode> m_joinOrders = new ArrayDeque<>();
 
-<<<<<<< HEAD
-=======
     private static final Runtime RUN_TIME = Runtime.getRuntime();
     // Number of times generateSubPlanForJoinNode() gets called recursively that we collect an estimate of heap size,
     // and early exit if too large heap size had been used.
@@ -83,7 +81,6 @@
     private static boolean shouldStopPlanning() {
         return RUN_TIME.totalMemory() - RUN_TIME.freeMemory() >= MAX_ALLOWED_PLAN_MEMORY;
     }
->>>>>>> 7c3a7d93
     /**
      *
      * @param db The catalog's Database object.
@@ -537,12 +534,8 @@
     }
 
     /**
-<<<<<<< HEAD
-     * generate all possible plans for the tree.
-=======
      * generate all possible plans for the tree, or to the extend that further planning would drain JVM heap memory
      * (at threshold of MAX_HEAP_MEMORY_USAGE_PCT% of available JVM heap memory)
->>>>>>> 7c3a7d93
      *
      * @param rootNode The root node for the whole join tree.
      * @param nodes The node list to iterate over.
