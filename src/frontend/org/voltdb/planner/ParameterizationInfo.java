--- conflicted
+++ resolved
@@ -127,8 +127,6 @@
             // user-provided parameters were barred from being (further) parameterized.
             node.attributes.put("isparam", "true");
             node.attributes.put("isplannergenerated", "true");
-<<<<<<< HEAD
-=======
 
             // Remove the "value" attribute -- this is the critical step to folding
             // different raw VoltXML trees into the same parameterized VoltXML tree.
@@ -139,7 +137,6 @@
             //     values to apply indexes on expressions like "(colA + 2 * colB)" when used in a query
             //     like "... WHERE t2.colA + 2 * t2.colB > 3*t1.colC".
             node.attributes.remove("value");
->>>>>>> ec9ccd89
         }
 
         for (VoltXMLElement child : node.children) {
