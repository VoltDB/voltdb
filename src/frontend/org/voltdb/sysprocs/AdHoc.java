--- conflicted
+++ resolved
@@ -129,41 +129,15 @@
                     "Server is paused and is available in read-only mode - please try again later.");
         }
 
-<<<<<<< HEAD
-        logCatalogUpdateInvocation(invocationName);
-
-        CatalogChangeResult ccr = null;
-        try {
-            DrRoleType drRole = DrRoleType.fromValue(VoltDB.instance().getCatalogContext().getCluster().getDrrole());
-            ccr = prepareApplicationCatalogDiff(invocationName,
-                                                null,
-                                                null,
-                                                sqlStatements.toArray(new String[0]),
-                                                null,
-                                                false,
-                                                drRole,
-                                                true,
-                                                false,
-                                                getHostname(),
-                                                getUsername());
-        }
-        catch (PrepareDiffFailureException pe) {
-            hostLog.info("A request to update the database catalog and/or deployment settings has been rejected. More info returned to client.");
-            return makeQuickResponse(pe.statusCode, pe.getMessage());
-        }
-
-        // case for @CatalogChangeResult
-        if (ccr.encodedDiffCommands.trim().length() == 0) {
-            return makeQuickResponse(ClientResponseImpl.SUCCESS, "Catalog update with no changes was skipped.");
-=======
         boolean useAdhocDDL = VoltDB.instance().getCatalogContext().cluster.getUseddlschema();
         if (!useAdhocDDL) {
             return makeQuickResponse(
                     ClientResponse.GRACEFUL_FAILURE,
                     "Cluster is configured to use @UpdateApplicationCatalog " +
                     "to change application schema.  AdHoc DDL is forbidden.");
->>>>>>> 2ed987a3
         }
+
+        logCatalogUpdateInvocation("@AdHoc");
 
         return updateApplication("@AdHoc",
                                 null,
