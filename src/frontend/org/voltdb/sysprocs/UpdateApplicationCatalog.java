/* This file is part of VoltDB.
 * Copyright (C) 2008-2017 VoltDB Inc.
 *
 * This program is free software: you can redistribute it and/or modify
 * it under the terms of the GNU Affero General Public License as
 * published by the Free Software Foundation, either version 3 of the
 * License, or (at your option) any later version.
 *
 * This program is distributed in the hope that it will be useful,
 * but WITHOUT ANY WARRANTY; without even the implied warranty of
 * MERCHANTABILITY or FITNESS FOR A PARTICULAR PURPOSE.  See the
 * GNU Affero General Public License for more details.
 *
 * You should have received a copy of the GNU Affero General Public License
 * along with VoltDB.  If not, see <http://www.gnu.org/licenses/>.
 */

package org.voltdb.sysprocs;

import java.util.concurrent.CompletableFuture;

import org.voltdb.VoltDB;
import org.voltdb.client.ClientResponse;

/**
 * Non-transactional procedure to implement public @UpdateApplicationCatalog system
 * procedure.
 *
 */
public class UpdateApplicationCatalog extends UpdateApplicationBase {

    public CompletableFuture<ClientResponse> run(byte[] catalogJarBytes, String deploymentString) {
        if (!allowPausedModeWork(isRestoring(), isAdminConnection())) {
            return makeQuickResponse(
                    ClientResponse.SERVER_UNAVAILABLE,
                    "Server is paused and is available in read-only mode - please try again later.");
        }

        // catalogJarBytes if null, when passed along, will tell the
        // catalog change planner that we want to use the current catalog.
        // normalize empty string and null
        if ((catalogJarBytes != null) && (catalogJarBytes.length == 0)) {
            catalogJarBytes = null;
        }

        boolean useDDLSchema = VoltDB.instance().getCatalogContext().cluster.getUseddlschema() && !isRestoring();
        // If we weren't provided operationBytes, it's a deployment-only change and okay to take
        // master and adhoc DDL method chosen
        if (catalogJarBytes != null && useDDLSchema) {
            return makeQuickResponse(
                    ClientResponse.GRACEFUL_FAILURE,
                    "Cluster is configured to use AdHoc DDL to change application schema. " +
                    "Use of @UpdateApplicationCatalog is forbidden.");
        }

<<<<<<< HEAD
        logCatalogUpdateInvocation("@UpdateApplicationCatalog");

        CatalogChangeResult ccr = null;
        try {
            ccr = prepareApplicationCatalogDiff("@UpdateApplicationCatalog",
                                                catalogJarBytes,
                                                deploymentString,
                                                new String[0],
                                                null,
                                                false, /* isPromotion */
                                                drRole,
                                                useDDLSchema,
                                                false,
                                                getHostname(),
                                                getUsername());
        }
        catch (PrepareDiffFailureException pe) {
            hostLog.info("A request to update the database catalog and/or deployment settings has been rejected. More info returned to client.");
            return makeQuickResponse(pe.statusCode, pe.getMessage());
        }

        // Log something useful about catalog upgrades when they occur.
        if (ccr.upgradedFromVersion != null) {
            hostLog.info(String.format("In order to update the application catalog it was "
                    + "automatically upgraded from version %s.",
                    ccr.upgradedFromVersion));
        }

        // case for @CatalogChangeResult
        if (ccr.encodedDiffCommands.trim().length() == 0) {
            return makeQuickResponse(ClientResponseImpl.SUCCESS, "Catalog update with no changes was skipped.");
        }

        // This means no more @UAC calls when using DDL mode.
        if (isRestoring()) {
            noteRestoreCompleted();
        }
=======
        return updateApplication("@UpdateApplicationCatalog",
                                catalogJarBytes,
                                deploymentString,
                                new String[0],
                                null,
                                false, /* isPromotion */
                                useDDLSchema);
>>>>>>> 2ed987a3

    }
}<|MERGE_RESOLUTION|>--- conflicted
+++ resolved
@@ -53,45 +53,8 @@
                     "Use of @UpdateApplicationCatalog is forbidden.");
         }
 
-<<<<<<< HEAD
         logCatalogUpdateInvocation("@UpdateApplicationCatalog");
 
-        CatalogChangeResult ccr = null;
-        try {
-            ccr = prepareApplicationCatalogDiff("@UpdateApplicationCatalog",
-                                                catalogJarBytes,
-                                                deploymentString,
-                                                new String[0],
-                                                null,
-                                                false, /* isPromotion */
-                                                drRole,
-                                                useDDLSchema,
-                                                false,
-                                                getHostname(),
-                                                getUsername());
-        }
-        catch (PrepareDiffFailureException pe) {
-            hostLog.info("A request to update the database catalog and/or deployment settings has been rejected. More info returned to client.");
-            return makeQuickResponse(pe.statusCode, pe.getMessage());
-        }
-
-        // Log something useful about catalog upgrades when they occur.
-        if (ccr.upgradedFromVersion != null) {
-            hostLog.info(String.format("In order to update the application catalog it was "
-                    + "automatically upgraded from version %s.",
-                    ccr.upgradedFromVersion));
-        }
-
-        // case for @CatalogChangeResult
-        if (ccr.encodedDiffCommands.trim().length() == 0) {
-            return makeQuickResponse(ClientResponseImpl.SUCCESS, "Catalog update with no changes was skipped.");
-        }
-
-        // This means no more @UAC calls when using DDL mode.
-        if (isRestoring()) {
-            noteRestoreCompleted();
-        }
-=======
         return updateApplication("@UpdateApplicationCatalog",
                                 catalogJarBytes,
                                 deploymentString,
@@ -99,7 +62,6 @@
                                 null,
                                 false, /* isPromotion */
                                 useDDLSchema);
->>>>>>> 2ed987a3
 
     }
 }