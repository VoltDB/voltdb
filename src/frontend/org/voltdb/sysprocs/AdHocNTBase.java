/* This file is part of VoltDB.
 * Copyright (C) 2008-2017 VoltDB Inc.
 *
 * This program is free software: you can redistribute it and/or modify
 * it under the terms of the GNU Affero General Public License as
 * published by the Free Software Foundation, either version 3 of the
 * License, or (at your option) any later version.
 *
 * This program is distributed in the hope that it will be useful,
 * but WITHOUT ANY WARRANTY; without even the implied warranty of
 * MERCHANTABILITY or FITNESS FOR A PARTICULAR PURPOSE.  See the
 * GNU Affero General Public License for more details.
 *
 * You should have received a copy of the GNU Affero General Public License
 * along with VoltDB.  If not, see <http://www.gnu.org/licenses/>.
 */

package org.voltdb.sysprocs;

import java.io.IOException;
import java.nio.ByteBuffer;
import java.nio.charset.StandardCharsets;
import java.util.ArrayList;
import java.util.List;
import java.util.concurrent.CompletableFuture;

import org.apache.commons.lang3.StringUtils;
import org.voltcore.logging.VoltLogger;
import org.voltdb.BackendTarget;
import org.voltdb.CatalogContext;
import org.voltdb.ClientInterface.ExplainMode;
import org.voltdb.ClientResponseImpl;
import org.voltdb.VoltDB;
import org.voltdb.VoltTable;
import org.voltdb.VoltType;
import org.voltdb.VoltTypeException;
import org.voltdb.catalog.Database;
import org.voltdb.client.ClientResponse;
import org.voltdb.compiler.AdHocPlannedStatement;
import org.voltdb.compiler.AdHocPlannedStmtBatch;
import org.voltdb.compiler.PlannerTool;
import org.voltdb.parser.SQLLexer;
import org.voltdb.planner.StatementPartitioning;
import org.voltdb.utils.MiscUtils;
import org.voltdb.utils.VoltTrace;

import com.google_voltpatches.common.base.Charsets;

/**
 * Base class for non-transactional sysprocs AdHoc, AdHocSPForTest and SwapTables
 *
 *
 */
public abstract class AdHocNTBase extends UpdateApplicationBase {

    protected static final VoltLogger adhocLog = new VoltLogger("ADHOC");

    public static final String AdHocErrorResponseMessage =
            "The @AdHoc stored procedure when called with more than one parameter "
                    + "must be passed a single parameterized SQL statement as its first parameter. "
                    + "Pass each parameterized SQL statement to a separate callProcedure invocation.";

    // When DEBUG_MODE is true this (valid) DDL string triggers an exception.
    // Public visibility allows it to be used from a unit test.
    public final static String DEBUG_EXCEPTION_DDL =
            "create table DEBUG_MODE_ENG_7653_crash_me_now (die varchar(7654) not null)";

    // Enable debug hooks when the "asynccompilerdebug" sys prop is set to "true" or "yes".
    protected final static MiscUtils.BooleanSystemProperty DEBUG_MODE =
            new MiscUtils.BooleanSystemProperty("asynccompilerdebug");

    BackendTarget m_backendTargetType = VoltDB.instance().getBackendTargetType();
    boolean m_isConfiguredForNonVoltDBBackend = (m_backendTargetType == BackendTarget.HSQLDB_BACKEND ||
                                                 m_backendTargetType == BackendTarget.POSTGRESQL_BACKEND ||
                                                 m_backendTargetType == BackendTarget.POSTGIS_BACKEND);

    /**
     * Log ad hoc batch info
     * @param batch  planned statement batch
     */
    private void logBatch(final CatalogContext context,
                          final AdHocPlannedStmtBatch batch,
                          final Object[] userParams)
    {
        final int numStmts = batch.getPlannedStatementCount();
        final int numParams = userParams == null ? 0 : userParams.length;
        final String readOnly = batch.readOnly ? "yes" : "no";
        final String singlePartition = batch.isSinglePartitionCompatible() ? "yes" : "no";
        final String user = getUsername();
        final String[] groupNames = context.authSystem.getGroupNamesForUser(user);
        final String groupList = StringUtils.join(groupNames, ',');

        //String[] stmtArray = batch.stmts.stream().map(s -> new String(s.sql, Charsets.UTF_8)).toArray(String[]::new);

        adhocLog.debug(String.format(
            "=== statements=%d parameters=%d read-only=%s single-partition=%s user=%s groups=[%s]",
            numStmts, numParams, readOnly, singlePartition, user, groupList));
        for (int i = 0; i < batch.getPlannedStatementCount(); i++) {
            AdHocPlannedStatement stmt = batch.getPlannedStatement(i);
            String sql = stmt.sql == null ? "SQL_UNKNOWN" : new String(stmt.sql, Charsets.UTF_8);
            adhocLog.debug(String.format("Statement #%d: %s", i + 1, sql));
        }
        if (userParams != null) {
            for (int i = 0; i < userParams.length; ++i) {
                Object value = userParams[i];
                final String valueString = (value != null ? value.toString() : "NULL");
                adhocLog.debug(String.format("Parameter #%d: %s", i + 1, valueString));
            }
        }
    }

    public enum AdHocSQLMix {
        EMPTY,
        ALL_DML_OR_DQL,
        ALL_DDL,
        MIXED;
    }

    /**
     * Split a set of one or more semi-colon delimited sql statements into a list.
     * Store the list in validatedHomogeonousSQL.
     * Return whether the SQL is empty, all dml or dql, all ddl, or an invalid mix (AdHocSQLMix)
     *
     * Used by the NT adhoc procs, but also by the experimental in-proc adhoc.
     */
    public static AdHocSQLMix processAdHocSQLStmtTypes(String sql, List<String> validatedHomogeonousSQL) {
        assert(validatedHomogeonousSQL != null);
        assert(validatedHomogeonousSQL.size() == 0);

        List<String> sqlStatements = SQLLexer.splitStatements(sql);

        // do initial naive scan of statements for DDL, forbid mixed DDL and (DML|DQL)
        Boolean hasDDL = null;

        for (String stmt : sqlStatements) {
            // Simulate an unhandled exception? (ENG-7653)
            if (DEBUG_MODE.isTrue() && stmt.equals(DEBUG_EXCEPTION_DDL)) {
                throw new IndexOutOfBoundsException(DEBUG_EXCEPTION_DDL);
            }

            if (SQLLexer.isComment(stmt) || stmt.trim().isEmpty()) {
                continue;
            }

            String ddlToken = SQLLexer.extractDDLToken(stmt);

            if (hasDDL == null) {
                hasDDL = (ddlToken != null) ? true : false;
            }
            else if ((hasDDL && ddlToken == null) || (!hasDDL && ddlToken != null)) {
                return AdHocSQLMix.MIXED;
            }

            validatedHomogeonousSQL.add(stmt);
        }

        if (validatedHomogeonousSQL.isEmpty()) {
            return AdHocSQLMix.EMPTY;
        }
        assert(hasDDL != null);
        return hasDDL ? AdHocSQLMix.ALL_DDL : AdHocSQLMix.ALL_DML_OR_DQL;
    }

    public static class AdHocPlanningException extends Exception {
        private static final long serialVersionUID = 1L;

        public AdHocPlanningException(String message) {
            super(message);
        }
        public AdHocPlanningException(String message, Throwable cause) {
            super(message, cause);
        }
    }

    /**
     * Compile a batch of one or more SQL statements into a set of plans.
     * Parameters are valid iff there is exactly one DML/DQL statement.
     */
    public static AdHocPlannedStatement compileAdHocSQL(PlannerTool plannerTool,
                                                        String sqlStatement,
                                                        boolean inferPartitioning,
                                                        Object userPartitionKey,
                                                        ExplainMode explainMode,
                                                        boolean isLargeQuery,
                                                        boolean isSwapTables,
                                                        Object[] userParamSet)
                                                                throws AdHocPlanningException
    {
        assert(plannerTool != null);
        assert(sqlStatement != null);
        final PlannerTool ptool = plannerTool;

        // Take advantage of the planner optimization for inferring single partition work
        // when the batch has one statement.
        StatementPartitioning partitioning = null;

        if (inferPartitioning) {
            partitioning = StatementPartitioning.inferPartitioning();
        }
        else if (userPartitionKey == null) {
            partitioning = StatementPartitioning.forceMP();
        }
        else {
            partitioning = StatementPartitioning.forceSP();
        }

        try {
<<<<<<< HEAD
            // I have no clue if this is threadsafe?
            synchronized(PlannerTool.class) {
                return ptool.planSql(sqlStatement,
                                     partitioning,
                                     explainMode != ExplainMode.NONE,
                                     userParamSet,
                                     isSwapTables,
                                     isLargeQuery);
            }
=======
            return ptool.planSql(sqlStatement,
                    partitioning,
                    explainMode != ExplainMode.NONE,
                    userParamSet,
                    isSwapTables);
>>>>>>> 4990a007
        }
        catch (Exception e) {
            throw new AdHocPlanningException("Unexpected Ad Hoc Planning Error: " + e);
        }
        catch (StackOverflowError error) {
            // Overly long predicate expressions can cause a
            // StackOverflowError in various code paths that may be
            // covered by different StackOverflowError/Error/Throwable
            // catch blocks. The factors that determine which code path
            // and catch block get activated appears to be platform
            // sensitive for reasons we do not entirely understand.
            // To generate a deterministic error message regardless of
            // these factors, purposely defer StackOverflowError handling
            // for as long as possible, so that it can be handled
            // consistently by a minimum number of high level callers like
            // this one.
            // This eliminates the need to synchronize error message text
            // in multiple catch blocks, which becomes a problem when some
            // catch blocks lead to re-wrapping of exceptions which tends
            // to adorn the final error text in ways that are hard to track
            // and replicate.
            // Deferring StackOverflowError handling MAY mean ADDING
            // explicit StackOverflowError catch blocks that re-throw
            // the error to bypass more generic catch blocks
            // for Error or Throwable on the same try block.
            throw new AdHocPlanningException("Encountered stack overflow error. " +
                    "Try reducing the number of predicate expressions in the query.");
        }
        catch (AssertionError ae) {
            throw new AdHocPlanningException("Assertion Error in Ad Hoc Planning: " + ae);
        }
    }

    /**
     * Plan and execute a batch of DML/DQL sql. Any DDL has been filtered out at this point.
     */
    protected CompletableFuture<ClientResponse> runNonDDLAdHoc(CatalogContext context,
                                                               List<String> sqlStatements,
                                                               boolean inferPartitioning,
                                                               Object userPartitionKey,
                                                               ExplainMode explainMode,
                                                               boolean isLargeQuery,
                                                               boolean isSwapTables,
                                                               Object[] userParamSet)
    {
        // record the catalog version the query is planned against to
        // catch races vs. updateApplicationCatalog.
        if (context == null) {
            context = VoltDB.instance().getCatalogContext();
        }

        List<String> errorMsgs = new ArrayList<>();
        List<AdHocPlannedStatement> stmts = new ArrayList<>();
        int partitionParamIndex = -1;
        VoltType partitionParamType = null;
        Object partitionParamValue = null;
        assert(sqlStatements != null);

        boolean inferSP = (sqlStatements.size() == 1) && inferPartitioning;

        if (userParamSet != null && userParamSet.length > 0) {
            if (sqlStatements.size() != 1) {
                return makeQuickResponse(ClientResponse.GRACEFUL_FAILURE,
                                         AdHocErrorResponseMessage);
            }
        }

        for (final String sqlStatement : sqlStatements) {
            try {
                AdHocPlannedStatement result = compileAdHocSQL(context.m_ptool,
                                                               sqlStatement,
                                                               inferSP,
                                                               userPartitionKey,
                                                               explainMode,
                                                               isLargeQuery,
                                                               isSwapTables,
                                                               userParamSet);
                // The planning tool may have optimized for the single partition case
                // and generated a partition parameter.
                if (inferSP) {
                    partitionParamIndex = result.getPartitioningParameterIndex();
                    partitionParamType = result.getPartitioningParameterType();
                    partitionParamValue = result.getPartitioningParameterValue();
                }
                stmts.add(result);
            }
            catch (AdHocPlanningException e) {
                errorMsgs.add(e.getMessage());
            }
        }

        if (!errorMsgs.isEmpty()) {
            String errorSummary = StringUtils.join(errorMsgs, "\n");
            return makeQuickResponse(ClientResponse.GRACEFUL_FAILURE, errorSummary);
        }

        AdHocPlannedStmtBatch plannedStmtBatch =
                new AdHocPlannedStmtBatch(userParamSet,
                                          stmts,
                                          partitionParamIndex,
                                          partitionParamType,
                                          partitionParamValue,
                                          userPartitionKey == null ? null : new Object[] { userPartitionKey });

        if (adhocLog.isDebugEnabled()) {
            logBatch(context, plannedStmtBatch, userParamSet);
        }

        final VoltTrace.TraceEventBatch traceLog = VoltTrace.log(VoltTrace.Category.CI);
        if (traceLog != null) {
            traceLog.add(() -> VoltTrace.endAsync("planadhoc", getClientHandle()));
        }

        if (explainMode == ExplainMode.EXPLAIN_ADHOC) {
            return processExplainPlannedStmtBatch(plannedStmtBatch);
        }
        else if (explainMode == ExplainMode.EXPLAIN_DEFAULT_PROC) {
            return processExplainDefaultProc(plannedStmtBatch);
        }
        else {
            try {
                return createAdHocTransaction(plannedStmtBatch, isSwapTables);
            }
            catch (VoltTypeException vte) {
                String msg = "Unable to execute adhoc sql statement(s): " + vte.getMessage();
                return makeQuickResponse(ClientResponse.GRACEFUL_FAILURE, msg);
            }
        }
    }

    static CompletableFuture<ClientResponse> processExplainPlannedStmtBatch(AdHocPlannedStmtBatch planBatch) {
        /**
         * Take the response from the async ad hoc planning process and put the explain
         * plan in a table with the right format.
         */
        Database db = VoltDB.instance().getCatalogContext().database;
        int size = planBatch.getPlannedStatementCount();

        VoltTable[] vt = new VoltTable[ size ];
        for (int i = 0; i < size; ++i) {
            vt[i] = new VoltTable(new VoltTable.ColumnInfo("EXECUTION_PLAN", VoltType.STRING));
            String str = planBatch.explainStatement(i, db);
            vt[i].addRow(str);
        }

        ClientResponseImpl response =
                new ClientResponseImpl(
                        ClientResponseImpl.SUCCESS,
                        ClientResponse.UNINITIALIZED_APP_STATUS_CODE,
                        null,
                        vt,
                        null);

        CompletableFuture<ClientResponse> fut = new CompletableFuture<>();
        fut.complete(response);
        return fut;
    }

    /**
     * Explain Proc for a default proc is routed through the regular Explain
     * path using ad hoc planning and all. Take the result from that async
     * process and format it like other explains for procedures.
     */
    static CompletableFuture<ClientResponse> processExplainDefaultProc(AdHocPlannedStmtBatch planBatch) {
        Database db = VoltDB.instance().getCatalogContext().database;

        // there better be one statement if this is really sql
        // from a default procedure
        assert(planBatch.getPlannedStatementCount() == 1);
        AdHocPlannedStatement ahps = planBatch.getPlannedStatement(0);
        String sql = new String(ahps.sql, StandardCharsets.UTF_8);
        String explain = planBatch.explainStatement(0, db);

        VoltTable vt = new VoltTable(new VoltTable.ColumnInfo( "SQL_STATEMENT", VoltType.STRING),
                new VoltTable.ColumnInfo( "EXECUTION_PLAN", VoltType.STRING));
        vt.addRow(sql, explain);

        ClientResponseImpl response =
                new ClientResponseImpl(
                        ClientResponseImpl.SUCCESS,
                        ClientResponse.UNINITIALIZED_APP_STATUS_CODE,
                        null,
                        new VoltTable[] { vt },
                        null);

        CompletableFuture<ClientResponse> fut = new CompletableFuture<>();
        fut.complete(response);
        return fut;
    }

    /**
     * Take a set of adhoc plans and pass them off to the right transactional
     * adhoc variant.
     */
    private final CompletableFuture<ClientResponse> createAdHocTransaction(
            final AdHocPlannedStmtBatch plannedStmtBatch,
            final boolean isSwapTables)
                    throws VoltTypeException
    {
        ByteBuffer buf = null;
        try {
            buf = plannedStmtBatch.flattenPlanArrayToBuffer();
        }
        catch (IOException e) {
            VoltDB.crashLocalVoltDB(e.getMessage(), true, e);
        }
        assert(buf.hasArray());

        // create the execution site task
        String procedureName = null;
        Object[] params = null;

        // pick the sysproc based on the presence of partition info
        // HSQL (or PostgreSQL) does not specifically implement AdHoc SP
        // -- instead, use its always-SP implementation of AdHoc
        boolean isSinglePartition = plannedStmtBatch.isSinglePartitionCompatible() || m_isConfiguredForNonVoltDBBackend;

        if (isSwapTables) {
            procedureName = "@SwapTablesCore";
            params = new Object[] { buf.array() };
        }
        else if (isSinglePartition) {
            if (plannedStmtBatch.isReadOnly()) {
                procedureName = "@AdHoc_RO_SP";
            }
            else {
                procedureName = "@AdHoc_RW_SP";
            }
            int type = VoltType.NULL.getValue();
            // replicated table read is single-part without a partitioning param
            // I copied this from below, but I'm not convinced that the above statement is correct
            // or that the null behavior here either (a) ever actually happens or (b) has the
            // desired intent.
            Object partitionParam = plannedStmtBatch.partitionParam();
            byte[] param = null;
            if (partitionParam != null) {
                type = VoltType.typeFromClass(partitionParam.getClass()).getValue();
                param = VoltType.valueToBytes(partitionParam);
            }

            // Send the partitioning parameter and its type along so that the site can check if
            // it's mis-partitioned. Type is needed to re-hashinate for command log re-init.
            params = new Object[] { param, (byte)type, buf.array() };
        }
        else {
            if (plannedStmtBatch.isReadOnly()) {
                procedureName = "@AdHoc_RO_MP";
            }
            else {
                procedureName = "@AdHoc_RW_MP";
            }
            params = new Object[] { buf.array() };
        }

        return callProcedure(procedureName, params);
    }

    public static AdHocPlannedStmtBatch plan(PlannerTool ptool, String sql, Object[] userParams, boolean singlePartition)
            throws AdHocPlanningException
    {
        List<String> sqlStatements = new ArrayList<>();
        AdHocSQLMix mix = processAdHocSQLStmtTypes(sql, sqlStatements);

        switch (mix) {
        case EMPTY:
            throw new AdHocPlanningException("No valid SQL found.");
        case ALL_DDL:
        case MIXED:
            throw new AdHocPlanningException("DDL not supported in stored procedures.");
        default:
            break;
        }

        if (sqlStatements.size() != 1) {
            throw new AdHocPlanningException("Only one statement is allowed in stored procedure, but received " + sqlStatements.size());
        }

        sql = sqlStatements.get(0);

        // any object will signify SP
        Object partitionKey = singlePartition ? "1" : null;

        List<AdHocPlannedStatement> stmts = new ArrayList<>();
        AdHocPlannedStatement result = null;

        result = compileAdHocSQL(ptool,
                                 sql,
                                 false,
                                 partitionKey,
                                 ExplainMode.NONE,
                                 false, // not a large query
                                 false,
                                 userParams);
        stmts.add(result);


        return new AdHocPlannedStmtBatch(userParams,
                                         stmts,
                                         -1,
                                         null,
                                         null,
                                         userParams);
    }

}<|MERGE_RESOLUTION|>--- conflicted
+++ resolved
@@ -205,23 +205,12 @@
         }
 
         try {
-<<<<<<< HEAD
-            // I have no clue if this is threadsafe?
-            synchronized(PlannerTool.class) {
-                return ptool.planSql(sqlStatement,
-                                     partitioning,
-                                     explainMode != ExplainMode.NONE,
-                                     userParamSet,
-                                     isSwapTables,
-                                     isLargeQuery);
-            }
-=======
             return ptool.planSql(sqlStatement,
                     partitioning,
                     explainMode != ExplainMode.NONE,
                     userParamSet,
-                    isSwapTables);
->>>>>>> 4990a007
+                    isSwapTables,
+                    isLargeQuery);
         }
         catch (Exception e) {
             throw new AdHocPlanningException("Unexpected Ad Hoc Planning Error: " + e);
