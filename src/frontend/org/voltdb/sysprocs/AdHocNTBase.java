/* This file is part of VoltDB.
 * Copyright (C) 2008-2019 VoltDB Inc.
 *
 * This program is free software: you can redistribute it and/or modify
 * it under the terms of the GNU Affero General Public License as
 * published by the Free Software Foundation, either version 3 of the
 * License, or (at your option) any later version.
 *
 * This program is distributed in the hope that it will be useful,
 * but WITHOUT ANY WARRANTY; without even the implied warranty of
 * MERCHANTABILITY or FITNESS FOR A PARTICULAR PURPOSE.  See the
 * GNU Affero General Public License for more details.
 *
 * You should have received a copy of the GNU Affero General Public License
 * along with VoltDB.  If not, see <http://www.gnu.org/licenses/>.
 */

package org.voltdb.sysprocs;

import java.io.IOException;
import java.io.PrintWriter;
import java.io.StringWriter;
import java.nio.ByteBuffer;
import java.nio.charset.StandardCharsets;
import java.util.ArrayList;
import java.util.List;
import java.util.concurrent.CompletableFuture;

import org.apache.calcite.sql.SqlNode;
import org.apache.calcite.sql.parser.SqlParseException;
import org.apache.commons.lang3.StringUtils;
import org.voltcore.logging.VoltLogger;
import org.voltdb.*;
import org.voltdb.ClientInterface.ExplainMode;
import org.voltdb.catalog.Database;
import org.voltdb.client.ClientResponse;
import org.voltdb.compiler.AdHocPlannedStatement;
import org.voltdb.compiler.AdHocPlannedStmtBatch;
import org.voltdb.compiler.PlannerTool;
import org.voltdb.exceptions.PlanningErrorException;
import org.voltdb.parser.SQLLexer;
import org.voltdb.planner.StatementPartitioning;
import org.voltdb.plannerv2.SqlBatch;
import org.voltdb.plannerv2.guards.PlannerFallbackException;
import org.voltdb.utils.MiscUtils;
import org.voltdb.utils.VoltTrace;

import com.google_voltpatches.common.base.Charsets;

/**
 * Base class for non-transactional sysprocs AdHoc, AdHocSPForTest and SwapTables
 *
 *
 */
public abstract class AdHocNTBase extends UpdateApplicationBase {

    protected static final VoltLogger adhocLog = new VoltLogger("ADHOC");

    public static final String AdHocErrorResponseMessage =
            "The @AdHoc stored procedure when called with more than one parameter "
                    + "must be passed a single parameterized SQL statement as its first parameter. "
                    + "Pass each parameterized SQL statement to a separate callProcedure invocation.";

    // When DEBUG_MODE is true this (valid) DDL string triggers an exception.
    // Public visibility allows it to be used from a unit test.
    public final static String DEBUG_EXCEPTION_DDL =
            "create table DEBUG_MODE_ENG_7653_crash_me_now (die varchar(7654) not null)";

    // Enable debug hooks when the "asynccompilerdebug" sys prop is set to "true" or "yes".
    protected final static MiscUtils.BooleanSystemProperty DEBUG_MODE =
            new MiscUtils.BooleanSystemProperty("asynccompilerdebug");

    /**
     * There are two ways to set planning with calcite: either by setting the JAVA properties; or by setting the
     * environment variable.
     *
     * The first way is used by build.xml to make Jenkins be Git branch aware, and only use Calcite planner when the
     * branch it is in contains "calcite-" string (case sensitive). You don't need to do anything to make it work that
     * way.
     *
     * The second way is needed for developer that run some quick test in sqlcmd, or need to run `startdb' locally.
     * The first way does not work here, because this is the easiest way to by pass Python scripts for starting
     * `bin/voltdb' without passing JVM variable down. To use it in `sqlcmd':
     *
     * $ export plan_with_calcite=true
     * $ startdb ... # or use developer script `kvdb', `vdb'
     * $ sqlcmd # the planner is using Calcite
     *
     * To use it within an IDE (IntelliJ for example), remember to add
     * plan_with_calcite=true
     * in Run -> Edit Configurations -> (VoltDB) -> Edit environment variables.
     *
     * Note that changes made to enviroment variable masks the mechanism how build.xml decides to pick planner based on
     * the Git branch name.
     */
<<<<<<< HEAD
    private static final boolean USING_CALCITE =
=======
    static final boolean USING_CALCITE =
>>>>>>> 78d253e8
            Boolean.parseBoolean(System.getProperty("plan_with_calcite", "false")) ||
            Boolean.parseBoolean(System.getenv("plan_with_calcite"));

    BackendTarget m_backendTargetType = VoltDB.instance().getBackendTargetType();
    private final boolean m_isConfiguredForNonVoltDBBackend =
        m_backendTargetType == BackendTarget.HSQLDB_BACKEND ||
        m_backendTargetType == BackendTarget.POSTGRESQL_BACKEND ||
        m_backendTargetType == BackendTarget.POSTGIS_BACKEND;

    abstract protected CompletableFuture<ClientResponse> runUsingCalcite(ParameterSet params) throws SqlParseException;
    abstract protected CompletableFuture<ClientResponse> runUsingLegacy(ParameterSet params);
    // NOTE!!! Because we use reflection to find the run method of each concrete AdHocNTBase class, each of those
    // concrete methods must declare and implement the run() method. If instead we simply using run() from base class,
    // the reflection would not find it. Each overriding run() method that matches this signature can safely just
    // call runInternal() method.
    abstract public CompletableFuture<ClientResponse> run(ParameterSet params);
    protected CompletableFuture<ClientResponse> runInternal(ParameterSet params) {
        if (USING_CALCITE) {
            try {
                return runUsingCalcite(params);
            } catch (PlannerFallbackException | SqlParseException ex) { // Use the legacy planner to run this.
                return runUsingLegacy(params);
            }
        } else {
            return runUsingLegacy(params);
        }
    }

    /**
     * Log ad hoc batch info
     * @param batch planned statement batch
     */
    void logBatch(final CatalogContext context, final AdHocPlannedStmtBatch batch, final Object[] userParams) {
        final int numStmts = batch.getPlannedStatementCount();
        final int numParams = userParams == null ? 0 : userParams.length;
        final String readOnly = batch.readOnly ? "yes" : "no";
        final String singlePartition = batch.isSinglePartitionCompatible() ? "yes" : "no";
        final String user = getUsername();
        final String[] groupNames = context.authSystem.getGroupNamesForUser(user);
        final String groupList = StringUtils.join(groupNames, ',');

        //String[] stmtArray = batch.stmts.stream().map(s -> new String(s.sql, Charsets.UTF_8)).toArray(String[]::new);

        adhocLog.debug(String.format(
            "=== statements=%d parameters=%d read-only=%s single-partition=%s user=%s groups=[%s]",
            numStmts, numParams, readOnly, singlePartition, user, groupList));
        for (int i = 0; i < batch.getPlannedStatementCount(); i++) {
            AdHocPlannedStatement stmt = batch.getPlannedStatement(i);
            String sql = stmt.sql == null ? "SQL_UNKNOWN" : new String(stmt.sql, Charsets.UTF_8);
            adhocLog.debug(String.format("Statement #%d: %s", i + 1, sql));
        }
        if (userParams != null) {
            for (int i = 0; i < userParams.length; ++i) {
                Object value = userParams[i];
                final String valueString = (value != null ? value.toString() : "NULL");
                adhocLog.debug(String.format("Parameter #%d: %s", i + 1, valueString));
            }
        }
    }

    public enum AdHocSQLMix {
        EMPTY,
        ALL_DML_OR_DQL,
        ALL_DDL,
        MIXED
    }

    /**
     * Split a set of one or more semi-colon delimited sql statements into a list.
     * Store the list in validatedHomogeonousSQL.
     * Return whether the SQL is empty, all dml or dql, all ddl, or an invalid mix (AdHocSQLMix)
     *
     * Used by the NT adhoc procs, but also by the experimental in-proc adhoc.
     */
    public static AdHocSQLMix processAdHocSQLStmtTypes(String sql, List<String> validatedHomogeonousSQL) {
        assert(validatedHomogeonousSQL != null);
        assert(validatedHomogeonousSQL.size() == 0);

        List<String> sqlStatements = SQLLexer.splitStatements(sql).getCompletelyParsedStmts();

        // do initial naive scan of statements for DDL, forbid mixed DDL and (DML|DQL)
        Boolean hasDDL = null;

        for (String stmt : sqlStatements) {
            // Simulate an unhandled exception? (ENG-7653)
            if (DEBUG_MODE.isTrue() && stmt.equals(DEBUG_EXCEPTION_DDL)) {
                throw new IndexOutOfBoundsException(DEBUG_EXCEPTION_DDL);
            }

            String ddlToken = SQLLexer.extractDDLToken(stmt);

            if (hasDDL == null) {
                hasDDL = ddlToken != null;
            } else if ((hasDDL && ddlToken == null) || (!hasDDL && ddlToken != null)) {
                return AdHocSQLMix.MIXED;
            }

            validatedHomogeonousSQL.add(stmt);
        }

        if (validatedHomogeonousSQL.isEmpty()) {
            return AdHocSQLMix.EMPTY;
        } else {
            assert(hasDDL != null);
            return hasDDL ? AdHocSQLMix.ALL_DDL : AdHocSQLMix.ALL_DML_OR_DQL;
        }
    }

    /**
     * Compile a batch of one or more SQL statements into a set of plans.
     * Parameters are valid iff there is exactly one DML/DQL statement.
     */
    private static AdHocPlannedStatement compileAdHocSQL(
            PlannerTool plannerTool, String sqlStatement, boolean inferPartitioning,
            Object userPartitionKey, ExplainMode explainMode, boolean isLargeQuery,
            boolean isSwapTables, Object[] userParamSet) throws PlanningErrorException {
        assert(plannerTool != null);
        assert(sqlStatement != null);
        final PlannerTool ptool = plannerTool;

        // Take advantage of the planner optimization for inferring single partition work
        // when the batch has one statement.
        StatementPartitioning partitioning = null;

        if (inferPartitioning) {
            partitioning = StatementPartitioning.inferPartitioning();
        } else if (userPartitionKey == null) {
            partitioning = StatementPartitioning.forceMP();
        } else {
            partitioning = StatementPartitioning.forceSP();
        }

        try {
            return ptool.planSql(sqlStatement, partitioning, explainMode != ExplainMode.NONE,
                    userParamSet, isSwapTables, isLargeQuery);
        } catch (Exception e) {
            throw new PlanningErrorException(e.getMessage());
        } catch (StackOverflowError error) {
            // Overly long predicate expressions can cause a
            // StackOverflowError in various code paths that may be
            // covered by different StackOverflowError/Error/Throwable
            // catch blocks. The factors that determine which code path
            // and catch block get activated appears to be platform
            // sensitive for reasons we do not entirely understand.
            // To generate a deterministic error message regardless of
            // these factors, purposely defer StackOverflowError handling
            // for as long as possible, so that it can be handled
            // consistently by a minimum number of high level callers like
            // this one.
            // This eliminates the need to synchronize error message text
            // in multiple catch blocks, which becomes a problem when some
            // catch blocks lead to re-wrapping of exceptions which tends
            // to adorn the final error text in ways that are hard to track
            // and replicate.
            // Deferring StackOverflowError handling MAY mean ADDING
            // explicit StackOverflowError catch blocks that re-throw
            // the error to bypass more generic catch blocks
            // for Error or Throwable on the same try block.
            throw new PlanningErrorException("Encountered stack overflow error. " +
                    "Try reducing the number of predicate expressions in the query.");
        } catch (AssertionError ae) {
            String msg = "An unexpected internal error occurred when planning a statement issued via @AdHoc.  "
                    + "Please contact VoltDB at support@voltdb.com with your log files.";
            StringWriter stringWriter = new StringWriter();
            PrintWriter writer = new PrintWriter(stringWriter);
            ae.printStackTrace(writer);
            String stackTrace = stringWriter.toString();

            adhocLog.error(msg + "\n" + stackTrace);
            throw new PlanningErrorException(msg);
        }
    }

    /**
     * Plan and execute a batch of DML/DQL. Any DDL has been filtered out at this point.
     */
    protected CompletableFuture<ClientResponse> runNonDDLAdHoc(
            CatalogContext context, List<String> sqlStatements, boolean inferPartitioning,
            Object userPartitionKey, ExplainMode explainMode, boolean isLargeQuery,
            boolean isSwapTables, Object[] userParamSet) {
        // record the catalog version the query is planned against to
        // catch races vs. updateApplicationCatalog.
        if (context == null) {
            context = VoltDB.instance().getCatalogContext();
        }

        List<String> errorMsgs = new ArrayList<>();
        List<AdHocPlannedStatement> stmts = new ArrayList<>();
        int partitionParamIndex = -1;
        VoltType partitionParamType = null;
        Object partitionParamValue = null;
        assert(sqlStatements != null);

        boolean inferSP = (sqlStatements.size() == 1) && inferPartitioning;

        if (userParamSet != null && userParamSet.length > 0) {
            if (sqlStatements.size() != 1) {
                return makeQuickResponse(ClientResponse.GRACEFUL_FAILURE,
                                         AdHocErrorResponseMessage);
            }
        }

        for (final String sqlStatement : sqlStatements) {
            try {
                AdHocPlannedStatement result = compileAdHocSQL(
                        context.m_ptool, sqlStatement, inferSP, userPartitionKey, explainMode, isLargeQuery,
                        isSwapTables, userParamSet);
                // The planning tool may have optimized for the single partition case
                // and generated a partition parameter.
                if (inferSP) {
                    partitionParamIndex = result.getPartitioningParameterIndex();
                    partitionParamType = result.getPartitioningParameterType();
                    partitionParamValue = result.getPartitioningParameterValue();
                }
                stmts.add(result);
            } catch (PlanningErrorException e) {
                errorMsgs.add(e.getMessage());
            }
        }

        if (!errorMsgs.isEmpty()) {
            String errorSummary = StringUtils.join(errorMsgs, "\n");
            return makeQuickResponse(ClientResponse.GRACEFUL_FAILURE, errorSummary);
        }

        AdHocPlannedStmtBatch plannedStmtBatch =
                new AdHocPlannedStmtBatch(userParamSet, stmts, partitionParamIndex, partitionParamType,
                        partitionParamValue, userPartitionKey == null ? null : new Object[] { userPartitionKey });

        if (adhocLog.isDebugEnabled()) {
            logBatch(context, plannedStmtBatch, userParamSet);
        }

        final VoltTrace.TraceEventBatch traceLog = VoltTrace.log(VoltTrace.Category.CI);
        if (traceLog != null) {
            traceLog.add(() -> VoltTrace.endAsync("planadhoc", getClientHandle()));
        }

        if (explainMode == ExplainMode.EXPLAIN_ADHOC) {
            return processExplainPlannedStmtBatch(plannedStmtBatch);
        } else if (explainMode == ExplainMode.EXPLAIN_DEFAULT_PROC) {
            return processExplainDefaultProc(plannedStmtBatch);
        } else if (explainMode == ExplainMode.EXPLAIN_JSON) {
            return processExplainPlannedStmtBatchInJSON(plannedStmtBatch);
        } else {
            try {
                return createAdHocTransaction(plannedStmtBatch, isSwapTables);
            } catch (VoltTypeException vte) {
                String msg = "Unable to execute adhoc sql statement(s): " + vte.getMessage();
                return makeQuickResponse(ClientResponse.GRACEFUL_FAILURE, msg);
            }
        }
    }

    static CompletableFuture<ClientResponse> processExplainPlannedStmtBatch(AdHocPlannedStmtBatch planBatch) {
        /**
         * Take the response from the async ad hoc planning process and put the explain
         * plan in a table with the right format.
         */
        Database db = VoltDB.instance().getCatalogContext().database;
        int size = planBatch.getPlannedStatementCount();

        VoltTable[] vt = new VoltTable[ size ];
        for (int i = 0; i < size; ++i) {
            vt[i] = new VoltTable(new VoltTable.ColumnInfo("EXECUTION_PLAN", VoltType.STRING));
            String str = planBatch.explainStatement(i, db, false);
            vt[i].addRow(str);
        }

        ClientResponseImpl response =
                new ClientResponseImpl(ClientResponseImpl.SUCCESS, ClientResponse.UNINITIALIZED_APP_STATUS_CODE,
                        null, vt, null);

        CompletableFuture<ClientResponse> fut = new CompletableFuture<>();
        fut.complete(response);
        return fut;
    }

    static CompletableFuture<ClientResponse> processExplainPlannedStmtBatchInJSON(AdHocPlannedStmtBatch planBatch) {
        /**
         * Take the response from the async ad hoc planning process and put the explain
         * plan in a table with the right format.
         */
        Database db = VoltDB.instance().getCatalogContext().database;
        int size = planBatch.getPlannedStatementCount();

        VoltTable[] vt = new VoltTable[ size ];
        for (int i = 0; i < size; ++i) {
            vt[i] = new VoltTable(new VoltTable.ColumnInfo("JSON_PLAN", VoltType.STRING));
            String str = planBatch.explainStatement(i, db, true);
            vt[i].addRow(str);
        }

        ClientResponseImpl response =
                new ClientResponseImpl( ClientResponseImpl.SUCCESS, ClientResponse.UNINITIALIZED_APP_STATUS_CODE,
                        null, vt, null);

        CompletableFuture<ClientResponse> fut = new CompletableFuture<>();
        fut.complete(response);
        return fut;
    }

    /**
     * Explain Proc for a default proc is routed through the regular Explain
     * path using ad hoc planning and all. Take the result from that async
     * process and format it like other explains for procedures.
     */
    static CompletableFuture<ClientResponse> processExplainDefaultProc(AdHocPlannedStmtBatch planBatch) {
        Database db = VoltDB.instance().getCatalogContext().database;

        // there better be one statement if this is really SQL
        // from a default procedure
        assert(planBatch.getPlannedStatementCount() == 1);
        AdHocPlannedStatement ahps = planBatch.getPlannedStatement(0);
        String sql = new String(ahps.sql, StandardCharsets.UTF_8);
        String explain = planBatch.explainStatement(0, db, false);

        VoltTable vt = new VoltTable(new VoltTable.ColumnInfo("STATEMENT_NAME", VoltType.STRING),
                new VoltTable.ColumnInfo( "SQL_STATEMENT", VoltType.STRING),
                new VoltTable.ColumnInfo( "EXECUTION_PLAN", VoltType.STRING));
        vt.addRow("sql0", sql, explain);

        ClientResponseImpl response =
                new ClientResponseImpl(ClientResponseImpl.SUCCESS, ClientResponse.UNINITIALIZED_APP_STATUS_CODE,
                        null, new VoltTable[] { vt }, null);

        CompletableFuture<ClientResponse> fut = new CompletableFuture<>();
        fut.complete(response);
        return fut;
    }

    /**
     * Take a set of adhoc plans and pass them off to the right transactional
     * adhoc variant.
     */
    final CompletableFuture<ClientResponse> createAdHocTransaction(
            final AdHocPlannedStmtBatch plannedStmtBatch,
            final boolean isSwapTables) throws VoltTypeException {
        ByteBuffer buf = null;
        try {
            buf = plannedStmtBatch.flattenPlanArrayToBuffer();
        } catch (IOException e) {
            VoltDB.crashLocalVoltDB(e.getMessage(), true, e);
        }
        assert(buf.hasArray());

        // create the execution site task
        String procedureName = null;
        Object[] params = null;

        // pick the sysproc based on the presence of partition info
        // HSQL (or PostgreSQL) does not specifically implement AdHoc SP
        // -- instead, use its always-SP implementation of AdHoc
        boolean isSinglePartition = plannedStmtBatch.isSinglePartitionCompatible() || m_isConfiguredForNonVoltDBBackend;

        if (isSwapTables) {
            procedureName = "@SwapTablesCore";
            params = new Object[] { buf.array() };
        } else if (isSinglePartition) {
            if (plannedStmtBatch.isReadOnly()) {
                procedureName = "@AdHoc_RO_SP";
            } else {
                procedureName = "@AdHoc_RW_SP";
            }
            int type = VoltType.NULL.getValue();
            // replicated table read is single-part without a partitioning param
            // I copied this from below, but I'm not convinced that the above statement is correct
            // or that the null behavior here either (a) ever actually happens or (b) has the
            // desired intent.
            Object partitionParam = plannedStmtBatch.partitionParam();
            byte[] param = null;
            if (partitionParam != null) {
                type = VoltType.typeFromClass(partitionParam.getClass()).getValue();
                param = VoltType.valueToBytes(partitionParam);
            }

            // Send the partitioning parameter and its type along so that the site can check if
            // it's mis-partitioned. Type is needed to re-hashinate for command log re-init.
            params = new Object[] { param, (byte)type, buf.array() };
        } else {
            if (plannedStmtBatch.isReadOnly()) {
                procedureName = "@AdHoc_RO_MP";
            } else {
                procedureName = "@AdHoc_RW_MP";
            }
            params = new Object[] { buf.array() };
        }

        return callProcedure(procedureName, params);
    }

    public static AdHocPlannedStmtBatch plan(PlannerTool ptool, String sql, Object[] userParams, boolean singlePartition)
            throws PlanningErrorException {
        List<String> sqlStatements = new ArrayList<>();
        AdHocSQLMix mix = processAdHocSQLStmtTypes(sql, sqlStatements);

        switch (mix) {
        case EMPTY:
            throw new PlanningErrorException("No valid SQL found.");
        case ALL_DDL:
        case MIXED:
            throw new PlanningErrorException("DDL not supported in stored procedures.");
        default:
            break;
        }

        if (sqlStatements.size() != 1) {
            throw new PlanningErrorException("Only one statement is allowed in stored procedure, but received " + sqlStatements.size());
        }

        sql = sqlStatements.get(0);

        // any object will signify SP
        Object partitionKey = singlePartition ? "1" : null;

        List<AdHocPlannedStatement> stmts = new ArrayList<>();
        AdHocPlannedStatement result = compileAdHocSQL(ptool, sql, false, partitionKey,
                ExplainMode.NONE, false, false, userParams);
        stmts.add(result);

        return new AdHocPlannedStmtBatch(userParams, stmts, -1, null, null, userParams);
    }

    /**
     * The {@link org.voltdb.plannerv2.SqlBatch} was designed to be
     * self-contained. However, this is not entirely true due to the way that
     * the legacy code was organized. Until I have further reshaped the legacy
     * code path, I will leave this interface to call back into the private
     * methods of {@link org.voltdb.sysprocs.AdHocNTBase}.
     */
    class AdHocNTBaseContext implements SqlBatch.Context {

        @Override public CompletableFuture<ClientResponse> runDDLBatch(
        List<String> sqlStatements, List<SqlNode> sqlNodes) {
            throw new UnsupportedOperationException("Not Implemented.");
        }

        @Override public void logBatch(CatalogContext context, AdHocPlannedStmtBatch batch, Object[] userParams) {
            AdHocNTBase.this.logBatch(context, batch, userParams);
        }

        @Override public VoltLogger getLogger() {
            return adhocLog;
        }

        @Override public long getClientHandle() {
            return AdHocNTBase.this.getClientHandle();
        }

        @Override public CompletableFuture<ClientResponse> createAdHocTransaction(
                AdHocPlannedStmtBatch plannedStmtBatch) throws VoltTypeException {
            return AdHocNTBase.this.createAdHocTransaction(plannedStmtBatch, false);
        }

        @Override public CompletableFuture<ClientResponse> processExplainPlannedStmtBatch(AdHocPlannedStmtBatch plannedStmtBatch) {
            return AdHocNTBase.processExplainPlannedStmtBatch(plannedStmtBatch);
        }
    }
}<|MERGE_RESOLUTION|>--- conflicted
+++ resolved
@@ -93,11 +93,7 @@
      * Note that changes made to enviroment variable masks the mechanism how build.xml decides to pick planner based on
      * the Git branch name.
      */
-<<<<<<< HEAD
-    private static final boolean USING_CALCITE =
-=======
     static final boolean USING_CALCITE =
->>>>>>> 78d253e8
             Boolean.parseBoolean(System.getProperty("plan_with_calcite", "false")) ||
             Boolean.parseBoolean(System.getenv("plan_with_calcite"));
 
