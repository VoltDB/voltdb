--- conflicted
+++ resolved
@@ -92,12 +92,8 @@
 import org.voltdb.compiler.deploymentfile.DrRoleType;
 import org.voltdb.dtxn.SiteTracker;
 import org.voltdb.dtxn.UndoAction;
-<<<<<<< HEAD
+import org.voltdb.export.ExportDataSource.StreamStartAction;
 import org.voltdb.export.ExportManagerInterface;
-=======
-import org.voltdb.export.ExportDataSource.StreamStartAction;
-import org.voltdb.export.ExportManager;
->>>>>>> a82fea35
 import org.voltdb.iv2.MpInitiator;
 import org.voltdb.iv2.TxnEgo;
 import org.voltdb.messaging.FragmentResponseMessage;
@@ -1447,14 +1443,8 @@
                         name);
             }
             // Truncate the PBD buffers (if recovering) and assign the stats to the restored value
-<<<<<<< HEAD
             ExportManagerInterface.instance().updateInitialExportStateToSeqNo(myPartitionId, name,
-                    isRecover, false, sequenceNumberPerPartition, context.isLowestSiteId());
-=======
-            ExportManager.instance().updateInitialExportStateToSeqNo(myPartitionId, name,
-                    action,
-                    sequenceNumberPerPartition, context.isLowestSiteId());
->>>>>>> a82fea35
+                    action, sequenceNumberPerPartition, context.isLowestSiteId());
         }
     }
 
