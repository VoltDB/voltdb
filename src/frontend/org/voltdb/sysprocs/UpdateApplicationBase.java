/* This file is part of VoltDB.
 * Copyright (C) 2008-2017 VoltDB Inc.
 *
 * This program is free software: you can redistribute it and/or modify
 * it under the terms of the GNU Affero General Public License as
 * published by the Free Software Foundation, either version 3 of the
 * License, or (at your option) any later version.
 *
 * This program is distributed in the hope that it will be useful,
 * but WITHOUT ANY WARRANTY; without even the implied warranty of
 * MERCHANTABILITY or FITNESS FOR A PARTICULAR PURPOSE.  See the
 * GNU Affero General Public License for more details.
 *
 * You should have received a copy of the GNU Affero General Public License
 * along with VoltDB.  If not, see <http://www.gnu.org/licenses/>.
 */

package org.voltdb.sysprocs;

import java.io.IOException;
import java.nio.file.Paths;
import java.util.Map;
import java.util.Map.Entry;
import java.util.concurrent.CompletableFuture;
import java.util.concurrent.ExecutionException;
import java.util.concurrent.atomic.AtomicLong;

import org.apache.zookeeper_voltpatches.KeeperException;
import org.apache.zookeeper_voltpatches.ZooKeeper;
import org.hsqldb_voltpatches.HSQLInterface;
import org.voltcore.logging.VoltLogger;
import org.voltcore.utils.Pair;
import org.voltdb.CatalogContext;
import org.voltdb.ClientResponseImpl;
import org.voltdb.OperationMode;
import org.voltdb.VoltDB;
import org.voltdb.VoltNTSystemProcedure;
import org.voltdb.VoltTable;
import org.voltdb.VoltZK;
import org.voltdb.catalog.Catalog;
import org.voltdb.catalog.CatalogDiffEngine;
import org.voltdb.client.ClientResponse;
import org.voltdb.common.Constants;
import org.voltdb.compiler.CatalogChangeResult;
import org.voltdb.compiler.ClassMatcher;
import org.voltdb.compiler.ClassMatcher.ClassNameMatchStatus;
import org.voltdb.compiler.VoltCompiler;
import org.voltdb.compiler.VoltCompiler.VoltCompilerException;
import org.voltdb.compiler.deploymentfile.DeploymentType;
import org.voltdb.compiler.deploymentfile.DrRoleType;
import org.voltdb.iv2.MpInitiator;
import org.voltdb.iv2.UniqueIdGenerator;
import org.voltdb.utils.CatalogUtil;
import org.voltdb.utils.CompressionService;
import org.voltdb.utils.InMemoryJarfile;

/**
 * Base class for non-transactional sysprocs UpdateApplicationCatalog, UpdateClasses and Promote.
 * *ALSO* the base class for AdHocNTBase, which is the base class for AdHoc, AdHocSPForTest
 * and SwapTables.
 *
 * Has the common code for figuring out what changes need to be passed onto the transactional
 * UpdateCore procedure.
 *
 */
public abstract class UpdateApplicationBase extends VoltNTSystemProcedure {
    protected static final VoltLogger compilerLog = new VoltLogger("COMPILER");
    protected static final VoltLogger hostLog = new VoltLogger("HOST");

    private static final AtomicLong m_generationId = new AtomicLong(0);

    /**
     *
     * @param operationBytes The bytes for the catalog operation, if any. May be null in all cases.
     * For UpdateApplicationCatalog, this will contain the compiled catalog jarfile bytes
     * For UpdateClasses, this will contain the class jarfile bytes
     * For AdHoc DDL work, this will be null
     * @param operationString The string for the catalog operation, if any. May be null in all cases.
     * For UpdateApplicationCatalog, this will contain the deployment string to apply
     * For UpdateClasses, this will contain the class deletion patterns
     * For AdHoc DDL work, this will be null
     */
    public static CatalogChangeResult prepareApplicationCatalogDiff(String invocationName,
                                                                    final byte[] operationBytes,
                                                                    final String operationString,
                                                                    final String[] adhocDDLStmts,
                                                                    final byte[] replayHashOverride,
                                                                    final boolean isPromotion,
                                                                    final boolean useAdhocDDL,
                                                                    String hostname,
                                                                    String user)
    {
        final DrRoleType drRole = DrRoleType.fromValue(VoltDB.instance().getCatalogContext().getCluster().getDrrole());

        // create the change result and set up all the boiler plate
        CatalogChangeResult retval = new CatalogChangeResult();
        retval.tablesThatMustBeEmpty = new String[0]; // ensure non-null
        retval.hasSchemaChange = true;
        if (replayHashOverride != null) {
            retval.isForReplay = true;
        }

        try {
            // catalog change specific boiler plate
            CatalogContext context = VoltDB.instance().getCatalogContext();
            // Start by assuming we're doing an @UpdateApplicationCatalog.  If-ladder below
            // will complete with newCatalogBytes actually containing the bytes of the
            // catalog to be applied, and deploymentString will contain an actual deployment string,
            // or null if it still needs to be filled in.
            InMemoryJarfile newCatalogJar = null;
            InMemoryJarfile oldJar = context.getCatalogJar().deepCopy();
            String deploymentString = operationString;
            if ("@UpdateApplicationCatalog".equals(invocationName)) {
                // Grab the current catalog bytes if @UAC had a null catalog from deployment-only update
                if ((operationBytes == null) || (operationBytes.length == 0)) {
                    newCatalogJar = oldJar;
                } else {
                    newCatalogJar = CatalogUtil.loadInMemoryJarFile(operationBytes);
                }
                // If the deploymentString is null, we'll fill it in with current deployment later
                // Otherwise, deploymentString has the right contents, don't need to touch it
            }
            else if ("@UpdateClasses".equals(invocationName)) {
                // provided operationString is really a String with class patterns to delete,
                // provided newCatalogJar is the jarfile with the new classes
                if (operationBytes != null) {
                    newCatalogJar = new InMemoryJarfile(operationBytes);
                }
                try {
                    InMemoryJarfile modifiedJar = modifyCatalogClasses(context.catalog, oldJar, operationString,
                            newCatalogJar, drRole == DrRoleType.XDCR, context.m_ptool.getHSQLInterface());
                    if (modifiedJar == null) {
                        newCatalogJar = oldJar;
                    } else {
                        newCatalogJar = modifiedJar;
                    }
                }
                catch (ClassNotFoundException e) {
                    retval.errorMsg = "Unexpected error in @UpdateClasses modifying classes: " + e.getMessage();
                    return retval;
                }
                // Real deploymentString should be the current deployment, just set it to null
                // here and let it get filled in correctly later.
                deploymentString = null;

                // mark it as non-schema change
                retval.hasSchemaChange = false;
            }
            else if ("@AdHoc".equals(invocationName)) {
                // work.adhocDDLStmts should be applied to the current catalog
                try {
                    newCatalogJar = addDDLToCatalog(context.catalog, oldJar, adhocDDLStmts, drRole == DrRoleType.XDCR);
                }
                catch (IOException | VoltCompilerException e) {
                    retval.errorMsg = e.getMessage();
                    return retval;
                }
                catch (Exception ex) {
                    retval.errorMsg = "Unexpected condition occurred applying DDL statements: " + ex.getMessage();
                    return retval;
                }
                // Real deploymentString should be the current deployment, just set it to null
                // here and let it get filled in correctly later.
                deploymentString = null;
            }
            else {
                // Shouldn't ever get here
                retval.errorMsg = invocationName + " is not supported";
                return retval;
            }

            if (newCatalogJar == null) {
                // Shouldn't ever get here
                retval.errorMsg = "Unexpected failure during compiling the new catalog";
                return retval;
            }

            // get the diff between catalogs
            // try to get the new catalog from the params
            Pair<InMemoryJarfile, String> loadResults = null;
            try {
                loadResults = CatalogUtil.loadAndUpgradeCatalogFromJar(newCatalogJar, drRole == DrRoleType.XDCR);
            }
            catch (IOException ioe) {
                // Preserve a nicer message from the jarfile loading rather than
                // falling through to the ZOMG message in the big catch
                retval.errorMsg = ioe.getMessage();
                return retval;
            }
            retval.catalogBytes = loadResults.getFirst().getFullJarBytes();
            if (!retval.isForReplay) {
                retval.catalogHash = loadResults.getFirst().getSha1Hash();
            } else {
                retval.catalogHash = replayHashOverride;
            }

            String newCatalogCommands = CatalogUtil.getSerializedCatalogStringFromJar(loadResults.getFirst());
            if (newCatalogCommands == null) {
                retval.errorMsg = "Unable to read from catalog bytes";
                return retval;
            }
            retval.upgradedFromVersion = loadResults.getSecond();

            Catalog newCatalog = new Catalog();
            newCatalog.execute(newCatalogCommands);

            // Retrieve the original deployment string, if necessary
            if (deploymentString == null) {
                // Go get the deployment string from the current catalog context
                byte[] deploymentBytes = context.getDeploymentBytes();
                if (deploymentBytes != null) {
                    deploymentString = new String(deploymentBytes, Constants.UTF8ENCODING);
                }
                if (deploymentBytes == null || deploymentString == null) {
                    retval.errorMsg = "No deployment file provided and unable to recover previous deployment settings.";
                    return retval;
                }
            }

            // recompile deployment and add to catalog
            // this is necessary, even for @UpdateClasses that does not change deployment
            // because the catalog bytes does not contain any deployments but only schema related contents
            // the command log reply needs it to generate a correct catalog diff
            DeploymentType dt  = CatalogUtil.parseDeploymentFromString(deploymentString);
            if (dt == null) {
                retval.errorMsg = "Unable to update deployment configuration: Error parsing deployment string";
                return retval;
            }
            if (isPromotion && drRole == DrRoleType.REPLICA) {
                assert dt.getDr().getRole() == DrRoleType.REPLICA;
                dt.getDr().setRole(DrRoleType.MASTER);
            }

            String result = CatalogUtil.compileDeployment(newCatalog, dt, false);
            if (result != null) {
                retval.errorMsg = "Unable to update deployment configuration: " + result;
                return retval;
            }

            //In non legacy mode discard the path element.
            if (!VoltDB.instance().isRunningWithOldVerbs()) {
                dt.setPaths(null);
            }

            //Always get deployment after its adjusted.
            String newDeploymentString = CatalogUtil.getDeployment(dt, true);
            retval.deploymentBytes = newDeploymentString.getBytes(Constants.UTF8ENCODING);

            // make deployment hash from string
            retval.deploymentHash = CatalogUtil.makeDeploymentHash(retval.deploymentBytes);

            // store the version of the catalog the diffs were created against.
            // verified when / if the update procedure runs in order to verify
            // catalogs only move forward
            retval.expectedCatalogVersion = context.catalogVersion;

            // compute the diff in StringBuilder
            CatalogDiffEngine diff = new CatalogDiffEngine(context.catalog, newCatalog);
            if (!diff.supported()) {
                retval.errorMsg = "The requested catalog change(s) are not supported:\n" + diff.errors();
                return retval;
            }

            String commands = diff.commands();
            compilerLog.info(diff.getDescriptionOfChanges("@UpdateClasses".equals(invocationName)));

            retval.requireCatalogDiffCmdsApplyToEE = diff.requiresCatalogDiffCmdsApplyToEE();
            // since diff commands can be stupidly big, compress them here
            retval.encodedDiffCommands = CompressionService.compressAndBase64Encode(commands);
            retval.diffCommandsLength = commands.length();
            String emptyTablesAndReasons[][] = diff.tablesThatMustBeEmpty();
            assert(emptyTablesAndReasons.length == 2);
            assert(emptyTablesAndReasons[0].length == emptyTablesAndReasons[1].length);
            retval.tablesThatMustBeEmpty = emptyTablesAndReasons[0];
            retval.reasonsForEmptyTables = emptyTablesAndReasons[1];
            retval.requiresSnapshotIsolation = diff.requiresSnapshotIsolation();
            retval.requiresNewExportGeneration = diff.requiresNewExportGeneration();
            retval.worksWithElastic = diff.worksWithElastic();
        }
        catch (Exception e) {
            retval.errorMsg = "Unexpected error in catalog update from " + invocationName + ": " + e.getClass() + ", " +
                    e.getMessage();
        }
        return retval;
    }

    /**
     * Append the supplied adhoc DDL to the current catalog's DDL and recompile the
     * jarfile
     * @throws VoltCompilerException
     */
    protected static InMemoryJarfile addDDLToCatalog(Catalog oldCatalog, InMemoryJarfile jarfile, String[] adhocDDLStmts, boolean isXDCR)
    throws IOException, VoltCompilerException
    {
        StringBuilder sb = new StringBuilder();
        compilerLog.info("Applying the following DDL to cluster:");
        for (String stmt : adhocDDLStmts) {
            compilerLog.info("\t" + stmt);
            sb.append(stmt);
            sb.append(";\n");
        }
        String newDDL = sb.toString();
        compilerLog.trace("Adhoc-modified DDL:\n" + newDDL);

        VoltCompiler compiler = new VoltCompiler(isXDCR);
        compiler.compileInMemoryJarfileWithNewDDL(jarfile, newDDL, oldCatalog);
        return jarfile;
    }

    /**
     * @return NUll if no classes changed, otherwise return the update jar file.
     *
     * @throws ClassNotFoundException
     * @throws VoltCompilerException
     * @throws IOException
     */
    private static InMemoryJarfile modifyCatalogClasses(Catalog catalog, InMemoryJarfile jarfile, String deletePatterns,
            InMemoryJarfile newJarfile, boolean isXDCR, HSQLInterface hsql)
                    throws IOException, ClassNotFoundException, VoltCompilerException
    {
        // modify the old jar in place based on the @UpdateClasses inputs, and then
        // recompile it if necessary
        boolean deletedClasses = false;
        if (deletePatterns != null) {
            String[] patterns = deletePatterns.split(",");
            ClassMatcher matcher = new ClassMatcher();
            // Need to concatenate all the classnames together for ClassMatcher
            String currentClasses = "";
            for (String classname : jarfile.getLoader().getClassNames()) {
                currentClasses = currentClasses.concat(classname + "\n");
            }
            matcher.m_classList = currentClasses;
            for (String pattern : patterns) {
                ClassNameMatchStatus status = matcher.addPattern(pattern.trim());
                if (status == ClassNameMatchStatus.MATCH_FOUND) {
                    deletedClasses = true;
                }
            }

            for (String classname : matcher.getMatchedClassList()) {
                jarfile.removeClassFromJar(classname);
            }
        }
        boolean foundClasses = false;
        if (newJarfile != null) {
            for (Entry<String, byte[]> e : newJarfile.entrySet()) {
                String filename = e.getKey();
                // Ignore root level, non-class file names
                boolean isRootFile = Paths.get(filename).getNameCount() == 1;
                if (isRootFile && !filename.endsWith(".class")) {
                    continue;
                }
                foundClasses = true;
                jarfile.put(e.getKey(), e.getValue());
            }
        }
        if (!deletedClasses && !foundClasses) {
            return null;
        }

        compilerLog.info("Updating java classes available to stored procedures");
        VoltCompiler compiler = new VoltCompiler(isXDCR);
        try {
            compiler.compileInMemoryJarfileForUpdateClasses(jarfile, catalog, hsql);
        } catch (ClassNotFoundException | VoltCompilerException | IOException ex) {
            throw ex;
        }

        return jarfile;
    }

    /** Check if something should run based on admin/paused/internal status */
    static protected boolean allowPausedModeWork(boolean internalCall, boolean adminConnection) {
        return (VoltDB.instance().getMode() != OperationMode.PAUSED ||
                internalCall ||
                adminConnection);
    }

    /** Error generating shortcut method */
    static protected CompletableFuture<ClientResponse> makeQuickResponse(byte statusCode, String msg) {
        ClientResponseImpl cri = new ClientResponseImpl(statusCode, new VoltTable[0], msg);
        CompletableFuture<ClientResponse> f = new CompletableFuture<>();
        f.complete(cri);
        return f;
    }

    static protected CompletableFuture<ClientResponse> cleanupAndMakeResponse(byte statusCode, String msg) {
        // clean up
        ZooKeeper zk = VoltDB.instance().getHostMessenger().getZK();
        VoltZK.removeCatalogUpdateBlocker(zk, VoltZK.uacActiveBlocker, hostLog);

        return makeQuickResponse(statusCode, msg);
    }


    /**
     * Run the catalog jar NT procedure to check and write the catalog file.
     * Check the results map from every host and return error message if needed.
     * @return  A String describing the error messages. If all hosts return success, NULL is returned.
     */
    protected String verifyAndWriteCatalogJar(CatalogChangeResult ccr)
    {
        String procedureName = "@VerifyCatalogAndWriteJar";
<<<<<<< HEAD
        String diffCommands = Encoder.decodeBase64AndDecompress(ccr.encodedDiffCommands);
=======
        String diffCommands = CompressionService.decodeBase64AndDecompress(ccr.encodedDiffCommands);
>>>>>>> c83092f9

        CompletableFuture<Map<Integer,ClientResponse>> cf =
                callNTProcedureOnAllHosts(procedureName, ccr.catalogBytes, diffCommands,
                        ccr.catalogHash, ccr.deploymentBytes);

        Map<Integer, ClientResponse> resultMapByHost = null;
        String err;
        try {
            resultMapByHost = cf.get();
        } catch (InterruptedException | ExecutionException e) {
            err = "An invocation of procedure " + procedureName + " on all hosts failed: " + e.getMessage();
            hostLog.warn(err);
            return err;
        }

        if (resultMapByHost == null) {
            err = "An invocation of procedure " + procedureName + " on all hosts returned null result.";
            hostLog.warn(err);
            return err;
        }

        for (Entry<Integer, ClientResponse> entry : resultMapByHost.entrySet()) {
            if (entry.getValue().getStatus() != ClientResponseImpl.SUCCESS) {
                err = "A response from host " + entry.getKey().toString() +
                      " for " + procedureName + " has failed: " + entry.getValue().getStatusString();
                compilerLog.warn(err);

                // hide the internal NT-procedure @VerifyCatalogAndWriteJar from the client message
                return entry.getValue().getStatusString();
            }
        }

        return null;
    }

    /**
     * Get a unique id for the next generation for export.
     * @return next generation id (a unique long value)
     */
    public static long getNextGenerationId() {
        return UniqueIdGenerator.makeIdFromComponents(System.currentTimeMillis(),
                                                      m_generationId.incrementAndGet(),
                                                      MpInitiator.MP_INIT_PID);
    }

    protected CompletableFuture<ClientResponse> updateApplication(String invocationName,
                                                                  final byte[] operationBytes,
                                                                  final String operationString,
                                                                  final String[] adhocDDLStmts,
                                                                  final byte[] replayHashOverride,
                                                                  final boolean isPromotion,
                                                                  final boolean useAdhocDDL)
    {
        ZooKeeper zk = VoltDB.instance().getHostMessenger().getZK();
        String blockerError = VoltZK.createCatalogUpdateBlocker(zk, VoltZK.uacActiveBlocker, hostLog,
                "catalog update(" + invocationName + ")" );
        if (blockerError != null) {
            return makeQuickResponse(ClientResponse.GRACEFUL_FAILURE, blockerError);
        }

        CatalogChangeResult ccr = null;
        try {
            ccr = prepareApplicationCatalogDiff(invocationName,
                                                operationBytes,
                                                operationString,
                                                adhocDDLStmts,
                                                replayHashOverride,
                                                isPromotion,
                                                useAdhocDDL,
                                                getHostname(),
                                                getUsername());
        } catch (Exception e) {
            String errorMsg = "Unexpected error during preparing catalog diffs: " + e.getMessage();
            compilerLog.error(errorMsg);
            return cleanupAndMakeResponse(ClientResponse.GRACEFUL_FAILURE, errorMsg);
        }

        if (ccr.errorMsg != null) {
            compilerLog.error(invocationName + " has been rejected: " + ccr.errorMsg);
            return cleanupAndMakeResponse(ClientResponse.GRACEFUL_FAILURE, ccr.errorMsg);
        }
        // Log something useful about catalog upgrades when they occur.
        if (ccr.upgradedFromVersion != null) {
            compilerLog.info(String.format("catalog was automatically upgraded from version %s.",
                    ccr.upgradedFromVersion));
        }
        if (ccr.encodedDiffCommands.trim().length() == 0) {
            return cleanupAndMakeResponse(ClientResponseImpl.SUCCESS, invocationName +
                    " with no catalog changes was skipped.");
        }
        if (isRestoring() && !isPromotion && "UpdateApplicationCatalog".equals(invocationName)) {
            // This means no more @UAC calls when using DDL mode.
            noteRestoreCompleted();
        }

        try {
            if (!ccr.worksWithElastic && zk.exists(VoltZK.elasticJoinActiveBlocker, false) != null) {
                return cleanupAndMakeResponse(ClientResponse.GRACEFUL_FAILURE,
                        "Can't do a catalog update while an elastic join is active");
            }
        } catch (KeeperException | InterruptedException e) {
            VoltZK.removeCatalogUpdateBlocker(zk, VoltZK.uacActiveBlocker, hostLog);
            VoltDB.crashLocalVoltDB("Error reading ZK node " + VoltZK.elasticJoinActiveBlocker + ": "
                                    + e.getMessage(),
                                    true, e);
        }

        String errMsg;
        // impossible to happen since we only allow catalog update sequentially
        if (VoltDB.instance().getCatalogContext().catalogVersion != ccr.expectedCatalogVersion) {
            errMsg = "Invalid catalog update.  Catalog or deployment change was planned " +
                     "against one version of the cluster configuration but that version was " +
                     "no longer live when attempting to apply the change.  This is likely " +
                     "the result of multiple concurrent attempts to change the cluster " +
                     "configuration.  Please make such changes synchronously from a single " +
                     "connection to the cluster.";
            return cleanupAndMakeResponse(ClientResponseImpl.GRACEFUL_FAILURE, errMsg);
        }

        // write the new catalog to a temporary jar file
        errMsg = verifyAndWriteCatalogJar(ccr);
        if (errMsg != null) {
            hostLog.error("Catalog jar verification and/or jar writes failed: " + errMsg);
            return cleanupAndMakeResponse(ClientResponseImpl.GRACEFUL_FAILURE, errMsg);
        }

        // only copy the current catalog when @UpdateCore could fail
        if (ccr.tablesThatMustBeEmpty.length != 0) {
            try {
                // read the current catalog bytes
                byte[] data = zk.getData(VoltZK.catalogbytes, false, null);
                // write to the previous catalog bytes place holder
                zk.setData(VoltZK.catalogbytesPrevious, data, -1);
            } catch (KeeperException | InterruptedException e) {
                errMsg = "error copying catalog bytes or write catalog bytes on ZK";
                return cleanupAndMakeResponse(ClientResponseImpl.GRACEFUL_FAILURE, errMsg);
            }
        }
        long genId = getNextGenerationId();
        try {
            CatalogUtil.updateCatalogToZK(zk, ccr.expectedCatalogVersion + 1, genId,
                    ccr.catalogBytes, ccr.catalogHash, ccr.deploymentBytes);
        } catch (KeeperException | InterruptedException e) {
            errMsg = "error writing catalog bytes on ZK";
            return cleanupAndMakeResponse(ClientResponseImpl.GRACEFUL_FAILURE, errMsg);
        }

        // update the catalog jar
        return callProcedure("@UpdateCore",
                             ccr.encodedDiffCommands,
                             ccr.expectedCatalogVersion,
                             genId,
                             ccr.catalogBytes,
                             ccr.catalogHash,
                             ccr.deploymentBytes,
                             ccr.deploymentHash,
                             ccr.tablesThatMustBeEmpty,
                             ccr.reasonsForEmptyTables,
                             ccr.requiresSnapshotIsolation ? 1 : 0,
                             ccr.requireCatalogDiffCmdsApplyToEE ? 1 : 0,
                             ccr.hasSchemaChange ?  1 : 0,
                             ccr.requiresNewExportGeneration ? 1 : 0);
    }

    protected void logCatalogUpdateInvocation(String procName) {
        if (getProcedureRunner().isUserAuthEnabled()) {
            String warnMsg = "A user from " + getProcedureRunner().getConnectionIPAndPort() +
                             " issued a " + procName + " to update the catalog.";
            hostLog.info(warnMsg);
        }
    }

}<|MERGE_RESOLUTION|>--- conflicted
+++ resolved
@@ -401,11 +401,7 @@
     protected String verifyAndWriteCatalogJar(CatalogChangeResult ccr)
     {
         String procedureName = "@VerifyCatalogAndWriteJar";
-<<<<<<< HEAD
-        String diffCommands = Encoder.decodeBase64AndDecompress(ccr.encodedDiffCommands);
-=======
         String diffCommands = CompressionService.decodeBase64AndDecompress(ccr.encodedDiffCommands);
->>>>>>> c83092f9
 
         CompletableFuture<Map<Integer,ClientResponse>> cf =
                 callNTProcedureOnAllHosts(procedureName, ccr.catalogBytes, diffCommands,
