--- conflicted
+++ resolved
@@ -155,14 +155,9 @@
                 case "@AdHoc":
                     // work.adhocDDLStmts should be applied to the current catalog
                     try {
-<<<<<<< HEAD
-                        newCatalogJar = addDDLToCatalog(context.catalog, oldJar, adhocDDLStmts, sqlNodes, drRole == DrRoleType.XDCR);
-                    } catch (IOException | VoltCompilerException | PlanningErrorException e) {
-=======
                         newCatalogJar = addDDLToCatalog(context.catalog, oldJar, adhocDDLStmts, sqlNodes,
                             drRole == DrRoleType.XDCR, user);
-                    } catch (IOException | VoltCompilerException e) {
->>>>>>> 12687dd3
+                    } catch (IOException | VoltCompilerException | PlanningErrorException e) {
                         retval.errorMsg = e.getMessage();
                         return retval;
                     } catch (Exception ex) {
