--- conflicted
+++ resolved
@@ -403,26 +403,18 @@
             resultMapByHost = cf.get();
         } catch (InterruptedException | ExecutionException e) {
             err = "An invocation of procedure " + procedureName + " on all hosts failed: " + e.getMessage();
-            hostLog.error(err);
             return err;
         }
 
         if (resultMapByHost == null) {
             err = "An invocation of procedure " + procedureName + " on all hosts returned null result.";
-            hostLog.warn(err);
             return err;
         }
 
         for (Entry<Integer, ClientResponse> entry : resultMapByHost.entrySet()) {
             if (entry.getValue().getStatus() != ClientResponseImpl.SUCCESS) {
                 err = "A response from host " + entry.getKey().toString() +
-<<<<<<< HEAD
                       " for " + procedureName + " has failed: " + entry.getValue().getStatusString();
-                hostLog.warn(err);
-=======
-                      " for " + operationName + " has failed: " + entry.getValue().getStatusString();
-                hostLog.info(err);
->>>>>>> 76d4a2da
                 return err;
             }
         }
