--- conflicted
+++ resolved
@@ -68,25 +68,10 @@
     }
 
     private static AtomicBoolean m_failsafeArmed = new AtomicBoolean(false);
-    private static int FAILSAFE_TIMEOUT = 10_000;
-
     private static Thread m_failsafe = new Thread() {
         @Override
         public void run() {
-<<<<<<< HEAD
-            long start = System.currentTimeMillis();
-            try {
-                Thread.sleep(FAILSAFE_TIMEOUT);
-            } catch (InterruptedException e) { }
-            long end = System.currentTimeMillis();
-            VoltLogger voltLogger = new VoltLogger("HOST");
-            String msg = String.format("VoltDB shutting down as requested by @Shutdown command, after %d seconds.",
-                                       (end - start) / 1000);
-            CoreUtils.printAsciiArtLog(voltLogger, msg, Level.INFO);
-            System.exit(0);
-=======
             delayedShutdownWork();
->>>>>>> 0528655f
         }
     };
 
@@ -104,7 +89,8 @@
     public DependencyPair executePlanFragment(Map<Integer, List<VoltTable>> dependencies,
                                            long fragmentId,
                                            ParameterSet params,
-                                           SystemProcedureExecutionContext context) {
+                                           SystemProcedureExecutionContext context)
+    {
         if (fragmentId == SysProcFragmentId.PF_shutdownSync) {
             VoltDB.instance().getHostMessenger().prepareForShutdown();
             // If this is executed on the LocalServerThread, the static will cause problems for subsequent tests.
@@ -138,9 +124,7 @@
                     }
                     else {
                         try {
-                            do { // wait here until process exit
-                                Thread.sleep(10000);
-                            } while (true);
+                            Thread.sleep(10000);
                         }
                         catch (InterruptedException e) {}
                     }
