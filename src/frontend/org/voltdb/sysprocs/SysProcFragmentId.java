--- conflicted
+++ resolved
@@ -280,19 +280,10 @@
     public static final int PF_stopReplicas = 402;
     public static final int PF_stopReplicasAggregate = 403;
 
-<<<<<<< HEAD
-=======
     // @TopicControl
     public static final int PF_topicControl = 410;
     public static final int PF_topicControlAggregate = 411;
 
-    // @OpPseudoShutdown
-    public static final int PF_pseudoShutdownSync = 420;
-    public static final int PF_pseudoShutdownSyncDone = 421;
-    public static final int PF_pseudoShutdown = 422;
-    public static final int PF_pseudoShutdownDone = 423;
-
->>>>>>> c68fe0da
     public static boolean isEnableScoreboardFragment(byte[] planHash) {
         long fragId = VoltSystemProcedure.hashToFragId(planHash);
 
