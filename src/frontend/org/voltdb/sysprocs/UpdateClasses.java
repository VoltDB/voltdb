--- conflicted
+++ resolved
@@ -44,57 +44,8 @@
                     "to change application schema.  Use of @UpdateClasses is forbidden.");
         }
 
-<<<<<<< HEAD
         logCatalogUpdateInvocation("@UpdateClasses");
 
-        CatalogChangeResult ccr = null;
-        try {
-            ccr = prepareApplicationCatalogDiff("@UpdateClasses",
-                                                jarfileBytes,
-                                                classesToDeleteSelector,
-                                                new String[0],
-                                                null,
-                                                false, /* isPromotion */
-                                                drRole,
-                                                useDDLSchema,
-                                                false,
-                                                getHostname(),
-                                                getUsername());
-        }
-        catch (PrepareDiffFailureException pe) {
-            hostLog.info("A request to update the loaded classes has been rejected. More info returned to client.");
-            return makeQuickResponse(pe.statusCode, pe.getMessage());
-        }
-
-        // Log something useful about catalog upgrades when they occur.
-        if (ccr.upgradedFromVersion != null) {
-            hostLog.info(String.format("In order to update the application catalog it was "
-                    + "automatically upgraded from version %s.",
-                    ccr.upgradedFromVersion));
-        }
-
-        // case for @CatalogChangeResult
-        if (ccr.encodedDiffCommands.trim().length() == 0) {
-            return makeQuickResponse(ClientResponseImpl.SUCCESS, "Catalog update with no changes was skipped.");
-        }
-
-        // initiate the transaction.
-        return callProcedure("@UpdateCore",
-                             ccr.encodedDiffCommands,
-                             ccr.catalogHash,
-                             ccr.catalogBytes,
-                             ccr.expectedCatalogVersion,
-                             ccr.deploymentString,
-                             ccr.tablesThatMustBeEmpty,
-                             ccr.reasonsForEmptyTables,
-                             ccr.requiresSnapshotIsolation ? 1 : 0,
-                             ccr.worksWithElastic ? 1 : 0,
-                             ccr.deploymentHash,
-                             ccr.requireCatalogDiffCmdsApplyToEE ? 1 : 0,
-                             ccr.hasSchemaChange ?  1 : 0,
-                             ccr.requiresNewExportGeneration ? 1 : 0,
-                             ccr.m_ccrTime);
-=======
         return updateApplication("@UpdateClasses",
                                 jarfileBytes,
                                 classesToDeleteSelector,
@@ -102,6 +53,5 @@
                                 null,
                                 false, /* isPromotion */
                                 useDDLSchema);
->>>>>>> 2ed987a3
     }
 }