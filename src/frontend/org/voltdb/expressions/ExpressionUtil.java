--- conflicted
+++ resolved
@@ -17,9 +17,6 @@
 
 package org.voltdb.expressions;
 
-<<<<<<< HEAD
-import java.util.*;
-=======
 import java.util.ArrayDeque;
 import java.util.ArrayList;
 import java.util.Collection;
@@ -30,15 +27,10 @@
 import java.util.Map;
 import java.util.Set;
 import java.util.Stack;
->>>>>>> 78d253e8
 import java.util.function.Predicate;
 import java.util.stream.Collectors;
 import java.util.stream.StreamSupport;
 
-<<<<<<< HEAD
-import com.google_voltpatches.common.collect.Lists;
-=======
->>>>>>> 78d253e8
 import org.hsqldb_voltpatches.VoltXMLElement;
 import org.voltcore.utils.Pair;
 import org.voltdb.VoltType;
@@ -48,11 +40,8 @@
 import org.voltdb.exceptions.PlanningErrorException;
 import org.voltdb.types.ExpressionType;
 import org.voltdb.types.QuantifierType;
-<<<<<<< HEAD
-=======
 
 import com.google_voltpatches.common.collect.Lists;
->>>>>>> 78d253e8
 
 /**
  *
@@ -77,10 +66,7 @@
        put("multiply", ExpressionType.OPERATOR_MULTIPLY);
        put("divide", ExpressionType.OPERATOR_DIVIDE);
        put("is_null", ExpressionType.OPERATOR_IS_NULL);
-<<<<<<< HEAD
-=======
        put("like", ExpressionType.COMPARE_LIKE);
->>>>>>> 78d253e8
     }};
 
     private ExpressionUtil() {}
@@ -120,10 +106,7 @@
                 case OPERATOR_CONCAT:
                 case OPERATOR_MOD:
                 case COMPARE_IN:
-<<<<<<< HEAD
-=======
                 case COMPARE_LIKE:
->>>>>>> 78d253e8
                     return isParameterized(elm.children.get(0)) || isParameterized(elm.children.get(1));
                 case OPERATOR_IS_NULL:      // one operator
                 case OPERATOR_EXISTS:
@@ -281,12 +264,8 @@
                         case COMPARE_NOTEQUAL:
                         case COMPARE_NOTDISTINCT:
                         case COMPARE_GREATERTHANOREQUALTO:
-<<<<<<< HEAD
-                        case COMPARE_LESSTHANOREQUALTO: {
-=======
                         case COMPARE_LESSTHANOREQUALTO:
                         case COMPARE_LIKE: {
->>>>>>> 78d253e8
                             final ComparisonExpression expr = new ComparisonExpression(op,
                                     from(db, elm.children.get(0), hint),
                                     from(db, elm.children.get(1), hint));
