/* This file is part of VoltDB.
 * Copyright (C) 2008-2018 VoltDB Inc.
 *
 * This program is free software: you can redistribute it and/or modify
 * it under the terms of the GNU Affero General Public License as
 * published by the Free Software Foundation, either version 3 of the
 * License, or (at your option) any later version.
 *
 * This program is distributed in the hope that it will be useful,
 * but WITHOUT ANY WARRANTY; without even the implied warranty of
 * MERCHANTABILITY or FITNESS FOR A PARTICULAR PURPOSE.  See the
 * GNU Affero General Public License for more details.
 *
 * You should have received a copy of the GNU Affero General Public License
 * along with VoltDB.  If not, see <http://www.gnu.org/licenses/>.
 */
package org.voltdb;

import java.util.Map;
import java.util.Map.Entry;
import java.util.NoSuchElementException;

import org.cliffc_voltpatches.high_scale_lib.NonBlockingHashMap;
import org.cliffc_voltpatches.high_scale_lib.NonBlockingHashSet;
import org.json_voltpatches.JSONObject;
import org.voltcore.network.Connection;
import org.voltdb.TheHashinator.HashinatorConfig;
import org.voltdb.VoltTable.ColumnInfo;
import org.voltdb.catalog.Procedure;
import org.voltdb.client.ClientResponse;

import com.google_voltpatches.common.base.Supplier;
import com.google_voltpatches.common.base.Suppliers;
import com.google_voltpatches.common.collect.ImmutableMap;

/**
 * Agent responsible for collecting stats on this host.
 */
public class StatsAgent extends OpsAgent
{
    private final NonBlockingHashMap<StatsSelector, NonBlockingHashMap<Long, NonBlockingHashSet<StatsSource>>> m_registeredStatsSources =
            new NonBlockingHashMap<StatsSelector, NonBlockingHashMap<Long, NonBlockingHashSet<StatsSource>>>();

    public StatsAgent()
    {
        super("StatsAgent");
        StatsSelector selectors[] = StatsSelector.values();
        for (int ii = 0; ii < selectors.length; ii++) {
            m_registeredStatsSources.put(selectors[ii], new NonBlockingHashMap<Long,NonBlockingHashSet<StatsSource>>());
        }
    }

    @Override
    protected void dispatchFinalAggregations(PendingOpsRequest request)
    {
        StatsSelector subselector = StatsSelector.valueOf(request.subselector);
        switch (subselector) {
        case PROCEDUREDETAIL:
            request.aggregateTables = sortProcedureDetailStats(request.aggregateTables);
            break;
        // For PROCEDURE-series tables, they are all based on the procedure detail table.
        case PROCEDURE:
            request.aggregateTables =
            aggregateProcedureStats(request.aggregateTables);
            break;
        case PROCEDUREPROFILE:
            request.aggregateTables =
            aggregateProcedureProfileStats(request.aggregateTables);
            break;
        case PROCEDUREINPUT:
            request.aggregateTables =
            aggregateProcedureInputStats(request.aggregateTables);
            break;
        case PROCEDUREOUTPUT:
            request.aggregateTables =
            aggregateProcedureOutputStats(request.aggregateTables);
            break;
        case DRROLE:
            request.aggregateTables = aggregateDRRoleStats(request.aggregateTables);
            break;
        case TTL:
            request.aggregateTables = aggregateTTLStats(request.aggregateTables);
            break;
        default:
        }
    }

    private VoltTable[] sortProcedureDetailStats(VoltTable[] baseStats) {
        if (baseStats == null || baseStats.length != 1) {
            return baseStats;
        }
        ProcedureDetailResultTable result = new ProcedureDetailResultTable(baseStats[0]);
        return result.getSortedResultTable();
    }

    private Supplier<Map<String, Boolean>> m_procedureInfo = getProcedureInformationfoSupplier();

    private Supplier<Map<String, Boolean>> getProcedureInformationfoSupplier() {
        return Suppliers.memoize(new Supplier<Map<String, Boolean>>() {
                @Override
                public Map<String, Boolean> get() {
                    ImmutableMap.Builder<String, Boolean> b = ImmutableMap.builder();
                    CatalogContext ctx = VoltDB.instance().getCatalogContext();
                    for (Procedure p : ctx.procedures) {
                        b.put(p.getClassname(), p.getReadonly());
                    }
                    return b.build();
                }
            });
    }

    /**
     * Check if procedure is readonly?
     *
     * @param pname
     * @return
     */
    private boolean isReadOnlyProcedure(String pname) {
        final Boolean b = m_procedureInfo.get().get(pname);
        if (b == null) {
            return false;
        }
        return b;
    }

    /**
     * Produce PROCEDURE aggregation of PROCEDURE subselector
     * Basically it leaves out the rows that were not labeled as "<ALL>".
     */
    private VoltTable[] aggregateProcedureStats(VoltTable[] baseStats)
    {
        if (baseStats == null || baseStats.length != 1) {
            return baseStats;
        }

        VoltTable result = new VoltTable(
            new ColumnInfo("TIMESTAMP", VoltType.BIGINT),
            new ColumnInfo(VoltSystemProcedure.CNAME_HOST_ID, VoltSystemProcedure.CTYPE_ID),
            new ColumnInfo("HOSTNAME", VoltType.STRING),
            new ColumnInfo(VoltSystemProcedure.CNAME_SITE_ID, VoltSystemProcedure.CTYPE_ID),
            new ColumnInfo("PARTITION_ID", VoltType.INTEGER),
            new ColumnInfo("PROCEDURE", VoltType.STRING),
            new ColumnInfo("INVOCATIONS", VoltType.BIGINT),
            new ColumnInfo("TIMED_INVOCATIONS", VoltType.BIGINT),
            new ColumnInfo("MIN_EXECUTION_TIME", VoltType.BIGINT),
            new ColumnInfo("MAX_EXECUTION_TIME", VoltType.BIGINT),
            new ColumnInfo("AVG_EXECUTION_TIME", VoltType.BIGINT),
            new ColumnInfo("MIN_RESULT_SIZE", VoltType.INTEGER),
            new ColumnInfo("MAX_RESULT_SIZE", VoltType.INTEGER),
            new ColumnInfo("AVG_RESULT_SIZE", VoltType.INTEGER),
            new ColumnInfo("MIN_PARAMETER_SET_SIZE", VoltType.INTEGER),
            new ColumnInfo("MAX_PARAMETER_SET_SIZE", VoltType.INTEGER),
            new ColumnInfo("AVG_PARAMETER_SET_SIZE", VoltType.INTEGER),
            new ColumnInfo("ABORTS", VoltType.BIGINT),
            new ColumnInfo("FAILURES", VoltType.BIGINT),
            new ColumnInfo("TRANSACTIONAL", VoltType.TINYINT));
        baseStats[0].resetRowPosition();
        while (baseStats[0].advanceRow()) {
            if (baseStats[0].getString("STATEMENT").equalsIgnoreCase("<ALL>")) {
                result.addRow(
                    baseStats[0].getLong("TIMESTAMP"),
                    baseStats[0].getLong(VoltSystemProcedure.CNAME_HOST_ID),
                    baseStats[0].getString("HOSTNAME"),
                    baseStats[0].getLong(VoltSystemProcedure.CNAME_SITE_ID),
                    baseStats[0].getLong("PARTITION_ID"),
                    baseStats[0].getString("PROCEDURE"),
                    baseStats[0].getLong("INVOCATIONS"),
                    baseStats[0].getLong("TIMED_INVOCATIONS"),
                    baseStats[0].getLong("MIN_EXECUTION_TIME"),
                    baseStats[0].getLong("MAX_EXECUTION_TIME"),
                    baseStats[0].getLong("AVG_EXECUTION_TIME"),
                    baseStats[0].getLong("MIN_RESULT_SIZE"),
                    baseStats[0].getLong("MAX_RESULT_SIZE"),
                    baseStats[0].getLong("AVG_RESULT_SIZE"),
                    baseStats[0].getLong("MIN_PARAMETER_SET_SIZE"),
                    baseStats[0].getLong("MAX_PARAMETER_SET_SIZE"),
                    baseStats[0].getLong("AVG_PARAMETER_SET_SIZE"),
                    baseStats[0].getLong("ABORTS"),
                    baseStats[0].getLong("FAILURES"),
                    (byte) baseStats[0].getLong("TRANSACTIONAL"));
            }
        }
        return new VoltTable[] { result };
    }

    /**
     * Produce PROCEDUREPROFILE aggregation of PROCEDURE subselector
     */
    private VoltTable[] aggregateProcedureProfileStats(VoltTable[] baseStats)
    {
        if (baseStats == null || baseStats.length != 1) {
            return baseStats;
        }

        StatsProcProfTable timeTable = new StatsProcProfTable();
        baseStats[0].resetRowPosition();
        while (baseStats[0].advanceRow()) {
            // Skip non-transactional procedures for some of these rollups until
            // we figure out how to make them less confusing.
            // NB: They still show up in the raw PROCEDURE stata.
            boolean transactional = baseStats[0].getLong("TRANSACTIONAL") == 1;
            if (!transactional) {
                continue;
            }

            if ( ! baseStats[0].getString("STATEMENT").equalsIgnoreCase("<ALL>")) {
                continue;
            }
            String pname = baseStats[0].getString("PROCEDURE");

            timeTable.updateTable(!isReadOnlyProcedure(pname),
                    baseStats[0].getLong("TIMESTAMP"),
                    pname,
                    baseStats[0].getLong("PARTITION_ID"),
                    baseStats[0].getLong("INVOCATIONS"),
                    baseStats[0].getLong("MIN_EXECUTION_TIME"),
                    baseStats[0].getLong("MAX_EXECUTION_TIME"),
                    baseStats[0].getLong("AVG_EXECUTION_TIME"),
                    baseStats[0].getLong("FAILURES"),
                    baseStats[0].getLong("ABORTS"));
        }
        return new VoltTable[] { timeTable.sortByAverage("EXECUTION_TIME") };
    }
    /**
     * Produce PROCEDUREINPUT aggregation of PROCEDURE subselector
     */
    private VoltTable[] aggregateProcedureInputStats(VoltTable[] baseStats)
    {
        if (baseStats == null || baseStats.length != 1) {
            return baseStats;
        }

        StatsProcInputTable timeTable = new StatsProcInputTable();
        baseStats[0].resetRowPosition();
        while (baseStats[0].advanceRow()) {
            // Skip non-transactional procedures for some of these rollups until
            // we figure out how to make them less confusing.
            // NB: They still show up in the raw PROCEDURE stata.
            boolean transactional = baseStats[0].getLong("TRANSACTIONAL") == 1;
            if (!transactional) {
                continue;
            }

            if ( ! baseStats[0].getString("STATEMENT").equalsIgnoreCase("<ALL>")) {
                continue;
            }
            String pname = baseStats[0].getString("PROCEDURE");
            timeTable.updateTable(!isReadOnlyProcedure(pname),
                    pname,
                    baseStats[0].getLong("PARTITION_ID"),
                    baseStats[0].getLong("TIMESTAMP"),
                    baseStats[0].getLong("INVOCATIONS"),
                    baseStats[0].getLong("MIN_PARAMETER_SET_SIZE"),
                    baseStats[0].getLong("MAX_PARAMETER_SET_SIZE"),
                    baseStats[0].getLong("AVG_PARAMETER_SET_SIZE")
                    );
        }
        return new VoltTable[] { timeTable.sortByInput("PROCEDURE_INPUT") };
    }

    /**
     * Produce PROCEDUREOUTPUT aggregation of PROCEDURE subselector
     */

    private VoltTable[] aggregateProcedureOutputStats(VoltTable[] baseStats)
    {
        if (baseStats == null || baseStats.length != 1) {
            return baseStats;
        }

        StatsProcOutputTable timeTable = new StatsProcOutputTable();
        baseStats[0].resetRowPosition();
        while (baseStats[0].advanceRow()) {
            // Skip non-transactional procedures for some of these rollups until
            // we figure out how to make them less confusing.
            // NB: They still show up in the raw PROCEDURE stata.
            boolean transactional = baseStats[0].getLong("TRANSACTIONAL") == 1;
            if (!transactional) {
                continue;
            }

            if ( ! baseStats[0].getString("STATEMENT").equalsIgnoreCase("<ALL>")) {
                continue;
            }
            String pname = baseStats[0].getString("PROCEDURE");
            timeTable.updateTable(!isReadOnlyProcedure(pname),
                    pname,
                    baseStats[0].getLong("PARTITION_ID"),
                    baseStats[0].getLong("TIMESTAMP"),
                    baseStats[0].getLong("INVOCATIONS"),
                    baseStats[0].getLong("MIN_RESULT_SIZE"),
                    baseStats[0].getLong("MAX_RESULT_SIZE"),
                    baseStats[0].getLong("AVG_RESULT_SIZE")
                    );
        }
        return new VoltTable[] { timeTable.sortByOutput("PROCEDURE_OUTPUT") };
    }


    /**
     * Please be noted that this function will be called from Site thread, where
     * most other functions in the class are from StatsAgent thread.
     *
     * Need to release references to catalog related stats sources
     * to avoid hoarding references to the catalog.
     */
    public void notifyOfCatalogUpdate() {
        m_procedureInfo = getProcedureInformationfoSupplier();
        m_registeredStatsSources.put(StatsSelector.PROCEDURE,
                new NonBlockingHashMap<Long, NonBlockingHashSet<StatsSource>>());
    }

    @Override
    protected void collectStatsImpl(Connection c, long clientHandle, OpsSelector selector,
            ParameterSet params) throws Exception
    {
        JSONObject obj = new JSONObject();
        obj.put("selector", "STATISTICS");
        // parseParamsForStatistics has a clumsy contract, see definition
        String err = null;
        if (selector == OpsSelector.STATISTICS) {
            err = parseParamsForStatistics(params, obj);
        }
        else {
            err = "StatsAgent received non-STATISTICS selector: " + selector.name();
        }
        if (err != null) {
            sendErrorResponse(c, ClientResponse.GRACEFUL_FAILURE, err, clientHandle);
            return;
        }
        String subselector = obj.getString("subselector");

        // Some selectors can provide a single answer based on global data.
        // Intercept them and respond before doing the distributed stuff.
        if (subselector.equalsIgnoreCase("TOPO")) {
            PendingOpsRequest psr = new PendingOpsRequest(
                    selector,
                    subselector,
                    c,
                    clientHandle,
                    System.currentTimeMillis(),
                    obj);
            // hacky way to support two format of hashconfig using interval value
            // return true if interval == true (delta-flag == 1), indicate sent compressed json
            // otherwise return false, indicate sent original binary format
            boolean jsonConfig = obj.getBoolean("interval");
            collectTopoStats(psr,jsonConfig);
            return;
        }
        else if (subselector.equalsIgnoreCase("PARTITIONCOUNT")) {
            PendingOpsRequest psr = new PendingOpsRequest(
                    selector,
                    subselector,
                    c,
                    clientHandle,
                    System.currentTimeMillis(),
                    obj);
            collectPartitionCount(psr);
            return;
        }

        PendingOpsRequest psr =
                new PendingOpsRequest(
                        selector,
                        subselector,
                        c,
                        clientHandle,
                        System.currentTimeMillis(),
                        obj);
        distributeOpsWork(psr, obj);
    }

    // Parse the provided parameter set object and fill in subselector and interval into
    // the provided JSONObject.  If there's an error, return that in the String, otherwise
    // return null.  Yes, ugly.  Bang it out, then refactor later.
    private String parseParamsForStatistics(ParameterSet params, JSONObject obj) throws Exception
    {
        if ((params.toArray().length < 1) || (params.toArray().length > 2)) {
            return "Incorrect number of arguments to @Statistics (expects 2, received " +
                    params.toArray().length + ")";
        }
        Object first = params.toArray()[0];
        if (!(first instanceof String)) {
            return "First argument to @Statistics must be a valid STRING selector, instead was " +
                    first;
        }
        String subselector = (String)first;
        try {
            StatsSelector s = StatsSelector.valueOf(subselector.toUpperCase());
            subselector = s.name();
        }
        catch (Exception e) {
            return "First argument to @Statistics must be a valid STRING selector, instead was " +
                    first;
        }

        boolean interval = false;
        if (params.toArray().length == 2) {
            interval = ((Number)(params.toArray()[1])).longValue() == 1L;
        }
        obj.put("subselector", subselector);
        obj.put("interval", interval);

        return null;
    }

    @Override
    protected void handleJSONMessage(JSONObject obj) throws Exception {
        VoltTable[] results = null;

        try {
            OpsSelector selector = OpsSelector.valueOf(obj.getString("selector").toUpperCase());
            if (selector == OpsSelector.STATISTICS) {
                results = collectDistributedStats(obj);
            }
            else {
                hostLog.warn("StatsAgent received a non-STATISTICS OPS selector: " + selector);
            }

            sendOpsResponse(results, obj);
        } catch (Exception e) {
            hostLog.warn("Error processing stats request " + obj.toString(4), e);
        } catch (Throwable t) {
            //Handle throwable because otherwise the future swallows up other exceptions
            VoltDB.crashLocalVoltDB("Error processing stats request " + obj.toString(4), true, t);
        }
    }

    private void collectTopoStats(PendingOpsRequest psr, boolean jsonConfig)
    {
        VoltTable[] tables = null;
        VoltTable topoStats = getStatsAggregate(StatsSelector.TOPO, false, psr.startTime);
        if (topoStats != null) {
            tables = new VoltTable[2];
            tables[0] = topoStats;
            VoltTable vt =
                    new VoltTable(
                            new VoltTable.ColumnInfo("HASHTYPE", VoltType.STRING),
                            new VoltTable.ColumnInfo("HASHCONFIG", VoltType.VARBINARY));
            tables[1] = vt;
            HashinatorConfig hashConfig = TheHashinator.getCurrentConfig();
            if (!jsonConfig) {
                vt.addRow("ELASTIC", hashConfig.configBytes);
            } else {
                vt.addRow("ELASTIC", TheHashinator.getCurrentHashinator().getConfigJSONCompressed());
            }

        }
        psr.aggregateTables = tables;

        try {
            sendClientResponse(psr);
        } catch (Exception e) {
            VoltDB.crashLocalVoltDB("Unable to return TOPO results to client.", true, e);
        }
    }

    private void collectPartitionCount(PendingOpsRequest psr)
    {
        VoltTable[] tables = null;
        VoltTable pcStats = getStatsAggregate(StatsSelector.PARTITIONCOUNT, false, psr.startTime);
        if (pcStats != null) {
            tables = new VoltTable[1];
            tables[0] = pcStats;
        }
        psr.aggregateTables = tables;

        try {
            sendClientResponse(psr);
        } catch (Exception e) {
            VoltDB.crashLocalVoltDB("Unable to return PARTITIONCOUNT to client", true, e);
        }
    }

    private VoltTable[] collectDistributedStats(JSONObject obj) throws Exception
    {
        VoltTable[] stats = null;
        // dispatch to collection
        String subselectorString = obj.getString("subselector");
        boolean interval = obj.getBoolean("interval");
        StatsSelector subselector = StatsSelector.valueOf(subselectorString);
        switch (subselector) {
        case DRPRODUCER:
        case DR: // synonym of DRPRODUCER
            stats = collectDRProducerStats();
            break;
        case DRPRODUCERNODE:
            stats = collectStats(StatsSelector.DRPRODUCERNODE, false);
            break;
        case DRPRODUCERPARTITION:
            stats = collectStats(StatsSelector.DRPRODUCERPARTITION, false);
            break;
        case SNAPSHOTSTATUS:
            stats = collectStats(StatsSelector.SNAPSHOTSTATUS, false);
            break;
        case MEMORY:
            stats = collectStats(StatsSelector.MEMORY, interval);
            break;
        case CPU:
            stats = collectStats(StatsSelector.CPU, interval);
            break;
        case IOSTATS:
            stats = collectStats(StatsSelector.IOSTATS, interval);
            break;
        case INITIATOR:
            stats = collectStats(StatsSelector.INITIATOR, interval);
            break;
        case TABLE:
            stats = collectStats(StatsSelector.TABLE, interval);
            break;
        case INDEX:
            stats = collectStats(StatsSelector.INDEX, interval);
            break;
        case PROCEDURE:
        case PROCEDUREINPUT:
        case PROCEDUREOUTPUT:
        case PROCEDUREPROFILE:
        case PROCEDUREDETAIL:
            stats = collectStats(StatsSelector.PROCEDURE, interval);
            break;
        case STARVATION:
            stats = collectStats(StatsSelector.STARVATION, interval);
            break;
        case QUEUE:
            stats = collectStats(StatsSelector.QUEUE, interval);
            break;
        case PLANNER:
            stats = collectStats(StatsSelector.PLANNER, interval);
            break;
        case LIVECLIENTS:
            stats = collectStats(StatsSelector.LIVECLIENTS, interval);
            break;
        case LATENCY:
            stats = collectStats(StatsSelector.LATENCY, false);
            break;
        case LATENCY_COMPRESSED:
            stats = collectStats(StatsSelector.LATENCY_COMPRESSED, interval);
            break;
        case LATENCY_HISTOGRAM:
            stats = collectStats(StatsSelector.LATENCY_HISTOGRAM, interval);
            break;
        case MANAGEMENT:
            stats = collectManagementStats(interval);
            break;
        case REBALANCE:
            stats = collectStats(StatsSelector.REBALANCE, interval);
            break;
        case KSAFETY:
            stats = collectStats(StatsSelector.KSAFETY, interval);
            break;
        case DRCONSUMER:
            stats = collectDRConsumerStats();
            break;
        case DRCONSUMERNODE:
            stats = collectStats(StatsSelector.DRCONSUMERNODE, false);
            break;
        case DRCONSUMERPARTITION:
            stats = collectStats(StatsSelector.DRCONSUMERPARTITION, false);
            break;
        case COMMANDLOG:
            stats = collectStats(StatsSelector.COMMANDLOG, false);
            break;
        case IMPORTER:
            stats = collectStats(StatsSelector.IMPORTER, interval);
            break;
        case DRROLE:
            stats = collectStats(StatsSelector.DRROLE, false);
            break;
        case GC:
            stats = collectStats(StatsSelector.GC, interval);
            break;
<<<<<<< HEAD
        case EXPORT:
            stats = collectStats(StatsSelector.EXPORT, interval);
        	break;
=======
        case TTL:
            stats = collectStats(StatsSelector.TTL, interval);
            break;
>>>>>>> f0fbdf85
        default:
            // Should have been successfully groomed in collectStatsImpl().  Log something
            // for our information but let the null check below return harmlessly
            hostLog.warn("Received unknown stats selector in StatsAgent: " + subselector.name() +
                    ", this should be impossible.");
            stats = null;
        }

        return stats;
    }

    private VoltTable[] collectDRProducerStats()
    {
        VoltTable[] stats = null;

        VoltTable[] partitionStats = collectStats(StatsSelector.DRPRODUCERPARTITION, false);
        VoltTable[] nodeStats = collectStats(StatsSelector.DRPRODUCERNODE, false);
        if (partitionStats != null && nodeStats != null) {
            stats = new VoltTable[2];
            stats[0] = partitionStats[0];
            stats[1] = nodeStats[0];
        }
        return stats;
    }

    private VoltTable[] collectDRConsumerStats() {
        VoltTable[] stats = null;

        VoltTable[] statusStats = collectStats(StatsSelector.DRCONSUMERNODE, false);
        VoltTable[] perfStats = collectStats(StatsSelector.DRCONSUMERPARTITION, false);
        if (statusStats != null && perfStats != null) {
            stats = new VoltTable[2];
            stats[0] = statusStats[0];
            stats[1] = perfStats[0];
        }
        return stats;
    }

    private VoltTable[] aggregateDRRoleStats(VoltTable[] stats) {
        if (stats != null && stats.length == 1) {
            stats = new VoltTable[] {DRRoleStats.aggregateStats(stats[0])};
        }
        return stats;
    }

    private VoltTable[] aggregateTTLStats(VoltTable[] stats) {
        return stats;
    }
    // This is just a roll-up of MEMORY, TABLE, INDEX, PROCEDURE, INITIATOR, IO, and
    // STARVATION
    private VoltTable[] collectManagementStats(boolean interval)
    {
        VoltTable[] mStats = collectStats(StatsSelector.MEMORY, interval);
        VoltTable[] iStats = collectStats(StatsSelector.INITIATOR, interval);
        VoltTable[] pStats = collectStats(StatsSelector.PROCEDURE, interval);
        VoltTable[] ioStats = collectStats(StatsSelector.IOSTATS, interval);
        VoltTable[] tStats = collectStats(StatsSelector.TABLE, interval);
        VoltTable[] indStats = collectStats(StatsSelector.INDEX, interval);
        VoltTable[] sStats = collectStats(StatsSelector.STARVATION, interval);
        VoltTable[] qStats = collectStats(StatsSelector.QUEUE, interval);
        VoltTable[] cStats = collectStats(StatsSelector.CPU, interval);
        // Ugh, this is ugly.  Currently need to return null if
        // we're missing any of the tables so that we
        // don't screw up the aggregation in handleStatsResponse (see my rant there)
        if (mStats == null || iStats == null || pStats == null ||
                ioStats == null || tStats == null || indStats == null ||
                sStats == null || qStats == null || cStats == null)
        {
            return null;
        }
        VoltTable[] stats = new VoltTable[9];
        stats[0] = mStats[0];
        stats[1] = iStats[0];
        stats[2] = pStats[0];
        stats[3] = ioStats[0];
        stats[4] = tStats[0];
        stats[5] = indStats[0];
        stats[6] = sStats[0];
        stats[7] = cStats[0];
        stats[8] = qStats[0];

        return stats;
    }

    private VoltTable[] collectStats(StatsSelector selector, boolean interval)
    {
        Long now = System.currentTimeMillis();
        VoltTable[] stats = null;

        VoltTable statsAggr = getStatsAggregate(selector, interval, now);
        if (statsAggr != null) {
            stats = new VoltTable[1];
            stats[0] = statsAggr;
        }
        return stats;
    }

    public void registerStatsSource(StatsSelector selector, long siteId, StatsSource source) {
        assert selector != null;
        assert source != null;

        final NonBlockingHashMap<Long, NonBlockingHashSet<StatsSource>> siteIdToStatsSources =
                m_registeredStatsSources.get(selector);
        assert siteIdToStatsSources != null;

        //putIfAbsent idiom, may return existing map value from another thread
        NonBlockingHashSet<StatsSource> statsSources = siteIdToStatsSources.get(siteId);
        if (statsSources == null) {
            statsSources = new NonBlockingHashSet<StatsSource>();
            siteIdToStatsSources.putIfAbsent(siteId, statsSources);
        }
        statsSources.add(source);
    }

    /*
    public StatsSource getStatsSource(StatsSelector selector, long siteId) {// UNACTIVE Stakutis;  added for ExportStats support
        final NonBlockingHashMap<Long, NonBlockingHashSet<StatsSource>> siteIdToStatsSources =
                m_registeredStatsSources.get(selector);
        NonBlockingHashSet nbhs=siteIdToStatsSources.get(siteId);
        return null;
    }
    */

    public void deregisterStatsSource(StatsSelector selector, long siteId, StatsSource source) {
        assert selector != null;
        assert source != null;
        final NonBlockingHashMap<Long, NonBlockingHashSet<StatsSource>> siteIdToStatsSources =
                m_registeredStatsSources.get(selector);
        assert siteIdToStatsSources != null;

        NonBlockingHashSet<StatsSource> statsSources = siteIdToStatsSources.get(siteId);
        if (statsSources != null) {
            statsSources.remove(source);
        }
    }

    public void deregisterStatsSourcesFor(StatsSelector selector, long siteId) {
        assert selector != null;
        final NonBlockingHashMap<Long, NonBlockingHashSet<StatsSource>> siteIdToStatsSources =
                m_registeredStatsSources.get(selector);
        if (siteIdToStatsSources != null) {
            siteIdToStatsSources.remove(siteId);
        }
    }

    /**
     * Get aggregate statistics on this node for the given selector.
     * If you need both site-wise and node-wise stats, register the appropriate StatsSources for that
     * selector with each siteId and then some other value for the node-level stats (PLANNER stats uses -1).
     * This call will automatically aggregate every StatsSource registered for every 'site'ID for that selector.
     *
     * @param selector    @Statistics selector keyword
     * @param interval    true if processing a reporting interval
     * @param now         current timestamp
     * @return  statistics VoltTable results
     */
    public VoltTable getStatsAggregate(
            final StatsSelector selector,
            final boolean interval,
            final Long now) {
        return getStatsAggregateInternal(selector, interval, now);
    }

    private VoltTable getStatsAggregateInternal(
            final StatsSelector selector,
            final boolean interval,
            final Long now)
    {
        assert selector != null;
        NonBlockingHashMap<Long, NonBlockingHashSet<StatsSource>> siteIdToStatsSources =
                m_registeredStatsSources.get(selector);

        // There are cases early in rejoin where we can get polled before the server is ready to provide
        // stats.  Just return null for now, which will result in no tables from this node.
        if (siteIdToStatsSources == null || siteIdToStatsSources.isEmpty()) {
            return null;
        }

        // Just need a random site's list to do some things
        NonBlockingHashSet<StatsSource> sSources = null;
        try {
            sSources = siteIdToStatsSources.values().iterator().next();
        } catch (NoSuchElementException e) {
            // entries of this site id to sources set map may be removed in another thread
            sSources = null;
        }

        //There is a window registering the first source where the empty set is visible, don't panic it's coming
        while (sSources == null || sSources.isEmpty()) {
            Thread.yield();
            // retrieve the latest StatsSource set since a new set may be registered in place of an old empty set
            try {
                sSources = siteIdToStatsSources.values().iterator().next();
            } catch (NoSuchElementException e) {
                // entries of this site id to sources set map may be removed in another thread
                sSources = null;
            }
        }

        /*
         * Some sources like TableStats use VoltTable to keep track of
         * statistics. We need to use the table schema the VoltTable has in this
         * case.
         */
        VoltTable.ColumnInfo columns[] = null;
        StatsSource firstSource = null;
        try {
            firstSource = sSources.iterator().next();
        } catch (NoSuchElementException e) {
            // elements of this sources set may be removed in another thread
            return null;
        }
        if (!firstSource.isEEStats()) {
            columns = firstSource.getColumnSchema().toArray(new VoltTable.ColumnInfo[0]);
        } else {
            final VoltTable table = firstSource.getStatsTable();
            if (table == null) {
                return null;
            }
            columns = new VoltTable.ColumnInfo[table.getColumnCount()];
            for (int i = 0; i < columns.length; i++) {
                columns[i] = new VoltTable.ColumnInfo(table.getColumnName(i),
                        table.getColumnType(i));
            }
        }

        final VoltTable resultTable = new VoltTable(columns);

        for (Entry<Long, NonBlockingHashSet<StatsSource>> entry : siteIdToStatsSources.entrySet()) {
            NonBlockingHashSet<StatsSource> statsSources = entry.getValue();
            // entries of this site id to sources set map may be removed in another thread
            while (statsSources == null || statsSources.isEmpty()) {
                Thread.yield();
                statsSources = siteIdToStatsSources.get(entry.getKey());
            }
            for (final StatsSource ss : statsSources) {
                assert ss != null;
                /*
                 * Some sources like TableStats use VoltTable to keep track of
                 * statistics
                 */
                if (ss.isEEStats()) {
                    final VoltTable table = ss.getStatsTable();
                    // this table can be null during recovery, at least
                    if (table != null) {
                        while (table.advanceRow()) {
                            resultTable.add(table);
                        }
                        table.resetRowPosition();
                    }
                } else {
                    Object statsRows[][] = ss.getStatsRows(interval, now);
                    for (Object[] row : statsRows) {
                        resultTable.addRow(row);
                    }
                }
            }
        }
        return resultTable;
    }
}<|MERGE_RESOLUTION|>--- conflicted
+++ resolved
@@ -569,15 +569,12 @@
         case GC:
             stats = collectStats(StatsSelector.GC, interval);
             break;
-<<<<<<< HEAD
         case EXPORT:
             stats = collectStats(StatsSelector.EXPORT, interval);
         	break;
-=======
         case TTL:
             stats = collectStats(StatsSelector.TTL, interval);
             break;
->>>>>>> f0fbdf85
         default:
             // Should have been successfully groomed in collectStatsImpl().  Log something
             // for our information but let the null check below return harmlessly
