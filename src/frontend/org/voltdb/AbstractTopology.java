/* This file is part of VoltDB.
 * Copyright (C) 2008-2019 VoltDB Inc.
 *
 * This program is free software: you can redistribute it and/or modify
 * it under the terms of the GNU Affero General Public License as
 * published by the Free Software Foundation, either version 3 of the
 * License, or (at your option) any later version.
 *
 * This program is distributed in the hope that it will be useful,
 * but WITHOUT ANY WARRANTY; without even the implied warranty of
 * MERCHANTABILITY or FITNESS FOR A PARTICULAR PURPOSE.  See the
 * GNU Affero General Public License for more details.
 *
 * You should have received a copy of the GNU Affero General Public License
 * along with VoltDB.  If not, see <http://www.gnu.org/licenses/>.
 */

package org.voltdb;

import java.util.ArrayDeque;
import java.util.ArrayList;
import java.util.Collection;
import java.util.Collections;
import java.util.Comparator;
import java.util.HashMap;
import java.util.HashSet;
import java.util.Iterator;
import java.util.List;
import java.util.Map;
import java.util.NavigableSet;
import java.util.Optional;
import java.util.OptionalInt;
import java.util.PriorityQueue;
import java.util.Queue;
import java.util.Set;
import java.util.TreeSet;
import java.util.stream.Collectors;

import org.json_voltpatches.JSONArray;
import org.json_voltpatches.JSONException;
import org.json_voltpatches.JSONObject;
import org.json_voltpatches.JSONStringer;
<<<<<<< HEAD
=======
import org.voltcore.messaging.HostMessenger.HostInfo;
import org.voltcore.utils.Pair;

>>>>>>> 6f05f796
import com.google_voltpatches.common.base.Preconditions;
import com.google_voltpatches.common.base.Splitter;
import com.google_voltpatches.common.collect.Collections2;
import com.google_voltpatches.common.collect.ComparisonChain;
import com.google_voltpatches.common.collect.ImmutableList;
import com.google_voltpatches.common.collect.ImmutableMap;
import com.google_voltpatches.common.collect.ImmutableSortedSet;
import com.google_voltpatches.common.collect.Iterables;
import com.google_voltpatches.common.collect.Multimap;
import com.google_voltpatches.common.collect.MultimapBuilder;
import com.google_voltpatches.common.collect.Sets;

public class AbstractTopology {

    //Topology JSON keys
    final static String TOPO_PARTITIONS = "partitions";
    final static String TOPO_PARTITION_ID = "partition_id";
    final static String TOPO_MASTER = "master";
    final static String TOPO_REPLICA = "replicas";
    final static String TOPO_HOST_ID = "host_id";
    final static String TOPO_VERSION = "version";
    final static String TOPO_HAGROUP = "haGroup";
    final static String TOPO_HOSTS = "hosts";
    final static String TOPO_HOST_MISSING = "missing";
    final static String TOPO_SITES_PER_HOST = "sitesPerHost";
    final static String TOPO_REPLICATION_FACTOR = "replicationFactor";
    final static String TOPO_UNBALANCED_PART_COUNT = "unbalancedPartitionCount";

    public final static String PLACEMENT_GROUP_DEFAULT="0";

    public final long version;
    public final int m_replicationFactor;
    public final int m_sitesPerHost;
    public final int m_unbalancedPartitionCount;
    public final ImmutableMap<Integer, Host> hostsById;
    public final ImmutableMap<Integer, Partition> partitionsById;

    public static final AbstractTopology EMPTY_TOPOLOGY = new AbstractTopology(0, ImmutableMap.of(), ImmutableMap.of(),
            -1, -1, 0);

    /////////////////////////////////////
    //
    // PUBLIC CLASSES
    //
    /////////////////////////////////////

    public static class Partition implements Comparable<Partition>{
        public final int id;
        public int leaderHostId;
        public ImmutableSortedSet<Integer> hostIds;

        private Partition(int id, int leaderHostId, Collection<Integer> hostIds) {
            this.id = id;
            this.leaderHostId = leaderHostId;
            this.hostIds = ImmutableSortedSet.copyOf(hostIds);
        }

        @Override
        public String toString() {
            String[] hostIdStrings = hostIds.stream().map(id -> String.valueOf(id)).toArray(String[]::new);
            return String.format("Partition %d (leader %d, hosts %s)", id, leaderHostId, String.join(",", hostIdStrings));
        }

        public void updateHosts(Collection<Integer> hostIds) {
            this.hostIds = ImmutableSortedSet.copyOf(hostIds);
        }

        private void toJSON(JSONStringer stringer) throws JSONException {
            stringer.object();
            stringer.key(TOPO_PARTITION_ID).value(id);
            stringer.key(TOPO_MASTER).value(leaderHostId);
            stringer.key(TOPO_REPLICA).array();
            for (Integer hostId : hostIds) {
                stringer.value(hostId);
            }
            stringer.endArray();
            stringer.endObject();
        }

        private static Partition fromJSON(JSONObject json) throws JSONException {
            int id = json.getInt(TOPO_PARTITION_ID);
            int leaderHostId = json.getInt(TOPO_MASTER);

            ImmutableSortedSet.Builder<Integer> builder = ImmutableSortedSet.naturalOrder();
            JSONArray jsonHostIds = json.getJSONArray(TOPO_REPLICA);
            for (int i = 0; i < jsonHostIds.length(); i++) {
                builder.add(jsonHostIds.getInt(i));
            }
            return new Partition(id, leaderHostId, builder.build());
        }

        @Override
        public int compareTo(Partition o) {
            return (this.id - o.id);
        }
    }

    public static class Host implements Comparable<Host> {
        public final int id;
        public final String haGroup;
        public final ImmutableSortedSet<Partition> partitions;

        public final boolean isMissing;

        private Host(Host oldHost, int newId, Map<Integer, Partition> allPartitions) {
            ImmutableSortedSet.Builder<Partition> builder = ImmutableSortedSet.naturalOrder();
            for (Partition p : oldHost.partitions) {
                builder.add(allPartitions.get(p.id));
            }
            id = newId;
            haGroup = oldHost.haGroup;
            partitions = builder.build();
            isMissing = false;
        }

        private Host(HostBuilder hostBuilder, Map<Integer, Partition> allPartitions) {
            ImmutableSortedSet.Builder<Partition> builder = ImmutableSortedSet.naturalOrder();
            for (PartitionBuilder pb : hostBuilder.m_partitions) {
                builder.add(allPartitions.get(pb.m_id));
            }
            id = hostBuilder.m_id;
            haGroup = hostBuilder.m_haGroup;
            partitions = builder.build();
            isMissing = hostBuilder.m_missing;
        }

<<<<<<< HEAD
        @Override
        public int compareTo(HAGroup o) {
            return this.token.compareTo(o.token);
        }

        // test if two leaf HA groups share part of the path
        public boolean shareAcenstry(HAGroup another) {
            if (this == another) {
                return true;
            }
            String[] tokens = this.token.split("\\.");
            String[] anotherTokens = another.token.split("\\.");

            String[] token1, token2;
            if (tokens.length <= anotherTokens.length) {
                token1 = tokens;
                token2 = anotherTokens;
            } else {
                token1 = anotherTokens;
                token2 = tokens;
            }
            int sharedPaths = 0;
            for (int i = 0; i < token1.length; i++) {
                if (!token1[i].equals(token2[i])) {
                    break;
                }
                sharedPaths++;
            }
            if (sharedPaths > 0) {
                return true;
            }
            return false;
        }
    }

    public static class Host implements Comparable<Host> {
        public final int id;
        public final int targetSiteCount;
        public final HAGroup haGroup;
        public ImmutableSortedSet<Partition> partitions;

        //a flag indicating if the host is missing or not
        public boolean isMissing = false;
        private Host(int id, int targetSiteCount, HAGroup haGroup, Collection<Partition> partitions) {
=======
        private Host(int id, String haGroup, ImmutableSortedSet<Partition> partitions, boolean missing) {
>>>>>>> 6f05f796
            assert(id >= 0);
            assert(haGroup != null);
            assert(partitions != null);
            assert(partitions.size() >= 0);

            this.id = id;
            this.haGroup = haGroup;
            this.partitions = partitions;
            this.isMissing = missing;
        }

        public List<Integer> getPartitionIdList() {
            return partitions.stream()
                    .map(p -> p.id)
                    .collect(Collectors.toList());
        }

<<<<<<< HEAD
        public void markHostMissing(boolean isMissing) {
            this.isMissing = isMissing;
        }

        public void updatePartitions(Collection<Partition> partitions) {
            this.partitions = ImmutableSortedSet.copyOf(partitions);
        }

=======
>>>>>>> 6f05f796
        public int getleaderCount() {
            int leaders = 0;
            for( Partition p : partitions) {
                if (p.leaderHostId == id) {
                    leaders++;
                }
            }
            return leaders;
        }

        @Override
        public String toString() {
            String[] partitionIdStrings = partitions.stream().map(p -> String.valueOf(p.id)).toArray(String[]::new);
<<<<<<< HEAD
            return String.format("Host %d sph:%d ha:%s (Partitions %s) [%s]",
                    id, targetSiteCount, haGroup.token, String.join(",", partitionIdStrings), partitions);
=======
            return String.format("Host %d sph:%d ha:%s (Partitions %s)",
                    id, haGroup, String.join(",", partitionIdStrings));
>>>>>>> 6f05f796
        }

        private void toJSON(JSONStringer stringer) throws JSONException {
            stringer.object();
            stringer.key(TOPO_HOST_ID).value(id);
            stringer.key(TOPO_HAGROUP).value(haGroup);
            stringer.key(TOPO_HOST_MISSING).value(isMissing);
            stringer.key(TOPO_PARTITIONS).array();
            for (Partition partition : partitions) {
                stringer.value(partition.id);
            }
            stringer.endArray();
            stringer.endObject();
        }

        private static Host fromJSON(JSONObject json, final Map<Integer, Partition> partitionsById)
                throws JSONException {
            int id = json.getInt(TOPO_HOST_ID);
            String haGroupToken = json.getString(TOPO_HAGROUP);
            JSONArray jsonPartitions = json.getJSONArray(TOPO_PARTITIONS);
            ImmutableSortedSet.Builder<Partition> partitionBuilder = ImmutableSortedSet.naturalOrder();
            for (int i = 0; i < jsonPartitions.length(); i++) {
                int partitionId = jsonPartitions.getInt(i);
                partitionBuilder.add(partitionsById.get(partitionId));
            }
            Host host = new Host(id, haGroupToken, partitionBuilder.build(), json.getBoolean(TOPO_HOST_MISSING));
            return host;
        }

        @Override
        public int compareTo(Host o) {
            return (this.id - o.id);
        }
    }

    /////////////////////////////////////
    //
    // PRIVATE BUILDER CLASSES
    //
    /////////////////////////////////////

    /**
     * Checks whether or not a partition is considered to be balanced in relation to the ha groups in which it resides.
     */
    private interface BalancedPartitionChecker {
        /**
         * @param partition {@link PartitionBuilder} to test
         * @return {@code true} if the partition is properly balanced across ha groups
         */
        boolean isBalanced(PartitionBuilder partition);
    }

    /**
     * Selects the hosts to be part of a partition group. Taking in consideration the ha group layout for the cluster.
     */
    private interface PartitionGroupSelector {
        /**
         * Request the next partition group from the selector with {@code size} nodes in the group
         *
         * @param size number of nodes that should be in the next partition group
         * @return an array of {@link HostBuilder}
         */
        HostBuilder[] getNextPartitionGroup(int size, int maxMissing);

        /**
         * @return a {@link BalancedPartitionChecker} implementation which works with this selector implementation
         */
        BalancedPartitionChecker getBalancedPartitionChecker();
    }

    /**
     * Implementation of {@link BalancedPartitionChecker} which checks that the hosts which on which a partition reside
     * are in a minimum number of unique host groups
     */
    private static final class MinimumGroupBalancedPartitionChecker implements BalancedPartitionChecker {
        final int m_minimumGroupCount;

        public MinimumGroupBalancedPartitionChecker(int numberOfGroups, int replicaCount) {
            super();
            this.m_minimumGroupCount = numberOfGroups >= replicaCount ? replicaCount : 2;
        }

        @Override
        public boolean isBalanced(PartitionBuilder partition) {
            return partition.m_hosts.stream().map(h -> h.m_haGroup).distinct().count() >= m_minimumGroupCount;
        }
    }

<<<<<<< HEAD
    public static class PartitionRestoreException extends Exception {
        private static final long serialVersionUID = 1L;
        public final ImmutableSet<Integer> hostIds;
        public final String partitionIds;
        public PartitionRestoreException(String partitionIds, List<Integer> hostIds) {
            this.hostIds = ImmutableSet.copyOf(hostIds);
            this.partitionIds = partitionIds;
        }

        @Override
        public String getMessage() {
            String hosts = hostIds.stream().map(n -> n.toString()).collect(Collectors.joining( "," ));
            return String.format("Partitions %s can not be restored on hosts %s.", partitionIds, hosts);
        }
    }

    /////////////////////////////////////
    //
    // PRIVATE BUILDER CLASSES
    //
    /////////////////////////////////////

    private static class MutablePartition implements Comparable<MutablePartition> {
        final int id;
        final int k;
        final Set<MutableHost> hosts = new TreeSet<>();
        MutableHost leader = null;
=======
    /**
     * A simple implementation of {@link PartitionGroupSelector} where there is only one ha group. With only one group
     * the hosts can just be pulled from the group one after the other. Also, because there is only one group the
     * partitions are considered to be balanced.
     */
    private static class SingleGroupPartitionGroupSelector implements PartitionGroupSelector {
        final HAGroup m_haGroup;
>>>>>>> 6f05f796

        SingleGroupPartitionGroupSelector(HAGroup group) {
            super();
            this.m_haGroup = group;
        }

        @Override
        public HostBuilder[] getNextPartitionGroup(int size, int maxMissing) {
            HostBuilder[] hostBuilders = new HostBuilder[size];
            for (int i = 0; i < size; ++i) {
                hostBuilders[i] = m_haGroup.pollHost(maxMissing > 0);
                if (hostBuilders[i].m_missing) {
                    --maxMissing;
                }
            }
            return hostBuilders;
        }

        @Override
        public BalancedPartitionChecker getBalancedPartitionChecker() {
            return p -> true;
        }
    }

    /**
     * An implementation of {@link PartitionGroupSelector} which handles the case that there are multple ha groups but
     * they are all the same distance away from each other. This means that all groups are equal and there is no reason
     * to favor selection from one group over another.
     * <p>
     * Groups are stored in a queue and removed from the queue until {@code size} of group is met or queue is empty.
     * When the queue is empty the already used groups are put back in the queue to be selected again.
     */
    private static class EqualDistantHaGroupsPartitionGroupSelector implements PartitionGroupSelector {
        final NavigableSet<HAGroup> m_groups = new TreeSet<>();
        final BalancedPartitionChecker m_balancedPartitionChecker;

        EqualDistantHaGroupsPartitionGroupSelector(Collection<HAGroup> groups, int replicaCount) {
            m_groups.addAll(groups);
            m_balancedPartitionChecker = new MinimumGroupBalancedPartitionChecker(groups.size(), replicaCount);
        }

        @Override
        public HostBuilder[] getNextPartitionGroup(int size, int maxMissing) {
            HostBuilder[] hostBuilders = new HostBuilder[size];
            List<HAGroup> usedGroups = new ArrayList<>(size);

            for (int i = 0; i < size; ++i) {
                do {
                    if (m_groups.isEmpty()) {
                        returnGroups(usedGroups);
                    }
                    HAGroup group = m_groups.pollFirst();
                    usedGroups.add(group);
                    hostBuilders[i] = group.pollHost(maxMissing > 0);
                } while (hostBuilders[i] == null);
                if (hostBuilders[i].m_missing) {
                    --maxMissing;
                }
            }

            returnGroups(usedGroups);

            return hostBuilders;
        }

        @Override
        public BalancedPartitionChecker getBalancedPartitionChecker() {
            return m_balancedPartitionChecker;
        }

        private void returnGroups(List<HAGroup> usedGroups) {
            for (HAGroup group : usedGroups) {
                if (!group.isEmpty()) {
                    m_groups.add(group);
                }
            }
            usedGroups.clear();
        }
    }

    /**
     * A complex {@link PartitionGroupSelector} which handles multiple ha groups with varying distances and overlapping
     * ancestry.
     * <p>
     * The distance and shared ancestry is calculated for every pair of groups and then the groups are sorted by the
     * distance to the farthest group. The group with the smallest max is then selected to provide the first node. This
     * makes it so that the group in the "middle" is chosen.
     * <p>
     * Each time a group is chosen the distance from it to other groups and the ancestry overlap is accumulated and the
     * group that has the highest distance and the lowest ancestry overlap is chosen as the next group. This is repeated
     * until {@code size} groups have been selected.
     */
    private static class ComplexHaGroupsPartitionGroupSelector implements PartitionGroupSelector {
        final NavigableSet<HAGroupWithRelationships> m_groupRelationships = new TreeSet<>();
        final Map<String, HAGroupRelationship> m_eligibleGroupsByToken = new HashMap<>();
        final BalancedPartitionChecker m_balancedPartitionChecker;

        ComplexHaGroupsPartitionGroupSelector(Collection<HAGroup> groups, int replicaCount) {
            List<HAGroupWithRelationships> tempGroups = new ArrayList<>(groups.size());
            for (HAGroup newGroup : groups) {
                HAGroupWithRelationships newGroupDistances = new HAGroupWithRelationships(newGroup);
                for (HAGroupWithRelationships otherGroup : tempGroups) {
                    HAGroupWithRelationships.associateGroups(newGroupDistances, otherGroup);
                }
                tempGroups.add(newGroupDistances);
                m_eligibleGroupsByToken.put(newGroup.m_token,
                        new HAGroupRelationship(newGroupDistances, new RelationshipDescription(0, 0)));
            }
            m_groupRelationships.addAll(tempGroups);
            m_balancedPartitionChecker = new MinimumGroupBalancedPartitionChecker(groups.size(), replicaCount);
        }

        @Override
        public HostBuilder[] getNextPartitionGroup(int size, int maxMissing) {
            HostBuilder[] hostBuilders = new HostBuilder[size];

            do {
                hostBuilders[0] = getHostFromGroup(m_groupRelationships.first(), false);
            } while (hostBuilders[0] == null);

            for (int i = 1; i < size; ++i) {
                do {
                    HAGroupWithRelationships group = m_eligibleGroupsByToken.values().stream()
                            .max(Comparator.naturalOrder()).get().m_groupWithRelationships;
                    hostBuilders[i] = getHostFromGroup(group, maxMissing > 0);
                } while (hostBuilders[i] == null);

                if (hostBuilders[i].m_missing) {
                    --maxMissing;
                }
            }

            for (HAGroupRelationship group : m_eligibleGroupsByToken.values()) {
                group.m_relationship.m_distance = 0;
                group.m_relationship.m_sharedAncestry = 0;
            }

            return hostBuilders;
        }

        @Override
        public BalancedPartitionChecker getBalancedPartitionChecker() {
            return m_balancedPartitionChecker;
        }

        /**
         * Retrieves the next {@link HostBuilder} from {@code group} which is available for partitions. Also, handles
         * when groups run out of hosts.
         * <p>
         * This lazily cleans up empty groups by first removing them from {@link #m_eligibleGroupsByToken} and
         * {@link #m_groupRelationships} and then the removal is detected by other groups when they are selected and the
         * distances are to be added to the groups in {@link #m_eligibleGroupsByToken}
         *
         * @param group {@link HAGroupWithRelationships} from which to retrieve a host
         * @return next {@link HostBuilder} from {@code group}
         */
        private HostBuilder getHostFromGroup(HAGroupWithRelationships group, boolean allowMissing) {
            Iterator<HAGroupRelationship> distanceIter = group.m_distances.iterator();

            m_groupRelationships.remove(group);

            while (distanceIter.hasNext()) {
                HAGroupRelationship distance = distanceIter.next();
                HAGroupRelationship accumulator = m_eligibleGroupsByToken.get(distance.getGroupToken());
                if (accumulator == null) {
                    distanceIter.remove();
                } else {
                    accumulator.m_relationship.m_distance += distance.m_relationship.m_distance;
                    accumulator.m_relationship.m_sharedAncestry += distance.m_relationship.m_sharedAncestry;
                }
            }

            HostBuilder host = group.m_group.pollHost(allowMissing);
            if (group.m_group.isEmpty()) {
                m_eligibleGroupsByToken.remove(group.m_group.m_token);
            } else {
                m_groupRelationships.add(group);
            }
            return host;
        }

        /**
         * Helper class which associates a {@link HAGroupWithRelationships} with the distance and shared parents count
         * relative to some other group or used for running accumulation.
         */
        static final class HAGroupRelationship implements Comparable<HAGroupRelationship> {
            final HAGroupWithRelationships m_groupWithRelationships;
            final RelationshipDescription m_relationship;

            HAGroupRelationship(HAGroupWithRelationships group, RelationshipDescription relationship) {
                m_groupWithRelationships = group;
                m_relationship = relationship;
            }

            String getGroupToken() {
                return m_groupWithRelationships.m_group.m_token;
            }

            @Override
            public int compareTo(HAGroupRelationship o) {
                return o == this ? 0
                        : ComparisonChain.start().compare(m_relationship, o.m_relationship)
                                .compare(m_groupWithRelationships.m_group, o.m_groupWithRelationships.m_group).result();
            }
        }

        /**
         * Tracks the {@link HAGroupRelationship} between a given group and all of the other eligible groups in the system.
         */
        static final class HAGroupWithRelationships implements Comparable<HAGroupWithRelationships> {
            final HAGroup m_group;
            final NavigableSet<HAGroupRelationship> m_distances = new TreeSet<>();

            static void associateGroups(HAGroupWithRelationships group1, HAGroupWithRelationships group2) {
                RelationshipDescription relationship = group1.m_group.getRelationshipTo(group2.m_group);

                group1.addRelationship(group2, relationship);
                group2.addRelationship(group1, relationship);
            }

            HAGroupWithRelationships(HAGroup m_group) {
                this.m_group = m_group;

                // Add this so that the accumulator sets shared ancestry high for this group to avoid being selected
                addRelationship(this, new RelationshipDescription(0, 1024));
            }

            void addRelationship(HAGroupWithRelationships group, RelationshipDescription relationship) {
                m_distances.add(new HAGroupRelationship(group, relationship));
            }

            @Override
            public int compareTo(HAGroupWithRelationships o) {
                return o == this ? 0
                        : ComparisonChain.start()
                                .compare(m_distances.last().m_relationship, o.m_distances.last().m_relationship)
                                .compare(m_group, o.m_group).result();
            }
        }
    }

    /**
     * Builder class for {@link Partition}
     */
    private static final class PartitionBuilder implements Comparable<PartitionBuilder> {
        final Integer m_id;
        final Set<HostBuilder> m_hosts = new HashSet<>();
        HostBuilder m_leader = null;

        PartitionBuilder(Integer id) {
            this.m_id = id;
        }

        Partition build() {
            return new Partition(m_id, m_leader.m_id, Collections2.transform(m_hosts, h -> h.m_id));
        }

        @Override
        public int compareTo(PartitionBuilder o) {
            return m_id.compareTo(o.m_id);
        }

        @Override
        public String toString() {
            String[] hostIdStrings = m_hosts.stream().map(h -> String.valueOf(h.m_id)).toArray(String[]::new);
            return String.format("Partition %d (leader %d, hosts %s)", m_id, m_leader == null ? -1 : m_leader.m_id,
                    String.join(",", hostIdStrings));
        }
    }

    /**
     * Builder class for {@link Host}
     */
    private static class HostBuilder implements Comparable<HostBuilder> {
        final Integer m_id;
        // a flag indicating if the host is missing or not
        final boolean m_missing;
        final String m_haGroup;
        final String m_ipAddress;
        final Set<PartitionBuilder> m_partitions = new TreeSet<>();
        int m_ledPartitionCount = 0;

        HostBuilder(Integer id, HostInfo info, boolean missing) {
            this.m_id = id;
            this.m_haGroup = info.m_group;
            this.m_ipAddress = info.m_hostIp;
            this.m_missing = missing;
        }

        @Override
        public int compareTo(HostBuilder o) {
            return m_ipAddress.compareTo(o.m_ipAddress);
        }

        @Override
        public String toString() {
            String[] partitionIdStrings = m_partitions.stream().map(p -> String.valueOf(p.m_id)).toArray(String[]::new);
            return String.format("Host %d ha:%s (Partitions %s)", m_id, m_haGroup, String.join(",", partitionIdStrings));
        }
    }

    private static final class RelationshipDescription implements Comparable<RelationshipDescription> {
        int m_distance;
        int m_sharedAncestry;

        public RelationshipDescription(int distance, int sharedAncestry) {
            super();
            m_distance = distance;
            m_sharedAncestry = sharedAncestry;
        }

        @Override
        public int compareTo(RelationshipDescription o) {
            return ComparisonChain.start().compare(m_distance, o.m_distance)
                    .compare(o.m_sharedAncestry, m_sharedAncestry).result();
        }
    }

    /**
     * Class to represent an ha group. Used by {@link TopologyBuilder} to construct a {@link AbstractTopology}. Keeps
     * track of which hosts are eligible for partition selection within the group.
     */
    private static class HAGroup implements Comparable<HAGroup> {
        final static Splitter GROUP_SPLITTER = Splitter.on('.');

        final String m_token;
        final List<String> m_tokenParts;
        private final Queue<HostBuilder> m_hosts = new PriorityQueue<>();
        private final Queue<HostBuilder> m_missingHosts = new ArrayDeque<>();

        HAGroup(String token) {
            super();
            this.m_token = token;
            this.m_tokenParts = GROUP_SPLITTER.splitToList(token);
        }

        RelationshipDescription getRelationshipTo(HAGroup other) {
            return getRelationshipTo(other.m_tokenParts);
        }

        RelationshipDescription getRelationshipTo(String otherGroupToken) {
            return getRelationshipTo(GROUP_SPLITTER.splitToList(otherGroupToken));
        }

        private RelationshipDescription getRelationshipTo(List<String> otherGroupTokenParts) {
            int size = Math.min(m_tokenParts.size(), otherGroupTokenParts.size());
            int sharedAncestry = 0;
            while (sharedAncestry < size) {
                if (!m_tokenParts.get(sharedAncestry).equals(otherGroupTokenParts.get(sharedAncestry))) {
                    break;
                }
                sharedAncestry++;
            }

            // distance is the sum of the two diverting path lengths
            int distance = m_tokenParts.size() + otherGroupTokenParts.size() - 2 * sharedAncestry;

            return new RelationshipDescription(distance, sharedAncestry);
        }

        void addHost(HostBuilder host) {
            if (host.m_missing) {
                m_missingHosts.offer(host);
            } else {
                m_hosts.offer(host);
            }
        }

        HostBuilder pollHost(boolean allowMissing) {
            return allowMissing && !m_missingHosts.isEmpty() ? m_missingHosts.poll() : m_hosts.poll();
        }

        boolean isEmpty() {
            return m_hosts.isEmpty() && m_missingHosts.isEmpty();
        }

        int size() {
            return m_hosts.size() + m_missingHosts.size();
        }

        @Override
        public int hashCode() {
            return m_token.hashCode();
        }

        @Override
        public boolean equals(Object obj) {
            if (this == obj) {
                return true;
            }
            if (obj == null) {
                return false;
            }
            if (getClass() != obj.getClass()) {
                return false;
            }
            HAGroup other = (HAGroup) obj;
            return m_token.equals(other.m_token);
        }

        @Override
        public int compareTo(HAGroup o) {
            return ComparisonChain.start().compare(size(), o.size()).compare(m_token, o.m_token)
                    .result();
        }
    }

    /**
     * Builder class for {@link AbstractTopology}. Determines which partitions should be placed on which hosts. Hosts
     * are grouped together into partition groups. Each group is as small as possible with the larger groups attempted
     * to be selected first and contain the partitions with the lowest IDs.
     */
    private static class TopologyBuilder {
        final List<HostBuilder> m_hosts;
        final List<PartitionBuilder> m_partitions;
        final int m_replicaCount;
        final int m_sitesPerHost;
        final PartitionGroupSelector m_selector;
        int m_missingCount;
        int m_unbalancedPartitionCount = 0;

        TopologyBuilder(Map<Integer, HostInfo> hosts, Set<Integer> missingHosts, int firstPartitionId,
                int replicaCount) {
            m_hosts = new ArrayList<>(hosts.size());
            m_replicaCount = replicaCount;
            m_missingCount = missingHosts.size();
            int sitesPerHost = -1;

            // Convert hosts passed in to HostBuilder and build the ha groups
            boolean equalDistance = true;
            int lastDistance = -1;
            Map<String, HAGroup> groups = new HashMap<>();
            for (Map.Entry<Integer, HostInfo> entry : hosts.entrySet()) {
                HostInfo hostInfo = entry.getValue();
                if (sitesPerHost == -1) {
                    sitesPerHost = hostInfo.m_localSitesCount;
                } else if (sitesPerHost != hostInfo.m_localSitesCount) {
                    throw new RuntimeException("Not all hosts have the same site count: " + hosts);
                }
                HAGroup group = groups.get(hostInfo.m_group);
                if (group == null) {
                    group = new HAGroup(hostInfo.m_group);
                    if (equalDistance) {
                        for (HAGroup neighbor : groups.values()) {
                            int distance = group.getRelationshipTo(neighbor).m_distance;
                            if (lastDistance == -1) {
                                lastDistance = distance;
                            } else if (lastDistance != distance) {
                                equalDistance = false;
                                break;
                            }
                        }
                    }
                    groups.put(hostInfo.m_group, group);
                }
                Integer hostId = entry.getKey();
                HostBuilder host = new HostBuilder(hostId, hostInfo, missingHosts.contains(hostId));
                group.addHost(host);
                m_hosts.add(host);
            }

            m_sitesPerHost = sitesPerHost;

            if (hosts.size() < replicaCount) {
                throw new RuntimeException(String.format("System requesting %d replicas "
                        + "but there are only %d eligable hosts on which to place them. " + "Topology request invalid.",
                        replicaCount, hosts.size()));
            }

            final int partitionsCount = sitesPerHost * hosts.size() / replicaCount;
            m_partitions = new ArrayList<>(partitionsCount);
            for (int i = firstPartitionId; i < firstPartitionId + partitionsCount; ++i) {
                m_partitions.add(new PartitionBuilder(i));
            }

            // Select the PartitionGroupSelector based on the ha groups
            if (groups.size() == 1) {
                m_selector = new SingleGroupPartitionGroupSelector(groups.values().iterator().next());
            } else if (equalDistance) {
                m_selector = new EqualDistantHaGroupsPartitionGroupSelector(groups.values(), replicaCount);
            } else {
                m_selector = new ComplexHaGroupsPartitionGroupSelector(groups.values(), replicaCount);
            }
        }

        /**
         * Distribute the partitions out to the hosts in this topology builder.
         *
         * @return {@code this}
         */
        TopologyBuilder addPartitionsToHosts() {
            int hostsNotInAGroup = m_hosts.size();
            BalancedPartitionChecker bpc = m_selector.getBalancedPartitionChecker();

            List<HostBuilder[]> partitionGroups = new ArrayList<>(hostsNotInAGroup / m_replicaCount);

            do {
                int partitionGroupCount = (hostsNotInAGroup / m_replicaCount);
                /*
                 * Calculate how many hosts should be in each group. Ideally this is replica count but with some host
                 * counts, sites per host and replica count values that is not possible. When it isn't possible try to
                 * make the groups as small as possible with the largest groups selected last to have the partitions
                 * with the lowest IDs
                 */
                int hostsInGroup = m_replicaCount + ((hostsNotInAGroup % m_replicaCount) / partitionGroupCount);

                // Keep adding hosts to group until the number of sites it can hold is a multiple of m_replicaCount
                while (hostsInGroup < hostsNotInAGroup && hostsInGroup * m_sitesPerHost % m_replicaCount != 0) {
                    ++hostsInGroup;
                }

                /*
                 * If there are not enough hosts left to make a new group toss them in this group.
                 */
                hostsNotInAGroup -= hostsInGroup;
                if (hostsNotInAGroup > 0 && hostsNotInAGroup < m_replicaCount) {
                    hostsInGroup += hostsNotInAGroup;
                    hostsNotInAGroup = 0;
                }

                // Accidentally created a partition group which is a multiple of m_replicaCount break it up
                if (hostsInGroup >= (m_replicaCount << 1) && hostsInGroup % m_replicaCount == 0) {
                    hostsNotInAGroup += (hostsInGroup - m_replicaCount);
                    hostsInGroup = m_replicaCount;
                }

                int maxMissing = m_missingCount / partitionGroupCount;
                if (maxMissing >= hostsInGroup) {
                    throw new RuntimeException("Too many missing hosts for configuration");
                }

                HostBuilder[] partitionGroup = m_selector.getNextPartitionGroup(hostsInGroup, maxMissing);
                partitionGroups.add(partitionGroup);

                if (maxMissing > 0) {
                    for (HostBuilder host : partitionGroup) {
                        if (host.m_missing) {
                            --m_missingCount;
                        }
                    }
                }
            } while (hostsNotInAGroup > 0);

            // Sort the partition groups biggest to smallest
            Collections.sort(partitionGroups, (pg1, pg2) -> Integer.compare(pg2.length, pg1.length));

            Iterator<PartitionBuilder> partitionIter = m_partitions.iterator();
            for (HostBuilder[] partitionGroup : partitionGroups) {
                int partitionsInGroup = partitionGroup.length * m_sitesPerHost / m_replicaCount;

                int counter = 0;
                List<HostBuilder> eligibleLeaders = new ArrayList<>(m_replicaCount);
                for (int i = 0; i < partitionsInGroup; ++i) {
                    PartitionBuilder partition = partitionIter.next();
                    for (int j = 0; j < m_replicaCount; ++j) {
                        HostBuilder host = partitionGroup[counter++ % partitionGroup.length];
                        assert (host.m_partitions.size() < m_sitesPerHost) : "host " + host + " already has at least "
                                + m_sitesPerHost + " partitions";
                        host.m_partitions.add(partition);
                        partition.m_hosts.add(host);
                        if (!host.m_missing) {
                            eligibleLeaders.add(host);
                        }
                    }

                    if (!bpc.isBalanced(partition)) {
                        ++m_unbalancedPartitionCount;
                    }

                    partition.m_leader = eligibleLeaders.stream()
                            .min((h1, h2) -> Integer.compare(h1.m_ledPartitionCount, h2.m_ledPartitionCount)).get();
                    ++partition.m_leader.m_ledPartitionCount;
                    eligibleLeaders.clear();
                }
            }

            assert !partitionIter.hasNext();

            return this;
        }

        int getReplicationFactor() {
            return m_replicaCount - 1;
        }
    }

    private static TopologyBuilder addPartitionsToHosts(Map<Integer, HostInfo> hostInfos, Set<Integer> missingHosts,
            int kfactor, int firstPartitionId) {
        return new TopologyBuilder(hostInfos, missingHosts, firstPartitionId, kfactor + 1).addPartitionsToHosts();
    }

    /////////////////////////////////////
    //
    // PUBLIC STATIC API
    //
    /////////////////////////////////////

    /**
     * Add new hosts to an existing topology and layout partitions on those hosts
     *
     * @param currentTopology to extend
     * @param newHostInfos    new hosts to add to topology
     * @return update {@link AbstractTopology} with new hosts and {@link ImmutableList} of new partition IDs
     * @throws RuntimeException if hosts are not valid for topology
     */
    public static Pair<AbstractTopology, ImmutableList<Integer>> mutateAddNewHosts(AbstractTopology currentTopology,
            Map<Integer, HostInfo> newHostInfos) {
        int largestPartitionId = getNextFreePartitionId(currentTopology);

        TopologyBuilder topologyBuilder = addPartitionsToHosts(newHostInfos, Collections.emptySet(),
                currentTopology.getReplicationFactor(), largestPartitionId);

        ImmutableList.Builder<Integer> newPartitions = ImmutableList.builder();
        for (PartitionBuilder pb : topologyBuilder.m_partitions) {
            newPartitions.add(pb.m_id);
        }

        return Pair.of(new AbstractTopology(currentTopology, topologyBuilder), newPartitions.build());
    }

    /**
     * Create a new topology using {@code hosts}
     *
     * @param hostInfos    hosts to put in topology
     * @param missingHosts set of missing host IDs
     * @param kfactor      for cluster
     * @return {@link AbstractTopology} for cluster
     * @throws RuntimeException if hosts are not valid for topology
     */
    public static AbstractTopology getTopology(Map<Integer, HostInfo> hostInfos, Set<Integer> missingHosts,
            int kfactor) {
        TopologyBuilder builder = addPartitionsToHosts(hostInfos, missingHosts, kfactor, 0);
        return new AbstractTopology(EMPTY_TOPOLOGY, builder);
    }

    /**
     * Best effort to find the matching host on the existing topology from ZK Use the placement group of the recovering
     * host to match a lost node in the topology
     *
     * @param topology       The topology
     * @param liveHosts      The live host ids
     * @param localHostId    The rejoining host id
     * @param placementGroup The rejoining placement group
     * @return recovered topology if a matching node is found
     */
    public static AbstractTopology mutateRecoverTopology(AbstractTopology topology, Set<Integer> liveHosts,
            Integer localHostId, String placementGroup) {
        Optional<Host> optionalHost = topology.hostsById.values().stream()
                .filter(h -> !liveHosts.contains(h.id) && h.haGroup.equalsIgnoreCase(placementGroup)).findFirst();

        if (!optionalHost.isPresent()) {
            return null;
        }

        Host replaceHost = optionalHost.get();
        Integer replaceHostId = replaceHost.id;

        ImmutableMap.Builder<Integer, Partition> partitionsByIdBuilder = ImmutableMap.builder();
        ArrayList<Integer> hostIds = new ArrayList<>();

        for (Map.Entry<Integer, Partition> entry : topology.partitionsById.entrySet()) {
            Partition partition = entry.getValue();
            boolean modified = false;
            for (Integer id : partition.hostIds) {
                if (id.equals(replaceHostId)) {
                    modified = true;
                    hostIds.add(localHostId);
                } else {
                    hostIds.add(id);
                }
            }

            if (modified) {
                partition = new Partition(partition.id,
                        replaceHostId.equals(partition.leaderHostId) ? localHostId : partition.leaderHostId, hostIds);
            }

            partitionsByIdBuilder.put(entry.getKey(), partition);
            hostIds.clear();
        }

        ImmutableMap<Integer, Partition> partitionsById = partitionsByIdBuilder.build();

        ImmutableMap.Builder<Integer, Host> hostsByIdBuilder = ImmutableMap.builder();
        for (Map.Entry<Integer, Host> entry : topology.hostsById.entrySet()) {
            Integer id = entry.getKey().intValue() == replaceHostId ? localHostId : entry.getKey();
            hostsByIdBuilder.put(id, new Host(entry.getValue(), id, partitionsById));
        }

        return new AbstractTopology(topology, hostsByIdBuilder.build(), partitionsById);
    }

    /////////////////////////////////////
    //
    // SERIALIZATION API
    //
    /////////////////////////////////////

    public JSONObject topologyToJSON() throws JSONException {
        JSONStringer stringer = new JSONStringer();
        stringer.object();

        stringer.keySymbolValuePair(TOPO_VERSION, version);

        stringer.key(TOPO_PARTITIONS).array();
        for (Partition partition : partitionsById.values()) {
            partition.toJSON(stringer);
        }
        stringer.endArray();

        stringer.key(TOPO_HOSTS).array();
        for (Host host : hostsById.values()) {
            host.toJSON(stringer);
        }
        stringer.endArray();
        stringer.keySymbolValuePair(TOPO_SITES_PER_HOST, getSitesPerHost());
        stringer.keySymbolValuePair(TOPO_REPLICATION_FACTOR, getReplicationFactor());
        stringer.keySymbolValuePair(TOPO_UNBALANCED_PART_COUNT, m_unbalancedPartitionCount);

        stringer.endObject();

        return new JSONObject(stringer.toString());
    }

    public static AbstractTopology topologyFromJSON(String jsonTopology) throws JSONException {
        JSONObject jsonObj = new JSONObject(jsonTopology);
        return topologyFromJSON(jsonObj);
    }

    public static AbstractTopology topologyFromJSON(JSONObject jsonTopology) throws JSONException {
        ImmutableMap.Builder<Integer, Partition> partitionsByIdBuilder = ImmutableMap.builder();
        ImmutableMap.Builder<Integer, Host> hostsByIdBuilder = ImmutableMap.builder();

        long version = jsonTopology.getLong(TOPO_VERSION);

        JSONArray partitionsJSON = jsonTopology.getJSONArray(TOPO_PARTITIONS);
        for (int i = 0; i < partitionsJSON.length(); i++) {
            Partition partition = Partition.fromJSON(partitionsJSON.getJSONObject(i));
            partitionsByIdBuilder.put(partition.id, partition);
        }
        ImmutableMap<Integer, Partition> partitionsById = partitionsByIdBuilder.build();

        JSONArray hostsJSON = jsonTopology.getJSONArray(TOPO_HOSTS);
        for (int i = 0; i < hostsJSON.length(); i++) {
            Host host = Host.fromJSON(hostsJSON.getJSONObject(i), partitionsById);
            hostsByIdBuilder.put(host.id, host);
        }

        int sitesPerHost = jsonTopology.getInt(TOPO_SITES_PER_HOST);

        int replicationFactor = jsonTopology.getInt(TOPO_REPLICATION_FACTOR);

        int unbalancedPartitionCount = jsonTopology.getInt(TOPO_UNBALANCED_PART_COUNT);

        return new AbstractTopology(version, hostsByIdBuilder.build(), partitionsById, sitesPerHost, replicationFactor,
                unbalancedPartitionCount);
    }

    /////////////////////////////////////
    //
    // PRIVATE TOPOLOGY CONSTRUCTOR
    //
    /////////////////////////////////////
    private AbstractTopology(AbstractTopology existingTopology, TopologyBuilder topologyBuilder) {
        Preconditions.checkArgument(
                (existingTopology.getSitesPerHost() == -1 && topologyBuilder.m_sitesPerHost != -1)
                        || existingTopology.getSitesPerHost() == topologyBuilder.m_sitesPerHost,
                "Sites per host is not the same for all hosts: " + existingTopology.getSitesPerHost() + " vs "
                        + topologyBuilder.m_sitesPerHost);
        assert ((existingTopology.getReplicationFactor() == -1 && topologyBuilder.getReplicationFactor() != -1)
                || existingTopology.getReplicationFactor() == topologyBuilder.getReplicationFactor());
        version = existingTopology.version + 1;

        ImmutableMap.Builder<Integer, Partition> partitionBuilder = ImmutableMap.builder();
        for (Partition partition : Iterables.concat(existingTopology.partitionsById.values(),
                Collections2.transform(topologyBuilder.m_partitions, PartitionBuilder::build))) {
            partitionBuilder.put(partition.id, partition);
        }

        partitionsById = partitionBuilder.build();

        ImmutableMap.Builder<Integer, Host> hostsBuilder = ImmutableMap.builder();
        for (Host host : Iterables.concat(existingTopology.hostsById.values(),
                Collections2.transform(topologyBuilder.m_hosts, h -> new Host(h, partitionsById)))) {
            hostsBuilder.put(host.id, host);
        }
        try {
            hostsById = hostsBuilder.build();
        } catch (IllegalArgumentException e) {
            throw new RuntimeException("must contain unique and unused hostid", e);
        }
        this.m_sitesPerHost = topologyBuilder.m_sitesPerHost;
        m_replicationFactor = topologyBuilder.getReplicationFactor();
        m_unbalancedPartitionCount = existingTopology.m_unbalancedPartitionCount
                + topologyBuilder.m_unbalancedPartitionCount;
    }

    private AbstractTopology(AbstractTopology existingTopology, ImmutableMap<Integer, Host> hostsById,
            ImmutableMap<Integer, Partition> partitionsById) {
        this(existingTopology.version + 1, hostsById, partitionsById, existingTopology.getSitesPerHost(),
                existingTopology.getReplicationFactor(), existingTopology.m_unbalancedPartitionCount);
    }

    private AbstractTopology(long version, ImmutableMap<Integer, Host> hostsById,
            ImmutableMap<Integer, Partition> partitionsById, int sitesPerHost, int replicationFactor,
            int unbalancedPartitionCount) {
        assert (version >= 0);

        this.version = version;
        this.hostsById = hostsById;
        this.partitionsById = partitionsById;

        this.m_sitesPerHost = sitesPerHost;
        this.m_replicationFactor = replicationFactor;
        this.m_unbalancedPartitionCount = unbalancedPartitionCount;
    }

    /////////////////////////////////////
    //
    // PRIVATE STATIC HELPER METHODS
    //
    /////////////////////////////////////

    private static int getNextFreePartitionId(AbstractTopology topology) {
        OptionalInt maxPartitionIdOptional = topology.partitionsById.values().stream()
                .mapToInt(p -> p.id)
                .max();
        if (maxPartitionIdOptional.isPresent()) {
            return maxPartitionIdOptional.getAsInt() + 1;
        }
        else {
            return 0;
        }
    }

    public int getHostCount() {
        return hostsById.size();
    }

    public int getPartitionCount() {
        return partitionsById.size();
    }

    /**
     * get all the hostIds in the partition group where the host with the given host id belongs
     * @param hostId the given hostId
     * @return all the hostIds in the partition group
     */
    public Set<Integer> getPartitionGroupPeers(int hostId) {
        Set<Integer> peers = Sets.newHashSet();
        for (Partition p : hostsById.get(hostId).partitions) {
            peers.addAll(p.hostIds);
        }
        return peers;
    }

    public List<Integer> getPartitionIdList(int hostId) {
        Host h = hostsById.get(hostId);
        return (h != null) ? h.getPartitionIdList() : null;
    }

    public int getSitesPerHost() {
        return m_sitesPerHost;
    }

    public int getReplicationFactor() {
        return m_replicationFactor;
    }

    public boolean hasMissingPartitions() {
        Set<Partition> partitions = Sets.newHashSet();
        for (Host host : hostsById.values()) {
            if (!host.isMissing) {
                partitions.addAll(host.partitions);
            }
        }
        return getPartitionCount() > partitions.size();
    }

    /**
     * Sort all nodes in reverse hostGroup distance order, then group by rack-aware group, local host id is excluded.
     * @param hostId the local host id
     * @param hostGroups a host id to group map
     * @return sorted grouped host ids from farthest to nearest
     */
    public static List<Collection<Integer>> sortHostIdByHGDistance(int hostId, Map<Integer, String> hostGroups) {
        String localHostGroup = hostGroups.get(hostId);
        Preconditions.checkArgument(localHostGroup != null);

        HAGroup localHaGroup = new HAGroup(localHostGroup);

        // Memorize the distance, map the distance to host ids.
        Multimap<Integer, Integer> distanceMap = MultimapBuilder.treeKeys(Comparator.<Integer>naturalOrder().reversed())
                .arrayListValues().build();
        for (Map.Entry<Integer, String> entry : hostGroups.entrySet()) {
<<<<<<< HEAD
            if (hostId == entry.getKey()) continue;
            distanceMap.put(computeHADistance(localHostGroup, entry.getValue()), entry.getKey());
        }

        //sort the multipmap of distance to host ids by the distances in descending order
        //and collect the host ids in lists.For example, if the distance map contains
        //1=[0.2.3], 3=[1,4] 4=[5,6,7]. The results will be [5,6,7], [1,4], [0,2,3]
        List<Collection<Integer>> result = distanceMap.asMap().entrySet().stream()
                .sorted(Comparator.comparingInt(k->((Entry<Integer, Integer>) k).getKey()).reversed())
                .map(x->x.getValue())
                .collect(Collectors.toList());

        return result;
    }
    /**
     * Best effort to find the matching host on the existing topology from ZK
     * Use the placement group of the recovering host to match a lost node in the topology
     * @param topology The topology
     * @param liveHosts The live host ids
     * @param localHostId The rejoining host id
     * @param placementGroup The rejoining placement group
     * @return recovered topology if a matching node is found
     */
    public static AbstractTopology mutateRecoverTopology(AbstractTopology topology,
            Set<Integer> liveHosts, int localHostId, String placementGroup, String recoverPartitions) {

        boolean canRecover = canRecoverPartitionForRejoin(topology, liveHosts, recoverPartitions);
        Map<Integer, MutableHost> mutableHostMap = new TreeMap<>();
        Map<Integer, MutablePartition> mutablePartitionMap = new TreeMap<>();

        // create mutable hosts without partitions
        int recoveredHostId = -1;
        Map<String, Set<Integer>> haGroupMaps = Maps.newHashMap();
        for (Host host : topology.hostsById.values()) {
            int hostId = host.id;
            if (!liveHosts.contains(hostId) && recoveredHostId < 0) {
                // recover from match partition
                if (canRecover) {
                    String partitions = host.getSortedPartitionIdList().stream()
                            .map(n -> n.toString()).collect(Collectors.joining( "," ));
                    if (partitions.equals(recoverPartitions)) {
                        recoveredHostId = host.id;
                        hostId = localHostId;
                    }
                } else if (host.haGroup.token.equalsIgnoreCase(placementGroup)) {
                    // recover from the 1st none-living node in the same placement group
                    recoveredHostId = host.id;
                    hostId = localHostId;
                }
            }
            Set<Integer> groupHostIds = haGroupMaps.get(host.haGroup.token);
            if (groupHostIds == null) {
                groupHostIds = Sets.newHashSet();
                haGroupMaps.put(host.haGroup.token, groupHostIds);
            }
            groupHostIds.add(hostId);
            final MutableHost mutableHost = new MutableHost(hostId, host.targetSiteCount, null);
            mutableHostMap.put(hostId, mutableHost);
        }
        //no matching candidate found.
        if (recoveredHostId < 0) {
            return null;
        }

        //update placement groups with recovering host
        for (Map.Entry<String, Set<Integer>> entry : haGroupMaps.entrySet()) {
            HAGroup haGroup = new HAGroup(entry.getKey(), entry.getValue().stream().mapToInt(Number::intValue).toArray());
            for (Integer hostId : entry.getValue()) {
                final MutableHost mutableHost = mutableHostMap.get(hostId);
                mutableHost.haGroup = haGroup;
=======
            if (hostId == entry.getKey()) {
                continue;
>>>>>>> 6f05f796
            }
            distanceMap.put(localHaGroup.getRelationshipTo(entry.getValue()).m_distance, entry.getKey());
        }

<<<<<<< HEAD
        //move partitions to host
        for (Partition partition : topology.partitionsById.values()) {
            MutablePartition mp = new MutablePartition(partition.id, partition.k);
            mutablePartitionMap.put(mp.id, mp);
            for (Integer hId : partition.hostIds) {
                int hostId = (hId == recoveredHostId) ? localHostId : hId;
                final MutableHost mutableHost = mutableHostMap.get(hostId);
                mp.hosts.add(mutableHost);
                mutableHost.partitions.add(mp);
            }
            int leader = (partition.leaderHostId == recoveredHostId) ? localHostId : partition.leaderHostId;
            mp.leader = mutableHostMap.get(leader);
        }
        return convertMutablesToTopology(canRecover ? (topology.version + 1) : topology.version, mutableHostMap, mutablePartitionMap);
    }

    private static boolean canRecoverPartitionForRejoin(AbstractTopology topology, Set<Integer> liveHosts, String partitionList) {
        if (partitionList == null) {
            return false;
        }
        for (Host host : topology.hostsById.values()) {
            if (!liveHosts.contains(host.id)) {
                String partitions = host.getSortedPartitionIdList().stream()
                        .map(n -> n.toString()).collect(Collectors.joining( "," ));
                if (partitions.equals(partitionList)) {
                    return true;
                }
            }
        }
        return false;
    }
    /**
     * Best effort to find the matching host with partitions on the existing topology
     * Use the partitions of the recovering host to match a node in the topology
     * @param topology The topology
     * @param partitionsByHostsMap The partition id string by hosts
     * @return recovered topology
     */
    public static AbstractTopology recoverPartitionPlacement(AbstractTopology topology,
            Map<String, List<Integer>> partitionsByHostsMap){
        if (partitionsByHostsMap == null || partitionsByHostsMap.isEmpty()) {
            return topology;
        }

        Map<Integer, Host> hostsById = new TreeMap<>(topology.hostsById);
        List<Host> hosts = Lists.newArrayList();
        for (Map.Entry<String, List<Integer>> entry : partitionsByHostsMap.entrySet()) {
            List<Integer> restoredHosts = entry.getValue();
            List<Integer> matchedHosts = new ArrayList<>();
            for (Iterator<Map.Entry<Integer, Host>> it = hostsById.entrySet().iterator(); it.hasNext();) {
                Host host = it.next().getValue();
                String partitions = host.getSortedPartitionIdList().stream()
                        .map(n -> n.toString()).collect(Collectors.joining( "," ));

                // host the same list of partitions but different host id, a candidate for swap
                if (partitions.equals(entry.getKey())) {
                    if (!restoredHosts.remove(new Integer(host.id))) {
                        matchedHosts.add(host.id);
                    } else {
                        it.remove();
                        hosts.add(host);
                    }
                }
            }

            // all the partitions are on the right hosts or no matching layout found, no restoration needed
            if (restoredHosts.isEmpty() || matchedHosts.isEmpty()) {
                continue;
            }

            // found matching hosts, let us swap
            for(int i = 0; i < restoredHosts.size(); i++) {
                Host restoredHost = hostsById.get(new Integer(restoredHosts.get(i)));
                Host matchedHost = hostsById.get(new Integer(matchedHosts.get(i)));
                exhangePartitionPlacement(restoredHost, matchedHost);
                hostsById.remove(new Integer(restoredHost.id));
                hosts.add(restoredHost);
            }
        }
        hosts.addAll(hostsById.values());
        return new AbstractTopology(topology.version + 1, hosts);
    }

    // exchange partitions between two hosts
    private static void exhangePartitionPlacement(Host restoredHost, Host matchedHost) {
        List<Partition> restoredPartitionsOnHost = Lists.newArrayList();
        for (Partition p: restoredHost.partitions) {
            List<Integer> hostIds = new ArrayList<>(p.hostIds);
            if (hostIds.contains(restoredHost.id) && !hostIds.contains(matchedHost.id)) {
                hostIds.remove(new Integer(restoredHost.id));
                hostIds.add(matchedHost.id);
            }
            p.leaderHostId = (p.leaderHostId == restoredHost.id) ? matchedHost.id : p.leaderHostId;
            p.updateHosts(hostIds);
            restoredPartitionsOnHost.add(p);
        }
        List<Partition> macthedPartitionsOnHost = Lists.newArrayList();
        for (Partition p: matchedHost.partitions) {
            List<Integer> hostIds = new ArrayList<>(p.hostIds);
            if (hostIds.contains(matchedHost.id) && !hostIds.contains(restoredHost.id)) {
                hostIds.remove(new Integer(matchedHost.id));
                hostIds.add(restoredHost.id);
            }
            p.leaderHostId = (p.leaderHostId == matchedHost.id) ? restoredHost.id : p.leaderHostId;
            p.updateHosts(hostIds);
            macthedPartitionsOnHost.add(p);
        }
        restoredHost.updatePartitions(macthedPartitionsOnHost);
        matchedHost.updatePartitions(restoredPartitionsOnHost);
=======
        return new ArrayList<>(distanceMap.asMap().values());
>>>>>>> 6f05f796
    }

    /**
     * The default placement group (a.k.a. rack-aware group) is "0", if user override the setting
     * in command line configuration, we need to check whether the partition layout meets the
     * requirement (tolerate entire rack loss without shutdown the cluster). And also because we
     * support partition group by default, if we can meet both requirements ( we prefer partition
     * group because online upgrade with minimum hardware option needs it), at least we need tell
     * user the fact.
     *
     * @return null if the topology is balanced, otherwise return the error message
     */
    public String validateLayout() {
        if (m_unbalancedPartitionCount > 0) {
            return String.format("%d out of %d partitions are unbalanced across placement groups.",
                    m_unbalancedPartitionCount, partitionsById.size());
        }
        return null;
    }
}<|MERGE_RESOLUTION|>--- conflicted
+++ resolved
@@ -28,11 +28,11 @@
 import java.util.List;
 import java.util.Map;
 import java.util.NavigableSet;
-import java.util.Optional;
 import java.util.OptionalInt;
 import java.util.PriorityQueue;
 import java.util.Queue;
 import java.util.Set;
+import java.util.TreeMap;
 import java.util.TreeSet;
 import java.util.stream.Collectors;
 
@@ -40,12 +40,9 @@
 import org.json_voltpatches.JSONException;
 import org.json_voltpatches.JSONObject;
 import org.json_voltpatches.JSONStringer;
-<<<<<<< HEAD
-=======
 import org.voltcore.messaging.HostMessenger.HostInfo;
 import org.voltcore.utils.Pair;
 
->>>>>>> 6f05f796
 import com.google_voltpatches.common.base.Preconditions;
 import com.google_voltpatches.common.base.Splitter;
 import com.google_voltpatches.common.collect.Collections2;
@@ -54,6 +51,7 @@
 import com.google_voltpatches.common.collect.ImmutableMap;
 import com.google_voltpatches.common.collect.ImmutableSortedSet;
 import com.google_voltpatches.common.collect.Iterables;
+import com.google_voltpatches.common.collect.Lists;
 import com.google_voltpatches.common.collect.Multimap;
 import com.google_voltpatches.common.collect.MultimapBuilder;
 import com.google_voltpatches.common.collect.Sets;
@@ -103,14 +101,14 @@
             this.hostIds = ImmutableSortedSet.copyOf(hostIds);
         }
 
+        public void updateHosts(Collection<Integer> hostIds) {
+            hostIds = ImmutableSortedSet.copyOf(hostIds);
+        }
+
         @Override
         public String toString() {
             String[] hostIdStrings = hostIds.stream().map(id -> String.valueOf(id)).toArray(String[]::new);
             return String.format("Partition %d (leader %d, hosts %s)", id, leaderHostId, String.join(",", hostIdStrings));
-        }
-
-        public void updateHosts(Collection<Integer> hostIds) {
-            this.hostIds = ImmutableSortedSet.copyOf(hostIds);
         }
 
         private void toJSON(JSONStringer stringer) throws JSONException {
@@ -146,7 +144,7 @@
     public static class Host implements Comparable<Host> {
         public final int id;
         public final String haGroup;
-        public final ImmutableSortedSet<Partition> partitions;
+        public ImmutableSortedSet<Partition> partitions;
 
         public final boolean isMissing;
 
@@ -172,54 +170,7 @@
             isMissing = hostBuilder.m_missing;
         }
 
-<<<<<<< HEAD
-        @Override
-        public int compareTo(HAGroup o) {
-            return this.token.compareTo(o.token);
-        }
-
-        // test if two leaf HA groups share part of the path
-        public boolean shareAcenstry(HAGroup another) {
-            if (this == another) {
-                return true;
-            }
-            String[] tokens = this.token.split("\\.");
-            String[] anotherTokens = another.token.split("\\.");
-
-            String[] token1, token2;
-            if (tokens.length <= anotherTokens.length) {
-                token1 = tokens;
-                token2 = anotherTokens;
-            } else {
-                token1 = anotherTokens;
-                token2 = tokens;
-            }
-            int sharedPaths = 0;
-            for (int i = 0; i < token1.length; i++) {
-                if (!token1[i].equals(token2[i])) {
-                    break;
-                }
-                sharedPaths++;
-            }
-            if (sharedPaths > 0) {
-                return true;
-            }
-            return false;
-        }
-    }
-
-    public static class Host implements Comparable<Host> {
-        public final int id;
-        public final int targetSiteCount;
-        public final HAGroup haGroup;
-        public ImmutableSortedSet<Partition> partitions;
-
-        //a flag indicating if the host is missing or not
-        public boolean isMissing = false;
-        private Host(int id, int targetSiteCount, HAGroup haGroup, Collection<Partition> partitions) {
-=======
         private Host(int id, String haGroup, ImmutableSortedSet<Partition> partitions, boolean missing) {
->>>>>>> 6f05f796
             assert(id >= 0);
             assert(haGroup != null);
             assert(partitions != null);
@@ -234,20 +185,10 @@
         public List<Integer> getPartitionIdList() {
             return partitions.stream()
                     .map(p -> p.id)
+                    .sorted()
                     .collect(Collectors.toList());
         }
 
-<<<<<<< HEAD
-        public void markHostMissing(boolean isMissing) {
-            this.isMissing = isMissing;
-        }
-
-        public void updatePartitions(Collection<Partition> partitions) {
-            this.partitions = ImmutableSortedSet.copyOf(partitions);
-        }
-
-=======
->>>>>>> 6f05f796
         public int getleaderCount() {
             int leaders = 0;
             for( Partition p : partitions) {
@@ -258,16 +199,15 @@
             return leaders;
         }
 
+        public void updatePartitions(Collection<Partition> partitions) {
+            partitions = ImmutableSortedSet.copyOf(partitions);
+        }
+
         @Override
         public String toString() {
             String[] partitionIdStrings = partitions.stream().map(p -> String.valueOf(p.id)).toArray(String[]::new);
-<<<<<<< HEAD
-            return String.format("Host %d sph:%d ha:%s (Partitions %s) [%s]",
-                    id, targetSiteCount, haGroup.token, String.join(",", partitionIdStrings), partitions);
-=======
             return String.format("Host %d sph:%d ha:%s (Partitions %s)",
                     id, haGroup, String.join(",", partitionIdStrings));
->>>>>>> 6f05f796
         }
 
         private void toJSON(JSONStringer stringer) throws JSONException {
@@ -356,35 +296,6 @@
         }
     }
 
-<<<<<<< HEAD
-    public static class PartitionRestoreException extends Exception {
-        private static final long serialVersionUID = 1L;
-        public final ImmutableSet<Integer> hostIds;
-        public final String partitionIds;
-        public PartitionRestoreException(String partitionIds, List<Integer> hostIds) {
-            this.hostIds = ImmutableSet.copyOf(hostIds);
-            this.partitionIds = partitionIds;
-        }
-
-        @Override
-        public String getMessage() {
-            String hosts = hostIds.stream().map(n -> n.toString()).collect(Collectors.joining( "," ));
-            return String.format("Partitions %s can not be restored on hosts %s.", partitionIds, hosts);
-        }
-    }
-
-    /////////////////////////////////////
-    //
-    // PRIVATE BUILDER CLASSES
-    //
-    /////////////////////////////////////
-
-    private static class MutablePartition implements Comparable<MutablePartition> {
-        final int id;
-        final int k;
-        final Set<MutableHost> hosts = new TreeSet<>();
-        MutableHost leader = null;
-=======
     /**
      * A simple implementation of {@link PartitionGroupSelector} where there is only one ha group. With only one group
      * the hosts can just be pulled from the group one after the other. Also, because there is only one group the
@@ -392,7 +303,6 @@
      */
     private static class SingleGroupPartitionGroupSelector implements PartitionGroupSelector {
         final HAGroup m_haGroup;
->>>>>>> 6f05f796
 
         SingleGroupPartitionGroupSelector(HAGroup group) {
             super();
@@ -1039,15 +949,35 @@
      * @return recovered topology if a matching node is found
      */
     public static AbstractTopology mutateRecoverTopology(AbstractTopology topology, Set<Integer> liveHosts,
-            Integer localHostId, String placementGroup) {
-        Optional<Host> optionalHost = topology.hostsById.values().stream()
-                .filter(h -> !liveHosts.contains(h.id) && h.haGroup.equalsIgnoreCase(placementGroup)).findFirst();
-
-        if (!optionalHost.isPresent()) {
-            return null;
-        }
-
-        Host replaceHost = optionalHost.get();
+           int localHostId, String placementGroup, Map<String, List<Integer>>restoredPartitionsByHosts, boolean recover) {
+
+        if (recover) {
+            return restoreParttionsForReovery(topology, restoredPartitionsByHosts);
+        }
+
+        String recoverPartitions = "";
+        Host replaceHost = null;
+        if (restoredPartitionsByHosts != null && !restoredPartitionsByHosts.isEmpty()) {
+            recoverPartitions = restoredPartitionsByHosts.keySet().iterator().next();
+        }
+        for (Host h : topology.hostsById.values()) {
+            if (!liveHosts.contains(h.id) && h.haGroup.equalsIgnoreCase(placementGroup)) {
+                if (replaceHost == null) {
+                    replaceHost = h;
+                }
+                String partitions = h.getPartitionIdList().stream()
+                        .map(n -> n.toString()).collect(Collectors.joining( "," ));
+                if (partitions.equals(recoverPartitions)) {
+                    replaceHost = h;
+                    break;
+                }
+            }
+        };
+
+        if (replaceHost == null) {
+           return null;
+        }
+
         Integer replaceHostId = replaceHost.id;
 
         ImmutableMap.Builder<Integer, Partition> partitionsByIdBuilder = ImmutableMap.builder();
@@ -1083,6 +1013,82 @@
         }
 
         return new AbstractTopology(topology, hostsByIdBuilder.build(), partitionsById);
+    }
+
+    private static AbstractTopology restoreParttionsForReovery(AbstractTopology topology, Map<String, List<Integer>>restoredPartitionsByHosts) {
+        if (restoredPartitionsByHosts == null || restoredPartitionsByHosts.isEmpty()) {
+            return topology;
+        }
+
+        Map<Integer, Host> hostsById = new TreeMap<>(topology.hostsById);
+        List<Host> hosts = Lists.newArrayList();
+        for (Map.Entry<String, List<Integer>> entry : restoredPartitionsByHosts.entrySet()) {
+            List<Integer> restoredHosts = entry.getValue();
+            List<Integer> matchedHosts = new ArrayList<>();
+            for (Iterator<Map.Entry<Integer, Host>> it = hostsById.entrySet().iterator(); it.hasNext();) {
+                Host host = it.next().getValue();
+                String partitions = host.getPartitionIdList().stream()
+                        .map(n -> n.toString()).collect(Collectors.joining( "," ));
+
+                // host the same list of partitions but different host id, a candidate for swap
+                if (partitions.equals(entry.getKey())) {
+                    if (!restoredHosts.remove(new Integer(host.id))) {
+                        matchedHosts.add(host.id);
+                    } else {
+                        it.remove();
+                        hosts.add(host);
+                    }
+                }
+            }
+
+            // all the partitions are on the right hosts or no matching layout found, no restoration needed
+            if (restoredHosts.isEmpty() || matchedHosts.isEmpty()) {
+                continue;
+            }
+
+            // found matching hosts, let us swap
+            for(int i = 0; i < restoredHosts.size(); i++) {
+                Host restoredHost = hostsById.get(restoredHosts.get(i));
+                Host matchedHost = hostsById.get(matchedHosts.get(i));
+                exhangePartitionPlacement(restoredHost, matchedHost);
+                hostsById.remove(new Integer(restoredHost.id));
+                hosts.add(restoredHost);
+            }
+        }
+        hosts.addAll(hostsById.values());
+        ImmutableMap.Builder<Integer, Host> hostsByIdBuilder = ImmutableMap.builder();
+        for (Host h : hosts) {
+            hostsByIdBuilder.put(h.id, h);
+        }
+        return new AbstractTopology(topology, hostsByIdBuilder.build(), topology.partitionsById);
+    }
+
+    // exchange partitions between two hosts
+    private static void exhangePartitionPlacement(Host restoredHost, Host matchedHost) {
+        List<Partition> restoredPartitionsOnHost = Lists.newArrayList();
+        for (Partition p: restoredHost.partitions) {
+            List<Integer> hostIds = new ArrayList<>(p.hostIds);
+            if (hostIds.contains(restoredHost.id) && !hostIds.contains(matchedHost.id)) {
+                hostIds.remove(new Integer(restoredHost.id));
+                hostIds.add(matchedHost.id);
+            }
+            p.leaderHostId = (p.leaderHostId == restoredHost.id) ? matchedHost.id : p.leaderHostId;
+            p.updateHosts(hostIds);
+            restoredPartitionsOnHost.add(p);
+        }
+        List<Partition> macthedPartitionsOnHost = Lists.newArrayList();
+        for (Partition p: matchedHost.partitions) {
+            List<Integer> hostIds = new ArrayList<>(p.hostIds);
+            if (hostIds.contains(matchedHost.id) && !hostIds.contains(restoredHost.id)) {
+                hostIds.remove(new Integer(matchedHost.id));
+                hostIds.add(restoredHost.id);
+            }
+            p.leaderHostId = (p.leaderHostId == matchedHost.id) ? restoredHost.id : p.leaderHostId;
+            p.updateHosts(hostIds);
+            macthedPartitionsOnHost.add(p);
+        }
+        restoredHost.updatePartitions(macthedPartitionsOnHost);
+        matchedHost.updatePartitions(restoredPartitionsOnHost);
     }
 
     /////////////////////////////////////
@@ -1288,198 +1294,13 @@
         Multimap<Integer, Integer> distanceMap = MultimapBuilder.treeKeys(Comparator.<Integer>naturalOrder().reversed())
                 .arrayListValues().build();
         for (Map.Entry<Integer, String> entry : hostGroups.entrySet()) {
-<<<<<<< HEAD
-            if (hostId == entry.getKey()) continue;
-            distanceMap.put(computeHADistance(localHostGroup, entry.getValue()), entry.getKey());
-        }
-
-        //sort the multipmap of distance to host ids by the distances in descending order
-        //and collect the host ids in lists.For example, if the distance map contains
-        //1=[0.2.3], 3=[1,4] 4=[5,6,7]. The results will be [5,6,7], [1,4], [0,2,3]
-        List<Collection<Integer>> result = distanceMap.asMap().entrySet().stream()
-                .sorted(Comparator.comparingInt(k->((Entry<Integer, Integer>) k).getKey()).reversed())
-                .map(x->x.getValue())
-                .collect(Collectors.toList());
-
-        return result;
-    }
-    /**
-     * Best effort to find the matching host on the existing topology from ZK
-     * Use the placement group of the recovering host to match a lost node in the topology
-     * @param topology The topology
-     * @param liveHosts The live host ids
-     * @param localHostId The rejoining host id
-     * @param placementGroup The rejoining placement group
-     * @return recovered topology if a matching node is found
-     */
-    public static AbstractTopology mutateRecoverTopology(AbstractTopology topology,
-            Set<Integer> liveHosts, int localHostId, String placementGroup, String recoverPartitions) {
-
-        boolean canRecover = canRecoverPartitionForRejoin(topology, liveHosts, recoverPartitions);
-        Map<Integer, MutableHost> mutableHostMap = new TreeMap<>();
-        Map<Integer, MutablePartition> mutablePartitionMap = new TreeMap<>();
-
-        // create mutable hosts without partitions
-        int recoveredHostId = -1;
-        Map<String, Set<Integer>> haGroupMaps = Maps.newHashMap();
-        for (Host host : topology.hostsById.values()) {
-            int hostId = host.id;
-            if (!liveHosts.contains(hostId) && recoveredHostId < 0) {
-                // recover from match partition
-                if (canRecover) {
-                    String partitions = host.getSortedPartitionIdList().stream()
-                            .map(n -> n.toString()).collect(Collectors.joining( "," ));
-                    if (partitions.equals(recoverPartitions)) {
-                        recoveredHostId = host.id;
-                        hostId = localHostId;
-                    }
-                } else if (host.haGroup.token.equalsIgnoreCase(placementGroup)) {
-                    // recover from the 1st none-living node in the same placement group
-                    recoveredHostId = host.id;
-                    hostId = localHostId;
-                }
-            }
-            Set<Integer> groupHostIds = haGroupMaps.get(host.haGroup.token);
-            if (groupHostIds == null) {
-                groupHostIds = Sets.newHashSet();
-                haGroupMaps.put(host.haGroup.token, groupHostIds);
-            }
-            groupHostIds.add(hostId);
-            final MutableHost mutableHost = new MutableHost(hostId, host.targetSiteCount, null);
-            mutableHostMap.put(hostId, mutableHost);
-        }
-        //no matching candidate found.
-        if (recoveredHostId < 0) {
-            return null;
-        }
-
-        //update placement groups with recovering host
-        for (Map.Entry<String, Set<Integer>> entry : haGroupMaps.entrySet()) {
-            HAGroup haGroup = new HAGroup(entry.getKey(), entry.getValue().stream().mapToInt(Number::intValue).toArray());
-            for (Integer hostId : entry.getValue()) {
-                final MutableHost mutableHost = mutableHostMap.get(hostId);
-                mutableHost.haGroup = haGroup;
-=======
             if (hostId == entry.getKey()) {
                 continue;
->>>>>>> 6f05f796
             }
             distanceMap.put(localHaGroup.getRelationshipTo(entry.getValue()).m_distance, entry.getKey());
         }
 
-<<<<<<< HEAD
-        //move partitions to host
-        for (Partition partition : topology.partitionsById.values()) {
-            MutablePartition mp = new MutablePartition(partition.id, partition.k);
-            mutablePartitionMap.put(mp.id, mp);
-            for (Integer hId : partition.hostIds) {
-                int hostId = (hId == recoveredHostId) ? localHostId : hId;
-                final MutableHost mutableHost = mutableHostMap.get(hostId);
-                mp.hosts.add(mutableHost);
-                mutableHost.partitions.add(mp);
-            }
-            int leader = (partition.leaderHostId == recoveredHostId) ? localHostId : partition.leaderHostId;
-            mp.leader = mutableHostMap.get(leader);
-        }
-        return convertMutablesToTopology(canRecover ? (topology.version + 1) : topology.version, mutableHostMap, mutablePartitionMap);
-    }
-
-    private static boolean canRecoverPartitionForRejoin(AbstractTopology topology, Set<Integer> liveHosts, String partitionList) {
-        if (partitionList == null) {
-            return false;
-        }
-        for (Host host : topology.hostsById.values()) {
-            if (!liveHosts.contains(host.id)) {
-                String partitions = host.getSortedPartitionIdList().stream()
-                        .map(n -> n.toString()).collect(Collectors.joining( "," ));
-                if (partitions.equals(partitionList)) {
-                    return true;
-                }
-            }
-        }
-        return false;
-    }
-    /**
-     * Best effort to find the matching host with partitions on the existing topology
-     * Use the partitions of the recovering host to match a node in the topology
-     * @param topology The topology
-     * @param partitionsByHostsMap The partition id string by hosts
-     * @return recovered topology
-     */
-    public static AbstractTopology recoverPartitionPlacement(AbstractTopology topology,
-            Map<String, List<Integer>> partitionsByHostsMap){
-        if (partitionsByHostsMap == null || partitionsByHostsMap.isEmpty()) {
-            return topology;
-        }
-
-        Map<Integer, Host> hostsById = new TreeMap<>(topology.hostsById);
-        List<Host> hosts = Lists.newArrayList();
-        for (Map.Entry<String, List<Integer>> entry : partitionsByHostsMap.entrySet()) {
-            List<Integer> restoredHosts = entry.getValue();
-            List<Integer> matchedHosts = new ArrayList<>();
-            for (Iterator<Map.Entry<Integer, Host>> it = hostsById.entrySet().iterator(); it.hasNext();) {
-                Host host = it.next().getValue();
-                String partitions = host.getSortedPartitionIdList().stream()
-                        .map(n -> n.toString()).collect(Collectors.joining( "," ));
-
-                // host the same list of partitions but different host id, a candidate for swap
-                if (partitions.equals(entry.getKey())) {
-                    if (!restoredHosts.remove(new Integer(host.id))) {
-                        matchedHosts.add(host.id);
-                    } else {
-                        it.remove();
-                        hosts.add(host);
-                    }
-                }
-            }
-
-            // all the partitions are on the right hosts or no matching layout found, no restoration needed
-            if (restoredHosts.isEmpty() || matchedHosts.isEmpty()) {
-                continue;
-            }
-
-            // found matching hosts, let us swap
-            for(int i = 0; i < restoredHosts.size(); i++) {
-                Host restoredHost = hostsById.get(new Integer(restoredHosts.get(i)));
-                Host matchedHost = hostsById.get(new Integer(matchedHosts.get(i)));
-                exhangePartitionPlacement(restoredHost, matchedHost);
-                hostsById.remove(new Integer(restoredHost.id));
-                hosts.add(restoredHost);
-            }
-        }
-        hosts.addAll(hostsById.values());
-        return new AbstractTopology(topology.version + 1, hosts);
-    }
-
-    // exchange partitions between two hosts
-    private static void exhangePartitionPlacement(Host restoredHost, Host matchedHost) {
-        List<Partition> restoredPartitionsOnHost = Lists.newArrayList();
-        for (Partition p: restoredHost.partitions) {
-            List<Integer> hostIds = new ArrayList<>(p.hostIds);
-            if (hostIds.contains(restoredHost.id) && !hostIds.contains(matchedHost.id)) {
-                hostIds.remove(new Integer(restoredHost.id));
-                hostIds.add(matchedHost.id);
-            }
-            p.leaderHostId = (p.leaderHostId == restoredHost.id) ? matchedHost.id : p.leaderHostId;
-            p.updateHosts(hostIds);
-            restoredPartitionsOnHost.add(p);
-        }
-        List<Partition> macthedPartitionsOnHost = Lists.newArrayList();
-        for (Partition p: matchedHost.partitions) {
-            List<Integer> hostIds = new ArrayList<>(p.hostIds);
-            if (hostIds.contains(matchedHost.id) && !hostIds.contains(restoredHost.id)) {
-                hostIds.remove(new Integer(matchedHost.id));
-                hostIds.add(restoredHost.id);
-            }
-            p.leaderHostId = (p.leaderHostId == matchedHost.id) ? restoredHost.id : p.leaderHostId;
-            p.updateHosts(hostIds);
-            macthedPartitionsOnHost.add(p);
-        }
-        restoredHost.updatePartitions(macthedPartitionsOnHost);
-        matchedHost.updatePartitions(restoredPartitionsOnHost);
-=======
         return new ArrayList<>(distanceMap.asMap().values());
->>>>>>> 6f05f796
     }
 
     /**
