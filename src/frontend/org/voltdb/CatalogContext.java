/* This file is part of VoltDB.
 * Copyright (C) 2008-2016 VoltDB Inc.
 *
 * This program is free software: you can redistribute it and/or modify
 * it under the terms of the GNU Affero General Public License as
 * published by the Free Software Foundation, either version 3 of the
 * License, or (at your option) any later version.
 *
 * This program is distributed in the hope that it will be useful,
 * but WITHOUT ANY WARRANTY; without even the implied warranty of
 * MERCHANTABILITY or FITNESS FOR A PARTICULAR PURPOSE.  See the
 * GNU Affero General Public License for more details.
 *
 * You should have received a copy of the GNU Affero General Public License
 * along with VoltDB.  If not, see <http://www.gnu.org/licenses/>.
 */

package org.voltdb;

import java.io.ByteArrayInputStream;
import java.io.File;
import java.io.IOException;
import java.util.SortedMap;
import java.util.TreeMap;

import org.voltcore.logging.VoltLogger;
import org.voltdb.catalog.Catalog;
import org.voltdb.catalog.CatalogMap;
import org.voltdb.catalog.Cluster;
import org.voltdb.catalog.Database;
import org.voltdb.catalog.Deployment;
import org.voltdb.catalog.Procedure;
import org.voltdb.catalog.SnapshotSchedule;
import org.voltdb.catalog.Table;
import org.voltdb.compiler.PlannerTool;
import org.voltdb.compiler.deploymentfile.DeploymentType;
import org.voltdb.utils.CatalogUtil;
import org.voltdb.utils.InMemoryJarfile;
import org.voltdb.utils.VoltFile;

public class CatalogContext {
    private static final VoltLogger hostLog = new VoltLogger("HOST");

    public static final class ProcedurePartitionInfo {
        VoltType type;
        int index;
        public ProcedurePartitionInfo(VoltType type, int index) {
            this.type = type;
            this.index = index;
        }
    }


    // THE CATALOG!
    public final Catalog catalog;

    // PUBLIC IMMUTABLE CACHED INFORMATION
    public final Cluster cluster;
    public final Database database;
    public final CatalogMap<Procedure> procedures;
    public final CatalogMap<Table> tables;
    public final AuthSystem authSystem;
    public final int catalogVersion;
    private final byte[] catalogHash;
    private final long catalogCRC;
    private final byte[] deploymentBytes;
    public final byte[] deploymentHash;
    public final long m_transactionId;
    public long m_uniqueId;
    public final JdbcDatabaseMetaDataGenerator m_jdbc;
    // Default procs are loaded on the fly
    // The DPM knows which default procs COULD EXIST
    //  and also how to get SQL for them.
    public final DefaultProcedureManager m_defaultProcs;

    /*
     * Planner associated with this catalog version.
     * Not thread-safe, should only be accessed by AsyncCompilerAgent
     */
    public final PlannerTool m_ptool;

    // PRIVATE
    private final InMemoryJarfile m_jarfile;

    // Some people may be interested in the JAXB rather than the raw deployment bytes.
    private DeploymentType m_memoizedDeployment;

    public CatalogContext(
            long transactionId,
            long uniqueId,
            Catalog catalog,
            byte[] catalogBytes,
            byte[] deploymentBytes,
            int version)
    {
        m_transactionId = transactionId;
        m_uniqueId = uniqueId;
        // check the heck out of the given params in this immutable class
        assert(catalog != null);
        if (catalog == null) {
            throw new RuntimeException("Can't create CatalogContext with null catalog.");
        }

        assert(deploymentBytes != null);
        if (deploymentBytes == null) {
            throw new RuntimeException("Can't create CatalogContext with null deployment bytes.");
        }

        assert(catalogBytes != null);
        if (catalogBytes != null) {
            try {
                m_jarfile = new InMemoryJarfile(catalogBytes);
                catalogCRC = m_jarfile.getCRC();
            }
            catch (Exception e) {
                throw new RuntimeException(e);
            }
            this.catalogHash = m_jarfile.getSha1Hash();
        }
        else {
            throw new RuntimeException("Can't create CatalogContext with null catalog bytes.");
        }

        this.catalog = catalog;
        cluster = catalog.getClusters().get("cluster");
        database = cluster.getDatabases().get("database");
        procedures = database.getProcedures();
        tables = database.getTables();
        authSystem = new AuthSystem(database, cluster.getSecurityenabled());

        this.deploymentBytes = deploymentBytes;
        this.deploymentHash = CatalogUtil.makeDeploymentHash(deploymentBytes);
        m_memoizedDeployment = null;

        m_defaultProcs = new DefaultProcedureManager(database);

        m_jdbc = new JdbcDatabaseMetaDataGenerator(catalog, m_defaultProcs, m_jarfile);
        m_ptool = new PlannerTool(cluster, database, catalogHash);
        catalogVersion = version;

        if (procedures != null) {
            for (Procedure proc : procedures) {
                if (proc.getSinglepartition()) {
                    ProcedurePartitionInfo ppi = new ProcedurePartitionInfo(VoltType.get((byte)proc.getPartitioncolumn().getType()), proc.getPartitionparameter());
                    proc.setAttachment(ppi);
                }
            }
        }
    }

    public Cluster getCluster() {
        return cluster;
    }

    public CatalogContext update(
            long txnId,
            long uniqueId,
            byte[] catalogBytes,
            String diffCommands,
            boolean incrementVersion,
            byte[] deploymentBytes)
    {
        Catalog newCatalog = catalog.deepCopy();
        newCatalog.execute(diffCommands);
        int incValue = incrementVersion ? 1 : 0;
        // If there's no new catalog bytes, preserve the old one rather than
        // bashing it
        byte[] bytes = catalogBytes;
        if (bytes == null) {
            try {
                bytes = this.getCatalogJarBytes();
            } catch (IOException e) {
                // Failure is not an option
                hostLog.fatal(e.getMessage());
            }
        }
        // Ditto for the deploymentBytes
        byte[] depbytes = deploymentBytes;
        if (depbytes == null) {
            depbytes = this.deploymentBytes;
        }
        CatalogContext retval =
            new CatalogContext(
                    txnId,
                    uniqueId,
                    newCatalog,
                    bytes,
                    depbytes,
                    catalogVersion + incValue);
        return retval;
    }

    /**
     * Get a file/entry (as bytes) given a key/path in the source jar.
     *
     * @param key In-jar path to file.
     * @return byte[] or null if the file doesn't exist.
     */
    public byte[] getFileInJar(String key) {
        return m_jarfile.get(key);
    }

    /**
     * Write the original JAR file to the specified path/name
     * @param path
     * @param name
     * @throws IOException
     */
    public Runnable writeCatalogJarToFile(String path, String name) throws IOException
    {
        File catalog_file = new VoltFile(path, name);
        if (catalog_file.exists())
        {
            catalog_file.delete();
        }
        return m_jarfile.writeToFile(catalog_file);
    }

    /**
     * Get the raw bytes of a catalog file for shipping around.
     */
    public byte[] getCatalogJarBytes() throws IOException {
        if (m_jarfile == null) {
            return null;
        }
        return m_jarfile.getFullJarBytes();
    }

    /**
     * Get the JAXB XML Deployment object, which is memoized
     */
    public DeploymentType getDeployment()
    {
        if (m_memoizedDeployment == null) {
            m_memoizedDeployment = CatalogUtil.getDeployment(new ByteArrayInputStream(deploymentBytes));
            // This should NEVER happen
            if (m_memoizedDeployment == null) {
                VoltDB.crashLocalVoltDB("The internal deployment bytes are invalid.  This should never occur; please contact VoltDB support with your logfiles.");
            }
        }
        return m_memoizedDeployment;
    }

    /**
     * Get the XML Deployment bytes
     */
    public byte[] getDeploymentBytes()
    {
        return deploymentBytes;
    }

    /**
     * Given a class name in the catalog jar, loads it from the jar, even if the
     * jar is served from a url and isn't in the classpath.
     *
     * @param procedureClassName The name of the class to load.
     * @return A java Class variable associated with the class.
     * @throws ClassNotFoundException if the class is not in the jar file.
     */
    public Class<?> classForProcedure(String procedureClassName) throws ClassNotFoundException {
        return classForProcedure(procedureClassName, m_jarfile);
    }
<<<<<<< HEAD
    
=======

>>>>>>> ad3f9d47
    public static Class<?> classForProcedure(String procedureClassName, InMemoryJarfile jarfile)
        throws ClassNotFoundException {
        // this is a safety mechanism to prevent catalog classes overriding voltdb stuff
        if (procedureClassName.startsWith("org.voltdb.")) {
            return Class.forName(procedureClassName);
        }

        // look in the catalog for the file
        return jarfile.getLoader().loadClass(procedureClassName);
    }

    // Generate helpful status messages based on configuration present in the
    // catalog.  Used to generated these messages at startup and after an
    // @UpdateApplicationCatalog
    SortedMap<String, String> getDebuggingInfoFromCatalog()
    {
        SortedMap<String, String> logLines = new TreeMap<String, String>();

        // topology
        Deployment deployment = cluster.getDeployment().iterator().next();
        int hostCount = deployment.getHostcount();
        int sitesPerHost = deployment.getSitesperhost();
        int kFactor = deployment.getKfactor();
        logLines.put("deployment1",
                String.format("Cluster has %d hosts with leader hostname: \"%s\". %d sites per host. K = %d.",
                hostCount, VoltDB.instance().getConfig().m_leader, sitesPerHost, kFactor));

        int replicas = kFactor + 1;
        int partitionCount = sitesPerHost * hostCount / replicas;
        logLines.put("deployment2",
                String.format("The entire cluster has %d %s of%s %d logical partition%s.",
                replicas,
                replicas > 1 ? "copies" : "copy",
                partitionCount > 1 ? " each of the" : "",
                partitionCount,
                partitionCount > 1 ? "s" : ""));

        // voltdb root
        logLines.put("voltdbroot", "Using \"" + cluster.getVoltroot() + "\" for voltdbroot directory.");

        // partition detection
        if (cluster.getNetworkpartition()) {
            logLines.put("partition-detection", "Detection of network partitions in the cluster is enabled.");
        }
        else {
            logLines.put("partition-detection", "Detection of network partitions in the cluster is not enabled.");
        }

        // security info
        if (cluster.getSecurityenabled()) {
            logLines.put("sec-enabled", "Client authentication is enabled.");
        }
        else {
            logLines.put("sec-enabled", "Client authentication is not enabled. Anonymous clients accepted.");
        }

        // auto snapshot info
        SnapshotSchedule ssched = database.getSnapshotschedule().get("default");
        if (ssched == null || !ssched.getEnabled()) {
            logLines.put("snapshot-schedule1", "No schedule set for automated snapshots.");
        }
        else {
            final String frequencyUnitString = ssched.getFrequencyunit().toLowerCase();
            final char frequencyUnit = frequencyUnitString.charAt(0);
            String msg = "[unknown frequency]";
            switch (frequencyUnit) {
            case 's':
                msg = String.valueOf(ssched.getFrequencyvalue()) + " seconds";
                break;
            case 'm':
                msg = String.valueOf(ssched.getFrequencyvalue()) + " minutes";
                break;
            case 'h':
                msg = String.valueOf(ssched.getFrequencyvalue()) + " hours";
                break;
            }
            logLines.put("snapshot-schedule1", "Automatic snapshots enabled, saved to " + ssched.getPath() +
                         " and named with prefix '" + ssched.getPrefix() + "'.");
            logLines.put("snapshot-schedule2", "Database will retain a history of " + ssched.getRetain() +
                         " snapshots, generated every " + msg + ".");
        }

        return logLines;
    }

    public long getCatalogCRC() {
        return catalogCRC;
    }

    public byte[] getCatalogHash()
    {
        return catalogHash;
    }
}<|MERGE_RESOLUTION|>--- conflicted
+++ resolved
@@ -258,14 +258,10 @@
      * @throws ClassNotFoundException if the class is not in the jar file.
      */
     public Class<?> classForProcedure(String procedureClassName) throws ClassNotFoundException {
-        return classForProcedure(procedureClassName, m_jarfile);
-    }
-<<<<<<< HEAD
-    
-=======
-
->>>>>>> ad3f9d47
-    public static Class<?> classForProcedure(String procedureClassName, InMemoryJarfile jarfile)
+        return classForProcedure(procedureClassName, m_jarfile.getLoader());
+    }
+
+    public static Class<?> classForProcedure(String procedureClassName, ClassLoader loader)
         throws ClassNotFoundException {
         // this is a safety mechanism to prevent catalog classes overriding voltdb stuff
         if (procedureClassName.startsWith("org.voltdb.")) {
@@ -273,7 +269,7 @@
         }
 
         // look in the catalog for the file
-        return jarfile.getLoader().loadClass(procedureClassName);
+        return loader.loadClass(procedureClassName);
     }
 
     // Generate helpful status messages based on configuration present in the
