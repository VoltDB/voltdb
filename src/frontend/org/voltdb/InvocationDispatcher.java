/* This file is part of VoltDB.
 * Copyright (C) 2008-2017 VoltDB Inc.
 *
 * This program is free software: you can redistribute it and/or modify
 * it under the terms of the GNU Affero General Public License as
 * published by the Free Software Foundation, either version 3 of the
 * License, or (at your option) any later version.
 *
 * This program is distributed in the hope that it will be useful,
 * but WITHOUT ANY WARRANTY; without even the implied warranty of
 * MERCHANTABILITY or FITNESS FOR A PARTICULAR PURPOSE.  See the
 * GNU Affero General Public License for more details.
 *
 * You should have received a copy of the GNU Affero General Public License
 * along with VoltDB.  If not, see <http://www.gnu.org/licenses/>.
 */

package org.voltdb;


import static com.google_voltpatches.common.base.Preconditions.checkNotNull;

import java.io.File;
import java.io.IOException;
import java.nio.ByteBuffer;
import java.nio.charset.StandardCharsets;
import java.util.Map;
import java.util.Set;
import java.util.concurrent.Callable;
import java.util.concurrent.ConcurrentMap;
import java.util.concurrent.ExecutionException;
import java.util.concurrent.Future;
import java.util.concurrent.TimeUnit;
import java.util.concurrent.atomic.AtomicBoolean;
import java.util.concurrent.atomic.AtomicReference;

import org.apache.zookeeper_voltpatches.KeeperException;
import org.apache.zookeeper_voltpatches.KeeperException.NodeExistsException;
import org.apache.zookeeper_voltpatches.ZooKeeper;
import org.apache.zookeeper_voltpatches.data.Stat;
import org.json_voltpatches.JSONException;
import org.json_voltpatches.JSONObject;
import org.json_voltpatches.JSONStringer;
import org.voltcore.logging.Level;
import org.voltcore.logging.VoltLogger;
import org.voltcore.messaging.HostMessenger;
import org.voltcore.messaging.Mailbox;
import org.voltcore.network.Connection;
import org.voltcore.utils.CoreUtils;
import org.voltcore.utils.EstTime;
import org.voltcore.utils.RateLimitedLogger;
import org.voltcore.zk.ZKUtil;
import org.voltdb.AuthSystem.AuthUser;
import org.voltdb.SystemProcedureCatalog.Config;
import org.voltdb.catalog.CatalogMap;
import org.voltdb.catalog.Column;
import org.voltdb.catalog.Procedure;
import org.voltdb.catalog.Table;
import org.voltdb.client.BatchTimeoutOverrideType;
import org.voltdb.client.ClientResponse;
import org.voltdb.common.Permission;
import org.voltdb.iv2.Cartographer;
import org.voltdb.iv2.Iv2Trace;
import org.voltdb.iv2.MpInitiator;
import org.voltdb.jni.ExecutionEngine;
import org.voltdb.messaging.Iv2InitiateTaskMessage;
import org.voltdb.messaging.MultiPartitionParticipantMessage;
import org.voltdb.settings.NodeSettings;
import org.voltdb.sysprocs.saverestore.SnapshotPathType;
import org.voltdb.sysprocs.saverestore.SnapshotUtil;
import org.voltdb.utils.MiscUtils;
import org.voltdb.utils.VoltFile;
import org.voltdb.utils.VoltTrace;

import com.google_voltpatches.common.base.Throwables;
import com.google_voltpatches.common.collect.ImmutableMap;
import com.google_voltpatches.common.util.concurrent.ListenableFuture;

public final class InvocationDispatcher {

    private static final VoltLogger log = new VoltLogger(InvocationDispatcher.class.getName());
    private static final VoltLogger authLog = new VoltLogger("AUTH");
    private static final VoltLogger hostLog = new VoltLogger("HOST");
    private static final VoltLogger consoleLog = new VoltLogger("CONSOLE");

    public enum OverrideCheck {
        NONE(false, false, false),
        INVOCATION(false, false, true)
        ;

        final boolean skipAdmimCheck;
        final boolean skipPermissionCheck;
        final boolean skipInvocationCheck;

        OverrideCheck(boolean skipAdminCheck, boolean skipPermissionCheck, boolean skipInvocationCheck) {
            this.skipAdmimCheck = skipAdminCheck;
            this.skipPermissionCheck = skipPermissionCheck;
            this.skipInvocationCheck = skipInvocationCheck;
        }
    }

    /**
     * This reference is shared with the one in {@link ClientInterface}
     */
    private final AtomicReference<CatalogContext> m_catalogContext;
    private final long m_siteId;
    private final Mailbox m_mailbox;
    //This validator will verify params or per procedure invocation validation.
    private final InvocationValidator m_invocationValidator;
    //This validator will check permissions in AUTH system.
    private final PermissionValidator m_permissionValidator = new PermissionValidator();
    private final Cartographer m_cartographer;
    private final ConcurrentMap<Long, ClientInterfaceHandleManager> m_cihm;
    private final AtomicReference<Map<Integer,Long>> m_localReplicas = new AtomicReference<>(ImmutableMap.of());
    private final SnapshotDaemon m_snapshotDaemon;
    private final AtomicBoolean m_isInitialRestore = new AtomicBoolean(true);

    private final NTProcedureService m_NTProcedureService;

    public final static class Builder {

        ClientInterface m_clientInterface;
        Cartographer m_cartographer;
        AtomicReference<CatalogContext> m_catalogContext;
        ConcurrentMap<Long, ClientInterfaceHandleManager> m_cihm;
        Mailbox m_mailbox;
        ReplicationRole m_replicationRole;
        SnapshotDaemon m_snapshotDaemon;
        long m_siteId;

        public Builder clientInterface(ClientInterface clientInterface) {
            m_clientInterface = checkNotNull(clientInterface, "given client interface is null");
            return this;
        }

        public Builder cartographer(Cartographer cartographer) {
            m_cartographer = checkNotNull(cartographer, "given cartographer is null");
            return this;
        }

        public Builder catalogContext(AtomicReference<CatalogContext> catalogContext) {
            m_catalogContext = checkNotNull(catalogContext, "given catalog context is null");
            return this;
        }

        public Builder clientInterfaceHandleManagerMap(ConcurrentMap<Long, ClientInterfaceHandleManager> cihm) {
            m_cihm = checkNotNull(cihm, "given client interface handler manager lookup map is null");
            return this;
        }

        public Builder mailbox(Mailbox mailbox) {
            m_mailbox = checkNotNull(mailbox, "given mailbox is null");
            return this;
        }

        public Builder replicationRole(ReplicationRole replicationRole) {
            m_replicationRole = checkNotNull(replicationRole, "given replication role is null");
            return this;
        }

        public Builder snapshotDaemon(SnapshotDaemon snapshotDaemon) {
            m_snapshotDaemon = checkNotNull(snapshotDaemon,"given snapshot daemon is null");
            return this;
        }

        public Builder siteId(long siteId) {
            m_siteId = siteId;
            return this;
        }

        public InvocationDispatcher build() {
            return new InvocationDispatcher(
                    m_clientInterface,
                    m_cartographer,
                    m_catalogContext,
                    m_cihm,
                    m_mailbox,
                    m_snapshotDaemon,
                    m_replicationRole,
                    m_siteId
                    );
        }
    }

    public static final Builder builder() {
        return new Builder();
    }

    private InvocationDispatcher(
            ClientInterface clientInterface,
            Cartographer cartographer,
            AtomicReference<CatalogContext> catalogContext,
            ConcurrentMap<Long, ClientInterfaceHandleManager> cihm,
            Mailbox mailbox,
            SnapshotDaemon snapshotDaemon,
            ReplicationRole replicationRole,
            long siteId)
    {
        m_siteId = siteId;
        m_mailbox = checkNotNull(mailbox, "given mailbox is null");
        m_catalogContext = checkNotNull(catalogContext, "given catalog context is null");
        m_cihm = checkNotNull(cihm, "given client interface handler manager lookup map is null");
        m_invocationValidator = new InvocationValidator(
                checkNotNull(replicationRole, "given replication role is null")
                );
        m_cartographer = checkNotNull(cartographer, "given cartographer is null");
        m_snapshotDaemon = checkNotNull(snapshotDaemon,"given snapshot daemon is null");

        m_NTProcedureService = new NTProcedureService(clientInterface, this, m_mailbox);

        // this kicks off the initial NT procedures being loaded
        notifyNTProcedureServiceOfCatalogUpdate();
    }

    /**
     * Tells NTProcedureService to pause before stats get smashed during UAC
     */
    void notifyNTProcedureServiceOfPreCatalogUpdate() {
        m_NTProcedureService.preUpdate();
    }

    /**
     * Tells NTProcedureService to reload NT procedures
     */
    void notifyNTProcedureServiceOfCatalogUpdate() {
        m_NTProcedureService.update(m_catalogContext.get());
    }

    LightweightNTClientResponseAdapter getInternelAdapterNT () {
        return m_NTProcedureService.m_internalNTClientAdapter;
    }

    /*
     * This does a ZK lookup which apparently is full of fail
     * if you run TestRejoinEndToEnd. Kind of lame, but initializing this data
     * immediately is not critical, request routing works without it.
     *
     * Populate the map in the background and it will be used to route
     * requests to local replicas once the info is available
     */
    public Future<?> asynchronouslyDetermineLocalReplicas() {
        return VoltDB.instance().getSES(false).submit(new Runnable() {

            @Override
            public void run() {
                /*
                 * Assemble a map of all local replicas that will be used to determine
                 * if single part reads can be delivered and executed at local replicas
                 */
                final int thisHostId = CoreUtils.getHostIdFromHSId(m_mailbox.getHSId());
                ImmutableMap.Builder<Integer, Long> localReplicas = ImmutableMap.builder();
                for (int partition : m_cartographer.getPartitions()) {
                    for (Long replica : m_cartographer.getReplicasForPartition(partition)) {
                        if (CoreUtils.getHostIdFromHSId(replica) == thisHostId) {
                            localReplicas.put(partition, replica);
                        }
                    }
                }
                m_localReplicas.set(localReplicas.build());
            }

        });
    }

    public final ClientResponseImpl dispatch(
            StoredProcedureInvocation task,
            InvocationClientHandler handler,
            Connection ccxn,
            AuthUser user,
            OverrideCheck bypass,
            boolean ntPriority)
    {
        final long nowNanos = System.nanoTime();
                // Deserialize the client's request and map to a catalog stored procedure
        final CatalogContext catalogContext = m_catalogContext.get();

        String clientInfo = ccxn.getHostnameAndIPAndPort();  // Storing the client's ip information

        final String procName = task.getProcName();
        final String threadName = Thread.currentThread().getName(); // Thread name has to be materialized here
        final StoredProcedureInvocation finalTask = task;
        final VoltTrace.TraceEventBatch traceLog = VoltTrace.log(VoltTrace.Category.CI);
        if (traceLog != null) {
            traceLog.add(() -> VoltTrace.meta("process_name", "name", CoreUtils.getHostnameOrAddress()))
                    .add(() -> VoltTrace.meta("thread_name", "name", threadName))
                    .add(() -> VoltTrace.meta("thread_sort_index", "sort_index", Integer.toString(1)))
                    .add(() -> VoltTrace.beginAsync("recvtxn", finalTask.getClientHandle(),
                                                    "name", procName,
                                                    "clientHandle", Long.toString(finalTask.getClientHandle())));
        }

        Procedure catProc = getProcedureFromName(task.getProcName(), catalogContext);

        if (catProc == null) {
            String errorMessage = "Procedure " + procName + " was not found";
            RateLimitedLogger.tryLogForMessage(EstTime.currentTimeMillis(),
                            60, TimeUnit.SECONDS, authLog, Level.WARN,
                            errorMessage + ". This message is rate limited to once every 60 seconds."
                            );
            return unexpectedFailureResponse(errorMessage, task.clientHandle);
        }

        ClientResponseImpl error = null;

        // Check for pause mode restrictions before proceeding any further
        if ((error = allowPauseModeExecution(handler, catProc, task)) != null) {
            if (bypass == null || !bypass.skipAdmimCheck) {
                return error;
            }
         }
        //Check permissions
        if ((error = m_permissionValidator.shouldAccept(procName, user, task, catProc)) != null) {
            if (bypass == null || !bypass.skipPermissionCheck) {
                return error;
            }
        }
        //Check param deserialization policy for sysprocs
        if ((error = m_invocationValidator.shouldAccept(procName, user, task, catProc)) != null) {
            if (bypass == null || !bypass.skipInvocationCheck) {
                return error;
            }
        }
        //Check individual query timeout value settings with privilege
        int batchTimeout = task.getBatchTimeout();
        if (BatchTimeoutOverrideType.isUserSetTimeout(batchTimeout)) {
            if (! user.hasPermission(Permission.ADMIN)) {
                int systemTimeout = catalogContext.cluster.getDeployment().
                        get("deployment").getSystemsettings().get("systemsettings").getQuerytimeout();
                if (systemTimeout != ExecutionEngine.NO_BATCH_TIMEOUT_VALUE &&
                        (batchTimeout > systemTimeout || batchTimeout == ExecutionEngine.NO_BATCH_TIMEOUT_VALUE)) {
                    String errorMessage = "The attempted individual query timeout value " + batchTimeout +
                            " milliseconds override was ignored because the connection lacks ADMIN privileges.";
                    RateLimitedLogger.tryLogForMessage(EstTime.currentTimeMillis(),
                            60, TimeUnit.SECONDS,
                            log, Level.INFO,
                            errorMessage + " This message is rate limited to once every 60 seconds.");

                    task.setBatchTimeout(systemTimeout);
                }
            }
        }

        // handle non-transactional procedures (INCLUDING NT SYSPROCS)
        // note that we also need to check for java for now as transactional flag is
        // only 100% when we're talking Java
        if ((catProc.getTransactional() == false) && catProc.getHasjava()) {
            return dispatchNTProcedure(handler, task, user, ccxn, nowNanos, ntPriority);
        }

        // check for allPartition invocation and provide a nice error if it's misused
        if (task.getAllPartition()) {
            // must be single partition and must be partitioned on parameter 0
            if (!catProc.getSinglepartition() || (catProc.getPartitionparameter() != 0) || catProc.getSystemproc()) {
                return new ClientResponseImpl(ClientResponseImpl.GRACEFUL_FAILURE,
                        new VoltTable[0], "Invalid procedure for all-partition execution. " +
                                 "Targeted procedure must be partitioned, must be partitioned on the first parameter, " +
                                 "and must not be a system procedure.",
                        task.clientHandle);
            }
        }

        if (catProc.getSystemproc()) {
            // COMMUNITY SYSPROC SPECIAL HANDLING

            // ping just responds as fast as possible to show the connection is alive
            // nb: ping is not a real procedure, so this is checked before other "sysprocs"
            if ("@Ping".equals(procName)) {
                return new ClientResponseImpl(ClientResponseImpl.SUCCESS, new VoltTable[0], "", task.clientHandle);
            }
            else if ("@GetPartitionKeys".equals(procName)) {
                return dispatchGetPartitionKeys(task);
            }
            else if ("@Subscribe".equals(procName)) {
                return dispatchSubscribe( handler, task);
            }
            else if ("@Statistics".equals(procName)) {
                return dispatchStatistics(OpsSelector.STATISTICS, task, ccxn);
            }
            else if ("@SystemCatalog".equals(procName)) {
                return dispatchStatistics(OpsSelector.SYSTEMCATALOG, task, ccxn);
            }
            else if ("@SystemInformation".equals(procName)) {
                return dispatchStatistics(OpsSelector.SYSTEMINFORMATION, task, ccxn);
            }
            else if ("@Trace".equals(procName)) {
                return dispatchStatistics(OpsSelector.TRACE, task, ccxn);
            }
            else if ("@StopNode".equals(procName)) {
                CoreUtils.logProcedureInvocation(hostLog, user.m_name, clientInfo, procName);
                return dispatchStopNode(task);
            }
            else if ("@LoadSinglepartitionTable".equals(procName)) {
                // FUTURE: When we get rid of the legacy hashinator, this should go away
                return dispatchLoadSinglepartitionTable(catProc, task, handler, ccxn);
            }
            else if ("@SnapshotSave".equals(procName)) {
                m_snapshotDaemon.requestUserSnapshot(task, ccxn);
                return null;
            }
            else if ("@SnapshotStatus".equals(procName)) {
                // SnapshotStatus is really through @Statistics now, but preserve the
                // legacy calling mechanism
                Object[] params = new Object[] { "SNAPSHOTSTATUS" };
                task.setParams(params);
                return dispatchStatistics(OpsSelector.STATISTICS, task, ccxn);
            }
            else if ("@SnapshotScan".equals(procName)) {
                return dispatchStatistics(OpsSelector.SNAPSHOTSCAN, task, ccxn);
            }
            else if ("@SnapshotDelete".equals(procName)) {
                return dispatchStatistics(OpsSelector.SNAPSHOTDELETE, task, ccxn);
            }
            else if ("@SnapshotRestore".equals(procName)) {
                ClientResponseImpl retval = SnapshotUtil.transformRestoreParamsToJSON(task);
                if (retval != null) {
                    return retval;
                }
                if (m_isInitialRestore.compareAndSet(true, false) && isSchemaEmpty()) {
                    m_NTProcedureService.isRestoring = true;
                    return useSnapshotCatalogToRestoreSnapshotSchema(task, handler, ccxn, user, bypass);
                }
            }
            else if ("@Shutdown".equals(procName)) {
                if (task.getParams().size() == 1) {
                    return takeShutdownSaveSnapshot(task, handler, ccxn, user, bypass);
                }
            }
            else if ("@UpdateLogging".equals(procName)) {
                task = appendAuditParams(task, ccxn, user);
            }

            // ERROR MESSAGE FOR PRO SYSPROC USE IN COMMUNITY

            if (!MiscUtils.isPro()) {
                SystemProcedureCatalog.Config sysProcConfig = SystemProcedureCatalog.listing.get(procName);
                if ((sysProcConfig != null) && (sysProcConfig.commercial)) {
                    return new ClientResponseImpl(ClientResponseImpl.GRACEFUL_FAILURE,
                            new VoltTable[0],
                            procName + " is available in the Enterprise Edition of VoltDB only.",
                            task.clientHandle);
                }
            }

            // Verify that admin mode sysprocs are called from a client on the
            // admin port, otherwise return a failure
            if (    "@Pause".equals(procName)
                 || "@Resume".equals(procName)
                 || "@PrepareShutdown".equals(procName))
            {
                if (handler.isAdmin() == false) {
                    return unexpectedFailureResponse(
                            procName + " is not available to this client",
                            task.clientHandle);
                }
                // Log the invocation with user name and ip information
                CoreUtils.logProcedureInvocation(hostLog, user.m_name, clientInfo, procName);
            }
        }
        // If you're going to copy and paste something, CnP the pattern
        // up above.  -rtb.

        int[] partitions = null;
        try {
            partitions = getPartitionsForProcedure(catProc, task);
        } catch (Exception e) {
            // unable to hash to a site, return an error
            return getMispartitionedErrorResponse(task, catProc, e);
        }
        boolean success = createTransaction(handler.connectionId(),
                        task,
                        catProc.getReadonly(),
                        catProc.getSinglepartition(),
                        catProc.getEverysite(),
                        partitions,
                        task.getSerializedSize(),
                        nowNanos);
        if (!success) {
            // when VoltDB.crash... is called, we close off the client interface
            // and it might not be possible to create new transactions.
            // Return an error.
            return new ClientResponseImpl(ClientResponseImpl.SERVER_UNAVAILABLE,
                    new VoltTable[0],
                    "VoltDB failed to create the transaction internally.  It is possible this "
                    + "was caused by a node failure or intentional shutdown. If the cluster recovers, "
                    + "it should be safe to resend the work, as the work was never started.",
                    task.clientHandle);
        }

        return null;
    }

    private final boolean isSchemaEmpty() {
        return m_catalogContext.get().database.getTables().size() == 0;
    }

    public final static Procedure getProcedureFromName(String procName, CatalogContext catalogContext) {
        Procedure catProc = catalogContext.procedures.get(procName);
        if (catProc == null) {
            catProc = catalogContext.m_defaultProcs.checkForDefaultProcedure(procName);
        }

        if (catProc == null) {
            Config sysProc = SystemProcedureCatalog.listing.get(procName);
            if (sysProc != null) {
                catProc = sysProc.asCatalogProcedure();
            }
        }
        return catProc;
    }

    public final static String SHUTDOWN_MSG = "Server is shutting down.";

    private final static ClientResponseImpl allowPauseModeExecution(
            InvocationClientHandler handler,
            Procedure procedure,
            StoredProcedureInvocation task)
    {
        final VoltDBInterface voltdb = VoltDB.instance();

        if (voltdb.getMode() == OperationMode.SHUTTINGDOWN) {
            return serverUnavailableResponse(
                    SHUTDOWN_MSG,
                    task.clientHandle);
        }

        if (voltdb.isPreparingShuttingdown()) {
            if (procedure.getAllowedinshutdown()) return null;

            return serverUnavailableResponse(
                    SHUTDOWN_MSG,
                    task.clientHandle);
        }

        if (voltdb.getMode() != OperationMode.PAUSED || handler.isAdmin()) {
            return null;
        }

        // If we got here, instance is paused and handler is not admin.
        final String procName = task.getProcName();
        if (procedure.getSystemproc() &&
                ("@AdHoc".equals(procName) || "@AdHocSpForTest".equals(procName))) {
            // AdHoc is handled after it is planned and we figure out if it is read-only or not.
            return null;
        } else if (!procedure.getReadonly()) {
            return serverUnavailableResponse(
                    "Server is paused and is available in read-only mode - please try again later.",
                    task.clientHandle);

        }
        return null;
    }

    private final static ClientResponseImpl dispatchGetPartitionKeys(StoredProcedureInvocation task) {
        Object params[] = task.getParams().toArray();
        String typeString = "the type of partition key to return and can be one of " +
                            "INTEGER, STRING or VARCHAR (equivalent), or VARBINARY";
        if (params.length != 1 || params[0] == null) {
            return gracefulFailureResponse(
                    "GetPartitionKeys must have one string parameter specifying " + typeString,
                    task.clientHandle);
        }
        if (!(params[0] instanceof String)) {
            return gracefulFailureResponse(
                    "GetPartitionKeys must have one string parameter specifying " + typeString +
                    " provided type was " + params[0].getClass().getName(), task.clientHandle);
        }
        VoltType voltType = null;
        String typeStr = ((String)params[0]).trim().toUpperCase();
        if ("INTEGER".equals(typeStr)) {
            voltType = VoltType.INTEGER;
        } else if ("STRING".equals(typeStr) || "VARCHAR".equals(typeStr)) {
            voltType = VoltType.STRING;
        } else if ("VARBINARY".equals(typeStr)) {
            voltType = VoltType.VARBINARY;
        } else {
            return gracefulFailureResponse(
                    "Type " + typeStr + " is not a supported type of partition key, " + typeString,
                    task.clientHandle);
        }
        VoltTable partitionKeys = TheHashinator.getPartitionKeys(voltType);
        if (partitionKeys == null) {
            return gracefulFailureResponse(
                    "Type " + typeStr + " is not a supported type of partition key, " + typeString,
                    task.clientHandle);
        }
        return new ClientResponseImpl(ClientResponse.SUCCESS, new VoltTable[] { partitionKeys }, null, task.clientHandle);
    }

    private final ClientResponseImpl dispatchSubscribe(InvocationClientHandler handler, StoredProcedureInvocation task) {
        final ParameterSet ps = task.getParams();
        final Object params[] = ps.toArray();
        String err = null;
        final ClientInterfaceHandleManager cihm = m_cihm.get(handler.connectionId());
        //Not sure if it can actually be null, not really important if it is
        if (cihm == null) {
            return null;
        }
        for (int ii = 0; ii < params.length; ii++) {
            final Object param = params[ii];
            if (param == null) {
                err = "Parameter index " + ii + " was null"; break;
            }
            if (!(param instanceof String)) {
                err = "Parameter index " + ii + " was not a String"; break;
            }

            if ("TOPOLOGY".equals(param)) {
                cihm.setWantsTopologyUpdates(true);
            } else {
                err = "Parameter \"" + param + "\" is not recognized/supported"; break;
            }
        }
        return new ClientResponseImpl(
                       err == null ? ClientResponse.SUCCESS : ClientResponse.GRACEFUL_FAILURE,
                       new VoltTable[] { },
                       err,
                       task.clientHandle);
    }

    final static ClientResponseImpl dispatchStatistics(OpsSelector selector, StoredProcedureInvocation task, Connection ccxn) {
        try {
            OpsAgent agent = VoltDB.instance().getOpsAgent(selector);
            if (agent != null) {
                agent.performOpsAction(ccxn, task.clientHandle, selector, task.getParams());
            }
            else {
                return errorResponse(ccxn, task.clientHandle, ClientResponse.GRACEFUL_FAILURE,
                        "Unknown OPS selector", null, true);
            }

            return null;
        } catch (Exception e) {
            return errorResponse( ccxn, task.clientHandle, ClientResponse.UNEXPECTED_FAILURE, null, e, true);
        }
    }

    private ClientResponseImpl dispatchStopNode(StoredProcedureInvocation task) {
        Object params[] = task.getParams().toArray();
        if (params.length != 1 || params[0] == null) {
            return gracefulFailureResponse(
                    "@StopNode must provide hostId",
                    task.clientHandle);
        }
        if (!(params[0] instanceof Integer)) {
            return gracefulFailureResponse(
                    "@StopNode must have one Integer parameter specified. Provided type was " + params[0].getClass().getName(),
                    task.clientHandle);
        }
        int ihid = (Integer) params[0];
        final HostMessenger hostMessenger = VoltDB.instance().getHostMessenger();
        Set<Integer> liveHids = hostMessenger.getLiveHostIds();
        if (!liveHids.contains(ihid)) {
            return gracefulFailureResponse(
                    "Invalid Host Id or Host Id not member of cluster: " + ihid,
                    task.clientHandle);
        }
        String reason = m_cartographer.stopNodeIfClusterIsSafe(liveHids, ihid);
        if (reason != null) {
            hostLog.info("It's unsafe to shutdown node " + ihid
                    + ". Cannot stop the requested node. " + reason
                    + ". Use shutdown to stop the cluster.");
            return gracefulFailureResponse(
                    "It's unsafe to shutdown node " + ihid
                  + ". Cannot stop the requested node. " + reason
                  + ". Use shutdown to stop the cluster.", task.clientHandle);
        }

        return new ClientResponseImpl(ClientResponse.SUCCESS, new VoltTable[0], "SUCCESS", task.clientHandle);
    }

    public final ClientResponseImpl dispatchNTProcedure(InvocationClientHandler handler,
                                                        StoredProcedureInvocation task,
                                                        AuthUser user,
                                                        Connection ccxn,
                                                        long nowNanos,
                                                        boolean ntPriority)
    {
        // get the CIHM
        long connectionId = handler.connectionId();
        final ClientInterfaceHandleManager cihm = m_cihm.get(connectionId);
        if (cihm == null) {
            hostLog.rateLimitedLog(60, Level.WARN, null,
                    "Dispatch Non-Transactional Procedure request rejected. "
                    + "This is likely due to VoltDB ceasing client communication as it "
                    + "shuts down.");

            // when VoltDB.crash... is called, we close off the client interface
            // and it might not be possible to create new transactions.
            // Return an error.
            return new ClientResponseImpl(ClientResponseImpl.SERVER_UNAVAILABLE,
                    new VoltTable[0],
                    "VoltDB failed to create the transaction internally.  It is possible this "
                    + "was caused by a node failure or intentional shutdown. If the cluster recovers, "
                    + "it should be safe to resend the work, as the work was never started.",
                    task.clientHandle);
        }

        // used below, but never really matters
        final int NTPROC_JUNK_ID = -2;

        // This handle is needed for backpressure. It identifies this transaction to the ACG and
        // increments backpressure. When the response is sent (by sending an InitiateResponseMessage
        // to the CI mailbox, the backpressure associated with this handle will go away.
        // Sadly, many of the value's here are junk.
        long handle = cihm.getHandle(true,
                                     NTPROC_JUNK_ID,
                                     task.clientHandle,
                                     task.getSerializedSize(),
                                     nowNanos,
                                     task.getProcName(),
                                     NTPROC_JUNK_ID,
                                     true); // We are using shortcut read here on purpose
                                            // it's the simplest place to keep the handle because it
                                            // doesn't do as much work with partitions.

        // note, once we get the handle above, any response to the client MUST be done
        // by sending an InitiateResponseMessage to the CI mailbox. Writing bytes to the wire, like we
        // do at the top of this method won't release any backpressure accounting.

        // actually kick off the NT proc
        m_NTProcedureService.callProcedureNT(handle,
                                             user,
                                             ccxn,
                                             handler.isAdmin(),
                                             ntPriority,
                                             task);
        return null;
    }

    private StoredProcedureInvocation appendAuditParams(StoredProcedureInvocation task,
            Connection ccxn, AuthSystem.AuthUser user) {
        String username = user.m_name;
        if (username == null) {
            username = "An anonymous user";
        }
        String remoteHost = ccxn.getRemoteSocketAddress().toString();
        String xml = (String)task.getParams().toArray()[0];
        StoredProcedureInvocation spi = new StoredProcedureInvocation();
        spi.setProcName(task.getProcName());
        spi.setParams(username, remoteHost, xml);
        spi.setClientHandle(task.getClientHandle());
        spi.setBatchTimeout(task.getBatchTimeout());
        spi.type = task.getType();
        spi.setAllPartition(task.getAllPartition());
        return spi;
    }

   /**
     * Send a command log replay sentinel to the given partition.
     * @param txnId
     * @param partitionId
     */
    public final void sendSentinel(long txnId, int partitionId) {
        final long initiatorHSId = m_cartographer.getHSIdForSinglePartitionMaster(partitionId);
        sendSentinel(txnId, initiatorHSId, -1, -1, true);
    }

    private final void sendSentinel(long txnId, long initiatorHSId, long ciHandle,
                              long connectionId, boolean forReplay) {
        //The only field that is relevant is txnid, and forReplay.
        MultiPartitionParticipantMessage mppm =
                new MultiPartitionParticipantMessage(
                        m_siteId,
                        initiatorHSId,
                        txnId,
                        ciHandle,
                        connectionId,
                        false,  // isReadOnly
                        forReplay);  // isForReplay
        m_mailbox.send(initiatorHSId, mppm);
    }

    /**
     * Coward way out of the legacy hashinator hell. LoadSinglepartitionTable gets the
     * partitioning parameter as a byte array. Legacy hashinator hashes numbers and byte arrays
     * differently, so have to convert it back to long if it's a number. UGLY!!!
     */
    private final ClientResponseImpl dispatchLoadSinglepartitionTable(Procedure catProc,
                                                        StoredProcedureInvocation task,
                                                        InvocationClientHandler handler,
                                                        Connection ccxn)
    {
        int partition = -1;
        try {
            CatalogMap<Table> tables = m_catalogContext.get().database.getTables();
            int partitionParamType = getLoadSinglePartitionTablePartitionParamType(tables, task);
            byte[] valueToHash = (byte[])task.getParameterAtIndex(0);
            partition = TheHashinator.getPartitionForParameter(partitionParamType, valueToHash);
        }
        catch (Exception e) {
            authLog.warn(e.getMessage());
            return new ClientResponseImpl(ClientResponseImpl.UNEXPECTED_FAILURE,
                                          new VoltTable[0], e.getMessage(), task.clientHandle);
        }
        assert(partition != -1);
        createTransaction(handler.connectionId(),
                          task,
                          catProc.getReadonly(),
                          catProc.getSinglepartition(),
                          catProc.getEverysite(),
                          new int[] { partition },
                          task.getSerializedSize(),
                          System.nanoTime());
        return null;
    }

    /**
     * XXX: This should go away when we get rid of the legacy hashinator.
     */
    private final static int getLoadSinglePartitionTablePartitionParamType(CatalogMap<Table> tables,
                                                                     StoredProcedureInvocation spi)
        throws Exception
    {
        String tableName = (String) spi.getParameterAtIndex(1);

        // get the table from the catalog
        Table catTable = tables.getIgnoreCase(tableName);
        if (catTable == null) {
            throw new Exception(String .format("Unable to find target table \"%s\" for LoadSinglepartitionTable.",
                                               tableName));
        }

        Column pCol = catTable.getPartitioncolumn();
        return pCol.getType();
    }

    public void setReplicationRole(ReplicationRole role) {
        m_invocationValidator.setReplicationRole(role);
    }

    private final static void transmitResponseMessage(ClientResponse r, Connection ccxn, long handle) {
        ClientResponseImpl response = ClientResponseImpl.class.cast(r);
        response.setClientHandle(handle);
        ByteBuffer buf = ByteBuffer.allocate(response.getSerializedSize() + 4);
        buf.putInt(buf.capacity() - 4);
        response.flattenToBuffer(buf).flip();
        ccxn.writeStream().enqueue(buf);
    }

    private final ClientResponseImpl takeShutdownSaveSnapshot(
            final StoredProcedureInvocation task,
            final InvocationClientHandler handler, final Connection ccxn,
            final AuthUser user, OverrideCheck bypass
            )
    {
        Object p0 = task.getParams().getParam(0);
        final long zkTxnId;
        if (p0 instanceof Long) {
            zkTxnId = ((Long)p0).longValue();
        } else if (p0 instanceof String) {
            try {
                zkTxnId = Long.parseLong((String)p0);
            } catch (NumberFormatException e) {
                return gracefulFailureResponse(
                        "Incorrect argument type",
                        task.clientHandle);
            }
        } else {
            return gracefulFailureResponse(
                    "Incorrect argument type",
                    task.clientHandle);

        }
        VoltDBInterface voltdb = VoltDB.instance();

        if (!voltdb.isPreparingShuttingdown()) {
            log.warn("Ignoring shutdown save snapshot request as VoltDB is not shutting down");
            return unexpectedFailureResponse(
                    "Ignoring shutdown save snapshot request as VoltDB is not shutting down",
                    task.clientHandle);
        }
        final ZooKeeper zk = voltdb.getHostMessenger().getZK();
        // network threads are blocked from making zookeeper calls
        Future<Long> fut = voltdb.getSES(true).submit(new Callable<Long>() {
            @Override
            public  Long call() {
                try {
                    Stat stat = zk.exists(VoltZK.operationMode, false);
                    if (stat == null) {
                        VoltDB.crashLocalVoltDB("cluster operation mode zookeeper node does not exist");
                        return Long.MIN_VALUE;
                    }
                    return stat.getMzxid();
                } catch (KeeperException | InterruptedException e) {
                    VoltDB.crashLocalVoltDB("Failed to stat the cluster operation zookeeper node", true, e);
                    return Long.MIN_VALUE;
                }
            }
        });
        try {
            if (fut.get().longValue() != zkTxnId) {
                return unexpectedFailureResponse(
                        "Internal error: cannot write a startup snapshot because the " +
                        "current system state is not consistent with an orderly shutdown. " +
                        "Please try \"voltadmin shutdown --save\" again.",
                        task.clientHandle);
            }
        } catch (InterruptedException | ExecutionException e1) {
            VoltDB.crashLocalVoltDB("Failed to stat the cluster operation zookeeper node", true, e1);
            return null;
        }

        NodeSettings paths = m_catalogContext.get().getNodeSettings();
        String data;

        try {
            data = new JSONStringer()
                    .object()
                    .keySymbolValuePair(SnapshotUtil.JSON_TERMINUS, zkTxnId)
                    .endObject()
                    .toString();
        } catch (JSONException e) {
            VoltDB.crashLocalVoltDB("Failed to create startup snapshot save command", true, e);
            return null;
        }
        log.info("Saving startup snapshot");
        consoleLog.info("Taking snapshot to save database contents");


        final SimpleClientResponseAdapter alternateAdapter = new SimpleClientResponseAdapter(
                ClientInterface.SHUTDONW_SAVE_CID, "Blocking Startup Snapshot Save"
                );
        final InvocationClientHandler alternateHandler = new InvocationClientHandler() {
            @Override
            public boolean isAdmin() {
                return handler.isAdmin();
            }
            @Override
            public long connectionId() {
                return ClientInterface.SHUTDONW_SAVE_CID;
            }
        };

        final long sourceHandle = task.clientHandle;

        task.setClientHandle(alternateAdapter.registerCallback(SimpleClientResponseAdapter.NULL_CALLBACK));

        SnapshotUtil.SnapshotResponseHandler savCallback = new SnapshotUtil.SnapshotResponseHandler() {

            @Override
            public void handleResponse(ClientResponse r) {
                if (r == null) {
                    String msg = "Snapshot save failed. The database is paused and the shutdown has been cancelled";
                    transmitResponseMessage(gracefulFailureResponse(msg, sourceHandle), ccxn, sourceHandle);
                }
                if (r.getStatus() != ClientResponse.SUCCESS) {
                    String msg = "Snapshot save failed: "
                               + r.getStatusString()
                               + ". The database is paused and the shutdown has been cancelled";
                    ClientResponseImpl resp = new ClientResponseImpl(
                            ClientResponse.GRACEFUL_FAILURE,
                            r.getResults(),
                            msg,
                            sourceHandle);
                    transmitResponseMessage(resp, ccxn, sourceHandle);
                }
                consoleLog.info("Snapshot taken successfully");
                task.setParams();
                dispatch(task, alternateHandler, alternateAdapter, user, bypass, false);
            }
        };

        // network threads are blocked from making zookeeper calls
        final byte [] guardContent = data.getBytes(StandardCharsets.UTF_8);
        Future<Boolean> guardFuture = voltdb.getSES(true).submit(new Callable<Boolean>() {
            @Override
            public Boolean call() throws Exception {
                try {
                    ZKUtil.asyncMkdirs(zk, VoltZK.shutdown_save_guard, guardContent).get();
                } catch (NodeExistsException itIsOk) {
                    return false;
                } catch (InterruptedException | KeeperException e) {
                    VoltDB.crashLocalVoltDB("Failed to create shutdown save guard zookeeper node", true, e);
                    return false;
                }
                return true;
            }
        });
        boolean created;
        try {
            created = guardFuture.get().booleanValue();
        } catch (InterruptedException | ExecutionException e) {
            VoltDB.crashLocalVoltDB("Failed to create shutdown save guard zookeeper node", true, e);
            return null;
        }
        if (!created) {
            return unexpectedFailureResponse(
                    "Internal error: detected concurrent invocations of \"voltadmin shutdown --save\"",
                    task.clientHandle);
        }

        voltdb.getClientInterface().bindAdapter(alternateAdapter, null);
        SnapshotUtil.requestSnapshot(
                sourceHandle,
                paths.resolveToAbsolutePath(paths.getSnapshoth()).toPath().toUri().toString(),
                SnapshotUtil.getShutdownSaveNonce(zkTxnId),
                true,
                SnapshotFormat.NATIVE,
                SnapshotPathType.SNAP_AUTO,
                data,
                savCallback,
                true
                );

        return null;
    }

    private final File getSnapshotCatalogFile(JSONObject snapJo) throws JSONException {
        NodeSettings paths = m_catalogContext.get().getNodeSettings();
        String catFN = snapJo.getString(SnapshotUtil.JSON_NONCE) + ".jar";
        SnapshotPathType pathType = SnapshotPathType.valueOf(
                snapJo.optString(SnapshotUtil.JSON_PATH_TYPE, SnapshotPathType.SNAP_PATH.name()));
        switch(pathType) {
        case SNAP_AUTO:
            return new File(paths.resolveToAbsolutePath(paths.getSnapshoth()), catFN);
        case SNAP_CL:
            return new File(paths.resolveToAbsolutePath(paths.getCommandLogSnapshot()), catFN);
        default:
            File snapDH = new VoltFile(snapJo.getString(SnapshotUtil.JSON_PATH));
            return new File(snapDH, catFN);
        }
    }

    private final ClientResponseImpl useSnapshotCatalogToRestoreSnapshotSchema(
            final StoredProcedureInvocation task,
            final InvocationClientHandler handler, final Connection ccxn,
            final AuthUser user, OverrideCheck bypass
            )
    {
        CatalogContext catalogContext = m_catalogContext.get();
        if (!catalogContext.cluster.getUseddlschema()) {
            return gracefulFailureResponse(
                    "Cannot restore catalog from snapshot when schema is set to catalog in the deployment.",
                    task.clientHandle);
        }
        log.info("No schema found. Restoring schema and procedures from snapshot.");
        try {
            JSONObject jsObj = new JSONObject(task.getParams().getParam(0).toString());
            final File catalogFH = getSnapshotCatalogFile(jsObj);

            final byte[] catalog;
            try {
                catalog = MiscUtils.fileToBytes(catalogFH);
            } catch (IOException e) {
                log.warn("Unable to access file " + catalogFH, e);
                return unexpectedFailureResponse(
                        "Unable to access file " + catalogFH,
                        task.clientHandle);
            }
            final String dep = new String(catalogContext.getDeploymentBytes(), StandardCharsets.UTF_8);

            final StoredProcedureInvocation catalogUpdateTask = new StoredProcedureInvocation();

            catalogUpdateTask.setProcName("@UpdateApplicationCatalog");
            catalogUpdateTask.setParams(catalog,dep);

            //A connection with positive id will be thrown into live client statistics. The connection does not support stats.
            //Thus make the connection id as a negative constant to skip the stats collection.
            final SimpleClientResponseAdapter alternateAdapter = new SimpleClientResponseAdapter(
                    ClientInterface.RESTORE_SCHEMAS_CID, "Empty database snapshot restore catalog update"
                    );
            final InvocationClientHandler alternateHandler = new InvocationClientHandler() {
                @Override
                public boolean isAdmin() {
                    return handler.isAdmin();
                }
                @Override
                public long connectionId() {
                    return ClientInterface.RESTORE_SCHEMAS_CID;
                }
            };

            final long sourceHandle = task.clientHandle;
            SimpleClientResponseAdapter.SyncCallback restoreCallback =
                    new SimpleClientResponseAdapter.SyncCallback()
                    ;
            final ListenableFuture<ClientResponse> onRestoreComplete =
                    restoreCallback.getResponseFuture()
                    ;
            onRestoreComplete.addListener(new Runnable() {
                @Override
                public void run() {
                    ClientResponse r;
                    try {
                        r = onRestoreComplete.get();
                    } catch (ExecutionException|InterruptedException e) {
                        VoltDB.crashLocalVoltDB("Should never happen", true, e);
                        return;
                    }
                    transmitResponseMessage(r, ccxn, sourceHandle);
                }
            },
            CoreUtils.SAMETHREADEXECUTOR);
            task.setClientHandle(alternateAdapter.registerCallback(restoreCallback));

            SimpleClientResponseAdapter.SyncCallback catalogUpdateCallback =
                    new SimpleClientResponseAdapter.SyncCallback()
                    ;
            final ListenableFuture<ClientResponse> onCatalogUpdateComplete =
                    catalogUpdateCallback.getResponseFuture()
                    ;
            onCatalogUpdateComplete.addListener(new Runnable() {
                @Override
                public void run() {
                    ClientResponse r;
                    try {
                        r = onCatalogUpdateComplete.get();
                    } catch (ExecutionException|InterruptedException e) {
                        VoltDB.crashLocalVoltDB("Should never happen", true, e);
                        return;
                    }
                    if (r.getStatus() != ClientResponse.SUCCESS) {
                        transmitResponseMessage(r, ccxn, sourceHandle);
                        log.error("Received error response for updating catalog " + r.getStatusString());
                        return;
                    }
                    m_catalogContext.set(VoltDB.instance().getCatalogContext());
                    dispatch(task, alternateHandler, alternateAdapter, user, bypass, false);
                }
            },
            CoreUtils.SAMETHREADEXECUTOR);
            catalogUpdateTask.setClientHandle(alternateAdapter.registerCallback(catalogUpdateCallback));

            VoltDB.instance().getClientInterface().bindAdapter(alternateAdapter, null);

            // dispatch the catalog update
            dispatchNTProcedure(alternateHandler, catalogUpdateTask, user, alternateAdapter, System.nanoTime(), false);
        }
        catch (JSONException e) {
            return unexpectedFailureResponse("Unable to parse parameters.", task.clientHandle);
        }
        return null;
    }

    // Wrap API to SimpleDtxnInitiator - mostly for the future
    public boolean createTransaction(
            final long connectionId,
            final StoredProcedureInvocation invocation,
            final boolean isReadOnly,
            final boolean isSinglePartition,
            final boolean isEveryPartition,
            final int[] partitions,
            final int messageSize,
            final long nowNanos)
    {
        return createTransaction(
                connectionId,
                Iv2InitiateTaskMessage.UNUSED_MP_TXNID,
                0, //unused timestammp
                invocation,
                isReadOnly,
                isSinglePartition,
                isEveryPartition,
                partitions,
                messageSize,
                nowNanos,
                false);  // is for replay.
    }

    // Wrap API to SimpleDtxnInitiator - mostly for the future
    public  boolean createTransaction(
            final long connectionId,
            final long txnId,
            final long uniqueId,
            final StoredProcedureInvocation invocation,
            final boolean isReadOnly,
            final boolean isSinglePartition,
            final boolean isEveryPartition,
            final int[] partitions,
            final int messageSize,
            long nowNanos,
            final boolean isForReplay)
    {
        assert(!isSinglePartition || (partitions.length == 1));
        final ClientInterfaceHandleManager cihm = m_cihm.get(connectionId);
        if (cihm == null) {
            hostLog.rateLimitedLog(60, Level.WARN, null,
                    "InvocationDispatcher.createTransaction request rejected. "
                    + "This is likely due to VoltDB ceasing client communication as it "
                    + "shuts down.");
            return false;
        }

        Long initiatorHSId = null;
        boolean isShortCircuitRead = false;
        /*
         * Send the read to the partition leader only
         * @MigratePartitionLeader always goes to partition leader
         */
        if (isSinglePartition && !isEveryPartition) {
<<<<<<< HEAD
            initiatorHSId = m_cartographer.getHSIdForSinglePartitionMaster(partitions[0]);
=======
            if (isReadOnly && m_defaultConsistencyReadLevel == ReadLevel.FAST &&
                    !("@MigratePartitionLeader".equals(invocation.getProcName()))) {
                initiatorHSId = m_localReplicas.get().get(partitions[0]);
            }
            if (initiatorHSId != null) {
                isShortCircuitRead = true;
            } else {
                initiatorHSId = m_cartographer.getHSIdForSinglePartitionMaster(partitions[0]);
            }
>>>>>>> 48cbfd8d
        } else {
            // Multi-part transactions go to the multi-part coordinator
            initiatorHSId = m_cartographer.getHSIdForMultiPartitionInitiator();

            // Treat all MP reads as short-circuit since they can run out-of-order
            // from their arrival order due to the MP Read-only execution pool
            if (isReadOnly) {
                isShortCircuitRead = true;
            }
        }

        long handle = cihm.getHandle(isSinglePartition, isSinglePartition ? partitions[0] : -1, invocation.getClientHandle(),
                messageSize, nowNanos, invocation.getProcName(), initiatorHSId, isShortCircuitRead);

        Iv2InitiateTaskMessage workRequest =
            new Iv2InitiateTaskMessage(m_siteId,
                    initiatorHSId,
                    Iv2InitiateTaskMessage.UNUSED_TRUNC_HANDLE,
                    txnId,
                    uniqueId,
                    isReadOnly,
                    isSinglePartition,
                    (partitions == null) || (partitions.length < 2) ? null : partitions,
                    invocation,
                    handle,
                    connectionId,
                    isForReplay);

        Long finalInitiatorHSId = initiatorHSId;
        final VoltTrace.TraceEventBatch traceLog = VoltTrace.log(VoltTrace.Category.CI);
        if (traceLog != null) {
            traceLog.add(() -> VoltTrace.instantAsync("inittxn",
                                                      invocation.getClientHandle(),
                                                      "clientHandle", Long.toString(invocation.getClientHandle()),
                                                      "ciHandle", Long.toString(handle),
                                                      "partitions", partitions.toString(),
                                                      "dest", CoreUtils.hsIdToString(finalInitiatorHSId)));
        }

        Iv2Trace.logCreateTransaction(workRequest);
        m_mailbox.send(initiatorHSId, workRequest);
        return true;
    }

    final static int[] getPartitionsForProcedure(Procedure procedure, StoredProcedureInvocation task) {
        final CatalogContext.ProcedurePartitionInfo ppi =
                (CatalogContext.ProcedurePartitionInfo) procedure.getAttachment();
        if (procedure.getSinglepartition()) {
            // break out the Hashinator and calculate the appropriate partition
            return new int[] { getPartitionForProcedureParameter( ppi.index, ppi.type, task) };
        } else if (procedure.getPartitioncolumn2() != null) {
            // two-partition procedure
            VoltType partitionParamType1 = VoltType.get((byte)procedure.getPartitioncolumn().getType());
            VoltType partitionParamType2 = VoltType.get((byte)procedure.getPartitioncolumn2().getType());

            int p1 = getPartitionForProcedureParameter(procedure.getPartitionparameter(), partitionParamType1, task);
            int p2 = getPartitionForProcedureParameter(procedure.getPartitionparameter2(), partitionParamType2, task);

            return new int[] { p1, p2 };
        } else {
            // multi-partition procedure
            return new int[] { MpInitiator.MP_INIT_PID };
        }
    }

    //Generate a mispartitioned response also log the message.
    private final static ClientResponseImpl getMispartitionedErrorResponse(StoredProcedureInvocation task,
            Procedure catProc, Exception ex) {
        Object invocationParameter = null;
        try {
            invocationParameter = task.getParameterAtIndex(catProc.getPartitionparameter());
        } catch (Exception ex2) {
        }
        String exMsg = "Unknown";
        if (ex != null) {
            exMsg = ex.getMessage();
        }
        String errorMessage = "Error sending procedure " + task.getProcName()
                + " to the correct partition. Make sure parameter values are correct."
                + " Parameter value " + invocationParameter
                + ", partition column " + catProc.getPartitioncolumn().getName()
                + " type " + catProc.getPartitioncolumn().getType()
                + " Message: " + exMsg;
        authLog.warn(errorMessage);
        ClientResponseImpl clientResponse = new ClientResponseImpl(ClientResponse.UNEXPECTED_FAILURE,
                new VoltTable[0], errorMessage, task.clientHandle);
        return clientResponse;
    }


    /**
     * Identify the partition for an execution site task.
     * @return The partition best set up to execute the procedure.
     */
    final static int getPartitionForProcedureParameter(int partitionIndex, VoltType partitionType, StoredProcedureInvocation task) {
        Object invocationParameter = task.getParameterAtIndex(partitionIndex);
        return TheHashinator.getPartitionForParameter(partitionType, invocationParameter);
    }

    private final static ClientResponseImpl errorResponse(Connection c, long handle, byte status, String reason, Exception e, boolean log) {
        String realReason = reason;
        if (e != null) {
            realReason = Throwables.getStackTraceAsString(e);
        }
        if (log) {
            hostLog.warn(realReason);
        }
        return new ClientResponseImpl(status, new VoltTable[0], realReason, handle);
    }

    private final static ClientResponseImpl unexpectedFailureResponse(String msg, long handle) {
        return new ClientResponseImpl(ClientResponseImpl.UNEXPECTED_FAILURE, new VoltTable[0], msg, handle);
    }

    private final static ClientResponseImpl gracefulFailureResponse(String msg, long handle) {
        return new ClientResponseImpl(ClientResponseImpl.GRACEFUL_FAILURE, new VoltTable[0], msg, handle);
    }

    private final static ClientResponseImpl serverUnavailableResponse(String msg, long handle) {
        return new ClientResponseImpl(ClientResponseImpl.SERVER_UNAVAILABLE, new VoltTable[0], msg, handle);
    }

    /**
     * Currently passes failure notices to NTProcedureService
     */
    void handleFailedHosts(Set<Integer> failedHosts) {
        m_NTProcedureService.handleCallbacksForFailedHosts(failedHosts);
    }

    /**
     * Passes responses to NTProcedureService
     */
    public void handleAllHostNTProcedureResponse(ClientResponseImpl clientResponseData) {
        long handle = clientResponseData.getClientHandle();
        ProcedureRunnerNT runner = m_NTProcedureService.m_outstanding.get(handle);
        if (runner == null) {
            hostLog.info("Run everywhere NTProcedure early returned, probably gets timed out.");
            return;
        }
        runner.allHostNTProcedureCallback(clientResponseData);
    }

    /** test only */
    long countNTWaitingProcs() {
        return m_NTProcedureService.m_outstanding.size();
    }
}<|MERGE_RESOLUTION|>--- conflicted
+++ resolved
@@ -1188,19 +1188,7 @@
          * @MigratePartitionLeader always goes to partition leader
          */
         if (isSinglePartition && !isEveryPartition) {
-<<<<<<< HEAD
             initiatorHSId = m_cartographer.getHSIdForSinglePartitionMaster(partitions[0]);
-=======
-            if (isReadOnly && m_defaultConsistencyReadLevel == ReadLevel.FAST &&
-                    !("@MigratePartitionLeader".equals(invocation.getProcName()))) {
-                initiatorHSId = m_localReplicas.get().get(partitions[0]);
-            }
-            if (initiatorHSId != null) {
-                isShortCircuitRead = true;
-            } else {
-                initiatorHSId = m_cartographer.getHSIdForSinglePartitionMaster(partitions[0]);
-            }
->>>>>>> 48cbfd8d
         } else {
             // Multi-part transactions go to the multi-part coordinator
             initiatorHSId = m_cartographer.getHSIdForMultiPartitionInitiator();
