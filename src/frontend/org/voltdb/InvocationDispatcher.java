/* This file is part of VoltDB.
 * Copyright (C) 2008-2018 VoltDB Inc.
 *
 * This program is free software: you can redistribute it and/or modify
 * it under the terms of the GNU Affero General Public License as
 * published by the Free Software Foundation, either version 3 of the
 * License, or (at your option) any later version.
 *
 * This program is distributed in the hope that it will be useful,
 * but WITHOUT ANY WARRANTY; without even the implied warranty of
 * MERCHANTABILITY or FITNESS FOR A PARTICULAR PURPOSE.  See the
 * GNU Affero General Public License for more details.
 *
 * You should have received a copy of the GNU Affero General Public License
 * along with VoltDB.  If not, see <http://www.gnu.org/licenses/>.
 */

package org.voltdb;


import static com.google_voltpatches.common.base.Preconditions.checkNotNull;

import java.io.File;
import java.io.IOException;
import java.nio.ByteBuffer;
import java.nio.charset.StandardCharsets;
import java.util.ArrayList;
import java.util.Map;
import java.util.Set;
import java.util.concurrent.Callable;
import java.util.concurrent.ConcurrentMap;
import java.util.concurrent.ExecutionException;
import java.util.concurrent.Future;
import java.util.concurrent.TimeUnit;
import java.util.concurrent.atomic.AtomicBoolean;
import java.util.concurrent.atomic.AtomicReference;

import org.apache.zookeeper_voltpatches.KeeperException;
import org.apache.zookeeper_voltpatches.KeeperException.NodeExistsException;
import org.apache.zookeeper_voltpatches.ZooKeeper;
import org.apache.zookeeper_voltpatches.data.Stat;
import org.json_voltpatches.JSONException;
import org.json_voltpatches.JSONObject;
import org.json_voltpatches.JSONStringer;
import org.voltcore.logging.Level;
import org.voltcore.logging.VoltLogger;
import org.voltcore.messaging.HostMessenger;
import org.voltcore.messaging.Mailbox;
import org.voltcore.network.Connection;
import org.voltcore.utils.CoreUtils;
import org.voltcore.utils.EstTime;
import org.voltcore.utils.RateLimitedLogger;
import org.voltcore.zk.ZKUtil;
import org.voltdb.AuthSystem.AuthUser;
import org.voltdb.SystemProcedureCatalog.Config;
import org.voltdb.catalog.CatalogMap;
import org.voltdb.catalog.Column;
import org.voltdb.catalog.Procedure;
import org.voltdb.catalog.Table;
import org.voltdb.client.BatchTimeoutOverrideType;
import org.voltdb.client.ClientResponse;
import org.voltdb.common.Permission;
import org.voltdb.iv2.Cartographer;
import org.voltdb.iv2.Iv2Trace;
import org.voltdb.iv2.MpInitiator;
import org.voltdb.jni.ExecutionEngine;
import org.voltdb.messaging.Iv2InitiateTaskMessage;
import org.voltdb.messaging.MultiPartitionParticipantMessage;
import org.voltdb.settings.NodeSettings;
import org.voltdb.sysprocs.saverestore.SnapshotPathType;
import org.voltdb.sysprocs.saverestore.SnapshotUtil;
import org.voltdb.utils.MiscUtils;
import org.voltdb.utils.VoltFile;
import org.voltdb.utils.VoltTrace;

import com.google_voltpatches.common.base.Throwables;
import com.google_voltpatches.common.collect.ImmutableMap;
import com.google_voltpatches.common.util.concurrent.ListenableFuture;

public final class InvocationDispatcher {

    private static final VoltLogger log = new VoltLogger(InvocationDispatcher.class.getName());
    private static final VoltLogger authLog = new VoltLogger("AUTH");
    private static final VoltLogger hostLog = new VoltLogger("HOST");
    private static final VoltLogger consoleLog = new VoltLogger("CONSOLE");

    public enum OverrideCheck {
        NONE(false, false, false),
        INVOCATION(false, false, true)
        ;

        final boolean skipAdmimCheck;
        final boolean skipPermissionCheck;
        final boolean skipInvocationCheck;

        OverrideCheck(boolean skipAdminCheck, boolean skipPermissionCheck, boolean skipInvocationCheck) {
            this.skipAdmimCheck = skipAdminCheck;
            this.skipPermissionCheck = skipPermissionCheck;
            this.skipInvocationCheck = skipInvocationCheck;
        }
    }

    /**
     * This reference is shared with the one in {@link ClientInterface}
     */
    private final AtomicReference<CatalogContext> m_catalogContext;
    private final long m_siteId;
    private final Mailbox m_mailbox;
    //This validator will verify params or per procedure invocation validation.
    private final InvocationValidator m_invocationValidator;
    //This validator will check permissions in AUTH system.
    private final PermissionValidator m_permissionValidator = new PermissionValidator();
    private final Cartographer m_cartographer;
    private final ConcurrentMap<Long, ClientInterfaceHandleManager> m_cihm;
    private final AtomicReference<Map<Integer,Long>> m_localReplicas = new AtomicReference<>(ImmutableMap.of());
    private final SnapshotDaemon m_snapshotDaemon;
    private final AtomicBoolean m_isInitialRestore = new AtomicBoolean(true);
    private final VoltTable statusTable = new VoltTable(new VoltTable.ColumnInfo("STATUS", VoltType.BIGINT));

    private final NTProcedureService m_NTProcedureService;

    // Next partition to service adhoc replicated table reads
    private static int m_nextPartition = -1;
    // Number of partitions, will NOT change when new node joins cluster
    private static int m_partitionCount;
    // the partition id list, which does not assume starting from 0
    private static ArrayList<Integer> m_partitionIds;

    public final static class Builder {

        ClientInterface m_clientInterface;
        Cartographer m_cartographer;
        AtomicReference<CatalogContext> m_catalogContext;
        ConcurrentMap<Long, ClientInterfaceHandleManager> m_cihm;
        Mailbox m_mailbox;
        ReplicationRole m_replicationRole;
        SnapshotDaemon m_snapshotDaemon;
        long m_siteId;

        public Builder clientInterface(ClientInterface clientInterface) {
            m_clientInterface = checkNotNull(clientInterface, "given client interface is null");
            return this;
        }

        public Builder cartographer(Cartographer cartographer) {
            m_cartographer = checkNotNull(cartographer, "given cartographer is null");
            return this;
        }

        public Builder catalogContext(AtomicReference<CatalogContext> catalogContext) {
            m_catalogContext = checkNotNull(catalogContext, "given catalog context is null");
            return this;
        }

        public Builder clientInterfaceHandleManagerMap(ConcurrentMap<Long, ClientInterfaceHandleManager> cihm) {
            m_cihm = checkNotNull(cihm, "given client interface handler manager lookup map is null");
            return this;
        }

        public Builder mailbox(Mailbox mailbox) {
            m_mailbox = checkNotNull(mailbox, "given mailbox is null");
            return this;
        }

        public Builder replicationRole(ReplicationRole replicationRole) {
            m_replicationRole = checkNotNull(replicationRole, "given replication role is null");
            return this;
        }

        public Builder snapshotDaemon(SnapshotDaemon snapshotDaemon) {
            m_snapshotDaemon = checkNotNull(snapshotDaemon,"given snapshot daemon is null");
            return this;
        }

        public Builder siteId(long siteId) {
            m_siteId = siteId;
            return this;
        }

        public InvocationDispatcher build() {
            return new InvocationDispatcher(
                    m_clientInterface,
                    m_cartographer,
                    m_catalogContext,
                    m_cihm,
                    m_mailbox,
                    m_snapshotDaemon,
                    m_replicationRole,
                    m_siteId
                    );
        }
    }

    public static final Builder builder() {
        return new Builder();
    }

    private InvocationDispatcher(
            ClientInterface clientInterface,
            Cartographer cartographer,
            AtomicReference<CatalogContext> catalogContext,
            ConcurrentMap<Long, ClientInterfaceHandleManager> cihm,
            Mailbox mailbox,
            SnapshotDaemon snapshotDaemon,
            ReplicationRole replicationRole,
            long siteId)
    {
        m_siteId = siteId;
        m_mailbox = checkNotNull(mailbox, "given mailbox is null");
        m_catalogContext = checkNotNull(catalogContext, "given catalog context is null");
        m_cihm = checkNotNull(cihm, "given client interface handler manager lookup map is null");
        m_invocationValidator = new InvocationValidator(
                checkNotNull(replicationRole, "given replication role is null")
                );
        m_cartographer = checkNotNull(cartographer, "given cartographer is null");
        m_snapshotDaemon = checkNotNull(snapshotDaemon,"given snapshot daemon is null");

        m_NTProcedureService = new NTProcedureService(clientInterface, this, m_mailbox);
        statusTable.addRow(0);

        // this kicks off the initial NT procedures being loaded
        notifyNTProcedureServiceOfCatalogUpdate();

        // update the partition count and partition keys for routing purpose
        updatePartitionInformation();
    }

    /**
     * Tells NTProcedureService to pause before stats get smashed during UAC
     */
    void notifyNTProcedureServiceOfPreCatalogUpdate() {
        m_NTProcedureService.preUpdate();
    }

    /**
     * Tells NTProcedureService to reload NT procedures
     */
    void notifyNTProcedureServiceOfCatalogUpdate() {
        m_NTProcedureService.update(m_catalogContext.get());
    }

    LightweightNTClientResponseAdapter getInternelAdapterNT () {
        return m_NTProcedureService.m_internalNTClientAdapter;
    }

    static void updatePartitionInformation() {
        m_partitionIds = new ArrayList<>();

        VoltTable partitionKeys = TheHashinator.getPartitionKeys(VoltType.INTEGER);
        ByteBuffer buf = ByteBuffer.allocate(partitionKeys.getSerializedSize());
        partitionKeys.flattenToBuffer(buf);
        buf.flip();
        VoltTable keyCopy = PrivateVoltTableFactory.createVoltTableFromSharedBuffer(buf);
        keyCopy.resetRowPosition();
        while (keyCopy.advanceRow()) {
            if (MpInitiator.MP_INIT_PID != keyCopy.getLong("PARTITION_ID")) {
                m_partitionIds.add((int)(keyCopy.getLong("PARTITION_ID")));
            }
        }
        m_partitionCount = m_partitionIds.size();
    }

    /*
     * This does a ZK lookup which apparently is full of fail
     * if you run TestRejoinEndToEnd. Kind of lame, but initializing this data
     * immediately is not critical, request routing works without it.
     *
     * Populate the map in the background and it will be used to route
     * requests to local replicas once the info is available
     */
    public Future<?> asynchronouslyDetermineLocalReplicas() {
        return VoltDB.instance().getSES(false).submit(new Runnable() {

            @Override
            public void run() {
                /*
                 * Assemble a map of all local replicas that will be used to determine
                 * if single part reads can be delivered and executed at local replicas
                 */
                final int thisHostId = CoreUtils.getHostIdFromHSId(m_mailbox.getHSId());
                ImmutableMap.Builder<Integer, Long> localReplicas = ImmutableMap.builder();
                for (int partition : m_cartographer.getPartitions()) {
                    for (Long replica : m_cartographer.getReplicasForPartition(partition)) {
                        if (CoreUtils.getHostIdFromHSId(replica) == thisHostId) {
                            localReplicas.put(partition, replica);
                        }
                    }
                }
                m_localReplicas.set(localReplicas.build());
            }

        });
    }

    public final ClientResponseImpl dispatch(
            StoredProcedureInvocation task,
            InvocationClientHandler handler,
            Connection ccxn,
            AuthUser user,
            OverrideCheck bypass,
            boolean ntPriority)
    {
        final long nowNanos = System.nanoTime();
                // Deserialize the client's request and map to a catalog stored procedure
        final CatalogContext catalogContext = m_catalogContext.get();

        String clientInfo = ccxn.getHostnameAndIPAndPort();  // Storing the client's ip information

        final String procName = task.getProcName();
        final String threadName = Thread.currentThread().getName(); // Thread name has to be materialized here
        final StoredProcedureInvocation finalTask = task;
        final VoltTrace.TraceEventBatch traceLog = VoltTrace.log(VoltTrace.Category.CI);
        if (traceLog != null) {
            traceLog.add(() -> VoltTrace.meta("process_name", "name", CoreUtils.getHostnameOrAddress()))
                    .add(() -> VoltTrace.meta("thread_name", "name", threadName))
                    .add(() -> VoltTrace.meta("thread_sort_index", "sort_index", Integer.toString(1)))
                    .add(() -> VoltTrace.beginAsync("recvtxn", finalTask.getClientHandle(),
                                                    "name", procName,
                                                    "clientHandle", Long.toString(finalTask.getClientHandle())));
        }

        Procedure catProc = getProcedureFromName(task.getProcName(), catalogContext);

        if (catProc == null) {
            String errorMessage = "Procedure " + procName + " was not found";
            RateLimitedLogger.tryLogForMessage(EstTime.currentTimeMillis(),
                            60, TimeUnit.SECONDS, authLog, Level.WARN,
                            errorMessage + ". This message is rate limited to once every 60 seconds."
                            );
            return unexpectedFailureResponse(errorMessage, task.clientHandle);
        }

        ClientResponseImpl error = null;

        // Check for pause mode restrictions before proceeding any further
        if ((error = allowPauseModeExecution(handler, catProc, task)) != null) {
            if (bypass == null || !bypass.skipAdmimCheck) {
                return error;
            }
         }
        //Check permissions
        if ((error = m_permissionValidator.shouldAccept(procName, user, task, catProc)) != null) {
            if (bypass == null || !bypass.skipPermissionCheck) {
                return error;
            }
        }
        //Check param deserialization policy for sysprocs
        if ((error = m_invocationValidator.shouldAccept(procName, user, task, catProc)) != null) {
            if (bypass == null || !bypass.skipInvocationCheck) {
                return error;
            }
        }
        //Check individual query timeout value settings with privilege
        int batchTimeout = task.getBatchTimeout();
        if (BatchTimeoutOverrideType.isUserSetTimeout(batchTimeout)) {
            if (! user.hasPermission(Permission.ADMIN)) {
                int systemTimeout = catalogContext.cluster.getDeployment().
                        get("deployment").getSystemsettings().get("systemsettings").getQuerytimeout();
                if (systemTimeout != ExecutionEngine.NO_BATCH_TIMEOUT_VALUE &&
                        (batchTimeout > systemTimeout || batchTimeout == ExecutionEngine.NO_BATCH_TIMEOUT_VALUE)) {
                    String errorMessage = "The attempted individual query timeout value " + batchTimeout +
                            " milliseconds override was ignored because the connection lacks ADMIN privileges.";
                    RateLimitedLogger.tryLogForMessage(EstTime.currentTimeMillis(),
                            60, TimeUnit.SECONDS,
                            log, Level.INFO,
                            errorMessage + " This message is rate limited to once every 60 seconds.");

                    task.setBatchTimeout(systemTimeout);
                }
            }
        }

        // handle non-transactional procedures (INCLUDING NT SYSPROCS)
        // note that we also need to check for java for now as transactional flag is
        // only 100% when we're talking Java
        if ((catProc.getTransactional() == false) && catProc.getHasjava()) {
            return dispatchNTProcedure(handler, task, user, ccxn, nowNanos, ntPriority);
        }

        // check for allPartition invocation and provide a nice error if it's misused
        if (task.getAllPartition()) {
            // must be single partition and must be partitioned on parameter 0
            if (!catProc.getSinglepartition() || (catProc.getPartitionparameter() != 0) || catProc.getSystemproc()) {
                return new ClientResponseImpl(ClientResponseImpl.GRACEFUL_FAILURE,
                        new VoltTable[0], "Invalid procedure for all-partition execution. " +
                                 "Targeted procedure must be partitioned, must be partitioned on the first parameter, " +
                                 "and must not be a system procedure.",
                        task.clientHandle);
            }
        }

        if (catProc.getSystemproc()) {
            // COMMUNITY SYSPROC SPECIAL HANDLING

            // ping just responds as fast as possible to show the connection is alive
            // nb: ping is not a real procedure, so this is checked before other "sysprocs"
            if ("@Ping".equals(procName)) {
                return new ClientResponseImpl(ClientResponseImpl.SUCCESS, new VoltTable[]{statusTable}, "SUCCESS", task.clientHandle);
            }
            else if ("@GetPartitionKeys".equals(procName)) {
                return dispatchGetPartitionKeys(task);
            }
            else if ("@Subscribe".equals(procName)) {
                return dispatchSubscribe( handler, task);
            }
            else if ("@Statistics".equals(procName)) {
                return dispatchStatistics(OpsSelector.STATISTICS, task, ccxn);
            }
            else if ("@SystemCatalog".equals(procName)) {
                return dispatchStatistics(OpsSelector.SYSTEMCATALOG, task, ccxn);
            }
            else if ("@SystemInformation".equals(procName)) {
                return dispatchStatistics(OpsSelector.SYSTEMINFORMATION, task, ccxn);
            }
            else if ("@Trace".equals(procName)) {
                return dispatchStatistics(OpsSelector.TRACE, task, ccxn);
            }
            else if ("@StopNode".equals(procName)) {
                CoreUtils.logProcedureInvocation(hostLog, user.m_name, clientInfo, procName);
                return dispatchStopNode(task);
            }
            else if ("@LoadSinglepartitionTable".equals(procName)) {
                // FUTURE: When we get rid of the legacy hashinator, this should go away
                return dispatchLoadSinglepartitionTable(catProc, task, handler, ccxn);
            }
            else if ("@SnapshotSave".equals(procName)) {
                m_snapshotDaemon.requestUserSnapshot(task, ccxn);
                return null;
            }
            else if ("@SnapshotStatus".equals(procName)) {
                // SnapshotStatus is really through @Statistics now, but preserve the
                // legacy calling mechanism
                Object[] params = new Object[] { "SNAPSHOTSTATUS" };
                task.setParams(params);
                return dispatchStatistics(OpsSelector.STATISTICS, task, ccxn);
            }
            else if ("@SnapshotScan".equals(procName)) {
                return dispatchStatistics(OpsSelector.SNAPSHOTSCAN, task, ccxn);
            }
            else if ("@SnapshotDelete".equals(procName)) {
                return dispatchStatistics(OpsSelector.SNAPSHOTDELETE, task, ccxn);
            }
            else if ("@SnapshotRestore".equals(procName)) {
                ClientResponseImpl retval = SnapshotUtil.transformRestoreParamsToJSON(task);
                if (retval != null) {
                    return retval;
                }
<<<<<<< HEAD
                if (m_isInitialRestore.compareAndSet(true, false) && toLoadSchemaFromSnapshot()) {
=======
                if (m_isInitialRestore.compareAndSet(true, false) && shouldLoadSchemaFromSnapshot()) {
>>>>>>> 7071ed56
                    m_NTProcedureService.isRestoring = true;
                    return useSnapshotCatalogToRestoreSnapshotSchema(task, handler, ccxn, user, bypass);
                }
            }
            else if ("@Shutdown".equals(procName)) {
                if (task.getParams().size() == 1) {
                    return takeShutdownSaveSnapshot(task, handler, ccxn, user, bypass);
                }
            }
            else if ("@UpdateLogging".equals(procName)) {
                task = appendAuditParams(task, ccxn, user);
            }

            // ERROR MESSAGE FOR PRO SYSPROC USE IN COMMUNITY

            if (!MiscUtils.isPro()) {
                SystemProcedureCatalog.Config sysProcConfig = SystemProcedureCatalog.listing.get(procName);
                if ((sysProcConfig != null) && (sysProcConfig.commercial)) {
                    return new ClientResponseImpl(ClientResponseImpl.GRACEFUL_FAILURE,
                            new VoltTable[0],
                            procName + " is available in the Enterprise Edition of VoltDB only.",
                            task.clientHandle);
                }
            }

            // Verify that admin mode sysprocs are called from a client on the
            // admin port, otherwise return a failure
            if (    "@Pause".equals(procName)
                 || "@Resume".equals(procName)
                 || "@PrepareShutdown".equals(procName))
            {
                if (handler.isAdmin() == false) {
                    return unexpectedFailureResponse(
                            procName + " is not available to this client",
                            task.clientHandle);
                }
                // Log the invocation with user name and ip information
                CoreUtils.logProcedureInvocation(hostLog, user.m_name, clientInfo, procName);
            }
        }
        // If you're going to copy and paste something, CnP the pattern
        // up above.  -rtb.

        int[] partitions = null;
        try {
            partitions = getPartitionsForProcedure(catProc, task);
        } catch (Exception e) {
            // unable to hash to a site, return an error
            return getMispartitionedErrorResponse(task, catProc, e);
        }
        boolean success = createTransaction(handler.connectionId(),
                        task,
                        catProc.getReadonly(),
                        catProc.getSinglepartition(),
                        catProc.getEverysite(),
                        partitions,
                        task.getSerializedSize(),
                        nowNanos);
        if (!success) {
            // when VoltDB.crash... is called, we close off the client interface
            // and it might not be possible to create new transactions.
            // Return an error.
            return new ClientResponseImpl(ClientResponseImpl.SERVER_UNAVAILABLE,
                    new VoltTable[0],
                    "VoltDB failed to create the transaction internally.  It is possible this "
                    + "was caused by a node failure or intentional shutdown. If the cluster recovers, "
                    + "it should be safe to resend the work, as the work was never started.",
                    task.clientHandle);
        }

        return null;
    }

<<<<<<< HEAD
    private final boolean toLoadSchemaFromSnapshot() {
        CatalogMap<Table> tables = m_catalogContext.get().database.getTables();
        if(tables.size() == 0) return true;
        boolean ret = true;
        for(Table t : tables) {
            if(!t.getSignature().startsWith("VOLTDB_AUTOGEN_XDCR")) {
                ret = false;
            }
        }
        return ret;
=======
    private final boolean shouldLoadSchemaFromSnapshot() {
        CatalogMap<Table> tables = m_catalogContext.get().database.getTables();
        if(tables.size() == 0) return true;
        for(Table t : tables) {
            if(!t.getSignature().startsWith("VOLTDB_AUTOGEN_XDCR")) {
                return false;
            }
        }
        return true;
>>>>>>> 7071ed56
    }

    public final static Procedure getProcedureFromName(String procName, CatalogContext catalogContext) {
        Procedure catProc = catalogContext.procedures.get(procName);
        if (catProc == null) {
            catProc = catalogContext.m_defaultProcs.checkForDefaultProcedure(procName);
        }

        if (catProc == null) {
            Config sysProc = SystemProcedureCatalog.listing.get(procName);
            if (sysProc != null) {
                catProc = sysProc.asCatalogProcedure();
            }
        }
        return catProc;
    }

    public final static String SHUTDOWN_MSG = "Server is shutting down.";

    private final static ClientResponseImpl allowPauseModeExecution(
            InvocationClientHandler handler,
            Procedure procedure,
            StoredProcedureInvocation task)
    {
        final VoltDBInterface voltdb = VoltDB.instance();

        if (voltdb.getMode() == OperationMode.SHUTTINGDOWN) {
            return serverUnavailableResponse(
                    SHUTDOWN_MSG,
                    task.clientHandle);
        }

        if (voltdb.isPreparingShuttingdown()) {
            if (procedure.getAllowedinshutdown()) return null;

            return serverUnavailableResponse(
                    SHUTDOWN_MSG,
                    task.clientHandle);
        }

        if (voltdb.getMode() != OperationMode.PAUSED || handler.isAdmin()) {
            return null;
        }

        // If we got here, instance is paused and handler is not admin.
        final String procName = task.getProcName();
        if (procedure.getSystemproc() &&
                ("@AdHoc".equals(procName) || "@AdHocSpForTest".equals(procName))) {
            // AdHoc is handled after it is planned and we figure out if it is read-only or not.
            return null;
        } else if (!procedure.getReadonly()) {
            return serverUnavailableResponse(
                    "Server is paused and is available in read-only mode - please try again later.",
                    task.clientHandle);

        }
        return null;
    }

    private final static ClientResponseImpl dispatchGetPartitionKeys(StoredProcedureInvocation task) {
        Object params[] = task.getParams().toArray();
        String typeString = "the type of partition key to return and can be one of " +
                            "INTEGER, STRING or VARCHAR (equivalent), or VARBINARY";
        if (params.length != 1 || params[0] == null) {
            return gracefulFailureResponse(
                    "GetPartitionKeys must have one string parameter specifying " + typeString,
                    task.clientHandle);
        }
        if (!(params[0] instanceof String)) {
            return gracefulFailureResponse(
                    "GetPartitionKeys must have one string parameter specifying " + typeString +
                    " provided type was " + params[0].getClass().getName(), task.clientHandle);
        }
        VoltType voltType = null;
        String typeStr = ((String)params[0]).trim().toUpperCase();
        if ("INTEGER".equals(typeStr)) {
            voltType = VoltType.INTEGER;
        } else if ("STRING".equals(typeStr) || "VARCHAR".equals(typeStr)) {
            voltType = VoltType.STRING;
        } else if ("VARBINARY".equals(typeStr)) {
            voltType = VoltType.VARBINARY;
        } else {
            return gracefulFailureResponse(
                    "Type " + typeStr + " is not a supported type of partition key, " + typeString,
                    task.clientHandle);
        }
        VoltTable partitionKeys = TheHashinator.getPartitionKeys(voltType);
        if (partitionKeys == null) {
            return gracefulFailureResponse(
                    "Type " + typeStr + " is not a supported type of partition key, " + typeString,
                    task.clientHandle);
        }
        return new ClientResponseImpl(ClientResponse.SUCCESS, new VoltTable[] { partitionKeys }, null, task.clientHandle);
    }

    private final ClientResponseImpl dispatchSubscribe(InvocationClientHandler handler, StoredProcedureInvocation task) {
        final ParameterSet ps = task.getParams();
        final Object params[] = ps.toArray();
        String err = null;
        final ClientInterfaceHandleManager cihm = m_cihm.get(handler.connectionId());
        //Not sure if it can actually be null, not really important if it is
        if (cihm == null) {
            return null;
        }
        for (int ii = 0; ii < params.length; ii++) {
            final Object param = params[ii];
            if (param == null) {
                err = "Parameter index " + ii + " was null"; break;
            }
            if (!(param instanceof String)) {
                err = "Parameter index " + ii + " was not a String"; break;
            }

            if ("TOPOLOGY".equals(param)) {
                cihm.setWantsTopologyUpdates(true);
            } else {
                err = "Parameter \"" + param + "\" is not recognized/supported"; break;
            }
        }
        return new ClientResponseImpl(
                       err == null ? ClientResponse.SUCCESS : ClientResponse.GRACEFUL_FAILURE,
                       new VoltTable[] { },
                       err,
                       task.clientHandle);
    }

    final static ClientResponseImpl dispatchStatistics(OpsSelector selector, StoredProcedureInvocation task, Connection ccxn) {
        try {
            OpsAgent agent = VoltDB.instance().getOpsAgent(selector);
            if (agent != null) {
                agent.performOpsAction(ccxn, task.clientHandle, selector, task.getParams());
            }
            else {
                return errorResponse(ccxn, task.clientHandle, ClientResponse.GRACEFUL_FAILURE,
                        "Unknown OPS selector", null, true);
            }

            return null;
        } catch (Exception e) {
            return errorResponse( ccxn, task.clientHandle, ClientResponse.UNEXPECTED_FAILURE, null, e, true);
        }
    }

    private ClientResponseImpl dispatchStopNode(StoredProcedureInvocation task) {
        Object params[] = task.getParams().toArray();
        if (params.length != 1 || params[0] == null) {
            return gracefulFailureResponse(
                    "@StopNode must provide hostId",
                    task.clientHandle);
        }
        if (!(params[0] instanceof Integer)) {
            return gracefulFailureResponse(
                    "@StopNode must have one Integer parameter specified. Provided type was " + params[0].getClass().getName(),
                    task.clientHandle);
        }
        int ihid = (Integer) params[0];
        final HostMessenger hostMessenger = VoltDB.instance().getHostMessenger();
        Set<Integer> liveHids = hostMessenger.getLiveHostIds();
        if (!liveHids.contains(ihid)) {
            return gracefulFailureResponse(
                    "Invalid Host Id or Host Id not member of cluster: " + ihid,
                    task.clientHandle);
        }
        String reason = m_cartographer.stopNodeIfClusterIsSafe(liveHids, ihid);
        if (reason != null) {
            hostLog.info("It's unsafe to shutdown node " + ihid
                    + ". Cannot stop the requested node. " + reason
                    + ". Use shutdown to stop the cluster.");
            return gracefulFailureResponse(
                    "It's unsafe to shutdown node " + ihid
                  + ". Cannot stop the requested node. " + reason
                  + ". Use shutdown to stop the cluster.", task.clientHandle);
        }

        return new ClientResponseImpl(ClientResponse.SUCCESS, new VoltTable[0], "SUCCESS", task.clientHandle);
    }

    public final ClientResponseImpl dispatchNTProcedure(InvocationClientHandler handler,
                                                        StoredProcedureInvocation task,
                                                        AuthUser user,
                                                        Connection ccxn,
                                                        long nowNanos,
                                                        boolean ntPriority)
    {
        // get the CIHM
        long connectionId = handler.connectionId();
        final ClientInterfaceHandleManager cihm = m_cihm.get(connectionId);
        if (cihm == null) {
            hostLog.rateLimitedLog(60, Level.WARN, null,
                    "Dispatch Non-Transactional Procedure request rejected. "
                    + "This is likely due to VoltDB ceasing client communication as it "
                    + "shuts down.");

            // when VoltDB.crash... is called, we close off the client interface
            // and it might not be possible to create new transactions.
            // Return an error.
            return new ClientResponseImpl(ClientResponseImpl.SERVER_UNAVAILABLE,
                    new VoltTable[0],
                    "VoltDB failed to create the transaction internally.  It is possible this "
                    + "was caused by a node failure or intentional shutdown. If the cluster recovers, "
                    + "it should be safe to resend the work, as the work was never started.",
                    task.clientHandle);
        }

        // This handle is needed for backpressure. It identifies this transaction to the ACG and
        // increments backpressure. When the response is sent (by sending an InitiateResponseMessage
        // to the CI mailbox, the backpressure associated with this handle will go away.
        // Sadly, many of the value's here are junk.
        long handle = cihm.getHandle(true,
                                     ClientInterface.NTPROC_JUNK_ID,
                                     task.clientHandle,
                                     task.getSerializedSize(),
                                     nowNanos,
                                     task.getProcName(),
                                     ClientInterface.NTPROC_JUNK_ID,
                                     false);

        // note, once we get the handle above, any response to the client MUST be done
        // by sending an InitiateResponseMessage to the CI mailbox. Writing bytes to the wire, like we
        // do at the top of this method won't release any backpressure accounting.

        // actually kick off the NT proc
        m_NTProcedureService.callProcedureNT(handle,
                                             user,
                                             ccxn,
                                             handler.isAdmin(),
                                             ntPriority,
                                             task);
        return null;
    }

    private StoredProcedureInvocation appendAuditParams(StoredProcedureInvocation task,
            Connection ccxn, AuthSystem.AuthUser user) {
        String username = user.m_name;
        if (username == null) {
            username = "An anonymous user";
        }
        String remoteHost = ccxn.getRemoteSocketAddress().toString();
        String xml = (String)task.getParams().toArray()[0];
        StoredProcedureInvocation spi = new StoredProcedureInvocation();
        spi.setProcName(task.getProcName());
        spi.setParams(username, remoteHost, xml);
        spi.setClientHandle(task.getClientHandle());
        spi.setBatchTimeout(task.getBatchTimeout());
        spi.type = task.getType();
        spi.setAllPartition(task.getAllPartition());
        return spi;
    }

   /**
     * Send a command log replay sentinel to the given partition.
     * @param txnId
     * @param partitionId
     */
    public final void sendSentinel(long txnId, int partitionId) {
        final long initiatorHSId = m_cartographer.getHSIdForSinglePartitionMaster(partitionId);
        sendSentinel(txnId, initiatorHSId, -1, -1, true);
    }

    private final void sendSentinel(long txnId, long initiatorHSId, long ciHandle,
                              long connectionId, boolean forReplay) {
        //The only field that is relevant is txnid, and forReplay.
        MultiPartitionParticipantMessage mppm =
                new MultiPartitionParticipantMessage(
                        m_siteId,
                        initiatorHSId,
                        txnId,
                        ciHandle,
                        connectionId,
                        false,  // isReadOnly
                        forReplay);  // isForReplay
        m_mailbox.send(initiatorHSId, mppm);
    }

    /**
     * Coward way out of the legacy hashinator hell. LoadSinglepartitionTable gets the
     * partitioning parameter as a byte array. Legacy hashinator hashes numbers and byte arrays
     * differently, so have to convert it back to long if it's a number. UGLY!!!
     */
    private final ClientResponseImpl dispatchLoadSinglepartitionTable(Procedure catProc,
                                                        StoredProcedureInvocation task,
                                                        InvocationClientHandler handler,
                                                        Connection ccxn)
    {
        int partition = -1;
        try {
            CatalogMap<Table> tables = m_catalogContext.get().database.getTables();
            int partitionParamType = getLoadSinglePartitionTablePartitionParamType(tables, task);
            byte[] valueToHash = (byte[])task.getParameterAtIndex(0);
            partition = TheHashinator.getPartitionForParameter(partitionParamType, valueToHash);
        }
        catch (Exception e) {
            authLog.warn(e.getMessage());
            return new ClientResponseImpl(ClientResponseImpl.UNEXPECTED_FAILURE,
                                          new VoltTable[0], e.getMessage(), task.clientHandle);
        }
        assert(partition != -1);
        createTransaction(handler.connectionId(),
                          task,
                          catProc.getReadonly(),
                          catProc.getSinglepartition(),
                          catProc.getEverysite(),
                          new int[] { partition },
                          task.getSerializedSize(),
                          System.nanoTime());
        return null;
    }

    /**
     * XXX: This should go away when we get rid of the legacy hashinator.
     */
    private final static int getLoadSinglePartitionTablePartitionParamType(CatalogMap<Table> tables,
                                                                     StoredProcedureInvocation spi)
        throws Exception
    {
        String tableName = (String) spi.getParameterAtIndex(1);

        // get the table from the catalog
        Table catTable = tables.getIgnoreCase(tableName);
        if (catTable == null) {
            throw new Exception(String .format("Unable to find target table \"%s\" for LoadSinglepartitionTable.",
                                               tableName));
        }

        Column pCol = catTable.getPartitioncolumn();
        return pCol.getType();
    }

    public void setReplicationRole(ReplicationRole role) {
        m_invocationValidator.setReplicationRole(role);
    }

    private final static void transmitResponseMessage(ClientResponse r, Connection ccxn, long handle) {
        ClientResponseImpl response = ClientResponseImpl.class.cast(r);
        response.setClientHandle(handle);
        ByteBuffer buf = ByteBuffer.allocate(response.getSerializedSize() + 4);
        buf.putInt(buf.capacity() - 4);
        response.flattenToBuffer(buf).flip();
        ccxn.writeStream().enqueue(buf);
    }

    private final ClientResponseImpl takeShutdownSaveSnapshot(
            final StoredProcedureInvocation task,
            final InvocationClientHandler handler, final Connection ccxn,
            final AuthUser user, OverrideCheck bypass
            )
    {
        Object p0 = task.getParams().getParam(0);
        final long zkTxnId;
        if (p0 instanceof Long) {
            zkTxnId = ((Long)p0).longValue();
        } else if (p0 instanceof String) {
            try {
                zkTxnId = Long.parseLong((String)p0);
            } catch (NumberFormatException e) {
                return gracefulFailureResponse(
                        "Incorrect argument type",
                        task.clientHandle);
            }
        } else {
            return gracefulFailureResponse(
                    "Incorrect argument type",
                    task.clientHandle);

        }
        VoltDBInterface voltdb = VoltDB.instance();

        if (!voltdb.isPreparingShuttingdown()) {
            log.warn("Ignoring shutdown save snapshot request as VoltDB is not shutting down");
            return unexpectedFailureResponse(
                    "Ignoring shutdown save snapshot request as VoltDB is not shutting down",
                    task.clientHandle);
        }
        final ZooKeeper zk = voltdb.getHostMessenger().getZK();
        // network threads are blocked from making zookeeper calls
        Future<Long> fut = voltdb.getSES(true).submit(new Callable<Long>() {
            @Override
            public  Long call() {
                try {
                    Stat stat = zk.exists(VoltZK.operationMode, false);
                    if (stat == null) {
                        VoltDB.crashLocalVoltDB("cluster operation mode zookeeper node does not exist");
                        return Long.MIN_VALUE;
                    }
                    return stat.getMzxid();
                } catch (KeeperException | InterruptedException e) {
                    VoltDB.crashLocalVoltDB("Failed to stat the cluster operation zookeeper node", true, e);
                    return Long.MIN_VALUE;
                }
            }
        });
        try {
            if (fut.get().longValue() != zkTxnId) {
                return unexpectedFailureResponse(
                        "Internal error: cannot write a startup snapshot because the " +
                        "current system state is not consistent with an orderly shutdown. " +
                        "Please try \"voltadmin shutdown --save\" again.",
                        task.clientHandle);
            }
        } catch (InterruptedException | ExecutionException e1) {
            VoltDB.crashLocalVoltDB("Failed to stat the cluster operation zookeeper node", true, e1);
            return null;
        }

        NodeSettings paths = m_catalogContext.get().getNodeSettings();
        String data;

        try {
            data = new JSONStringer()
                    .object()
                    .keySymbolValuePair(SnapshotUtil.JSON_TERMINUS, zkTxnId)
                    .endObject()
                    .toString();
        } catch (JSONException e) {
            VoltDB.crashLocalVoltDB("Failed to create startup snapshot save command", true, e);
            return null;
        }
        log.info("Saving startup snapshot");
        consoleLog.info("Taking snapshot to save database contents");


        final SimpleClientResponseAdapter alternateAdapter = new SimpleClientResponseAdapter(
                ClientInterface.SHUTDONW_SAVE_CID, "Blocking Startup Snapshot Save"
                );
        final InvocationClientHandler alternateHandler = new InvocationClientHandler() {
            @Override
            public boolean isAdmin() {
                return handler.isAdmin();
            }
            @Override
            public long connectionId() {
                return ClientInterface.SHUTDONW_SAVE_CID;
            }
        };

        final long sourceHandle = task.clientHandle;

        task.setClientHandle(alternateAdapter.registerCallback(SimpleClientResponseAdapter.NULL_CALLBACK));

        SnapshotUtil.SnapshotResponseHandler savCallback = new SnapshotUtil.SnapshotResponseHandler() {

            @Override
            public void handleResponse(ClientResponse r) {
                if (r == null) {
                    String msg = "Snapshot save failed. The database is paused and the shutdown has been cancelled";
                    transmitResponseMessage(gracefulFailureResponse(msg, sourceHandle), ccxn, sourceHandle);
                }
                if (r.getStatus() != ClientResponse.SUCCESS) {
                    String msg = "Snapshot save failed: "
                               + r.getStatusString()
                               + ". The database is paused and the shutdown has been cancelled";
                    ClientResponseImpl resp = new ClientResponseImpl(
                            ClientResponse.GRACEFUL_FAILURE,
                            r.getResults(),
                            msg,
                            sourceHandle);
                    transmitResponseMessage(resp, ccxn, sourceHandle);
                }
                consoleLog.info("Snapshot taken successfully");
                task.setParams();
                dispatch(task, alternateHandler, alternateAdapter, user, bypass, false);
            }
        };

        // network threads are blocked from making zookeeper calls
        final byte [] guardContent = data.getBytes(StandardCharsets.UTF_8);
        Future<Boolean> guardFuture = voltdb.getSES(true).submit(new Callable<Boolean>() {
            @Override
            public Boolean call() throws Exception {
                try {
                    ZKUtil.asyncMkdirs(zk, VoltZK.shutdown_save_guard, guardContent).get();
                } catch (NodeExistsException itIsOk) {
                    return false;
                } catch (InterruptedException | KeeperException e) {
                    VoltDB.crashLocalVoltDB("Failed to create shutdown save guard zookeeper node", true, e);
                    return false;
                }
                return true;
            }
        });
        boolean created;
        try {
            created = guardFuture.get().booleanValue();
        } catch (InterruptedException | ExecutionException e) {
            VoltDB.crashLocalVoltDB("Failed to create shutdown save guard zookeeper node", true, e);
            return null;
        }
        if (!created) {
            return unexpectedFailureResponse(
                    "Internal error: detected concurrent invocations of \"voltadmin shutdown --save\"",
                    task.clientHandle);
        }

        voltdb.getClientInterface().bindAdapter(alternateAdapter, null);
        SnapshotUtil.requestSnapshot(
                sourceHandle,
                paths.resolveToAbsolutePath(paths.getSnapshoth()).toPath().toUri().toString(),
                SnapshotUtil.getShutdownSaveNonce(zkTxnId),
                true,
                SnapshotFormat.NATIVE,
                SnapshotPathType.SNAP_AUTO,
                data,
                savCallback,
                true
                );

        return null;
    }

    private final File getSnapshotCatalogFile(JSONObject snapJo) throws JSONException {
        NodeSettings paths = m_catalogContext.get().getNodeSettings();
        String catFN = snapJo.getString(SnapshotUtil.JSON_NONCE) + ".jar";
        SnapshotPathType pathType = SnapshotPathType.valueOf(
                snapJo.optString(SnapshotUtil.JSON_PATH_TYPE, SnapshotPathType.SNAP_PATH.name()));
        switch(pathType) {
        case SNAP_AUTO:
            return new File(paths.resolveToAbsolutePath(paths.getSnapshoth()), catFN);
        case SNAP_CL:
            return new File(paths.resolveToAbsolutePath(paths.getCommandLogSnapshot()), catFN);
        default:
            File snapDH = new VoltFile(snapJo.getString(SnapshotUtil.JSON_PATH));
            return new File(snapDH, catFN);
        }
    }

    private final ClientResponseImpl useSnapshotCatalogToRestoreSnapshotSchema(
            final StoredProcedureInvocation task,
            final InvocationClientHandler handler, final Connection ccxn,
            final AuthUser user, OverrideCheck bypass
            )
    {
        CatalogContext catalogContext = m_catalogContext.get();
        if (!catalogContext.cluster.getUseddlschema()) {
            return gracefulFailureResponse(
                    "Cannot restore catalog from snapshot when schema is set to catalog in the deployment.",
                    task.clientHandle);
        }
        log.info("No schema found. Restoring schema and procedures from snapshot.");
        try {
            JSONObject jsObj = new JSONObject(task.getParams().getParam(0).toString());
            final File catalogFH = getSnapshotCatalogFile(jsObj);

            final byte[] catalog;
            try {
                catalog = MiscUtils.fileToBytes(catalogFH);
            } catch (IOException e) {
                log.warn("Unable to access file " + catalogFH, e);
                return unexpectedFailureResponse(
                        "Unable to access file " + catalogFH,
                        task.clientHandle);
            }
            final String dep = new String(catalogContext.getDeploymentBytes(), StandardCharsets.UTF_8);

            final StoredProcedureInvocation catalogUpdateTask = new StoredProcedureInvocation();

            catalogUpdateTask.setProcName("@UpdateApplicationCatalog");
            catalogUpdateTask.setParams(catalog,dep);

            //A connection with positive id will be thrown into live client statistics. The connection does not support stats.
            //Thus make the connection id as a negative constant to skip the stats collection.
            final SimpleClientResponseAdapter alternateAdapter = new SimpleClientResponseAdapter(
                    ClientInterface.RESTORE_SCHEMAS_CID, "Empty database snapshot restore catalog update"
                    );
            final InvocationClientHandler alternateHandler = new InvocationClientHandler() {
                @Override
                public boolean isAdmin() {
                    return handler.isAdmin();
                }
                @Override
                public long connectionId() {
                    return ClientInterface.RESTORE_SCHEMAS_CID;
                }
            };

            final long sourceHandle = task.clientHandle;
            SimpleClientResponseAdapter.SyncCallback restoreCallback =
                    new SimpleClientResponseAdapter.SyncCallback()
                    ;
            final ListenableFuture<ClientResponse> onRestoreComplete =
                    restoreCallback.getResponseFuture()
                    ;
            onRestoreComplete.addListener(new Runnable() {
                @Override
                public void run() {
                    ClientResponse r;
                    try {
                        r = onRestoreComplete.get();
                    } catch (ExecutionException|InterruptedException e) {
                        VoltDB.crashLocalVoltDB("Should never happen", true, e);
                        return;
                    }
                    transmitResponseMessage(r, ccxn, sourceHandle);
                }
            },
            CoreUtils.SAMETHREADEXECUTOR);
            task.setClientHandle(alternateAdapter.registerCallback(restoreCallback));

            SimpleClientResponseAdapter.SyncCallback catalogUpdateCallback =
                    new SimpleClientResponseAdapter.SyncCallback()
                    ;
            final ListenableFuture<ClientResponse> onCatalogUpdateComplete =
                    catalogUpdateCallback.getResponseFuture()
                    ;
            onCatalogUpdateComplete.addListener(new Runnable() {
                @Override
                public void run() {
                    ClientResponse r;
                    try {
                        r = onCatalogUpdateComplete.get();
                    } catch (ExecutionException|InterruptedException e) {
                        VoltDB.crashLocalVoltDB("Should never happen", true, e);
                        return;
                    }
                    if (r.getStatus() != ClientResponse.SUCCESS) {
                        transmitResponseMessage(r, ccxn, sourceHandle);
                        log.error("Received error response for updating catalog " + r.getStatusString());
                        return;
                    }
                    m_catalogContext.set(VoltDB.instance().getCatalogContext());
                    dispatch(task, alternateHandler, alternateAdapter, user, bypass, false);
                }
            },
            CoreUtils.SAMETHREADEXECUTOR);
            catalogUpdateTask.setClientHandle(alternateAdapter.registerCallback(catalogUpdateCallback));

            VoltDB.instance().getClientInterface().bindAdapter(alternateAdapter, null);

            // dispatch the catalog update
            dispatchNTProcedure(alternateHandler, catalogUpdateTask, user, alternateAdapter, System.nanoTime(), false);
        }
        catch (JSONException e) {
            return unexpectedFailureResponse("Unable to parse parameters.", task.clientHandle);
        }
        return null;
    }

    // Wrap API to SimpleDtxnInitiator - mostly for the future
    public boolean createTransaction(
            final long connectionId,
            final StoredProcedureInvocation invocation,
            final boolean isReadOnly,
            final boolean isSinglePartition,
            final boolean isEveryPartition,
            final int[] partitions,
            final int messageSize,
            final long nowNanos)
    {
        return createTransaction(
                connectionId,
                Iv2InitiateTaskMessage.UNUSED_MP_TXNID,
                0, //unused timestammp
                invocation,
                isReadOnly,
                isSinglePartition,
                isEveryPartition,
                partitions,
                messageSize,
                nowNanos,
                false);  // is for replay.
    }

    // Wrap API to SimpleDtxnInitiator - mostly for the future
    public  boolean createTransaction(
            final long connectionId,
            final long txnId,
            final long uniqueId,
            final StoredProcedureInvocation invocation,
            final boolean isReadOnly,
            final boolean isSinglePartition,
            final boolean isEveryPartition,
            final int[] partitions,
            final int messageSize,
            long nowNanos,
            final boolean isForReplay)
    {
        assert(!isSinglePartition || (partitions.length == 1));
        final ClientInterfaceHandleManager cihm = m_cihm.get(connectionId);
        if (cihm == null) {
            hostLog.rateLimitedLog(60, Level.WARN, null,
                    "InvocationDispatcher.createTransaction request rejected. "
                    + "This is likely due to VoltDB ceasing client communication as it "
                    + "shuts down.");
            return false;
        }

        Long initiatorHSId = null;
        boolean isShortCircuitRead = false;
        /*
         * Send the read to the partition leader only
         * @MigratePartitionLeader always goes to partition leader
         */
        if (isSinglePartition && !isEveryPartition) {
            initiatorHSId = m_cartographer.getHSIdForSinglePartitionMaster(partitions[0]);
        } else {
            // Multi-part transactions go to the multi-part coordinator
            initiatorHSId = m_cartographer.getHSIdForMultiPartitionInitiator();

            // Treat all MP reads as short-circuit since they can run out-of-order
            // from their arrival order due to the MP Read-only execution pool
            if (isReadOnly) {
                isShortCircuitRead = true;
            }
        }

        long handle = cihm.getHandle(isSinglePartition, isSinglePartition ? partitions[0] : -1, invocation.getClientHandle(),
                messageSize, nowNanos, invocation.getProcName(), initiatorHSId, isShortCircuitRead);

        Iv2InitiateTaskMessage workRequest =
            new Iv2InitiateTaskMessage(m_siteId,
                    initiatorHSId,
                    Iv2InitiateTaskMessage.UNUSED_TRUNC_HANDLE,
                    txnId,
                    uniqueId,
                    isReadOnly,
                    isSinglePartition,
                    (partitions == null) || (partitions.length < 2) ? null : partitions,
                    invocation,
                    handle,
                    connectionId,
                    isForReplay);

        Long finalInitiatorHSId = initiatorHSId;
        final VoltTrace.TraceEventBatch traceLog = VoltTrace.log(VoltTrace.Category.CI);
        if (traceLog != null) {
            traceLog.add(() -> VoltTrace.instantAsync("inittxn",
                                                      invocation.getClientHandle(),
                                                      "clientHandle", Long.toString(invocation.getClientHandle()),
                                                      "ciHandle", Long.toString(handle),
                                                      "partitions", partitions.toString(),
                                                      "dest", CoreUtils.hsIdToString(finalInitiatorHSId)));
        }

        Iv2Trace.logCreateTransaction(workRequest);
        m_mailbox.send(initiatorHSId, workRequest);
        return true;
    }

    final static int[] getPartitionsForProcedure(Procedure procedure, StoredProcedureInvocation task) {
        final CatalogContext.ProcedurePartitionInfo ppi =
                (CatalogContext.ProcedurePartitionInfo) procedure.getAttachment();
        if (procedure.getSinglepartition()) {
            // break out the Hashinator and calculate the appropriate partition
            Object invocationParameter = task.getParameterAtIndex(ppi.index);
            if (invocationParameter == null && procedure.getReadonly()) {
                // AdHoc replicated table reads are optimized as single partition,
                // but without partition params, since replicated table reads can
                // be done on any partition, round-robin the procedure to local
                // partitions to spread the traffic.
                assert (task.getProcName().equals("@AdHoc_RO_SP")): task.getProcName();

                int partitionIdIndex = (Math.abs(++m_nextPartition)) % m_partitionCount;
                int partitionId = m_partitionIds.get(partitionIdIndex);
                return new int[] {partitionId};
            }
            return new int[] { TheHashinator.getPartitionForParameter(ppi.type, invocationParameter) };
        } else if (procedure.getPartitioncolumn2() != null) {
            // two-partition procedure
            VoltType partitionParamType1 = VoltType.get((byte)procedure.getPartitioncolumn().getType());
            VoltType partitionParamType2 = VoltType.get((byte)procedure.getPartitioncolumn2().getType());
            Object invocationParameter1 = task.getParameterAtIndex(procedure.getPartitionparameter());
            Object invocationParameter2 = task.getParameterAtIndex(procedure.getPartitionparameter2());

            int p1 = TheHashinator.getPartitionForParameter(partitionParamType1, invocationParameter1);
            int p2 = TheHashinator.getPartitionForParameter(partitionParamType2, invocationParameter2);

            return new int[] { p1, p2 };
        } else {
            // multi-partition procedure
            return new int[] { MpInitiator.MP_INIT_PID };
        }
    }

    //Generate a mispartitioned response also log the message.
    private final static ClientResponseImpl getMispartitionedErrorResponse(StoredProcedureInvocation task,
            Procedure catProc, Exception ex) {
        Object invocationParameter = null;
        try {
            invocationParameter = task.getParameterAtIndex(catProc.getPartitionparameter());
        } catch (Exception ex2) {
        }
        String exMsg = "Unknown";
        if (ex != null) {
            exMsg = ex.getMessage();
        }
        String errorMessage = "Error sending procedure " + task.getProcName()
                + " to the correct partition. Make sure parameter values are correct."
                + " Parameter value " + invocationParameter
                + ", partition column " + catProc.getPartitioncolumn().getName()
                + " type " + catProc.getPartitioncolumn().getType()
                + " Message: " + exMsg;
        authLog.warn(errorMessage);
        ClientResponseImpl clientResponse = new ClientResponseImpl(ClientResponse.UNEXPECTED_FAILURE,
                new VoltTable[0], errorMessage, task.clientHandle);
        return clientResponse;
    }

    private final static ClientResponseImpl errorResponse(Connection c, long handle, byte status, String reason, Exception e, boolean log) {
        String realReason = reason;
        if (e != null) {
            realReason = Throwables.getStackTraceAsString(e);
        }
        if (log) {
            hostLog.warn(realReason);
        }
        return new ClientResponseImpl(status, new VoltTable[0], realReason, handle);
    }

    private final static ClientResponseImpl unexpectedFailureResponse(String msg, long handle) {
        return new ClientResponseImpl(ClientResponseImpl.UNEXPECTED_FAILURE, new VoltTable[0], msg, handle);
    }

    private final static ClientResponseImpl gracefulFailureResponse(String msg, long handle) {
        return new ClientResponseImpl(ClientResponseImpl.GRACEFUL_FAILURE, new VoltTable[0], msg, handle);
    }

    private final static ClientResponseImpl serverUnavailableResponse(String msg, long handle) {
        return new ClientResponseImpl(ClientResponseImpl.SERVER_UNAVAILABLE, new VoltTable[0], msg, handle);
    }

    /**
     * Currently passes failure notices to NTProcedureService
     */
    void handleFailedHosts(Set<Integer> failedHosts) {
        m_NTProcedureService.handleCallbacksForFailedHosts(failedHosts);
    }

    /**
     * Passes responses to NTProcedureService
     */
    public void handleAllHostNTProcedureResponse(ClientResponseImpl clientResponseData) {
        long handle = clientResponseData.getClientHandle();
        ProcedureRunnerNT runner = m_NTProcedureService.m_outstanding.get(handle);
        if (runner == null) {
            hostLog.info("Run everywhere NTProcedure early returned, probably gets timed out.");
            return;
        }
        runner.allHostNTProcedureCallback(clientResponseData);
    }

    /** test only */
    long countNTWaitingProcs() {
        return m_NTProcedureService.m_outstanding.size();
    }
}<|MERGE_RESOLUTION|>--- conflicted
+++ resolved
@@ -445,11 +445,8 @@
                 if (retval != null) {
                     return retval;
                 }
-<<<<<<< HEAD
-                if (m_isInitialRestore.compareAndSet(true, false) && toLoadSchemaFromSnapshot()) {
-=======
+
                 if (m_isInitialRestore.compareAndSet(true, false) && shouldLoadSchemaFromSnapshot()) {
->>>>>>> 7071ed56
                     m_NTProcedureService.isRestoring = true;
                     return useSnapshotCatalogToRestoreSnapshotSchema(task, handler, ccxn, user, bypass);
                 }
@@ -523,18 +520,6 @@
         return null;
     }
 
-<<<<<<< HEAD
-    private final boolean toLoadSchemaFromSnapshot() {
-        CatalogMap<Table> tables = m_catalogContext.get().database.getTables();
-        if(tables.size() == 0) return true;
-        boolean ret = true;
-        for(Table t : tables) {
-            if(!t.getSignature().startsWith("VOLTDB_AUTOGEN_XDCR")) {
-                ret = false;
-            }
-        }
-        return ret;
-=======
     private final boolean shouldLoadSchemaFromSnapshot() {
         CatalogMap<Table> tables = m_catalogContext.get().database.getTables();
         if(tables.size() == 0) return true;
@@ -544,7 +529,6 @@
             }
         }
         return true;
->>>>>>> 7071ed56
     }
 
     public final static Procedure getProcedureFromName(String procName, CatalogContext catalogContext) {
