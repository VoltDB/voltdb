--- conflicted
+++ resolved
@@ -938,16 +938,12 @@
         String statsData = getStatsHTML(db, warnings);
         contents = contents.replace("##STATS##", statsData);
 
-<<<<<<< HEAD
-        String schemaData = generateSchemaTable(db);
-=======
         // generateProceduresTable needs to happen before generateSchemaTable
         // because some metadata used in the later is generated in the former
         String procData = generateProceduresTable(db.getTables(), db.getProcedures());
         contents = contents.replace("##PROCS##", procData);
 
-        String schemaData = generateSchemaTable(db.getTables(), db.getConnectors());
->>>>>>> 59a11230
+        String schemaData = generateSchemaTable(db);
         contents = contents.replace("##SCHEMA##", schemaData);
 
         DatabaseSizes sizes = CatalogSizing.getCatalogSizes(db);
