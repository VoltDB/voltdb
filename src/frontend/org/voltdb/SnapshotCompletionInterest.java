--- conflicted
+++ resolved
@@ -35,11 +35,7 @@
         public final String requestId;
         public final Map<String, Map<Integer, Pair<Long,Long>>> exportSequenceNumbers;
         public final Map<Integer, Long> drSequenceNumbers;
-<<<<<<< HEAD
-        public final Map<Integer, Map<Integer, Map<Integer, DRConsumerDrIdTracker>>> remoteDCLastIds;
-=======
         public final Map<Integer, Map<Integer, Map<Integer, DRConsumerDrIdTracker>>> drMixedClusterSizeConsumerState;
->>>>>>> 01b03299
         public final int drVersion;
         public final long clusterCreateTime;
 
@@ -53,14 +49,9 @@
                 final String requestId,
                 final Map<String, Map<Integer, Pair<Long,Long>>> exportSequenceNumbers,
                 final Map<Integer, Long> drSequenceNumbers,
-<<<<<<< HEAD
-                final Map<Integer, Map<Integer, Map<Integer, DRConsumerDrIdTracker>>> remoteDCLastIds,
-                final int drVersion) {
-=======
                 final Map<Integer, Map<Integer, Map<Integer, DRConsumerDrIdTracker>>> drMixedClusterSizeConsumerState,
                 final int drVersion,
                 final long clusterCreateTime) {
->>>>>>> 01b03299
             this.path = path;
             this.nonce = nonce;
             this.multipartTxnId = multipartTxnId;
