/* This file is part of VoltDB.
 * Copyright (C) 2008-2017 VoltDB Inc.
 *
 * This program is free software: you can redistribute it and/or modify
 * it under the terms of the GNU Affero General Public License as
 * published by the Free Software Foundation, either version 3 of the
 * License, or (at your option) any later version.
 *
 * This program is distributed in the hope that it will be useful,
 * but WITHOUT ANY WARRANTY; without even the implied warranty of
 * MERCHANTABILITY or FITNESS FOR A PARTICULAR PURPOSE.  See the
 * GNU Affero General Public License for more details.
 *
 * You should have received a copy of the GNU Affero General Public License
 * along with VoltDB.  If not, see <http://www.gnu.org/licenses/>.
 */

package org.voltdb;

import java.io.BufferedReader;
import java.io.File;
import java.io.FileReader;
import java.io.IOException;
import java.io.PrintWriter;
import java.lang.reflect.InvocationTargetException;
import java.text.SimpleDateFormat;
import java.util.ArrayDeque;
import java.util.ArrayList;
import java.util.Date;
import java.util.EnumSet;
import java.util.Iterator;
import java.util.List;
import java.util.Map;
import java.util.NavigableSet;
import java.util.Queue;
import java.util.TimeZone;
import java.util.UUID;
import java.util.concurrent.TimeUnit;

import javax.net.ssl.SSLContext;

import org.eclipse.jetty.util.ssl.SslContextFactory;
import org.voltcore.logging.VoltLog4jLogger;
import org.voltcore.logging.VoltLogger;
import org.voltcore.messaging.HostMessenger;
import org.voltcore.utils.CoreUtils;
import org.voltcore.utils.OnDemandBinaryLogger;
import org.voltcore.utils.PortGenerator;
import org.voltcore.utils.ShutdownHooks;
import org.voltdb.client.ClientFactory;
import org.voltdb.common.Constants;
import org.voltdb.probe.MeshProber;
import org.voltdb.settings.ClusterSettings;
import org.voltdb.settings.NodeSettings;
import org.voltdb.settings.Settings;
import org.voltdb.settings.SettingsException;
import org.voltdb.snmp.SnmpTrapSender;
import org.voltdb.types.TimestampType;
import org.voltdb.utils.CatalogUtil;
import org.voltdb.utils.MiscUtils;
import org.voltdb.utils.PlatformProperties;
import org.voltdb.utils.VoltFile;
import org.voltdb.utils.VoltTrace;

import com.google_voltpatches.common.collect.ImmutableList;
import com.google_voltpatches.common.collect.ImmutableMap;
import com.google_voltpatches.common.collect.ImmutableSortedSet;
import com.google_voltpatches.common.net.HostAndPort;

/**
 * VoltDB provides main() for the VoltDB server
 */
public class VoltDB {

    /** Global constants */
    public static final int DISABLED_PORT = Constants.UNDEFINED;
    public static final int UNDEFINED = Constants.UNDEFINED;
    public static final int DEFAULT_PORT = 21212;
    public static final int DEFAULT_ADMIN_PORT = 21211;
    public static final int DEFAULT_IPC_PORT = 10000;
    public static final String DEFAULT_EXTERNAL_INTERFACE = "";
    public static final int DEFAULT_DR_PORT = 5555;
    public static final int DEFAULT_HTTP_PORT = 8080;
    public static final int DEFAULT_HTTPS_PORT = 8443;
    public static final int BACKWARD_TIME_FORGIVENESS_WINDOW_MS = 3000;
    public static final int INITIATOR_SITE_ID = 0;
    public static final int SITES_TO_HOST_DIVISOR = 100;
    public static final int MAX_SITES_PER_HOST = 128;

    // Staged filenames for advanced deployments
    public static final String INITIALIZED_MARKER = ".initialized";
    public static final String TERMINUS_MARKER = ".shutdown_snapshot";
    public static final String INITIALIZED_PATHS = ".paths";
    public static final String STAGED_MESH = "_MESH";
    public static final String DEFAULT_CLUSTER_NAME = "database";
    public static final String DBROOT = Constants.DBROOT;
    public static final String MODULE_CACHE = ".bundles-cache";

    // The name of the SQLStmt implied by a statement procedure's sql statement.
    public static final String ANON_STMT_NAME = "sql";

    //The GMT time zone you know and love
    public static final TimeZone GMT_TIMEZONE = TimeZone.getTimeZone("GMT+0");

    //The time zone Volt is actually using, currently always GMT
    public static final TimeZone VOLT_TIMEZONE = GMT_TIMEZONE;

    //Whatever the default timezone was for this locale before we replaced it
    public static final TimeZone REAL_DEFAULT_TIMEZONE;

    // if VoltDB is running in your process, prepare to use UTC (GMT) timezone
    public synchronized static void setDefaultTimezone() {
        TimeZone.setDefault(GMT_TIMEZONE);
    }

    static {
        REAL_DEFAULT_TIMEZONE = TimeZone.getDefault();
        setDefaultTimezone();
        ClientFactory.increaseClientCountToOne();
    }

    /** Encapsulates VoltDB configuration parameters */
    public static class Configuration {

        public int m_ipcPort = DEFAULT_IPC_PORT;

        protected static final VoltLogger hostLog = new VoltLogger("HOST");

        /** select normal JNI backend.
         *  IPC, Valgrind, HSQLDB, and PostgreSQL are the other options.
         */
        public BackendTarget m_backend = BackendTarget.NATIVE_EE_JNI;

        /** leader hostname */
        public String m_leader = null;

        /** name of the m_catalog JAR file */
        public String m_pathToCatalog = null;

        /** name of the deployment file */
        public String m_pathToDeployment = null;
        public boolean m_deploymentDefault = false;

        /** name of the license file, for commercial editions */
        public String m_pathToLicense = null;

        /** false if voltdb.so shouldn't be loaded (for example if JVM is
         *  started by voltrun).
         */
        public boolean m_noLoadLibVOLTDB = false;

        public String m_zkInterface = "127.0.0.1:" + org.voltcore.common.Constants.DEFAULT_ZK_PORT;

        /** port number for the first client interface for each server */
        public int m_port = DEFAULT_PORT;
        public String m_clientInterface = "";

        /** override for the admin port number in the deployment file */
        public int m_adminPort = DISABLED_PORT;
        public String m_adminInterface = "";

        /** ssl context factory */
        public SslContextFactory m_sslContextFactory = null;

        /** ssl context for client and admin ports */
        public SSLContext m_sslContext = null;

        /** enable ssl */
        public boolean m_sslEnable = Boolean.valueOf(System.getenv("ENABLE_SSL") == null ? Boolean.toString(Boolean.getBoolean("ENABLE_SSL")) : System.getenv("ENABLE_SSL"));

        /** enable ssl for external (https, client and admin port*/
        public boolean m_sslExternal = Boolean.valueOf(System.getenv("ENABLE_SSL") == null ? Boolean.toString(Boolean.getBoolean("ENABLE_SSL")) : System.getenv("ENABLE_SSL"));

<<<<<<< HEAD
=======
        public boolean m_sslDR = Boolean.valueOf(System.getenv("ENABLE_DR_SSL") == null ? Boolean.toString(Boolean.getBoolean("ENABLE_DR_SSL")) : System.getenv("ENABLE_DR_SSL"));

        /** consistency level for reads */
        public Consistency.ReadLevel m_consistencyReadLevel = Consistency.ReadLevel.SAFE;

>>>>>>> 48cbfd8d
        /** port number to use to build intra-cluster mesh */
        public int m_internalPort = org.voltcore.common.Constants.DEFAULT_INTERNAL_PORT;

        /** interface to listen to clients on (default: any) */
        public String m_externalInterface = DEFAULT_EXTERNAL_INTERFACE;

        /** interface to use for backchannel comm (default: any) */
        public String m_internalInterface = org.voltcore.common.Constants.DEFAULT_INTERNAL_INTERFACE;

        /** port number to use for DR channel (override in the deployment file) */
        public int m_drAgentPortStart = DISABLED_PORT;
        public String m_drInterface = "";

        /** HTTP port can't be set here, but eventually value will be reflected here */
        public int m_httpPort = Constants.HTTP_PORT_DISABLED;
        public String m_httpPortInterface = "";

        public String m_publicInterface = "";

        /** running the enterprise version? */
        public final boolean m_isEnterprise = org.voltdb.utils.MiscUtils.isPro();

        public int m_deadHostTimeoutMS =
            org.voltcore.common.Constants.DEFAULT_HEARTBEAT_TIMEOUT_SECONDS * 1000;

        public boolean m_partitionDetectionEnabled = true;

        /** start up action */
        public StartAction m_startAction = null;

        /** start mode: normal, paused*/
        public OperationMode m_startMode = OperationMode.RUNNING;

        /**
         * At rejoin time an interface will be selected. It will be the
         * internal interface specified on the command line. If none is specified
         * then the interface that the system selects for connecting to
         * the pre-existing node is used. It is then stored here
         * so it can be used for receiving connections by RecoverySiteDestinationProcessor
         */
        public String m_selectedRejoinInterface = null;

        /**
         * Whether or not adhoc queries should generate debugging output
         */
        public boolean m_quietAdhoc = false;

        public final File m_commitLogDir = new File("/tmp");

        /**
         * How much (ms) to skew the timestamp generation for
         * the TransactionIdManager. Should be ZERO except for tests.
         */
        public long m_timestampTestingSalt = 0;

        /** true if we're running the rejoin tests. Not used in production. */
        public boolean m_isRejoinTest = false;

        public final Queue<String> m_networkCoreBindings = new ArrayDeque<>();
        public final Queue<String> m_computationCoreBindings = new ArrayDeque<>();
        public final Queue<String> m_executionCoreBindings = new ArrayDeque<>();
        public String m_commandLogBinding = null;

        /**
         * Allow a secret CLI config option to test multiple versions of VoltDB running together.
         * This is used to test online upgrade (currently, for hotfixes).
         * Also used to test error conditions like incompatible versions running together.
         */
        public String m_versionStringOverrideForTest = null;
        public String m_versionCompatibilityRegexOverrideForTest = null;
        public String m_buildStringOverrideForTest = null;

        /** Placement group */
        public String m_placementGroup = null;

        public boolean m_isPaused = false;

        /** GET option */
        public GetActionArgument m_getOption = null;
        /**
         * Name of output file in which get command will store it's result
         */
        public String m_getOutput = null;
        /**
         * Flag to indicate whether to force store the result even if there is already an existing
         * file with same name
         */
        public boolean m_forceGetCreate = false;

        private final static void referToDocAndExit() {
            System.out.println("Please refer to VoltDB documentation for command line usage.");
            System.out.flush();
            exit(-1);
        }

        public Configuration() {
            // Set start action create.  The cmd line validates that an action is specified, however,
            // defaulting it to create for local cluster test scripts
            m_startAction = StartAction.CREATE;
        }

        /** Behavior-less arg used to differentiate command lines from "ps" */
        public String m_tag;

        public int m_queryTimeout = 0;

        /** Force catalog upgrade even if version matches. */
        public static boolean m_forceCatalogUpgrade = false;

        /** Allow starting voltdb with non-empty managed directories. */
        public boolean m_forceVoltdbCreate = false;

        /** cluster name designation */
        public String m_clusterName = DEFAULT_CLUSTER_NAME;

        /** command line provided voltdbroot */
        public File m_voltdbRoot = new VoltFile(DBROOT);

        /** configuration UUID */
        public final UUID m_configUUID = UUID.randomUUID();

        /** holds a list of comma separated mesh formation coordinators */
        public String m_meshBrokers = null;

        /** holds a set of mesh formation coordinators */
        public NavigableSet<String> m_coordinators = ImmutableSortedSet.of();

        /** number of hosts that participate in a VoltDB cluster */
        public int m_hostCount = UNDEFINED;

        /** number of hosts that will be missing when the cluster is started up */
        public int m_missingHostCount = 0;

        /** not sites per host actually, number of local sites in this node */
        public int m_sitesperhost = UNDEFINED;

        /** allow elastic joins */
        public boolean m_enableAdd = false;

        /** apply safe mode strategy when recovering */
        public boolean m_safeMode = false;

        /** location of user supplied schema */
        public File m_userSchema = null;

        /** location of user supplied classes and resources jar file */
        public File m_stagedClassesPath = null;

        public int getZKPort() {
            return MiscUtils.getPortFromHostnameColonPort(m_zkInterface, org.voltcore.common.Constants.DEFAULT_ZK_PORT);
        }

        public Configuration(PortGenerator ports) {
            // Default iv2 configuration to the environment settings.
            // Let explicit command line override the environment.
            m_port = ports.nextClient();
            m_adminPort = ports.nextAdmin();
            m_internalPort = ports.next();
            m_zkInterface = "127.0.0.1:" + ports.next();
            // Set start action create.  The cmd line validates that an action is specified, however,
            // defaulting it to create for local cluster test scripts
            m_startAction = StartAction.CREATE;
            m_coordinators = MeshProber.hosts(m_internalPort);
        }

        public Configuration(String args[]) {
            String arg;
            /*
             *  !!! D O  N O T  U S E  hostLog  T O  L O G ,  U S E  System.[out|err]  I N S T E A D
             */
            for (int i=0; i < args.length; ++i) {
                arg = args[i];
                // Some LocalCluster ProcessBuilder instances can result in an empty string
                // in the array args.  Ignore them.
                if (arg.equals(""))
                {
                    continue;
                }

                // Handle request for help/usage
                if (arg.equalsIgnoreCase("-h") || arg.equalsIgnoreCase("--help")) {
                    // We used to print usage here but now we have too many ways to start
                    // VoltDB to offer help that isn't possibly quite wrong.
                    // You can probably get here using the legacy voltdb3 script. The usage
                    // is now a comment in that file.
                    referToDocAndExit();
                }

                if (arg.equals("noloadlib")) {
                    m_noLoadLibVOLTDB = true;
                }
                else if (arg.equals("ipc")) {
                    m_backend = BackendTarget.NATIVE_EE_IPC;
                }
                else if (arg.equals("jni")) {
                    m_backend = BackendTarget.NATIVE_EE_JNI;
                }
                else if (arg.equals("hsqldb")) {
                    m_backend = BackendTarget.HSQLDB_BACKEND;
                }
                else if (arg.equals("postgresql")) {
                    m_backend = BackendTarget.POSTGRESQL_BACKEND;
                }
                else if (arg.equals("postgis")) {
                    m_backend = BackendTarget.POSTGIS_BACKEND;
                }
                else if (arg.equals("valgrind")) {
                    m_backend = BackendTarget.NATIVE_EE_VALGRIND_IPC;
                }
                else if (arg.equals("quietadhoc"))
                {
                    m_quietAdhoc = true;
                }
                // handle from the command line as two strings <catalog> <filename>
                else if (arg.equals("port")) {
                    String portStr = args[++i];
                    if (portStr.indexOf(':') != -1) {
                        HostAndPort hap = MiscUtils.getHostAndPortFromHostnameColonPort(portStr, m_port);
                        m_clientInterface = hap.getHost();
                        m_port = hap.getPort();
                    } else {
                        m_port = Integer.parseInt(portStr);
                    }
                } else if (arg.equals("adminport")) {
                    String portStr = args[++i];
                    if (portStr.indexOf(':') != -1) {
                        HostAndPort hap = MiscUtils.getHostAndPortFromHostnameColonPort(portStr, VoltDB.DEFAULT_ADMIN_PORT);
                        m_adminInterface = hap.getHost();
                        m_adminPort = hap.getPort();
                    } else {
                        m_adminPort = Integer.parseInt(portStr);
                    }
                } else if (arg.equals("internalport")) {
                    String portStr = args[++i];
                    if (portStr.indexOf(':') != -1) {
                        HostAndPort hap = MiscUtils.getHostAndPortFromHostnameColonPort(portStr, m_internalPort);
                        m_internalInterface = hap.getHost();
                        m_internalPort = hap.getPort();
                    } else {
                        m_internalPort = Integer.parseInt(portStr);
                    }
                } else if (arg.equals("replicationport")) {
                    String portStr = args[++i];
                    if (portStr.indexOf(':') != -1) {
                        HostAndPort hap = MiscUtils.getHostAndPortFromHostnameColonPort(portStr, VoltDB.DEFAULT_DR_PORT);
                        m_drInterface = hap.getHost();
                        m_drAgentPortStart = hap.getPort();
                    } else {
                        m_drAgentPortStart = Integer.parseInt(portStr);
                    }
                } else if (arg.equals("httpport")) {
                    String portStr = args[++i];
                    if (portStr.indexOf(':') != -1) {
                        HostAndPort hap = MiscUtils.getHostAndPortFromHostnameColonPort(portStr, VoltDB.DEFAULT_HTTP_PORT);
                        m_httpPortInterface = hap.getHost();
                        m_httpPort = hap.getPort();
                    } else {
                        m_httpPort = Integer.parseInt(portStr);
                    }
                } else if (arg.startsWith("zkport")) {
                    //zkport should be default to loopback but for openshift needs to be specified as loopback is unavalable.
                    String portStr = args[++i];
                    if (portStr.indexOf(':') != -1) {
                        HostAndPort hap = MiscUtils.getHostAndPortFromHostnameColonPort(portStr, org.voltcore.common.Constants.DEFAULT_ZK_PORT);
                        m_zkInterface = hap.getHost() + ":" + hap.getPort();
                    } else {
                        m_zkInterface = "127.0.0.1:" + portStr.trim();
                    }
                } else if (arg.equals("mesh")) {
                    StringBuilder sbld = new StringBuilder(64);
                    while ((++i < args.length && args[i].endsWith(",")) || (i+1 < args.length && args[i+1].startsWith(","))) {
                        sbld.append(args[i]);
                    }
                    if (i < args.length) {
                        sbld.append(args[i]);
                    }
                    m_meshBrokers = sbld.toString();
                } else if (arg.startsWith("mesh ")) {
                    int next = i + 1;
                    StringBuilder sbld = new StringBuilder(64).append(arg.substring("mesh ".length()));
                    while ((++i < args.length && args[i].endsWith(",")) || (i+1 < args.length && args[i+1].startsWith(","))) {
                        sbld.append(args[i]);
                    }
                    if (i > next && i < args.length) {
                        sbld.append(args[i]);
                    }
                    m_meshBrokers = sbld.toString();
                } else if (arg.equals("hostcount")) {
                    m_hostCount = Integer.parseInt(args[++i].trim());
                } else if (arg.equals("missing")) {
                    m_missingHostCount = Integer.parseInt(args[++i].trim());
                }else if (arg.equals("sitesperhost")){
                    m_sitesperhost = Integer.parseInt(args[++i].trim());
                } else if (arg.equals("publicinterface")) {
                    m_publicInterface = args[++i].trim();
                } else if (arg.startsWith("publicinterface ")) {
                    m_publicInterface = arg.substring("publicinterface ".length()).trim();
                } else if (arg.equals("externalinterface")) {
                    m_externalInterface = args[++i].trim();
                }
                else if (arg.startsWith("externalinterface ")) {
                    m_externalInterface = arg.substring("externalinterface ".length()).trim();
                }
                else if (arg.equals("internalinterface")) {
                    m_internalInterface = args[++i].trim();
                }
                else if (arg.startsWith("internalinterface ")) {
                    m_internalInterface = arg.substring("internalinterface ".length()).trim();
                } else if (arg.startsWith("networkbindings")) {
                    for (String core : args[++i].split(",")) {
                        m_networkCoreBindings.offer(core);
                    }
                    System.out.println("Network bindings are " + m_networkCoreBindings);
                }
                else if (arg.startsWith("computationbindings")) {
                    for (String core : args[++i].split(",")) {
                        m_computationCoreBindings.offer(core);
                    }
                    System.out.println("Computation bindings are " + m_computationCoreBindings);
                }
                else if (arg.startsWith("executionbindings")) {
                    for (String core : args[++i].split(",")) {
                        m_executionCoreBindings.offer(core);
                    }
                    System.out.println("Execution bindings are " + m_executionCoreBindings);
                } else if (arg.startsWith("commandlogbinding")) {
                    String binding = args[++i];
                    if (binding.split(",").length > 1) {
                        throw new RuntimeException("Command log only supports a single set of bindings");
                    }
                    m_commandLogBinding = binding;
                    System.out.println("Commanglog binding is " + m_commandLogBinding);
                }
                else if (arg.equals("host") || arg.equals("leader")) {
                    m_leader = args[++i].trim();
                } else if (arg.startsWith("host")) {
                    m_leader = arg.substring("host ".length()).trim();
                } else if (arg.startsWith("leader")) {
                    m_leader = arg.substring("leader ".length()).trim();
                }
                // synonym for "rejoin host" for backward compatibility
                else if (arg.equals("rejoinhost")) {
                    m_startAction = StartAction.REJOIN;
                    m_leader = args[++i].trim();
                }
                else if (arg.startsWith("rejoinhost ")) {
                    m_startAction = StartAction.REJOIN;
                    m_leader = arg.substring("rejoinhost ".length()).trim();
                }

                else if (arg.equals("initialize")) {
                    m_startAction = StartAction.INITIALIZE;
                }
                else if (arg.equals("probe")) {
                    m_startAction = StartAction.PROBE;
                    if (   args.length > i + 1
                            && args[i+1].trim().equals("safemode")) {
                            i += 1;
                            m_safeMode = true;
                        }
                }
                else if (arg.equals("create")) {
                    m_startAction = StartAction.CREATE;
                }
                else if (arg.equals("recover")) {
                    m_startAction = StartAction.RECOVER;
                    if (   args.length > i + 1
                        && args[i+1].trim().equals("safemode")) {
                        m_startAction = StartAction.SAFE_RECOVER;
                        i += 1;
                        m_safeMode = true;
                    }
                } else if (arg.equals("rejoin")) {
                    m_startAction = StartAction.REJOIN;
                } else if (arg.startsWith("live rejoin")) {
                    m_startAction = StartAction.LIVE_REJOIN;
                } else if (arg.equals("live") && args.length > i + 1 && args[++i].trim().equals("rejoin")) {
                    m_startAction = StartAction.LIVE_REJOIN;
                } else if (arg.startsWith("add")) {
                    m_startAction = StartAction.JOIN;
                    m_enableAdd = true;
                } else if (arg.equals("noadd")) {
                    m_enableAdd = false;
                } else if (arg.equals("enableadd")) {
                    m_enableAdd = true;
                } else if (arg.equals("replica")) {
                    System.err.println("The \"replica\" command line argument is deprecated. Please use " +
                                       "role=\"replica\" in the deployment file.");
                    referToDocAndExit();
                } else if (arg.equals("dragentportstart")) {
                    m_drAgentPortStart = Integer.parseInt(args[++i]);
                }

                // handle timestampsalt
                else if (arg.equals("timestampsalt")) {
                    m_timestampTestingSalt = Long.parseLong(args[++i]);
                }
                else if (arg.startsWith("timestampsalt ")) {
                    m_timestampTestingSalt = Long.parseLong(arg.substring("timestampsalt ".length()));
                }

                // handle behaviorless tag field
                else if (arg.equals("tag")) {
                    m_tag = args[++i];
                }
                else if (arg.startsWith("tag ")) {
                    m_tag = arg.substring("tag ".length());
                }

                else if (arg.equals("catalog")) {
                    m_pathToCatalog = args[++i];
                }
                // and from ant as a single string "m_catalog filename"
                else if (arg.startsWith("catalog ")) {
                    m_pathToCatalog = arg.substring("catalog ".length());
                }
                else if (arg.equals("deployment")) {
                    m_pathToDeployment = args[++i];
                }
                else if (arg.equals("license")) {
                    m_pathToLicense = args[++i];
                }
                else if (arg.equalsIgnoreCase("ipcport")) {
                    String portStr = args[++i];
                    m_ipcPort = Integer.valueOf(portStr);
                }
                else if (arg.equals("forcecatalogupgrade")) {
                    System.out.println("Forced catalog upgrade will occur due to command line option.");
                    m_forceCatalogUpgrade = true;
                }
                // version string override for testing online upgrade
                else if (arg.equalsIgnoreCase("versionoverride")) {
                    m_versionStringOverrideForTest = args[++i].trim();
                    m_versionCompatibilityRegexOverrideForTest = args[++i].trim();
                }
                else if (arg.equalsIgnoreCase("buildstringoverride"))
                    m_buildStringOverrideForTest = args[++i].trim();
                else if (arg.equalsIgnoreCase("placementgroup"))
                    m_placementGroup = args[++i].trim();
                else if (arg.equalsIgnoreCase("force")) {
                    m_forceVoltdbCreate = true;
                } else if (arg.equalsIgnoreCase("paused")) {
                    //Start paused.
                    m_isPaused = true;
                } else if (arg.equalsIgnoreCase("voltdbroot")) {
                    m_voltdbRoot = new VoltFile(args[++i]);
                    if (!DBROOT.equals(m_voltdbRoot.getName())) {
                        m_voltdbRoot = new VoltFile(m_voltdbRoot, DBROOT);
                    }
                    if (!m_voltdbRoot.exists() && !m_voltdbRoot.mkdirs()) {
                        System.err.println("FATAL: Could not create directory \"" + m_voltdbRoot.getPath() + "\"");
                        referToDocAndExit();
                    }
                    try {
                        CatalogUtil.validateDirectory(DBROOT, m_voltdbRoot);
                    } catch (RuntimeException e) {
                        System.err.println("FATAL: " + e.getMessage());
                        referToDocAndExit();
                    }
                } else if (arg.equalsIgnoreCase("enableSSL")) {
                    m_sslEnable = true;
                } else if (arg.equalsIgnoreCase("externalSSL")) {
                    m_sslExternal = true;
                } else if (arg.equalsIgnoreCase("drSSL")) {
                    m_sslDR = true;
                } else if (arg.equalsIgnoreCase("getvoltdbroot")) {
                    //Can not use voltdbroot which creates directory we dont intend to create for get deployment etc.
                    m_voltdbRoot = new VoltFile(args[++i]);
                    if (!DBROOT.equals(m_voltdbRoot.getName())) {
                        m_voltdbRoot = new VoltFile(m_voltdbRoot, DBROOT);
                    }
                    if (!m_voltdbRoot.exists()) {
                        System.err.println("FATAL: " + m_voltdbRoot.getParentFile().getAbsolutePath() + " does not contain a "
                                + "valid database root directory. Use the --dir option to specify the path to the root.");
                        referToDocAndExit();
                    }
                } else if (arg.equalsIgnoreCase("get")) {
                    m_startAction = StartAction.GET;
                    String argument = args[++i];
                    if (argument == null || argument.trim().length() == 0) {
                        System.err.println("FATAL: Supply a valid non-null argument for \"get\" command. "
                                + "Supported arguments for get are: " + GetActionArgument.supportedVerbs());
                        referToDocAndExit();
                    }

                    try {
                        m_getOption = GetActionArgument.valueOf(GetActionArgument.class, argument.trim().toUpperCase());
                    } catch (IllegalArgumentException excp) {
                        System.err.println("FATAL:" + argument + " is not a valid \"get\" command argument. Valid arguments for get command are: " + GetActionArgument.supportedVerbs());
                        referToDocAndExit();
                    }
                    m_getOutput = m_getOption.getDefaultOutput();
                } else if (arg.equalsIgnoreCase("file")) {
                    m_getOutput = args[++i].trim();
                } else if (arg.equalsIgnoreCase("forceget")) {
                    m_forceGetCreate = true;
                } else if (arg.equalsIgnoreCase("schema")) {
                    m_userSchema = new File(args[++i].trim());
                    if (!m_userSchema.exists()) {
                        System.err.println("FATAL: Supplied schema file " + m_userSchema + " does not exist.");
                        referToDocAndExit();
                    }
                    if (!m_userSchema.canRead()) {
                        System.err.println("FATAL: Supplied schema file " + m_userSchema + " can't be read.");
                        referToDocAndExit();
                    }
                    if (!m_userSchema.isFile()) {
                        System.err.println("FATAL: Supplied schema file " + m_userSchema + " is not an ordinary file.");
                        referToDocAndExit();
                    }
                } else if (arg.equalsIgnoreCase("classes")) {
                    m_stagedClassesPath = new File(args[++i].trim());
                    if (!m_stagedClassesPath.exists()){
                        System.err.println("FATAL: Supplied classes jar file " + m_stagedClassesPath + " does not exist.");
                        referToDocAndExit();
                    }
                    if (!m_stagedClassesPath.canRead()) {
                        System.err.println("FATAL: Supplied classes jar file " + m_stagedClassesPath + " can't be read.");
                        referToDocAndExit();
                    }
                    if (!m_stagedClassesPath.isFile()) {
                        System.err.println("FATAL: Supplied classes jar file " + m_stagedClassesPath + " is not an ordinary file.");
                        referToDocAndExit();
                    }
                } else {
                    System.err.println("FATAL: Unrecognized option to VoltDB: " + arg);
                    referToDocAndExit();
                }
            }
            // Get command
            if (m_startAction == StartAction.GET) {
                // We dont want crash file created.
                VoltDB.exitAfterMessage = true;
                inspectGetCommand();
                return;
            }
            // set file logger root file directory. From this point on you can use loggers
            if (m_startAction != null && !m_startAction.isLegacy()) {
                VoltLog4jLogger.setFileLoggerRoot(m_voltdbRoot);
            }
            /*
             *  !!! F R O M  T H I S  P O I N T  O N  Y O U  M A Y  U S E  hostLog  T O  L O G
             */
            if (m_forceCatalogUpgrade) {
                hostLog.info("Forced catalog upgrade will occur due to command line option.");
            }

            // If no action is specified, issue an error.
            if (null == m_startAction) {
                hostLog.fatal("You must specify a startup action, either init, start, create, recover, rejoin, collect, or compile.");
                referToDocAndExit();
            }


            // ENG-3035 Warn if 'recover' action has a catalog since we won't
            // be using it. Only cover the 'recover' action since 'start' sometimes
            // acts as 'recover' and other times as 'create'.
            if (m_startAction.doesRecover() && m_pathToCatalog != null) {
                hostLog.warn("Catalog is ignored for 'recover' action.");
            }

            /*
             * ENG-2815 If deployment is null (the user wants the default) and
             * the start action is not rejoin and leader is null, supply the
             * only valid leader value ("localhost").
             */
            if (m_leader == null && m_pathToDeployment == null && !m_startAction.doesRejoin()) {
                m_leader = "localhost";
            }

            if (m_startAction == StartAction.PROBE) {
                checkInitializationMarker();
            } else if (m_startAction == StartAction.INITIALIZE) {
                if (isInitialized() && !m_forceVoltdbCreate) {
                    hostLog.fatal(m_voltdbRoot + " is already initialized"
                            + "\nUse the start command to start the initialized database or use init --force"
                            + " to overwrite existing files.");
                    referToDocAndExit();
                }
            } else if (m_meshBrokers == null || m_meshBrokers.trim().isEmpty()) {
                if (m_leader != null) {
                    m_meshBrokers = m_leader;
                }
            }
            if (m_meshBrokers != null) {
                m_coordinators = MeshProber.hosts(m_meshBrokers);
                if (m_leader == null) {
                    m_leader = m_coordinators.first();
                }
            }
            if (m_startAction == StartAction.PROBE && m_hostCount == UNDEFINED && m_coordinators.size() > 1) {
                m_hostCount = m_coordinators.size();
            }
        }

        private boolean isInitialized() {
            File inzFH = new VoltFile(m_voltdbRoot, VoltDB.INITIALIZED_MARKER);
            return inzFH.exists() && inzFH.isFile() && inzFH.canRead();
        }

        private void inspectGetCommand() {
            String parentPath = m_voltdbRoot.getParent();
            // check voltdbroot
            if (!m_voltdbRoot.exists()) {
                try {
                    parentPath = m_voltdbRoot.getCanonicalFile().getParent();
                } catch (IOException io) {}
                System.err.println("FATAL: " + parentPath + " does not contain a "
                        + "valid database root directory. Use the --dir option to specify the path to the root.");
                referToDocAndExit();
            }
            File configInfoDir = new VoltFile(m_voltdbRoot, Constants.CONFIG_DIR);
            switch (m_getOption) {
                case DEPLOYMENT: {
                    File depFH = new VoltFile(configInfoDir, "deployment.xml");
                    if (!depFH.exists()) {
                        System.out.println("FATAL: Deployment file \"" + depFH.getAbsolutePath() + "\" not found.");
                        referToDocAndExit();
                    }
                    m_pathToDeployment = depFH.getAbsolutePath();
                    return;
                }
                case SCHEMA:
                case CLASSES: {
                    // catalog.jar contains DDL and proc classes with which the database was
                    // compiled. Check if catalog.jar exists as it is needed to fetch ddl (get
                    // schema) as well as procedures (get classes)
                    File catalogFH = new VoltFile(configInfoDir, CatalogUtil.CATALOG_FILE_NAME);
                    if (!catalogFH.exists()) {
                        try {
                            parentPath = m_voltdbRoot.getCanonicalFile().getParent();
                        } catch (IOException io) {}
                        System.err.println("FATAL: "+ m_getOption.name().toUpperCase() + " not found in the provided database directory " + parentPath  +
                                ". Make sure the database has been started ");
                        referToDocAndExit();
                    }
                    m_pathToCatalog = catalogFH.getAbsolutePath();
                    return;
                }
            }
        }

        public Map<String,String> asClusterSettingsMap() {
            Settings.initialize(m_voltdbRoot);
            return ImmutableMap.<String, String>builder()
                    .put(ClusterSettings.HOST_COUNT, Integer.toString(m_hostCount))
                    .build();
        }

        public Map<String,String> asPathSettingsMap() {
            Settings.initialize(m_voltdbRoot);
            return ImmutableMap.<String, String>builder()
                    .put(NodeSettings.VOLTDBROOT_PATH_KEY, m_voltdbRoot.getPath())
                    .build();
        }

        public Map<String,String> asRelativePathSettingsMap() {
            Settings.initialize(m_voltdbRoot);
            File currDir;
            File voltdbroot;
            try {
                currDir = new File("").getCanonicalFile();
                voltdbroot = m_voltdbRoot.getCanonicalFile();
            } catch (IOException e) {
                throw new SettingsException(
                        "Failed to relativize voltdbroot " +
                        m_voltdbRoot.getPath() +
                        ". Reason: " +
                        e.getMessage());
            }
            String relativePath = currDir.toPath().relativize(voltdbroot.toPath()).toString();
            return ImmutableMap.<String, String>builder()
                    .put(NodeSettings.VOLTDBROOT_PATH_KEY, relativePath)
                    .build();
        }

        public Map<String, String> asNodeSettingsMap() {
            return ImmutableMap.<String, String>builder()
                    .put(NodeSettings.LOCAL_SITES_COUNT_KEY, Integer.toString(m_sitesperhost))
                    .build();
        }

        public ClusterSettings asClusterSettings() {
            return ClusterSettings.create(asClusterSettingsMap());
        }

        List<File> getInitMarkers() {
            return ImmutableList.<File>builder()
                    .add(new VoltFile(m_voltdbRoot, VoltDB.INITIALIZED_MARKER))
                    .add(new VoltFile(m_voltdbRoot, VoltDB.INITIALIZED_PATHS))
                    .add(new VoltFile(m_voltdbRoot, Constants.CONFIG_DIR))
                    .add(new VoltFile(m_voltdbRoot, VoltDB.STAGED_MESH))
                    .add(new VoltFile(m_voltdbRoot, VoltDB.TERMINUS_MARKER))
                    .build();
        }

        /**
         * Checks for the initialization marker on initialized voltdbroot directory
         */
        private void checkInitializationMarker() {

            File inzFH = new VoltFile(m_voltdbRoot, VoltDB.INITIALIZED_MARKER);
            File deploymentFH = new VoltFile(new VoltFile(m_voltdbRoot, Constants.CONFIG_DIR), "deployment.xml");
            File configCFH = null;
            File optCFH = null;

            if (m_pathToDeployment != null && !m_pathToDeployment.trim().isEmpty()) {
                try {
                    configCFH = deploymentFH.getCanonicalFile();
                } catch (IOException e) {
                    hostLog.fatal("Could not resolve file location " + deploymentFH, e);
                    referToDocAndExit();
                }
                try {
                    optCFH = new VoltFile(m_pathToDeployment).getCanonicalFile();
                } catch (IOException e) {
                    hostLog.fatal("Could not resolve file location " + optCFH, e);
                    referToDocAndExit();
                }
                if (!configCFH.equals(optCFH)) {
                    hostLog.fatal("In startup mode you may only specify " + deploymentFH + " for deployment, You specified: " + optCFH);
                    referToDocAndExit();
                }
            } else {
                m_pathToDeployment = deploymentFH.getPath();
            }

            if (!inzFH.exists() || !inzFH.isFile() || !inzFH.canRead()) {
                hostLog.fatal("Specified directory is not a VoltDB initialized root");
                referToDocAndExit();
            }

            String stagedName = null;
            try (BufferedReader br = new BufferedReader(new FileReader(inzFH))) {
                stagedName = br.readLine();
            } catch (IOException e) {
                hostLog.fatal("Unable to access initialization marker at " + inzFH, e);
                referToDocAndExit();
            }

            if (m_clusterName != null && !m_clusterName.equals(stagedName)) {
                hostLog.fatal("Cluster name " + m_clusterName + " does not match the name given at initialization " + stagedName);
                referToDocAndExit();
            } else {
                m_clusterName = stagedName;
            }
            try {
                if (m_meshBrokers == null || m_meshBrokers.trim().isEmpty()) {
                    File meshFH = new VoltFile(m_voltdbRoot, VoltDB.STAGED_MESH);
                    if (meshFH.exists() && meshFH.isFile() && meshFH.canRead()) {
                        try (BufferedReader br = new BufferedReader(new FileReader(meshFH))) {
                            m_meshBrokers = br.readLine();
                        } catch (IOException e) {
                            hostLog.fatal("Unable to read cluster name given at initialization from " + inzFH, e);
                            referToDocAndExit();
                        }
                    }
                }
            } catch (IllegalArgumentException e) {
                hostLog.fatal("Unable to validate mesh argument \"" + m_meshBrokers + "\"", e);
                referToDocAndExit();
            }
        }

        /**
         * Validates configuration settings and logs errors to the host log.
         * You typically want to have the system exit when this fails, but
         * this functionality is left outside of the method so that it is testable.
         * @return Returns true if all required configuration settings are present.
         */
        public boolean validate() {
            boolean isValid = true;

            EnumSet<StartAction> hostNotRequred = EnumSet.of(StartAction.INITIALIZE,StartAction.GET);
            if (m_startAction == null) {
                isValid = false;
                hostLog.fatal("The startup action is missing (either create, recover or rejoin).");
            }
            if (m_leader == null && !hostNotRequred.contains(m_startAction)) {
                isValid = false;
                hostLog.fatal("The hostname is missing.");
            }

            // check if start action is not valid in community
            if ((!m_isEnterprise) && (m_startAction.isEnterpriseOnly())) {
                isValid = false;
                hostLog.fatal("VoltDB Community Edition only supports the \"create\" start action.");
                String msg = m_startAction.featureNameForErrorString();
                msg += " is an Enterprise Edition feature. An evaluation edition is available at http://voltdb.com.";
                hostLog.fatal(msg);
            }
            EnumSet<StartAction> requiresDeployment = EnumSet.complementOf(
                    EnumSet.of(StartAction.REJOIN,StartAction.LIVE_REJOIN,StartAction.JOIN,StartAction.INITIALIZE, StartAction.PROBE));
            // require deployment file location
            if (requiresDeployment.contains(m_startAction)) {
                // require deployment file location (null is allowed to receive default deployment)
                if (m_pathToDeployment != null && m_pathToDeployment.trim().isEmpty()) {
                    isValid = false;
                    hostLog.fatal("The deployment file location is empty.");
                }
            }

            //--paused only allowed in CREATE/RECOVER/SAFE_RECOVER
            EnumSet<StartAction> pauseNotAllowed = EnumSet.of(StartAction.JOIN,StartAction.LIVE_REJOIN,StartAction.REJOIN);
            if (m_isPaused && pauseNotAllowed.contains(m_startAction)) {
                isValid = false;
                hostLog.fatal("Starting in admin mode is only allowed when using start, create or recover.");
            }
            if (!hostNotRequred.contains(m_startAction) && m_coordinators.isEmpty()) {
                isValid = false;
                hostLog.fatal("List of hosts is missing");
            }

            if (m_startAction != StartAction.PROBE && m_hostCount != UNDEFINED) {
                isValid = false;
                hostLog.fatal("Option \"--count\" may only be specified when using start");
            }
            if (m_startAction == StartAction.PROBE && m_hostCount != UNDEFINED && m_hostCount < m_coordinators.size()) {
                isValid = false;
                hostLog.fatal("List of hosts is greater than option \"--count\"");
            }
            if (m_startAction == StartAction.PROBE && m_hostCount != UNDEFINED && m_hostCount < 0) {
                isValid = false;
                hostLog.fatal("\"--count\" may not be specified with negative values");
            }
            if (m_startAction == StartAction.JOIN && !m_enableAdd) {
                isValid = false;
                hostLog.fatal("\"add\" and \"noadd\" options cannot be specified at the same time");
            }
            return isValid;
        }

        /**
         * Helper to set the path for compiled jar files.
         *  Could also live in VoltProjectBuilder but any code that creates
         *  a catalog will probably start VoltDB with a Configuration
         *  object. Perhaps this is more convenient?
         * @return the path chosen for the catalog.
         */
        public String setPathToCatalogForTest(String jarname) {
            m_pathToCatalog = getPathToCatalogForTest(jarname);
            return m_pathToCatalog;
        }

        public static String getPathToCatalogForTest(String jarname) {
            if (jarname == null) {
                return null; // NewCLI tests that init with schema do not want a pre-compiled catalog
            }

            // first try to get the "right" place to put the thing
            if (System.getenv("TEST_DIR") != null) {
                File testDir = new File(System.getenv("TEST_DIR"));
                // Create the folder as needed so that "ant junitclass" works when run before
                // testobjects is created.
                if (!testDir.exists()) {
                    boolean created = testDir.mkdirs();
                    assert(created);
                }
                // returns a full path, like a boss
                return testDir.getAbsolutePath() + File.separator + jarname;
            }

            // try to find an obj directory
            String userdir = System.getProperty("user.dir");
            String buildMode = System.getProperty("build");
            if (buildMode == null)
                buildMode = "release";
            assert(buildMode.length() > 0);
            if (userdir != null) {
                File userObjDir = new File(userdir + File.separator + "obj" + File.separator + buildMode);
                if (userObjDir.exists() && userObjDir.isDirectory() && userObjDir.canWrite()) {
                    File testobjectsDir = new File(userObjDir.getPath() + File.separator + "testobjects");
                    if (!testobjectsDir.exists()) {
                        boolean created = testobjectsDir.mkdir();
                        assert(created);
                    }
                    assert(testobjectsDir.isDirectory());
                    assert(testobjectsDir.canWrite());
                    return testobjectsDir.getAbsolutePath() + File.separator + jarname;
                }
            }

            // otherwise use a local dir
            File testObj = new File("testobjects");
            if (!testObj.exists()) {
                testObj.mkdir();
            }
            assert(testObj.isDirectory());
            assert(testObj.canWrite());
            return testObj.getAbsolutePath() + File.separator + jarname;
        }

        public int getQueryTimeout() {
           return m_config.m_queryTimeout;
        }
    }

    /* helper functions to access current configuration values */
    public static boolean getLoadLibVOLTDB() {
        return !(m_config.m_noLoadLibVOLTDB);
    }

    public static BackendTarget getEEBackendType() {
        return m_config.m_backend;
    }

    /*
     * Create a file that starts with the supplied message that contains
     * human readable stack traces for all java threads in the current process.
     */
    public static void dropStackTrace(String message) {
        if (CoreUtils.isJunitTest()) {
            VoltLogger log = new VoltLogger("HOST");
            log.warn("Declining to drop a stack trace during a junit test.");
            return;
        }
        SimpleDateFormat sdf = new SimpleDateFormat("yyyyMMdd-HH:mm:ss.SSSZ");
        String dateString = sdf.format(new Date());
        CatalogContext catalogContext = VoltDB.instance().getCatalogContext();
        HostMessenger hm = VoltDB.instance().getHostMessenger();
        int hostId = 0;
        if (hm != null) {
            hostId = hm.getHostId();
        }
        String root = catalogContext != null ? VoltDB.instance().getVoltDBRootPath() + File.separator : "";
        try {
            PrintWriter writer = new PrintWriter(root + "host" + hostId + "-" + dateString + ".txt");
            writer.println(message);
            printStackTraces(writer);
            writer.flush();
            writer.close();
        } catch (Exception e) {
            try
            {
                VoltLogger log = new VoltLogger("HOST");
                log.error("Error while dropping stack trace for \"" + message + "\"", e);
            }
            catch (RuntimeException rt_ex)
            {
                e.printStackTrace();
            }
        }
    }

    /*
     * Print stack traces for all java threads in the current process to the supplied writer
     */
    public static void printStackTraces(PrintWriter writer) {
        printStackTraces(writer, null);
    }

    /*
     * Print stack traces for all threads in the process to the supplied writer.
     * If a List is supplied then the stack frames for the current thread will be placed in it
     */
    public static void printStackTraces(PrintWriter writer, List<String> currentStacktrace) {
        if (currentStacktrace == null) {
            currentStacktrace = new ArrayList<>();
        }

        Map<Thread, StackTraceElement[]> traces = Thread.getAllStackTraces();
        StackTraceElement[] myTrace = traces.get(Thread.currentThread());
        for (StackTraceElement ste : myTrace) {
            currentStacktrace.add(ste.toString());
        }

        writer.println();
        writer.println("****** Current Thread ****** ");
        for (String currentStackElem : currentStacktrace) {
            writer.println(currentStackElem);
        }

        writer.println("****** All Threads ******");
        Iterator<Thread> it = traces.keySet().iterator();
        while (it.hasNext())
        {
            Thread key = it.next();
            writer.println();
            StackTraceElement[] st = traces.get(key);
            writer.println("****** " + key + " ******");
            for (StackTraceElement ste : st)
                writer.println(ste);
        }
    }

    public static void crashLocalVoltDB(String errMsg) {
        crashLocalVoltDB(errMsg, false, null);
    }

    /**
     * turn off client interface as fast as possible
     */
    private static boolean turnOffClientInterface() {
        // we don't expect this to ever fail, but if it does, skip to dying immediately
        VoltDBInterface vdbInstance = instance();
        if (vdbInstance != null) {
            ClientInterface ci = vdbInstance.getClientInterface();
            if (ci != null) {
                if (!ci.ceaseAllPublicFacingTrafficImmediately()) {
                    return false;
                }
            }
        }
        return true;
    }

    /**
     * send a SNMP trap crash notification
     * @param msg
     */
    private static void sendCrashSNMPTrap(String msg) {
        if (msg == null || msg.trim().isEmpty()) {
            return;
        }
        VoltDBInterface vdbInstance = instance();
        if (vdbInstance == null) {
            return;
        }
        SnmpTrapSender snmp = vdbInstance.getSnmpTrapSender();
        if (snmp == null) {
            return;
        }
        try {
            snmp.crash(msg);
        } catch (Throwable t) {
            VoltLogger log = new VoltLogger("HOST");
            log.warn("failed to issue a crash SNMP trap", t);
        }
    }
    /**
     * Exit the process with an error message, optionally with a stack trace.
     */
    public static void crashLocalVoltDB(String errMsg, boolean stackTrace, Throwable thrown) {
        if (exitAfterMessage) {
            System.err.println(errMsg);
            VoltDB.exit(-1);
        }
        try {
            OnDemandBinaryLogger.flush();
        } catch (Throwable e) {}

        /*
         * InvocationTargetException suppresses information about the cause, so unwrap until
         * we get to the root cause
         */
        while (thrown instanceof InvocationTargetException) {
            thrown = ((InvocationTargetException)thrown).getCause();
        }

        // for test code
        wasCrashCalled = true;
        crashMessage = errMsg;
        if (ignoreCrash) {
            throw new AssertionError("Faux crash of VoltDB successful.");
        }
        if (CoreUtils.isJunitTest()) {
            VoltLogger log = new VoltLogger("HOST");
            log.warn("Declining to drop a crash file during a junit test.");
        }
        // end test code
        // send a snmp trap crash notification
        sendCrashSNMPTrap(errMsg);
        // try/finally block does its best to ensure death, no matter what context this
        // is called in
        try {
            // slightly less important than death, this try/finally block protects code that
            // prints a message to stdout
            try {
                // turn off client interface as fast as possible
                // we don't expect this to ever fail, but if it does, skip to dying immediately
                if (!turnOffClientInterface()) {
                    return; // this will jump to the finally block and die faster
                }

                // Flush trace files
                try {
                    VoltTrace.closeAllAndShutdown(new File(instance().getVoltDBRootPath(), "trace_logs").getAbsolutePath(),
                                                  TimeUnit.SECONDS.toMillis(10));
                } catch (IOException e) {}

                // Even if the logger is null, don't stop.  We want to log the stack trace and
                // any other pertinent information to a .dmp file for crash diagnosis
                List<String> currentStacktrace = new ArrayList<>();
                currentStacktrace.add("Stack trace from crashLocalVoltDB() method:");

                // Create a special dump file to hold the stack trace
                try
                {
                    TimestampType ts = new TimestampType(new java.util.Date());
                    CatalogContext catalogContext = VoltDB.instance().getCatalogContext();
                    String root = catalogContext != null ? VoltDB.instance().getVoltDBRootPath() + File.separator : "";
                    PrintWriter writer = new PrintWriter(root + "voltdb_crash" + ts.toString().replace(' ', '-') + ".txt");
                    writer.println("Time: " + ts);
                    writer.println("Message: " + errMsg);

                    writer.println();
                    writer.println("Platform Properties:");
                    PlatformProperties pp = PlatformProperties.getPlatformProperties();
                    String[] lines = pp.toLogLines(instance().getVersionString()).split("\n");
                    for (String line : lines) {
                        writer.println(line.trim());
                    }

                    if (thrown != null) {
                        writer.println();
                        writer.println("****** Exception Thread ****** ");
                        thrown.printStackTrace(writer);
                    }

                    printStackTraces(writer, currentStacktrace);
                    writer.close();
                }
                catch (Throwable err)
                {
                    // shouldn't fail, but..
                    err.printStackTrace();
                }

                VoltLogger log = null;
                try
                {
                    log = new VoltLogger("HOST");
                }
                catch (RuntimeException rt_ex)
                { /* ignore */ }

                if (log != null)
                {
                    log.fatal(errMsg);
                    if (thrown != null) {
                        if (stackTrace) {
                            log.fatal("Fatal exception", thrown);
                        } else {
                            log.fatal(thrown.toString());
                        }
                    } else {
                        if (stackTrace) {
                            for (String currentStackElem : currentStacktrace) {
                                log.fatal(currentStackElem);
                            }
                        }
                    }
                } else {
                    System.err.println(errMsg);
                    if (thrown != null) {
                        if (stackTrace) {
                            thrown.printStackTrace();
                        } else {
                            System.err.println(thrown.toString());
                        }
                    } else {
                        if (stackTrace) {
                            for (String currentStackElem : currentStacktrace) {
                                System.err.println(currentStackElem);
                            }
                        }
                    }
                }
            }
            finally {
                System.err.println("VoltDB has encountered an unrecoverable error and is exiting.");
                System.err.println("The log may contain additional information.");
            }
        }
        finally {
            ShutdownHooks.useOnlyCrashHooks();
            System.exit(-1);
        }
    }

    /*
     * For tests that causes failures,
     * allow them stop the crash and inspect.
     */
    public static boolean ignoreCrash = false;

    public static boolean wasCrashCalled = false;

    public static String crashMessage;

    public static boolean exitAfterMessage = false;
    /**
     * Exit the process with an error message, optionally with a stack trace.
     * Also notify all connected peers that the node is going down.
     */
    public static void crashGlobalVoltDB(String errMsg, boolean stackTrace, Throwable t) {
        // for test code
        wasCrashCalled = true;
        crashMessage = errMsg;
        if (ignoreCrash) {
            throw new AssertionError("Faux crash of VoltDB successful.");
        }
        // end test code

        // send a snmp trap crash notification
        sendCrashSNMPTrap(errMsg);
        try {
            // turn off client interface as fast as possible
            // we don't expect this to ever fail, but if it does, skip to dying immediately
            if (!turnOffClientInterface()) {
                return; // this will jump to the finally block and die faster
            }
            // instruct the rest of the cluster to die
            instance().getHostMessenger().sendPoisonPill(errMsg);
            // give the pill a chance to make it through the network buffer
            Thread.sleep(500);
        } catch (Exception e) {
            e.printStackTrace();
            // sleep even on exception in case the pill got sent before the exception
            try { Thread.sleep(500); } catch (InterruptedException e2) {}
        }
        // finally block does its best to ensure death, no matter what context this
        // is called in
        finally {
            crashLocalVoltDB(errMsg, stackTrace, t);
        }
    }

    /**
     * Entry point for the VoltDB server process.
     * @param args Requires catalog and deployment file locations.
     */
    public static void main(String[] args) {
        //Thread.setDefaultUncaughtExceptionHandler(new VoltUncaughtExceptionHandler());
        Configuration config = new Configuration(args);
        try {
            if (!config.validate()) {
                System.exit(-1);
            } else {
                if (config.m_startAction == StartAction.GET) {
                    cli(config);
                } else {
                    initialize(config);
                    instance().run();
                }
            }
        }
        catch (OutOfMemoryError e) {
            String errmsg = "VoltDB Main thread: ran out of Java memory. This node will shut down.";
            VoltDB.crashLocalVoltDB(errmsg, false, e);
        }
    }

    /**
     * Initialize the VoltDB server.
     * @param config  The VoltDB.Configuration to use to initialize the server.
     */
    public static void initialize(VoltDB.Configuration config) {
        m_config = config;
        instance().initialize(config);
    }

    /**
     * Run CLI operations
     * @param config  The VoltDB.Configuration to use for getting configuration via CLI
     */
    public static void cli(VoltDB.Configuration config) {
        m_config = config;
        instance().cli(config);
    }

    /**
     * Retrieve a reference to the object implementing VoltDBInterface.  When
     * running a real server (and not a test harness), this instance will only
     * be useful after calling VoltDB.initialize().
     *
     * @return A reference to the underlying VoltDBInterface object.
     */
    public static VoltDBInterface instance() {
        return singleton;
    }

    /**
     * Useful only for unit testing.
     *
     * Replace the default VoltDB server instance with an instance of
     * VoltDBInterface that is used for testing.
     *
     */
    public static void replaceVoltDBInstanceForTest(VoltDBInterface testInstance) {
        singleton = testInstance;
    }

    /**
     * Selects the a specified m_drInterface over a specified m_externalInterface from m_config
     * @return an empty string when neither are specified
     */
    public static String getDefaultReplicationInterface() {
        if (m_config.m_drInterface == null || m_config.m_drInterface.isEmpty()) {
            if (m_config.m_externalInterface == null) {
                return "";
            }
            else {
                return m_config.m_externalInterface;
            }
        }
        else {
            return m_config.m_drInterface;
        }
    }

    public static int getReplicationPort(int deploymentFilePort) {
        if (m_config.m_drAgentPortStart != -1) {
            return m_config.m_drAgentPortStart;
        }
        else {
            return deploymentFilePort;
        }
    }

    @Override
    public Object clone() throws CloneNotSupportedException {
        throw new CloneNotSupportedException();
    }

    public static class SimulatedExitException extends RuntimeException {
        private static final long serialVersionUID = 1L;
        private final int status;
        public SimulatedExitException(int status) {
            this.status = status;
        }
        public int getStatus() {
            return status;
        }
    }

    public static void exit(int status) {
        if (CoreUtils.isJunitTest() || ignoreCrash) {
            throw new SimulatedExitException(status);
        }
        System.exit(status);
    }

    private static VoltDB.Configuration m_config = new VoltDB.Configuration();
    private static VoltDBInterface singleton = new RealVoltDB();
}<|MERGE_RESOLUTION|>--- conflicted
+++ resolved
@@ -171,14 +171,8 @@
         /** enable ssl for external (https, client and admin port*/
         public boolean m_sslExternal = Boolean.valueOf(System.getenv("ENABLE_SSL") == null ? Boolean.toString(Boolean.getBoolean("ENABLE_SSL")) : System.getenv("ENABLE_SSL"));
 
-<<<<<<< HEAD
-=======
         public boolean m_sslDR = Boolean.valueOf(System.getenv("ENABLE_DR_SSL") == null ? Boolean.toString(Boolean.getBoolean("ENABLE_DR_SSL")) : System.getenv("ENABLE_DR_SSL"));
 
-        /** consistency level for reads */
-        public Consistency.ReadLevel m_consistencyReadLevel = Consistency.ReadLevel.SAFE;
-
->>>>>>> 48cbfd8d
         /** port number to use to build intra-cluster mesh */
         public int m_internalPort = org.voltcore.common.Constants.DEFAULT_INTERNAL_PORT;
 
