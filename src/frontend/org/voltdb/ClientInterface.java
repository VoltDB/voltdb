--- conflicted
+++ resolved
@@ -1854,19 +1854,15 @@
             } else if (task.procName.equals("@Statistics")) {
                 return dispatchStatistics(catProc, buf, task, handler, ccxn);
             } else if (task.procName.equals("@Promote")) {
-<<<<<<< HEAD
                 return dispatchPromote(catProc, buf, task, handler, ccxn);
-=======
-                return dispatchPromote(sysProc, buf, task, handler, ccxn);
             } else if (task.procName.equals("@SnapshotStatus")) {
                 // SnapshotStatus is really through @Statistics now, but preserve the
                 // legacy calling mechanism
                 Object[] params = new Object[1];
                 params[0] = "SNAPSHOTSTATUS";
                 task.setParams(params);
-                return dispatchStatistics(SystemProcedureCatalog.listing.get("@Statistics"),
+                return dispatchStatistics(SystemProcedureCatalog.listing.get("@Statistics").asCatalogProcedure(),
                         buf, task, handler, ccxn);
->>>>>>> 23e218eb
             }
 
             // If you're going to copy and paste something, CnP the pattern
