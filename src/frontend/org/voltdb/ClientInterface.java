--- conflicted
+++ resolved
@@ -991,11 +991,6 @@
         if (VoltDB.instance().isIV2Enabled()) {
             final ClientInterfaceHandleManager cihm = m_cihm.get(connectionId);
 
-<<<<<<< HEAD
-=======
-            long handle = cihm.getHandle(isSinglePartition, partitions[0], invocation.getClientHandle(),
-                    messageSize, now, invocation.getProcName(), isReadOnly);
->>>>>>> 92c9f112
             Long initiatorHSId;
             if (isSinglePartition && !isEveryPartition) {
                 initiatorHSId = m_iv2Masters.get(partitions[0]);
@@ -1009,7 +1004,7 @@
                 initiatorHSId = m_cartographer.getHSIdForMultiPartitionInitiator();
             }
             long handle = cihm.getHandle(isSinglePartition, partitions[0], invocation.getClientHandle(),
-                    messageSize, now, invocation.getProcName(), initiatorHSId);
+                    messageSize, now, invocation.getProcName(), initiatorHSId, isReadOnly);
 
             Iv2InitiateTaskMessage workRequest =
                 new Iv2InitiateTaskMessage(m_siteId,
