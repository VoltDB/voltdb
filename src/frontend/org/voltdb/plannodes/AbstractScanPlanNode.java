--- conflicted
+++ resolved
@@ -78,10 +78,6 @@
     public void getTablesAndIndexes(Map<String, StmtTargetTableScan> tablesRead,
             Collection<String> indexes)
     {
-<<<<<<< HEAD
-        if (m_tableScan != null && m_tableScan instanceof StmtTargetTableScan) {
-            tablesRead.put(m_targetTableName, (StmtTargetTableScan)m_tableScan);
-=======
         if (m_tableScan != null) {
             if (m_tableScan instanceof StmtTargetTableScan) {
                 tablesRead.put(m_targetTableName, (StmtTargetTableScan)m_tableScan);
@@ -93,7 +89,6 @@
                     tablesRead.put(tb.getTableName(), tb);
                 }
             }
->>>>>>> 14b32b3b
         }
     }
 
@@ -226,10 +221,7 @@
      * Accessor to return the sub-query flag
      * @return m_isSubQuery
      */
-<<<<<<< HEAD
-=======
-    @Override
->>>>>>> 14b32b3b
+    @Override
     public boolean isSubQuery() {
         return m_isSubQuery;
     }
@@ -248,11 +240,7 @@
 
             } else {
                 m_tableSchema = new NodeSchema();
-<<<<<<< HEAD
-                CatalogMap<Column> cols = db.getTables().getIgnoreCase(m_targetTableName).getColumns();
-=======
                 CatalogMap<Column> cols = db.getTables().getExact(m_targetTableName).getColumns();
->>>>>>> 14b32b3b
                 // you don't strictly need to sort this, but it makes diff-ing easier
                 for (Column col : CatalogUtil.getSortedCatalogItems(cols, "index"))
                 {
@@ -261,10 +249,7 @@
                             m_targetTableName, m_targetTableAlias, col.getTypeName(), col.getTypeName(), col.getIndex());
                     tve.setValueType(VoltType.get((byte)col.getType()));
                     tve.setValueSize(col.getSize());
-<<<<<<< HEAD
-=======
                     tve.setInBytes(col.getInbytes());
->>>>>>> 14b32b3b
                     m_tableSchema.addColumn(new SchemaColumn(m_targetTableName,
                                                              m_targetTableAlias,
                                                              col.getTypeName(),
@@ -302,7 +287,6 @@
         }
         else
         {
-
             if (m_tableScanSchema.size() != 0)
             {
                 // Order the scan columns according to the table schema
@@ -436,11 +420,7 @@
         m_targetTableName = jobj.getString( Members.TARGET_TABLE_NAME.name() );
         m_targetTableAlias = jobj.getString( Members.TARGET_TABLE_ALIAS.name() );
         if (jobj.has("SUBQUERY_INDICATOR")) {
-<<<<<<< HEAD
-            m_isSubQuery = "TRUE".equalsIgnoreCase(jobj.getString( Members.SUBQUERY_INDICATOR.name() ));
-=======
             m_isSubQuery = "TRUE".equals(jobj.getString( Members.SUBQUERY_INDICATOR.name() ));
->>>>>>> 14b32b3b
         }
     }
 
