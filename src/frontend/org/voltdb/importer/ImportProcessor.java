--- conflicted
+++ resolved
@@ -49,15 +49,9 @@
         //create properties for osgi
         m_frameworkProps = new HashMap<String, String>();
         //Need this so that ImportContext is available.
-<<<<<<< HEAD
-        m_frameworkProps.put(Constants.FRAMEWORK_SYSTEMPACKAGES_EXTRA, "org.voltdb.importer;version=1.0.0,org.apache.log4j;version=1.0.0,org.voltdb.client;version=1.0.0,org.voltdb.utils;version=1.0.0," +
-                "org.voltdb.client;version=1.0.0,org.slf4j;version=1.0.0");
-=======
-        m_frameworkProps.put(Constants.FRAMEWORK_SYSTEMPACKAGES_EXTRA, "org.voltdb.importer;version=1.0.0,org.voltcore.network;version=1.0.0"
-                + ",org.apache.log4j;version=1.0.0,org.voltdb.client;version=1.0.0"
-                + ",org.slf4j;version=1.0.0"
-                + ",org.voltdb.utils;version=1.0.0,org.voltdb.client;version=1.0.0");
->>>>>>> 5529b966
+        m_frameworkProps.put(Constants.FRAMEWORK_SYSTEMPACKAGES_EXTRA, "org.voltdb.importer;version=1.0.0,org.apache.log4j;version=1.0.0,org.voltdb.client;version=1.0.0" +
+                ",org.voltdb.utils;version=1.0.0,org.voltdb.client;version=1.0.0,org.slf4j;version=1.0.0");
+
         // more properties available at: http://felix.apache.org/documentation/subprojects/apache-felix-service-component-runtime.html
         //m_frameworkProps.put("felix.cache.rootdir", "/tmp"); ?? Should this be under voltdbroot?
         m_frameworkFactory = ServiceLoader.load(FrameworkFactory.class).iterator().next();
