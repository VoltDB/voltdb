--- conflicted
+++ resolved
@@ -30,11 +30,7 @@
 import java.util.concurrent.RejectedExecutionException;
 import java.util.concurrent.TimeUnit;
 import java.util.concurrent.atomic.AtomicLong;
-<<<<<<< HEAD
-import java.util.concurrent.locks.LockSupport;
-
-=======
->>>>>>> cdbd55da
+
 import org.voltcore.logging.Level;
 import org.voltcore.logging.VoltLogger;
 import org.voltcore.network.Connection;
@@ -143,16 +139,7 @@
         return VoltDB.instance().getClientInterface();
     }
 
-<<<<<<< HEAD
-    // enables easier mocking
-    ClientInterface getClientInterface() {
-        return VoltDB.instance().getClientInterface();
-    }
-
-    public boolean createTransaction(final String procName, final Procedure catProc, final ProcedureCallback proccb, final StoredProcedureInvocation task,
-=======
     public boolean createTransaction(final ImportContext context, final String procName, final Procedure catProc, final ProcedureCallback proccb, final StoredProcedureInvocation task,
->>>>>>> cdbd55da
             final DBBPool.BBContainer tcont, final int partition, final long nowNanos) {
 
         if (!m_partitionExecutor.containsKey(partition)) {
@@ -163,26 +150,17 @@
             executor.submit(new Runnable() {
                 @Override
                 public void run() {
-<<<<<<< HEAD
-                    if (m_stopped) return;
-
-=======
                     context.hasBackPressure(hasBackPressure());
                     submitTransaction();
                 }
                 public boolean submitTransaction() {
->>>>>>> cdbd55da
                     final long handle = nextHandle();
                     task.setClientHandle(handle);
                     final ImportCallback cb = new ImportCallback(context, tcont, procName, partition, proccb, handle);
                     m_callbacks.put(handle, cb);
 
                     //Submit the transaction.
-<<<<<<< HEAD
-                    getClientInterface().createTransaction(connectionId(), task,
-=======
                     boolean bval = getClientInterface().createTransaction(connectionId(), task,
->>>>>>> cdbd55da
                             catProc.getReadonly(), catProc.getSinglepartition(), catProc.getEverysite(), partition,
                             task.getSerializedSize(), nowNanos);
                     if (!bval) {
