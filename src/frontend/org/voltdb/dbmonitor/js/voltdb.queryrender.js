--- conflicted
+++ resolved
@@ -195,15 +195,10 @@
             // interesting statement syntax. This is required for statement splitting at 
             // semicolon boundaries -- semicolons might appear in quoted text.
             src = disguiseQuotedStrings(src, stringBank);
-<<<<<<< HEAD
             src = disguiseMultiStmtProc(src, stringBank);
-            
-=======
-
             //Replace extra spaces from query statement.
             src = src.replace(/\s+/g, ' ');
 
->>>>>>> 8bd863c1
             splitStmts = src.split(';');
 
             statementBank = [];
