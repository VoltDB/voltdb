--- conflicted
+++ resolved
@@ -57,11 +57,7 @@
         var ChartLatencyAnalysis = nv.models.multiBarHorizontalChart().showLegend(false).stacked(false).showControls(false);
         var ChartFrequencyAnalysis = nv.models.multiBarHorizontalChart().showLegend(false).stacked(false).showControls(false);
         var ChartProcessingTimeAnalysis = nv.models.multiBarHorizontalChart().showLegend(false).stacked(false).showControls(false);
-<<<<<<< HEAD
-        var ChartLatencyDetailAnalysis = nv.models.multiBarHorizontalChart().showLegend(false).stacked(true).showControls(false);
-=======
         var ChartLatencyDetailAnalysis = nv.models.multiBarHorizontalChart().showLegend(false).stacked(false).showControls(false);
->>>>>>> 3d8c67aa
         var ChartFrequencyDetailAnalysis = nv.models.multiBarHorizontalChart().showLegend(false).stacked(false).showControls(false);
         var ChartCombinedDetailAnalysis = nv.models.multiBarHorizontalChart().showLegend(false).stacked(false).showControls(false);
 
@@ -440,15 +436,11 @@
             ChartLatencyAnalysis.update();
             d3.selectAll("#chartLatencyAnalysis .nv-bar").on('click',
                 function(data){
-<<<<<<< HEAD
                     VoltDbUI.isTotalProcessing = false;
                     VoltDbUI.isLatency = true;
                     VoltDbUI.isFrequency = false;
                     $("#hidProcedureName").html(data.label);
                     $("#hidPartitionType").html(data.type);
-=======
-                    $("#hidProcedureName").html(data.label);
->>>>>>> 3d8c67aa
                     $('#showAnalysisDetails').trigger("click");
                 }
             );
@@ -458,15 +450,11 @@
             ChartFrequencyAnalysis.update();
             d3.selectAll("#chartFrequencyAnalysis .nv-bar").on('click',
                 function(data){
-<<<<<<< HEAD
                     VoltDbUI.isTotalProcessing = false;
                     VoltDbUI.isLatency = false;
                     VoltDbUI.isFrequency = true;
                     $("#hidProcedureName").html(data.label);
                     $("#hidPartitionType").html(data.type);
-=======
-                    $("#hidProcedureName").html(data.label);
->>>>>>> 3d8c67aa
                     $('#showAnalysisFreqDetails').trigger("click");
                 }
             );
@@ -477,15 +465,11 @@
             ChartProcessingTimeAnalysis.update();
             d3.selectAll("#chartProcessingTimeAnalysis .nv-bar").on('click',
                 function(data){
-<<<<<<< HEAD
                     VoltDbUI.isTotalProcessing = true;
                     VoltDbUI.isLatency = false;
                     VoltDbUI.isFrequency = false;
                     $("#hidProcedureName").html(data.label);
                     $("#hidPartitionType").html(data.type);
-=======
-                    $("#hidProcedureName").html(data.label);
->>>>>>> 3d8c67aa
                     $('#showAnalysisCombinedDetails').trigger("click");
                 }
             );
@@ -624,17 +608,10 @@
 
         this.initializeProcedureDetailGraph = function(){
             nv.addGraph(function() {
-<<<<<<< HEAD
 //                ChartLatencyDetailAnalysis.x(function(d) {
 //                    return  d.label
 //                  }).y(function(d) { return d.value }).height(barHeight)
 //                  .showValues(true);
-=======
-                ChartLatencyDetailAnalysis.x(function(d) {
-                    return  d.label
-                  }).y(function(d) { return d.value }).height(barHeight)
-                  .showValues(true);
->>>>>>> 3d8c67aa
                 ChartLatencyDetailAnalysis.valueFormat(d3.format(',.6f'));
                 ChartLatencyDetailAnalysis.yAxis
                     .tickFormat(d3.format(',.2f'));
@@ -674,15 +651,6 @@
 
         this.initializeCombinedDetailGraph = function(){
             nv.addGraph(function() {
-<<<<<<< HEAD
-=======
-                ChartCombinedDetailAnalysis.x(function(d) {
-                    if(d.label.length > 20)
-                        return d.label.substring(0,20) + ".."
-                    return  d.label
-                  }).y(function(d) { return d.value }).height(barHeight)
-                  .showValues(true);
->>>>>>> 3d8c67aa
                 ChartCombinedDetailAnalysis.valueFormat(d3.format(',.3f'));
                 ChartCombinedDetailAnalysis.yAxis
                     .tickFormat(d3.format(',.2f'));
@@ -739,7 +707,6 @@
         }
 
         this.RefreshLatencyDetailGraph = function(dataLatency){
-<<<<<<< HEAD
             ChartLatencyDetailAnalysis = nv.models.multiBarHorizontalChart().showLegend(false).stacked(false).showControls(false);
             if($("#hidPartitionType").html() == "Single Partitioned"){
                 ChartLatencyDetailAnalysis = nv.models.multiBarHorizontalChart().showLegend(false).stacked(true).showControls(false);
@@ -780,9 +747,7 @@
 //            $("#visualizeLatencyDetail").find('.nvd3').attr("y",172);
         }
 
-
         this.RefreshFrequencyDetailGraph = function(freqDetails){
-
             ChartFrequencyDetailAnalysis = nv.models.multiBarHorizontalChart().showLegend(false).stacked(false).showControls(false);
             if($("#hidPartitionType").html() == "Single Partitioned"){
                 ChartFrequencyDetailAnalysis = nv.models.multiBarHorizontalChart().showLegend(false).stacked(true).showControls(false);
@@ -854,53 +819,6 @@
                 .call(ChartCombinedDetailAnalysis);
             }
 
-=======
-            ChartLatencyDetailAnalysis.update;
-            getBarHeightAndSpacing(dataLatency, ChartLatencyDetailAnalysis);
-            ChartLatencyDetailAnalysis.height(barHeight);
-            $("#divVisualizeLatencyDetail").css("height", barHeight-10);
-            ChartLatencyDetailAnalysis.margin({"left": 80})
-            dataLatencyDetailAnalysis[0]["values"] = dataLatency;
-            d3.select("#visualizeLatencyDetail")
-                .datum(dataLatencyDetailAnalysis)
-                .transition().duration(500)
-                .call(ChartLatencyDetailAnalysis);
-            d3.select('#visualizeLatencyDetail > g > g > g.nv-x.nv-axis.nvd3-svg > g > g').selectAll('text')
-            .each(function(d,i){wordWrap(this, d, 110, -115, -8);});
-            $("#visualizeLatencyDetail").find('.nvd3').removeAttr("x");
-            $("#visualizeLatencyDetail").find('.nvd3').attr("x",344);
-            $("#visualizeLatencyDetail").find('.nvd3').attr("y",172);
-        }
-
-        this.RefreshFrequencyDetailGraph = function(freqDetails){
-            ChartFrequencyDetailAnalysis.update;
-            getBarHeightAndSpacing(freqDetails, ChartFrequencyDetailAnalysis);
-            ChartFrequencyDetailAnalysis.height(barHeight);
-            $("#divVisualizeFreqDetail").css("height", barHeight-10);
-            ChartFrequencyDetailAnalysis.margin({"left": 80})
-            dataFrequencyDetailAnalysis[0]["values"] = freqDetails;
-            d3.select("#visualizeFrequencyDetails")
-                .datum(dataFrequencyDetailAnalysis)
-                .transition().duration(500)
-                .call(ChartFrequencyDetailAnalysis);
-            d3.select('#visualizeFrequencyDetails > g > g > g.nv-x.nv-axis.nvd3-svg > g > g').selectAll('text')
-            .each(function(d,i){wordWrap(this, d, 110, -115, -8);});
-            $("#visualizeFrequencyDetails").find('.nvd3').attr("x",344);
-            $("#visualizeFrequencyDetails").find('.nvd3').attr("y",172);
-        }
-
-        this.RefreshCombinedDetailGraph = function(dataCombined){
-            ChartCombinedDetailAnalysis.update;
-            getBarHeightAndSpacing(dataCombined, ChartCombinedDetailAnalysis);
-            ChartCombinedDetailAnalysis.height(barHeight);
-            $("#divVisualizeCombinedDetail").css("height", barHeight-10);
-            ChartCombinedDetailAnalysis.margin({"left": 80})
-            dataCombinedDetailAnalysis[0]["values"] = dataCombined;
-            d3.select("#visualizeCombinedDetails")
-                .datum(dataCombinedDetailAnalysis)
-                .transition().duration(500)
-                .call(ChartCombinedDetailAnalysis);
->>>>>>> 3d8c67aa
             d3.select('#visualizeCombinedDetails > g > g > g.nv-x.nv-axis.nvd3-svg > g > g').selectAll('text')
             .each(function(d,i){wordWrap(this, d, 110, -115, -8);});
             $("#visualizeCombinedDetails").find('.nvd3').attr("x",344);
