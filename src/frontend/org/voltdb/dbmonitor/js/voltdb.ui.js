﻿
var ispopupRevoked = false;
var table = '';

$(document).ready(function () {

    localStorage.clear(); //clear the localStorage for DataTables in DR Section

    var rv = -1;
    if (VoltDbUI.getCookie("username") != undefined && VoltDbUI.getCookie("username") != 'null') {
        $("#logOut").css('display', 'block');
    } else {
        $("#logOut").css('display', 'none');
    }

    //search text clean up required for mozilla
    $("#filterDatabaseTable").val('');
    $("#filterStoredProc").val('');

    //Prevent scrolling of page.
    $('#navSchema').on("click", function (e) {
        //Browser validation for IE version less than IE 11
        if (navigator.userAgent.indexOf('MSIE') >= 0) {
            window.location.hash = "#o"; //This is required for IE.
            setTimeout(function () {
                window.scrollTo(0, 0);
            }, 10);
        }

            //IE 11 is just a preview release.
            //Hence validation expressions may differs after the full version is released
            //In such case, below validation has to be updated
        else if (navigator.appName == 'Netscape') {
            var ua = navigator.userAgent;
            var re = new RegExp("Trident/.*rv:([0-9]{1,}[\.0-9]{0,})");

            if (re.exec(ua) != null) {
                rv = parseFloat(RegExp.$1);
                if (rv == 11) {
                    window.location.hash = "#o"; //This is required for IE.
                    setTimeout(function () {
                        window.scrollTo(0, 0);
                    }, 10);
                }
            }
        }
        e.preventDefault();
    });

    try {
        var savedData = getParameterByName("data");

        if (savedData != undefined && savedData != "") {
            var json = jQuery.parseJSON(decodeURIComponent(savedData));

            if (json["DisplayPreferences"] != undefined && json["DisplayPreferences"] != "")
                saveCookie("user-preferences", json["DisplayPreferences"]);

            if (json["GraphView"] != undefined && json["GraphView"] != "")
                saveCookie("graph-view", json["GraphView"]);

            if (json["CurrentServer"] != undefined && json["CurrentServer"] != "")
                saveCurrentServer(json["CurrentServer"]);

            if (json["username"] != undefined && json["username"] != "")
                saveSessionCookie("username", json["username"]);

            if (json["password"] != undefined && json["password"] != "")
                saveSessionCookie("password", json["password"]);

            if (json["AlertThreshold"] != undefined && json["AlertThreshold"] != "")
                saveCookie("alert-threshold", json["AlertThreshold"]);

            if (json["tab"] == "admin") {
                saveSessionCookie("current-tab", NavigationTabs.Admin);
            }

            location.href = location.href.split("?")[0];
        }
    } catch (e) {/*Ignore error.*/ }

    // Toogle Server popup
    $('#btnPopServerList').click(function (event) {

        $("#popServerSearch").val('');
        $("#popServerSearch").attr('placeholder', 'Search Server');
        $('#popServerSearch').keyup();
        event.stopPropagation();
        if ($('#popServerList').css('display') == 'none') {
            $(this).removeClass('showServers');
            $(this).addClass('hideServers');
        } else {
            $(this).removeClass('hideServers');
            $(this).addClass('showServers');

        };
        $('#popServerList').toggle('slide', '', 1500);


        $("#wrapper").click(function () {
            if ($('#popServerList').css('display') == 'block') {
                $('#popServerList').hide();
                $('#btnPopServerList').removeClass('hideServers');
                $('#btnPopServerList').addClass('showServers');
            }

        });
    });

    $("#popServerList").on("click", function (event) {
        event.stopPropagation();
    });

    // Pop Slide Server Search
    $('#popServerSearch').keyup(function () {
        var searchText = $(this).val().toLowerCase();
        $('ul.servers-list > li').each(function () {
            var currentLiText = $(this).text().toLowerCase(),
                showCurrentLi = currentLiText.indexOf(searchText) !== -1;
            $(this).toggle(showCurrentLi);
        });
    });

    // Implements Scroll in Server List div
    $('#serverListWrapper').slimscroll({
        disableFadeOut: true,
        height: '225px'
    });

    // Tabs Default Action
    $(".tab_content").hide(); //Hide all content
    $("ul.tabs li:first").addClass("active").show(); //Activate first tab
    $(".tab_content:first").show(); //Show first tab content

    // Show Hide Graph Block
    $('#showHideGraphBlock').click(function () {
        var userPreferences = getUserPreferences();
        if (userPreferences != null) {
            if (userPreferences['ClusterLatency'] != false || userPreferences['ClusterTransactions'] != false || userPreferences['ServerCPU'] != false || userPreferences['ServerRAM'] != false || userPreferences["PartitionIdleTime"] != false || userPreferences["DrReplicationRate"] != false || userPreferences["CommandLogStat"] != false) {
                var graphState = $("#mainGraphBlock").css('display');
                if (graphState == 'none') {
                    $(".showhideIcon").removeClass('collapsed');
                    $(".showhideIcon").addClass('expanded');
                } else {
                    $(".showhideIcon").removeClass('expanded');
                    $(".showhideIcon").addClass('collapsed');
                }
                $('#mainGraphBlock').slideToggle();

                MonitorGraphUI.UpdateCharts();
            }
        }
    });

    //DR Show/hide toggle
    // Show Hide Graph Block
    $('#showHideDrBlock').click(function () {
        $(".drShowHide").toggle();
        var $this = $(this);
        var drState = $(".drShowHide").css('display');
        if (drState == 'none') {
            $this.removeClass('expanded');
            $this.addClass('collapsed');

        } else {
            $this.removeClass('collapsed');
            $this.addClass('expanded');

        }


    });

    // Show Hide Command Log Performance Block
    $('#showHideCLPBlock').click(function () {
        $(".clpShowHide").toggle();
        var $this = $(this);
        var clpState = $(".clpShowHide").css('display');
        if (clpState == 'none') {
            $this.removeClass('expanded');
            $this.addClass('collapsed');

        } else {
            $this.removeClass('collapsed');
            $this.addClass('expanded');

        }


    });

    // Shows memory alerts
    $('#showMemoryAlerts').popup();
    $('.drWarning').popup();

    //Logout popup
    $('#logOut').popup();
    $('#btnlogOut').popup();

    //Shows Save Snapshot status
    $('#btnSaveSnapshotPopup').popup({
        open: function (event, ui, ele) {
            if ($('#saveSnapshotStatus').html().indexOf("Snapshot queued successfully") > -1) {
                $("#imgSaveSnapshotStatus").hide();
            } else {
                $("#imgSaveSnapshotStatus").show();
            }
        }
    });

    // Filters Stored Procedures
    $('#filterStoredProc').keyup(function () {
        var that = this;
        $.each($('.storeTbl tbody tr'),
        function (i, val) {
            if ($(val).text().indexOf($(that).val().toLowerCase()) == -1) {
                $('.storeTbl tbody tr').eq(i).hide();
            } else {
                $('.storeTbl tbody tr').eq(i).show();
            }
        });
    });

    // Filters Database Tables
    $('#filterDatabaseTable').keyup(function () {
        var that = this;
        $.each($('.dbTbl tbody tr'),
        function (i, val) {
            if ($(val).text().indexOf($(that).val().toLowerCase()) == -1) {
                $('.dbTbl tbody tr').eq(i).hide();
            } else {
                $('.dbTbl tbody tr').eq(i).show();
            }
        });
    });

    var refreshCss = function () {
        //Enable Schema specific css only for Schema Tab.
        if (VoltDbUI.CurrentTab == NavigationTabs.Schema) {
            $('#styleBootstrapMin').removeAttr('disabled');
            $('#styleBootstrapResponsive').removeAttr('disabled');
            $('#styleThemeBootstrap').removeAttr('disabled');
            $("#nav").css("left", navLeft - 100);

            $('#styleBootstrapMin').removeProp("disabled");
            $('#styleBootstrapResponsive').removeProp("disabled");
            $('#styleThemeBootstrap').removeProp("disabled");
        } else {
            $("#styleBootstrapMin").attr('disabled', 'disabled');
            $("#styleBootstrapResponsive").attr('disabled', 'disabled');
            $("#styleThemeBootstrap").attr('disabled', 'disabled');
            $("#nav").css("left", navLeft);

            //This is required for firefox
            $('#styleBootstrapMin').prop("disabled", true);
            $('#styleBootstrapResponsive').prop("disabled", true);
            $('#styleThemeBootstrap').prop("disabled", true);
        }
    };



    refreshCss();
    var navLeft = $("#nav").css("left");
    $("#nav li").click(function () {
        $('.contents').hide().eq($(this).index()).show();
        $("#nav li").removeClass('active');
        $(this).addClass('active');
        VoltDbUI.CurrentTab = getCurrentTab();
        refreshCss();
        saveSessionCookie("current-tab", VoltDbUI.CurrentTab);

        //Activate Shortcut keys only if the current tab is "SQL Query".
        //Also show proper help contents as per the choosen tab.
        if (VoltDbUI.CurrentTab == NavigationTabs.SQLQuery) {

            $("#VDBMonHelp").hide();
            $("#VDBSchHelp").hide();
            $("#VDBQHelp").show();
            $("#VDBAdmHelp").hide();
            $("#showMyHelp").html("SQL Query Help");

            if (navigator.userAgent.indexOf('Safari') != -1 && navigator.userAgent.indexOf('Chrome') == -1) {
                shortcut.add("f6", function () {
                    $("#runBTn").button().click();
                });
            } else {
                shortcut.add("f5", function () {
                    $("#runBTn").button().click();
                });
            }
        } else {

            //Refresh the charts if the current tab is "DB Monitor"
            if (VoltDbUI.CurrentTab == NavigationTabs.DBMonitor) {
                $("#showMyHelp").html("DB Monitor Help");
                $("#VDBMonHelp").show();
                $("#VDBSchHelp").hide();
                $("#VDBQHelp").hide();
                $("#VDBAdmHelp").hide();

                MonitorGraphUI.UpdateCharts();
            }
            else if (VoltDbUI.CurrentTab == NavigationTabs.Schema) {
                $("#showMyHelp").html("Schema Help");
                $("#VDBMonHelp").hide();
                $("#VDBSchHelp").show();
                $("#VDBQHelp").hide();
                $("#VDBAdmHelp").hide();
            }
            else if (VoltDbUI.CurrentTab == NavigationTabs.Admin) {
                $("#showMyHelp").html("Admin Help");
                $("#VDBMonHelp").hide();
                $("#VDBSchHelp").hide();
                $("#VDBQHelp").hide();
                $("#VDBAdmHelp").show();
            }

            shortcut.remove("f5");
            shortcut.remove("f6");
        }
    });

    //Attach the login popup to the page.
    $("body").append(voltDbRenderer.GetLoginPopup());

    var serverName = VoltDBConfig.GetDefaultServerIP();
    var portid = VoltDBConfig.GetPortId();

    //If security is enabled, then it displays login popup. After user is verified, it calls loadPage().
    //If security is not enabled, then it simply calls loadPage().
    voltDbRenderer.HandleLogin(serverName, portid, function () {
        loadPage(serverName, portid);
    });

    window.onscroll = function () {
        if (VoltDbUI.isSchemaTabLoading && VoltDbUI.CurrentTab == NavigationTabs.Schema)
            window.scrollTo(0, 0);
    };
});

function logout() {
    saveSessionCookie("username", null);
    saveSessionCookie("password", null);
    saveSessionCookie("current-tab", NavigationTabs.DBMonitor);
    $('#logOut').prop('title', '');
    location.reload(true);
};

function changePassword(obj) {
    var id = obj.id;
    $(obj).css('display', 'none');
    $(obj.parentElement).children('input').each(function () {
        $(this).css('display', 'inline-block'); // "this" is the current element in the loop
    });
}

var loadPage = function (serverName, portid) {
    $(".drShowHide").show();
    $("#showHideDrBlock").removeClass('collapsed');
    $("#showHideDrBlock").addClass('expanded');
    var userName = VoltDbUI.getCookie('username') != undefined ? VoltDbUI.getCookie('username') : "";
    var password = VoltDbUI.getCookie('password') != undefined ? VoltDbUI.getCookie('password') : "";

    voltDbRenderer.ChangeServerConfiguration(serverName, portid, userName, password, true, true);
    voltDbRenderer.ShowUsername(userName);

    loadSQLQueryPage(serverName, portid, userName);
    VoltDbUI.refreshSqlAndSchemaTab();

    VoltDbUI.partitionGraphInterval = setInterval(function () {
        if (getCurrentServer() != undefined) {
            window.clearInterval(VoltDbUI.partitionGraphInterval);
            voltDbRenderer.GetPartitionIdleTimeInformation(function (partitionDetail) {
                MonitorGraphUI.GetPartitionDetailData(partitionDetail);
            });
        }
    }, 5000);


    var showAdminPage = function () {
        if (!VoltDbAdminConfig.isAdmin) {
            VoltDbAdminConfig.isAdmin = true;

            if (VoltDbUI.getCookie("sql_port_for_paused_db") == sqlPortForPausedDB.UseAdminPort) {
                VoltDBService.SetConnectionForSQLExecution(true);
                SQLQueryRender.saveConnectionKey(true);
            }

            $("#navAdmin").show();
            loadAdminPage();
        }

    };

    //Retains the current tab while page refreshing.
    var retainCurrentTab = function () {

        if (!(securityChecks.securityChecked && securityChecks.previlegesChecked))
            return;
        var curTab = VoltDbUI.getCookie("current-tab");
        if (curTab != undefined) {
            curTab = curTab * 1;
            if (curTab == NavigationTabs.Schema) {
                $("#overlay").show();
                setTimeout(function () { $("#navSchema > a").trigger("click"); }, 100);
            } else if (curTab == NavigationTabs.SQLQuery) {
                $("#overlay").show();
                setTimeout(function () { $("#navSqlQuery > a").trigger("click"); }, 100);
            } else if (curTab == NavigationTabs.Admin) {
                if (VoltDbAdminConfig.isAdmin) {
                    $("#overlay").show();
                    setTimeout(function () { $("#navAdmin > a").trigger("click"); }, 100);
                } else {
                    saveSessionCookie("current-tab", NavigationTabs.DBMonitor);
                }
            }
        }
    };

    var securityChecks = {
        securityChecked: false,
        previlegesChecked: false
    };

    //Load Admin configurations
    voltDbRenderer.GetAdminDeploymentInformation(true, function (adminConfigValues, rawConfigValues) {
        securityChecks.securityChecked = true;

        //Show admin page if security is turned off.
        if (adminConfigValues != null && adminConfigValues.VMCNoPermission != true && !adminConfigValues.security) {
            showAdminPage();
        } else if (!VoltDbAdminConfig.isAdmin) {
            $("#navAdmin").hide();
        }

        retainCurrentTab();
    });


    voltDbRenderer.CheckAdminPriviledges(function (hasAdminPrivileges) {
        securityChecks.previlegesChecked = true;

        if (hasAdminPrivileges) {
            showAdminPage();
        } else if (!VoltDbAdminConfig.isAdmin) {
            $("#navAdmin").hide();
        }

        retainCurrentTab();
    });

    $("#loginWarnPopup").popup({
        afterOpen: function (event, ui, ele) {
            var popup = $(this)[0];

            $("#btnLoginWarningOk").unbind("click");
            $("#btnLoginWarningOk").on('click', function () {

                if (!VoltDbUI.hasPermissionToView) {
                    location.reload(true);
                } else {
                    if (VoltDbUI.CurrentTab == NavigationTabs.Admin) {
                        setTimeout(function () {
                            $("#navDbmonitor").trigger("click");
                        }, 500);
                    }

                    $("#navAdmin").hide();
                }
                popup.close();
            });
        },
        closeContent: '',
        modal: true
    });

    var defaultSearchTextProcedure = 'Search Stored Procedures';
    var defaultSearchTextTable = 'Search Database Tables';

    var currentProcedureAction = VoltDbUI.ACTION_STATES.NONE;
    var priorProcedureAction = VoltDbUI.ACTION_STATES.NONE;
    var currentTableAction = VoltDbUI.ACTION_STATES.NONE;
    var priorTableAction = VoltDbUI.ACTION_STATES.NONE;
    VoltDbUI.CurrentTab = getCurrentTab();

    RefreshServerUI();

    var version = "";
    var setVersionCheckUrl = function (currentServer) {
        if (version == "") {
            version = voltDbRenderer.getVersion(currentServer);
            $('#versioncheck').attr('src', 'http://community.voltdb.com/versioncheck?app=vmc&ver=' + version);
        }
    };

    var refreshClusterHealth = function () {
        //loads cluster health and other details on the top banner
        var loadClusterHealth = function () {
            voltDbRenderer.GetClusterHealth(function (htmlData, alertHtmlData) {
                $("#clusterHealth").html(htmlData).show();
                $("#memoryAlertsList").html(alertHtmlData);
            });

            voltDbRenderer.mapNodeInformationByStatus(function (htmlData) {

                var currentServer = getCurrentServer();
                if (currentServer == undefined) {
                    saveCurrentServer(htmlData.ServerInformation[1].CurrentServer);
                }

                $(".activeServerName").html(htmlData.ServerInformation[1].CurrentServer).attr('title', htmlData.ServerInformation[1].CurrentServer);
                $("#serversList").html(htmlData.ServerInformation[0].ServersList);
                setVersionCheckUrl(htmlData.ServerInformation[1].CurrentServer);

                //Trigger search on the newly loaded list. This is required to
                //search server since we are refreshing the server list.
                if ($("#popServerSearch").val() != "Search Server")
                    $("#popServerSearch").trigger("keyup");
            });

            //hide loading icon
            $("#overlay").hide();

            $('#serversList > li.active > a').click(function () {
                var clickedServer = $(this).html();
                $('.activeServerName').html(clickedServer).attr('title', clickedServer);

                if ($('#popServerList').css('display') == 'none') {
                    $('#btnPopServerList').removeClass('showServers');
                    $('#btnPopServerList').addClass('hideServers');
                } else {
                    $('#btnPopServerList').removeClass('hideServers');
                    $('#btnPopServerList').addClass('showServers');

                };
                $('#popServerList').toggle('slide', '', 1500);
                $(this).parent().prevAll().removeClass('monitoring');
                $(this).parent().nextAll().removeClass('monitoring');
                $(this).parent().addClass('monitoring');


                var serverIp = voltDbRenderer.getServerIP($(this).attr('data-ip'));
                var currentUrl = window.location.href.split('?')[0];
                var urlArray = currentUrl.split('/');
                var newUrl = '';
                if (urlArray != null && urlArray.length > 0) {
                    var urlArray2 = urlArray[2].split(':');
                    urlArray2[0] = serverIp;
                    urlArray[2] = urlArray2.join(':');
                    newUrl = urlArray.join('/');
                }
                var data = {
                    CurrentServer: clickedServer,
                    GraphView: VoltDbUI.getCookie("graph-view"),
                    DisplayPreferences: VoltDbUI.getCookie("user-preferences"),
                    AlertThreshold: VoltDbUI.getCookie("alert-threshold"),
                    username: VoltDbUI.getCookie("username"),
                    password: VoltDbUI.getCookie("password"),
                };

                var win = window.open(newUrl + '?data=' + encodeURIComponent(JSON.stringify(data)), '_parent');
                win.focus();

            });

            var lUserPreferences = getUserPreferences();
            showHideGraph(lUserPreferences);
        };
        var loadAdminTabPortAndOverviewDetails = function (portAndOverviewValues, serverSettings) {
            VoltDbAdminConfig.displayPortAndRefreshClusterState(portAndOverviewValues, serverSettings);
        };

        var loadAdminServerList = function (serverList) {
            VoltDbAdminConfig.refreshServerList(serverList);
            $(VoltDbAdminConfig.runningServerIds).on('click', function () {
                openPopup($(this));
            });

            $('.tblshutdown  >tbody > tr.activeHost > td:first-child > a').click(function () {
                var clickedServer = $(this).html();
                var serverIp = voltDbRenderer.getServerIP($(this).parent().siblings('td:first').find("a").attr('data-hostid'));
                var currentUrl = window.location.href.split('?')[0];
                var urlArray = currentUrl.split('/');
                var newUrl = '';
                if (urlArray != null && urlArray.length > 0) {
                    var urlArray2 = urlArray[2].split(':');
                    urlArray2[0] = serverIp;
                    urlArray[2] = urlArray2.join(':');
                    newUrl = urlArray.join('/');
                }

                var data = {
                    CurrentServer: clickedServer,
                    GraphView: VoltDbUI.getCookie("graph-view"),
                    DisplayPreferences: VoltDbUI.getCookie("user-preferences"),
                    AlertThreshold: VoltDbUI.getCookie("alert-threshold"),
                    username: VoltDbUI.getCookie("username"),
                    password: VoltDbUI.getCookie("password"),
                    tab: 'admin'
                };

                var win = window.open(newUrl + '?data=' + encodeURIComponent(JSON.stringify(data)), '_parent');
                win.focus();
            });
        };

        var openPopup = function (srcElement) {
            var i = 0;
            var hostName = srcElement.attr('data-HostName');
            var hostId = srcElement.attr('data-HostId');
            var idleServerDetails;

            var popup = new $.Popup({
                content: "#stopConfirmationPop",

                afterOpen: function () {
                    $("#StopConfirmOK").unbind("click");
                    $("#StopConfirmOK").on("click", function () {

                        //API Request
                        try {
                            voltDbRenderer.stopServer(hostId, hostName, function (success, statusString) {
                                if (success) {
                                    adminClusterObjects.ignoreServerListUpdateCount = 2;
                                    updateServers(hostId, hostName, "MISSING");
                                    $("#stopServer_" + hostName).addClass('disableServer');
                                    $("#stopServer_" + hostName + " span").addClass('shutdownServer');
                                    $("#stopServer_" + hostName + " span").addClass('stopDisable');


                                }
                                else {
                                    $('#errorLabel').text(statusString);
                                    popup.open("#divStopServerError", undefined, srcElement);

                                }

                            });

                        }
                        catch (error) {

                        }

                        //Close the popup
                        $($(this).siblings()[0]).trigger("click");

                    });

                    $("#StopConfirmCancel").unbind("click");
                    $("#StopConfirmCancel").on("click", function () {
                        popup.close();
                    });
                }

            });
            popup.open("#stopConfirmationPop", undefined, srcElement);
            //$('#errorLabel').text("Cannot stop the requested node. Stopping individual nodes is only allowed on a K-safe cluster. Use shutdown to stop the cluster.");
            //popup.open("#divStopServerError", undefined, srcElement);
        };


        voltDbRenderer.GetSystemInformation(loadClusterHealth, loadAdminTabPortAndOverviewDetails, loadAdminServerList);


        //Load Admin configurations
        voltDbRenderer.GetAdminDeploymentInformation(false, function (adminConfigValues, rawConfigValues) {

            if (!VoltDbUI.hasPermissionToView)
                return;

            if (rawConfigValues.status == -3 && VoltDbAdminConfig.isAdmin) {
                VoltDbAdminConfig.isAdmin = false;
                setTimeout(function () {
                    var checkPermission = function () {

                        if (!VoltDbUI.hasPermissionToView)
                            return;
                        else
                            $("#loginWarningPopupMsg").text("Security settings have been changed. You no longer have permission to view Admin Tab.");

                        if (!$("#loginWarningPopup").is(":visible")) {
                            $("#loginWarnPopup").trigger("click");
                        }

                    };
                    voltDbRenderer.GetSystemInformation(checkPermission, function (portAndOverviewValues, serverSettings) { }, function (data) { });
                }, 2000);
            } else
                VoltDbAdminConfig.displayAdminConfiguration(adminConfigValues, rawConfigValues);
        });

        //Get System Overview information
        voltDbRenderer.GetDeploymentInformation(function (deploymentDetails) {
            if (deploymentDetails != undefined) {
                var siteCount = deploymentDetails.DETAILS.SITECOUNT;
                var hostCount = deploymentDetails.DETAILS.HOSTCOUNT;
                //check whether command log is enabled or not
                VoltDbUI.isCommandLogEnabled = deploymentDetails.DETAILS.COMMANDLOGSTATUS;
                console.log(VoltDbUI.isCommandLogEnabled);
                //
                var clusterDetails = voltDbRenderer.getClusterDetail(getCurrentServer());
                if (clusterDetails != undefined) {
                    if (clusterDetails.MODE != undefined && clusterDetails.VERSION != undefined && clusterDetails.BUILDSTRING != undefined && clusterDetails.UPTIME != undefined) {
                        $("#mode").html(clusterDetails.MODE);
                        $("#voltdbVersion").html(clusterDetails.VERSION);
                        $("#buildString").html(clusterDetails.BUILDSTRING);
                        $("#clusterComposition").html(hostCount + " hosts with " + (hostCount * siteCount) + " sites (" + siteCount + " per host)");
                        $("#runningSince").html(getRunningTimeInfo(parseInt(clusterDetails.STARTTIME), clusterDetails.UPTIME));
                        getLicenseInformation(clusterDetails.LICENSE);
                    }
                }
            }
        });

        var getRunningTimeInfo = function (startTime, upTime) {
            var strTime = new Date(startTime).toUTCString();
            var upTime1 = upTime.split(' ');
            var upTimeHrMin = upTime1[2].split(':');
            var runningSince = strTime + " (" + parseInt(upTime1[0]) + "d " + parseInt(upTimeHrMin[0]) + "h " + parseInt(upTimeHrMin[1]) + "m)";
            return runningSince;
        };

        var getLicenseInformation = function (licenseInfo) {
            if (licenseInfo != undefined && licenseInfo != "") {
                var licInfo = $.parseJSON(licenseInfo);
                $(".licenseInfo").show();
                $("#tdLicenseInfo").hide();
                $("#tdLicenseInfo").css("display", "none");
                $("#tdHostCount").html(licInfo.hostcount);
                $("#tdWanReplication").html(licInfo.wanreplication == undefined ? '' : licInfo.wanreplication.toString());
                $("#tdExpiration").html(licInfo.expiration);
                $("#tdCommandLogging").html(licInfo.commandlogging == undefined ? '' : licInfo.commandlogging.toString());
                $("#tdTrial").html(licInfo.trial == undefined ? '' : licInfo.trial.toString());
            } else {
                $(".licenseInfo").hide();
                $("#tdLicenseInfo").show();
            }
        };
        //
    };

    var showHideCmdlogDataAndCharts = function (cmdLogStatus, graphView, currentTab) {
        if (cmdLogStatus == 'true') {
            $("#liCommandLogStat").show();
            $("#divCommandLog").show();
            var userPreference = getUserPreferences();
            if (userPreference["CommandLogStat"]) {
                $("#chartCommandLogging").show();

            }
            refreshCmdLogSection(graphView, currentTab);
        } else {
            $("#liCommandLogStat").hide();
            $("#chartCommandLogging").hide();
            $("#divCommandLog").hide();
        }
    };

    var refreshGraphAndData = function (graphView, currentTab) {
        voltDbRenderer.getMemoryGraphInformation(function (memoryDetails) {
            MonitorGraphUI.RefreshMemory(memoryDetails, getCurrentServer(), graphView, currentTab);
        });

        voltDbRenderer.getLatencyGraphInformation(function (latencyDetails) {
            MonitorGraphUI.RefreshLatency(latencyDetails, graphView, currentTab);
        });

        voltDbRenderer.GetTransactionInformation(function (transactionDetails) {
            MonitorGraphUI.RefreshTransaction(transactionDetails, graphView, currentTab);
        });

        voltDbRenderer.getCpuGraphInformation(function (cpuDetails) {
            MonitorGraphUI.RefreshCpu(cpuDetails, getCurrentServer(), graphView, currentTab);
        });

        voltDbRenderer.GetPartitionIdleTimeInformation(function (partitionDetail) {
            if (getCurrentServer() != undefined)
                MonitorGraphUI.RefreshPartitionIdleTime(partitionDetail, getCurrentServer(), graphView, currentTab);
        });

        showHideCmdlogDataAndCharts(VoltDbUI.isCommandLogEnabled,graphView, currentTab);

        voltDbRenderer.GetClusterReplicaInformation(function (replicaDetail) {
            if (getCurrentServer() != undefined) {
                var currentServer = getCurrentServer();
                if (replicaDetail.hasOwnProperty(currentServer))
                    VoltDbUI.drReplicationRole = replicaDetail[currentServer]['status'];
                else
                    return;
                voltDbRenderer.GetDrStatusInformation(function (drDetails) {
                    if (getCurrentServer() != undefined) {
                        var drResult = drDetails["Details"]["STATUS"];
                        if (drResult != -2) {
                            VoltDbUI.drMasterEnabled = (drDetails[currentServer]['MASTERENABLED'] != null && drDetails[currentServer]['MASTERENABLED'] != false) ? true : false;
                            VoltDbUI.drMasterState = (drDetails[currentServer]['STATE']);
                            //show master/replica table
                            if (!(VoltDbUI.drReplicationRole.toLowerCase() == "none" && !VoltDbUI.drMasterEnabled)) {
                                var userPreference = getUserPreferences();
                                VoltDbUI.isDRInfoRequired = true;
                                VoltDbUI.drStatus = drDetails[currentServer]['SYNCSNAPSHOTSTATE'];
                                VoltDbUI.isFirstHit = false;
                                //show replicaDetail table
                                if (userPreference["DRTables"]) {
                                    $("#divDrReplication").show();
                                }

                                $('#liDrTables').css('display', 'block');
                                showHideLastLineClass(true);

                                $("#divDrWrapperAdmin").show();
                                if (VoltDbUI.drReplicationRole.toLowerCase() == 'replica') {
                                    $('#liDrReplication').css('display', 'block');
                                    if (userPreference["DrReplicationRate"]) {
                                        $("#ChartDrReplicationRate").show();
                                    }
                                    refreshDrReplicaSection(graphView, currentTab);
                                    // $("#drSection").removeClass("drHeightBoth");
                                    // $("#drSection").removeClass("drHeightIndividual");
                                    //to show DR Mode and DR tables
                                    if (VoltDbUI.drMasterState.toUpperCase() == 'ACTIVE') {
                                        // $("#drSection").addClass("drHeightBoth");
                                        $("#dbDrMode").text("Both");
                                        $('#drMasterSection').css('display', 'block');
                                        refreshDrMasterSection();
                                        $(".replicaWrapper").css('top', '-27px');
                                    } else {
                                        $("#dbDrMode").text("Replica");
                                        $(".replicaWrapper").css('top', '0px');
                                        //  $("#drSection").addClass("drHeightIndividual");
                                        $('#drMasterSection').css('display', 'none');
                                    }
                                    $('#drReplicaSection').css('display', 'block');
                                } else {
                                    $('#liDrReplication').css('display', 'none');
                                    $("#ChartDrReplicationRate").hide();
                                    //to show DR Mode
                                    if (VoltDbUI.drMasterEnabled) {
                                        $("#dbDrMode").text("Master");
                                        $('#drMasterSection').css('display', 'block');
                                        refreshDrMasterSection();
                                    }
                                    $('#drReplicaSection').css('display', 'none');
                                }
                            } else {
                                VoltDbUI.isDRInfoRequired = true;
                                $("#divDrReplication").hide();
                                $('#liDrReplication').css('display', 'none');
                                $('#liDrTables').css('display', 'none');
                                showHideLastLineClass(false);
                                $("#ChartDrReplicationRate").hide();
                                $("#divDrWrapperAdmin").show();
                            }
                        } else {
                            VoltDbUI.isDRInfoRequired = false;
                            $("#divDrReplication").hide();
                            $('#liDrReplication').css('display', 'none');
                            $('#liDrTables').css('display', 'none');
                            showHideLastLineClass(false);
                            $("#ChartDrReplicationRate").hide();
                            $("#divDrWrapperAdmin").hide();
                        }
                    }
                });
            }
        });

        var showHideLastLineClass = function (showDrTable) {
            if (showDrTable) {
                $("#liTables").removeClass("last");
                $("#liDrTables").addClass("last");
            } else {
                $("#liTables").addClass("last");
                $("#liDrTables").removeClass("last");
            }
        };

        var loadProcedureInformations = function (procedureMetadata) {
            if ((procedureMetadata != "" && procedureMetadata != undefined)) {
                voltDbRenderer.mapProcedureInformation(currentProcedureAction, priorProcedureAction, function (traverse, htmlData) {
                    if (!voltDbRenderer.isProcedureSearch) {
                        if ((currentProcedureAction == VoltDbUI.ACTION_STATES.REFRESH && currentProcedureAction != VoltDbUI.ACTION_STATES.NONE) || (currentProcedureAction != VoltDbUI.ACTION_STATES.REFRESH && currentProcedureAction == VoltDbUI.ACTION_STATES.NONE)) {
                            lblTotalPages.innerHTML = voltDbRenderer.procedureDataSize < voltDbRenderer.maxVisibleRows ? " ".concat(1) : " ".concat(Math.ceil(voltDbRenderer.procedureDataSize / voltDbRenderer.maxVisibleRows));

                        }

                        if (htmlData.SystemInformation[0] != "") {
                            if ((currentProcedureAction == VoltDbUI.ACTION_STATES.NONE || currentProcedureAction == VoltDbUI.ACTION_STATES.REFRESH) && priorProcedureAction == VoltDbUI.ACTION_STATES.NONE) //only during initial load
                                lblPrevious.innerHTML = " ".concat(1, ' ');

                            $('#storeProcedureBody').html(htmlData.SystemInformation);

                        } else {
                            lblPrevious.innerHTML = " ".concat(0, ' ');
                            lblTotalPages.innerHTML = " ".concat(0);
                            $('#storeProcedureBody').html("<tr><td colspan=6> No data to be displayed</td></tr>");

                        }

                    }

                    if (currentProcedureAction == VoltDbUI.ACTION_STATES.SEARCH) {
                        priorProcedureAction = currentProcedureAction;
                    }

                    currentProcedureAction = VoltDbUI.ACTION_STATES.REFRESH;
                    VoltDbUI.CurrentProcedureDataProgress = VoltDbUI.DASHBOARD_PROGRESS_STATES.REFRESH_PROCEDUREDATA_NONE;

                });

            } else {
                lblPrevious.innerHTML = " ".concat(0, ' ');
                lblTotalPages.innerHTML = " ".concat(0);
                $('#storeProcedureBody').html("<tr><td colspan=6> No data to be displayed</td></tr>");

                if (currentProcedureAction == VoltDbUI.ACTION_STATES.SEARCH) {
                    priorProcedureAction = currentProcedureAction;
                }

                currentProcedureAction = VoltDbUI.ACTION_STATES.REFRESH;
                VoltDbUI.CurrentProcedureDataProgress = VoltDbUI.DASHBOARD_PROGRESS_STATES.REFRESH_PROCEDUREDATA_NONE;

            }

        };

        voltDbRenderer.GetProceduresInfo(loadProcedureInformations);

        voltDbRenderer.getTablesInformation(function (tableMetadata) {
            if (tableMetadata != "" && tableMetadata != undefined) {
                voltDbRenderer.mapTableInformation(currentTableAction, priorTableAction, voltDbRenderer.isTableSearch, function (htmlData) {

                    if (!voltDbRenderer.isTableSearch) {
                        if ((currentTableAction == VoltDbUI.ACTION_STATES.REFRESH && currentTableAction != VoltDbUI.ACTION_STATES.NONE) || (currentTableAction != VoltDbUI.ACTION_STATES.REFRESH && currentTableAction == VoltDbUI.ACTION_STATES.NONE)) {
                            setPaginationIndicesOfTables(voltDbRenderer.isTableSearch);

                        }

                        if (htmlData != "") {
                            if (currentTableAction == VoltDbUI.ACTION_STATES.NONE && currentTableAction == VoltDbUI.ACTION_STATES.NONE) //only during initial load
                            {
                                setPaginationIndicesOfTables(voltDbRenderer.isTableSearch);
                            }
                            $('#tablesBody').html(htmlData);

                        } else {
                            setPaginationIndicesOfTables(voltDbRenderer.isTableSearch);
                            $('#tablesBody').html("<tr><td colspan=6> No data to be displayed</td></tr>");
                        }

                    }

                    if (currentTableAction == VoltDbUI.ACTION_STATES.SEARCH) {
                        priorTableAction = currentTableAction;
                    }
                    currentTableAction = VoltDbUI.ACTION_STATES.REFRESH;

                });

            } else {
                lblPreviousTable.innerHTML = " ".concat(0, ' ');
                lblTotalPagesofTables.innerHTML = " ".concat(0, ' ');
                $('#tablesBody').html("<tr><td colspan=6> No data to be displayed</td></tr>");

            }

        });

        $("#previousProcedures").unbind("click");
        $('#previousProcedures').on('click', function () {
            if (voltDbRenderer.procedureTableIndex >= 0) {
                currentProcedureAction = VoltDbUI.ACTION_STATES.PREVIOUS;
                voltDbRenderer.mapProcedureInformation(currentProcedureAction, priorProcedureAction, function (currentAction, htmlData) {
                    setPaginationIndicesOfProcedures(voltDbRenderer.isProcedureSearch);

                    if (!voltDbRenderer.isProcedureSearch) {
                        $('#storeProcedureBody').html(htmlData.SystemInformation);

                    } else {
                        $('#storeProcedureBody').html(htmlData);

                    }
                    priorProcedureAction = currentProcedureAction;


                });
                currentProcedureAction = VoltDbUI.ACTION_STATES.REFRESH;
            }
        });

        $("#nextProcedures").unbind("click");
        $('#nextProcedures').on('click', function () {
            var isValidAction = false;

            if (voltDbRenderer.isProcedureSearch) {
                isValidAction = !((voltDbRenderer.procedureTableIndex + 1) * voltDbRenderer.maxVisibleRows >= voltDbRenderer.procedureSearchDataSize);

            } else {
                isValidAction = !((voltDbRenderer.procedureTableIndex + 1) * voltDbRenderer.maxVisibleRows >= voltDbRenderer.procedureDataSize);
            }

            if (isValidAction) {
                currentProcedureAction = VoltDbUI.ACTION_STATES.NEXT;
                voltDbRenderer.mapProcedureInformation(currentProcedureAction, priorProcedureAction, function (currentAction, htmlData) {
                    setPaginationIndicesOfProcedures(voltDbRenderer.isProcedureSearch);
                    if (!voltDbRenderer.isProcedureSearch) {
                        $('#storeProcedureBody').html(htmlData.SystemInformation);

                    } else {
                        $('#storeProcedureBody').html(htmlData);
                    }
                    priorProcedureAction = currentAction;

                });
                currentProcedureAction = VoltDbUI.ACTION_STATES.REFRESH;
            }
        });

        $("#previousTables").unbind("click");
        $('#previousTables').on('click', function () {
            if (voltDbRenderer.tableIndex >= 0) {
                currentTableAction = VoltDbUI.ACTION_STATES.PREVIOUS;
                voltDbRenderer.mapTableInformation(currentTableAction, priorTableAction, voltDbRenderer.isTableSearch, function (htmlData) {
                    setPaginationIndicesOfTables(voltDbRenderer.isTableSearch);
                    $('#tablesBody').html(htmlData);
                    priorTableAction = currentTableAction;
                    currentTableAction = VoltDbUI.ACTION_STATES.REFRESH;
                });



            }

        });

        $("#nextTables").unbind("click");
        $('#nextTables').on('click', function () {
            var isValidAction = false;
            voltDbRenderer.isNextClicked = true;

            if (voltDbRenderer.isTableSearch) {
                isValidAction = !((voltDbRenderer.tableIndex + 1) * voltDbRenderer.maxVisibleRows >= voltDbRenderer.tableSearchDataSize);

            } else {
                isValidAction = !((voltDbRenderer.tableIndex + 1) * voltDbRenderer.maxVisibleRows >= voltDbRenderer.tableDataSize);
            }

            if (isValidAction) {
                currentTableAction = VoltDbUI.ACTION_STATES.NEXT;
                voltDbRenderer.mapTableInformation(currentTableAction, priorTableAction, voltDbRenderer.isTableSearch, function (htmlData) {
                    setPaginationIndicesOfTables(voltDbRenderer.isTableSearch);

                    if (!voltDbRenderer.isTableSearch && (htmlData != undefined && htmlData != "")) {
                        $('#tablesBody').html(htmlData);
                    }

                    else if (htmlData != undefined && htmlData != "") {
                        $('#tablesBody').html(htmlData);

                    }
                    priorTableAction = currentTableAction;
                    currentTableAction = VoltDbUI.ACTION_STATES.REFRESH;
                    voltDbRenderer.isNextClicked = false;
                });


            }

        });

        $("#filterStoredProc").unbind("click");
        $('#filterStoredProc').on('click', function () {
            if (this.value == defaultSearchTextProcedure)
                this.value = '';
        });

        $("#filterStoredProc").unbind("keyup");
        $('#filterStoredProc').on('keyup', function () {
            if (this.value != '' && this.value != defaultSearchTextProcedure) {
                voltDbRenderer.isProcedureSearch = true;
                currentProcedureAction = VoltDbUI.ACTION_STATES.SEARCH;

            }
            else {
                voltDbRenderer.isProcedureSearch = false;
                currentProcedureAction = VoltDbUI.ACTION_STATES.REFRESH;
            }

            if (voltDbRenderer.isProcedureSearch) {
                voltDbRenderer.searchProcedures('', this.value, function (searchResult) {
                    priorProcedureAction = currentProcedureAction;
                    currentProcedureAction = VoltDbUI.ACTION_STATES.SEARCH;

                    if (searchResult) {
                        if (voltDbRenderer.isSortProcedures)
                            voltDbRenderer.sortProceduresByColumns(true);

                        voltDbRenderer.mapProcedureInformation(currentProcedureAction, priorProcedureAction, function (traverse, htmlSearchData) {
                            if (htmlSearchData != "")
                                $('#storeProcedureBody').html(htmlSearchData);

                            else
                                $('#storeProcedureBody').html("<tr><td colspan=6> No data to be displayed</td></tr>");

                            //set pagination
                            setPaginationIndicesOfProcedures(voltDbRenderer.isProcedureSearch, voltDbRenderer.procedureSearchDataSize);

                        });

                    } else {
                        $('#storeProcedureBody').html("<tr><td colspan=6> No data to be displayed</td></tr>");
                        setPaginationIndicesOfProcedures(voltDbRenderer.isProcedureSearch, voltDbRenderer.procedureSearchDataSize);
                    }
                    priorProcedureAction = VoltDbUI.ACTION_STATES.SEARCH;

                });
            } else {
                voltDbRenderer.mapProcedureInformation(currentProcedureAction, priorProcedureAction, function (traverse, htmlData) {
                    if (htmlData != "")
                        $('#storeProcedureBody').html(htmlData.SystemInformation);

                    else {
                        $('#storeProcedureBody').html("<tr><td colspan=6> No data to be displayed</td></tr>");
                    }

                    setPaginationIndicesOfProcedures(voltDbRenderer.isProcedureSearch);

                });

            }
        });

        $("#filterDatabaseTable").unbind("keyup");
        $('#filterDatabaseTable').on('keyup', function () {
            if ($('#filterDatabaseTable')[0].value != '' && $('#filterDatabaseTable')[0].value != defaultSearchTextTable) {
                voltDbRenderer.isTableSearch = true;
                voltDbRenderer.isSearchTextCleaned = false;
                currentTableAction = VoltDbUI.ACTION_STATES.SEARCH;

            } else {
                voltDbRenderer.isTableSearch = false;
                voltDbRenderer.isSearchTextCleaned = true;
                currentTableAction = VoltDbUI.ACTION_STATES.REFRESH;
            }

            if (voltDbRenderer.isTableSearch) {
                voltDbRenderer.GetDataTablesInformation(function (connection) {
                    voltDbRenderer.searchTables(connection, $('#filterDatabaseTable')[0].value, function (searchResult) {
                        priorTableAction = currentTableAction;
                        currentTableAction = VoltDbUI.ACTION_STATES.SEARCH;
                        if (searchResult) {
                            if (voltDbRenderer.isSortTables)
                                voltDbRenderer.sortTablesByColumns(true);

                            voltDbRenderer.mapTableInformation(currentTableAction, priorTableAction, voltDbRenderer.isTableSearch, function (htmlSearchData) {
                                if (htmlSearchData != undefined) {
                                    $('#tablesBody').html(htmlSearchData);
                                }
                                setPaginationIndicesOfTables(voltDbRenderer.isTableSearch, "search");

                            });

                        } else {
                            $('#tablesBody').html("<tr><td colspan=6> No data to be displayed</td></tr>");
                            setPaginationIndicesOfTables(voltDbRenderer.isTableSearch);
                        }
                        priorTableAction = VoltDbUI.ACTION_STATES.SEARCH;

                    });
                });
            }
            else {
                voltDbRenderer.mapTableInformation(currentTableAction, priorTableAction, voltDbRenderer.isTableSearch, function (htmlData) {
                    if (htmlData != "") {
                        $('#tablesBody').html(htmlData);
                    } else {
                        $('#tablesBody').html("<tr><td colspan=6> No data to be displayed</td></tr>");
                    }
                    setPaginationIndicesOfTables(voltDbRenderer.isTableSearch);

                });
            }
        });

        $("#filterDatabaseTable").unbind("click");
        $('#filterDatabaseTable').on('click', function () {
            if (this.value == defaultSearchTextTable)
                this.value = '';

        });

    };

    var replicationWarning = function (count) {
        if (count == 0 || count == undefined) {
            $('#drWarning').hide();
            $('.alertIcon').hide();
        } else {
            $('#drWarning').show();
            $('.alertIcon').show();
            if (count == 1) {
                $('#drPartitionWarningMsg').text(count + ' partition is uncovered.');
            } else {
                $('#drPartitionWarningMsg').text(count + ' partitions are uncovered.');
            }
        }
    };
<<<<<<< HEAD

    var refreshCmdLogSection = function (graphView, currentTab) {
        var cmdLogTable = '';
=======
    var cmdLogTable = '';
    var refreshCmdLogSection = function () {
        
>>>>>>> 2ae64a8e
        voltDbRenderer.GetCommandLogInformation(function (cmdLogDetails) {
            var response = cmdLogDetails;
            var htmlcontent = "";
            MonitorGraphUI.RefreshCommandLog(cmdLogDetails, getCurrentServer(), graphView, currentTab);
            
            for (var key in response) {
                htmlcontent = htmlcontent + "<tr>";
                htmlcontent = htmlcontent + "<td>" + key + "</td>" +
                    "<td>" + response[key].OUTSTANDING_BYTES + "</td>" +
                    "<td>" + response[key].OUTSTANDING_TXNS + "</td>" +
                    "<td>" + response[key].SEGMENT_COUNT + "</td>" +
                    "<td>" + response[key].IN_USE_SEGMENT_COUNT + "</td>" +
                    "<td>" + response[key].FSYNC_INTERVAL + "</td>";
                htmlcontent = htmlcontent + "</tr>";

            }
            var leftScroll = $("#tblCmdLog_wrapper").find(".tblScroll").scrollLeft();
            if ($.fn.dataTable.isDataTable('#tblCmdLog')) {
                $("#tblCmdLog").DataTable().destroy();
            }

            var content = "<table width='100%' border='0' cellspacing='0' id='tblCmdLog' cellpadding='0' class='storeTbl drTbl no-footer dataTable' aria-describedby='tblCmdLog_info' role='grid'>" +
                "<thead><tr role='row'><th id='Th1' width='25%' data-name='none' class='' tabindex='0' aria-controls='tblCmdLog' rowspan='1' colspan='1' aria-sort='ascending' aria-label='Server: activate to sort column descending'>Server</th>" +
                "<th id='Th2' width='20%' data-name='none' class='sorting' tabindex='0' aria-controls='tblCmdLog' rowspan='1' colspan='1' >Pending (in bytes)</th>" +
                "<th id='Th2' width='20%' data-name='none' class='sorting' tabindex='0' aria-controls='tblCmdLog' rowspan='1' colspan='1' >Pending (in transactions)</th>" +
                "<th id='Th2' width='20%' data-name='none' class='sorting' tabindex='0' aria-controls='tblCmdLog' rowspan='1' colspan='1' >Total segments</th>" +
                "<th id='Th2' width='20%' data-name='none' class='sorting' tabindex='0' aria-controls='tblCmdLog' rowspan='1' colspan='1' >Segments in use</th>" +
                "<th id='Th2' width='20%' data-name='none' class='sorting' tabindex='0' aria-controls='tblCmdLog' rowspan='1' colspan='1' >Fsyncinterval</th>" +
                "</thead><tbody>";
            $("#tblCmdLog_wrapper").find(".cmdLogContainer").html(content + htmlcontent + "</tbody></table>");

            cmdLogTable = $("#tblCmdLog").DataTable({
                stateSave: true,
                pageLength: 5,
                "sPaginationType": "extStyleLF",
                "bAutoWidth": false,
                "language": {
                    "zeroRecords": "No data to be displayed"
                },
                "fnDrawCallback": function () {
                    if ($("#tblCmdLog").find("tbody tr td").first().html() == "No data to be displayed") {
                        $(this).parent().parent().find(".dataTables_paginate .navigationLabel .pageIndex").text("0");
                    } else {
                        $(this).parent().parent().find(".dataTables_paginate .navigationLabel .pageIndex").text(" " + this.fnPagingInfo().iPage + " ");
                    }

                    $(this).parent().parent().find(".dataTables_paginate .navigationLabel .totalPages").text(this.fnPagingInfo().iTotalPages);

                    //if ((screen.width == 1600) && (screen.height == 900)) {
                    //    var length = $("#tblCmdLog tr").length - 1;
                    //    if (length >= 5) {
                    //        $("#drMasterSection").css("min-height", "280px");
                    //    } else if (length == 4) {
                    //        $("#drMasterSection").css("min-height", "250px");
                    //    } else if (length == 3) {
                    //        $("#drMasterSection").css("min-height", "230px");
                    //    } else if (length == 2) {
                    //        $("#drMasterSection").css("min-height", "200px");
                    //    } else if (length == 1 || length == 0) {
                    //        $("#drMasterSection").css("min-height", "170px");
                    //    }
                    //}

                    //else if ((screen.width == 360) && (screen.height == 640)) {
                    //    $("#drMasterSection").css("min-height", "380px");
                    //}
                    //else if ((screen.width == 640) && (screen.height == 960)) {
                    //    alert("iphone resolution mode");
                    //    $("#drMasterSection").css("min-height", "380px");
                    //}
                    //else if ($(window).width() == '751') {
                    //    $("#drMasterSection").css("min-height", "350px");
                    //}
                    //console.log(screen.width + "*" + screen.height);
                },

                "sDom": 'p<"tblScroll drScroll"t>',
                "aoColumns": [
                    null,
                    { "bSearchable": false },
                    { "bSearchable": false },
                    { "bSearchable": false },
                    { "bSearchable": false },
                    { "bSearchable": false }
                ]
            });




            $("#tblCmdLog_wrapper").find(".tblScroll").scrollLeft(leftScroll);

            $("#tblCmdLog_wrapper").find(".paginationDefault").remove();


            //Customizing DataTables to make it as existing pagination
            $(".paginate_disabled_previous").html("Prev");
            $(".paginate_enabled_next").html("Next");
            $(".paginate_disabled_next").html("Next");
            $(".paginate_enabled_previous").html("Prev");

            $(".paginate_disabled_previous").attr("title", "Previous Page");
            $(".paginate_enabled_next").attr("title", "Next Page");
            $(".paginate_disabled_next").attr("title", "Next Page");
            $(".paginate_enabled_previous").attr("title", "Previous Page");
        });

        $('#filterServer').on('keyup', function () {
            cmdLogTable.search(this.value).draw();
        });
    };
    var refreshDrMasterSection = function () {
        $("#drMasterSection").show();
        voltDbRenderer.GetDrDetails(function (drDetails) {
            var response = drDetails;

            var htmlcontent = "";
            var replicaLatencyMs = 0;
            var replicaLatencyTrans = 0;

            for (var key in response) {

                for (var i = 0; i <= response[key].length - 1; i++) {

                    replicaLatencyTrans = response[key][i].LASTQUEUEDDRID - response[key][i].LASTACKDRID;
                    replicaLatencyMs = (response[key][i].LASTQUEUEDTIMESTAMP - response[key][i].LASTACKTIMESTAMP) / 1000;

                    htmlcontent = htmlcontent + "<tr>";
                    htmlcontent = htmlcontent + "<td>" + key + "</td>" +
                        "<td>" + VoltDbUI.drStatus + "</td>" +
                        "<td>" + response[key][i].TOTALBYTES / 1024 / 1024 + "</td >" +
                        "<td>" + replicaLatencyMs + "</td >" +
                        "<td>" + replicaLatencyTrans + "</td >";
                    htmlcontent = htmlcontent + "</tr>";
                }

            }
            var leftScroll = $("#tblDrMAster_wrapper").find(".tblScroll").scrollLeft();
            if ($.fn.dataTable.isDataTable('#tblDrMAster')) {
                $("#tblDrMAster").DataTable().destroy();
            }

            var content = "<table width='100%' border='0' cellspacing='0' id='tblDrMAster' cellpadding='0' class='storeTbl drTbl no-footer dataTable' aria-describedby='tblDrMAster_info' role='grid'>" +
                "<thead><tr role='row'><th id='Th1' width='25%' data-name='none' class='' tabindex='0' aria-controls='tblDrMAster' rowspan='1' colspan='1' aria-sort='ascending' aria-label='Partition ID: activate to sort column descending'>Partition ID</th>" +
                "<th id='Th2' width='20%' data-name='none' class='sorting' tabindex='0' aria-controls='tblDrMAster' rowspan='1' colspan='1' >Status</th>" +
                "<th id='Th4' width='10%' data-name='none' class='sorting' tabindex='0' aria-controls='tblDrMAster' rowspan='1' colspan='1' >MB on disk</th>" +
                "<th id='Th5' width='15%' data-name='none' class='sorting' tabindex='0' aria-controls='tblDrMAster' rowspan='1' colspan='1' >Replica Latency (ms)</th>" +
                "<th id='Th6' width='20%' data-name='none' class='sorting' tabindex='0' aria-controls='tblDrMAster' rowspan='1' colspan='1'>Replica latency (in transactions)</th></tr></thead><tbody>";
            $("#tblMAster_wrapper").find(".drMasterContainer").html(content + htmlcontent + "</tbody></table>");

            table = $("#tblDrMAster").DataTable({
                stateSave: true,
                pageLength: 5,
                "sPaginationType": "extStyleLF",
                "bAutoWidth": false,
                "language": {
                    "zeroRecords": "No data to be displayed"
                },
                "fnDrawCallback": function () {
                    if ($("#tblDrMAster").find("tbody tr td").first().html() == "No data to be displayed") {
                        $(this).parent().parent().find(".dataTables_paginate .navigationLabel .pageIndex").text("0");
                    } else {
                        $(this).parent().parent().find(".dataTables_paginate .navigationLabel .pageIndex").text(" " + this.fnPagingInfo().iPage + " ");
                    }

                    $(this).parent().parent().find(".dataTables_paginate .navigationLabel .totalPages").text(this.fnPagingInfo().iTotalPages);

                    if ((screen.width == 1600) && (screen.height == 900)) {
                        var length = $("#tblDrMAster tr").length - 1;
                        if (length >= 5) {
                            $("#drMasterSection").css("min-height", "280px");
                        } else if (length == 4) {
                            $("#drMasterSection").css("min-height", "250px");
                        } else if (length == 3) {
                            $("#drMasterSection").css("min-height", "230px");
                        } else if (length == 2) {
                            $("#drMasterSection").css("min-height", "200px");
                        } else if (length == 1 || length == 0) {
                            $("#drMasterSection").css("min-height", "170px");
                        }
                    }

                    else if ((screen.width == 360) && (screen.height == 640)) {
                        $("#drMasterSection").css("min-height", "380px");
                    }
                    else if ((screen.width == 640) && (screen.height == 960)) {
                        alert("iphone resolution mode");
                        $("#drMasterSection").css("min-height", "380px");
                    }
                    //else if ($(window).width() == '751') {
                    //    $("#drMasterSection").css("min-height", "350px");
                    //}
                    //console.log(screen.width + "*" + screen.height);
                },

                "sDom": 'p<"tblScroll drScroll"t>',
                "aoColumns": [
                    null,
                    { "bSearchable": false },
                    { "bSearchable": false },
                    { "bSearchable": false },
                    { "bSearchable": false }
                ]
            });




            $("#tblDrMAster_wrapper").find(".tblScroll").scrollLeft(leftScroll);

            $("#tblMAster_wrapper").find(".paginationDefault").remove();


            //Customizing DataTables to make it as existing pagination
            $(".paginate_disabled_previous").html("Prev");
            $(".paginate_enabled_next").html("Next");
            $(".paginate_disabled_next").html("Next");
            $(".paginate_enabled_previous").html("Prev");

            $(".paginate_disabled_previous").attr("title", "Previous Page");
            $(".paginate_enabled_next").attr("title", "Next Page");
            $(".paginate_disabled_next").attr("title", "Next Page");
            $(".paginate_enabled_previous").attr("title", "Previous Page");
        });

        $('#filterPartitionId').on('keyup', function () {
            table.search(this.value).draw();
        });
    };
    var replicaTable = '';
    var refreshDrReplicaSection = function (graphView, currentTab) {
        voltDbRenderer.GetDrReplicationInformation(function (replicationData) {

            MonitorGraphUI.RefreshDrReplicationGraph(replicationData, getCurrentServer(), graphView, currentTab);

            replicationWarning(replicationData["DR_GRAPH"]['WARNING_COUNT']);

            var response = replicationData["DR_GRAPH"]["REPLICATION_DATA"];

            var htmlcontent = "";
            // if (!$.isEmptyObject(response)) {
            for (var key in response) {
                htmlcontent = htmlcontent + "<tr>";
                htmlcontent = htmlcontent + "<td>" + response[key].HOST_ID + "</td>" +
                    "<td>" + response[key].STATE + "</td>" +
                    "<td>" + response[key].REPLICATION_RATE_1M + "</td >" +
                    "<td>" + response[key].REPLICATION_RATE_5M + "</td >";
                htmlcontent = htmlcontent + "</tr>";

            }

            var leftScroll = $("#tblDrReplica_wrapper").find(".tblScroll").scrollLeft();
            if ($.fn.dataTable.isDataTable('#tblDrReplica')) {
                $("#tblDrReplica").DataTable().destroy();
            }
            var content = " <table width='100%' border='0' cellspacing='0' id='tblDrReplica' cellpadding='0' class='storeTbl drTbl no-footer dataTable'><thead><tr><th id='Th7' width='25%' data-name='none'>Host ID</th><th id='Th8' width='25%' data-name='none'>Status</th><th id='Th9' width='25%' data-name='none'>Replication rate (last 1 minute)</th>" +
                                               "<th id='Th10' width='25%' data-name='none'>Replication rate (last 5 minutes)</th></tr></thead>" +
                                        "<tbody>";
            $("#drReplicaSection").find(".drReplicaContainer").html(content + htmlcontent + "</tbody></table>");

            replicaTable = $("#tblDrReplica").DataTable({
                stateSave: true,
                pageLength: 5,
                "sPaginationType": "extStyleLF",
                "bAutoWidth": false,
                "language": {
                    "zeroRecords": "No data to be displayed"
                },
                "fnDrawCallback": function () {

                    if ($("#tblDrReplica").find("tbody tr td").first().html() == "No data to be displayed") {
                        $(this).parent().parent().find(".dataTables_paginate .navigationLabel .pageIndex").text("0");
                    } else {
                        $(this).parent().parent().find(".dataTables_paginate .navigationLabel .pageIndex").text(" " + this.fnPagingInfo().iPage + " ");
                    }


                    $(this).parent().parent().find(".dataTables_paginate .navigationLabel .totalPages").text(this.fnPagingInfo().iTotalPages);
                    var length = $("#tblDrReplica tr").length - 1;
                    if (length >= 5) {
                        $("#drReplicaSection").css("min-height", "280px");
                    } else if (length == 4) {
                        $("#drReplicaSection").css("min-height", "250px");
                    }
                    else if (length == 3) {
                        $("#drReplicaSection").css("min-height", "230px");
                    }
                    else if (length == 2) {
                        $("#drReplicaSection").css("min-height", "200px");
                    }
                    else if (length == 1 || length == 0) {
                        $("#drReplicaSection").css("min-height", "170px");
                    }
                },
                "sDom": 'p<"tblScroll drScroll"t>',
                "aoColumns": [
                    null,
                    { "bSearchable": false },
                    { "bSearchable": false },
                    { "bSearchable": false }
                ]
            });



            $("#tblDrReplica_wrapper").find(".tblScroll").scrollLeft(leftScroll);
            $("#tblReplica_wrapper").find(".paginationDefault").remove();

            //  Customizing DataTables to make it as existing pagination
            $(".paginate_disabled_previous").html("Prev");
            $(".paginate_enabled_next").html("Next");
            $(".paginate_disabled_next").html("Next");
            $(".paginate_enabled_previous").html("Prev");

            $(".paginate_disabled_previous").attr("title", "Previous Page");
            $(".paginate_enabled_next").attr("title", "Next Page");
            $(".paginate_disabled_next").attr("title", "Next Page");
            $(".paginate_enabled_previous").attr("title", "Previous Page");
            $(".paginate_enabled_previous").attr("title", "Previous Page");

            //  }
        });

        $('#filterHostID').on('keyup', function () {
            replicaTable.search(this.value).draw();
        });
    };

    var setPaginationIndicesOfProcedures = function (isProcedureSearch) {
        if (isProcedureSearch) {
            if (voltDbRenderer.procedureSearchDataSize > 0) {
                if (currentProcedureAction == VoltDbUI.ACTION_STATES.NEXT && priorProcedureAction == VoltDbUI.ACTION_STATES.SEARCH) {
                    lblPrevious.innerHTML = " ".concat(voltDbRenderer.procedureTableIndex + 1, ' ');
                    lblTotalPages.innerHTML = voltDbRenderer.procedureSearchDataSize < voltDbRenderer.maxVisibleRows ? " ".concat(1) : " ".concat(Math.ceil(voltDbRenderer.procedureSearchDataSize / voltDbRenderer.maxVisibleRows));

                }
                else if ((currentProcedureAction == VoltDbUI.ACTION_STATES.PREVIOUS && priorProcedureAction == VoltDbUI.ACTION_STATES.SEARCH)) {
                    lblPrevious.innerHTML = " ".concat(voltDbRenderer.procedureTableIndex, ' ');
                    lblTotalPages.innerHTML = voltDbRenderer.procedureSearchDataSize < voltDbRenderer.maxVisibleRows ? " ".concat(1) : " ".concat(Math.ceil(voltDbRenderer.procedureSearchDataSize / voltDbRenderer.maxVisibleRows));

                }

                else if (currentProcedureAction == VoltDbUI.ACTION_STATES.NEXT && priorProcedureAction == VoltDbUI.ACTION_STATES.PREVIOUS) {
                    lblPrevious.innerHTML = " ".concat(voltDbRenderer.procedureTableIndex + 1, ' ');
                    lblTotalPages.innerHTML = voltDbRenderer.procedureSearchDataSize < voltDbRenderer.maxVisibleRows ? " ".concat(1) : " ".concat(Math.ceil(voltDbRenderer.procedureSearchDataSize / voltDbRenderer.maxVisibleRows));

                }
                else if (currentProcedureAction == VoltDbUI.ACTION_STATES.NEXT && priorProcedureAction == VoltDbUI.ACTION_STATES.NEXT) {
                    lblPrevious.innerHTML = " ".concat(voltDbRenderer.procedureTableIndex + 1, ' ');
                    lblTotalPages.innerHTML = voltDbRenderer.procedureSearchDataSize < voltDbRenderer.maxVisibleRows ? " ".concat(1) : " ".concat(Math.ceil(voltDbRenderer.procedureSearchDataSize / voltDbRenderer.maxVisibleRows));

                }
                else if (currentProcedureAction == VoltDbUI.ACTION_STATES.PREVIOUS && priorProcedureAction == VoltDbUI.ACTION_STATES.NEXT) {
                    lblPrevious.innerHTML = " ".concat(voltDbRenderer.procedureTableIndex + 1, ' ');
                    lblTotalPages.innerHTML = voltDbRenderer.procedureSearchDataSize < voltDbRenderer.maxVisibleRows ? " ".concat(1) : " ".concat(Math.ceil(voltDbRenderer.procedureSearchDataSize / voltDbRenderer.maxVisibleRows));

                }
                else {
                    lblPrevious.innerHTML = " ".concat(1, ' ');
                    lblTotalPages.innerHTML = voltDbRenderer.procedureSearchDataSize < voltDbRenderer.maxVisibleRows ? " ".concat(1) : " ".concat(Math.ceil(voltDbRenderer.procedureSearchDataSize / voltDbRenderer.maxVisibleRows));
                }


            } else {
                lblPrevious.innerHTML = " ".concat(0, ' ');
                lblTotalPages.innerHTML = " ".concat(0);

            }

        } else {
            if (voltDbRenderer.procedureDataSize > 0) {
                if (currentProcedureAction == VoltDbUI.ACTION_STATES.NEXT) {
                    lblPrevious.innerHTML = " ".concat(voltDbRenderer.procedureTableIndex + 1, ' ');
                }
                else if (currentProcedureAction == VoltDbUI.ACTION_STATES.PREVIOUS) {
                    lblPrevious.innerHTML = " ".concat(voltDbRenderer.procedureTableIndex + 1, ' ');
                }
                else {
                    lblPrevious.innerHTML = " ".concat(1, ' ');
                }
                lblTotalPages.innerHTML = voltDbRenderer.procedureDataSize < voltDbRenderer.maxVisibleRows ? " ".concat(1) : " ".concat(Math.ceil(voltDbRenderer.procedureDataSize / voltDbRenderer.maxVisibleRows));

            } else {
                lblPrevious.innerHTML = " ".concat(0, ' ');
                lblTotalPages.innerHTML = " ".concat(0);

            }
        }

    };

    var setPaginationIndicesOfTables = function (isTableSearch) {
        //set pagination
        if (isTableSearch) {
            if (voltDbRenderer.tableSearchDataSize > 0) {
                if (currentTableAction == VoltDbUI.ACTION_STATES.NEXT &&
                    (priorTableAction == VoltDbUI.ACTION_STATES.SEARCH || priorTableAction == VoltDbUI.ACTION_STATES.PREVIOUS || priorTableAction == VoltDbUI.ACTION_STATES.NEXT)) {
                    lblPreviousTable.innerHTML = " ".concat(voltDbRenderer.tableIndex + 1, ' ');
                    lblTotalPagesofTables.innerHTML = voltDbRenderer.tableSearchDataSize < voltDbRenderer.maxVisibleRows ? " ".concat(1) : " ".concat(Math.ceil(voltDbRenderer.tableSearchDataSize / voltDbRenderer.maxVisibleRows));


                } else if ((currentTableAction == VoltDbUI.ACTION_STATES.PREVIOUS && priorTableAction == VoltDbUI.ACTION_STATES.SEARCH || priorTableAction == VoltDbUI.ACTION_STATES.PREVIOUS)) {
                    lblPreviousTable.innerHTML = " ".concat(voltDbRenderer.tableIndex + 1, ' ');
                    lblTotalPagesofTables.innerHTML = voltDbRenderer.tableSearchDataSize < voltDbRenderer.maxVisibleRows ? " ".concat(1) : " ".concat(Math.ceil(voltDbRenderer.tableSearchDataSize / voltDbRenderer.maxVisibleRows));

                } else if (currentTableAction == VoltDbUI.ACTION_STATES.PREVIOUS && priorTableAction == VoltDbUI.ACTION_STATES.NEXT) {
                    lblPreviousTable.innerHTML = " ".concat(voltDbRenderer.tableIndex + 1, ' ');
                    lblTotalPagesofTables.innerHTML = voltDbRenderer.tableSearchDataSize < voltDbRenderer.maxVisibleRows ? " ".concat(1) : " ".concat(Math.ceil(voltDbRenderer.tableSearchDataSize / voltDbRenderer.maxVisibleRows));

                }

                else if (currentTableAction == VoltDbUI.ACTION_STATES.REFRESH && (priorTableAction == VoltDbUI.ACTION_STATES.PREVIOUS || priorTableAction == VoltDbUI.ACTION_STATES.NEXT)) {
                    lblTotalPagesofTables.innerHTML = voltDbRenderer.tableSearchDataSize < voltDbRenderer.maxVisibleRows ? " ".concat(1) : " ".concat(Math.ceil(voltDbRenderer.tableSearchDataSize / voltDbRenderer.maxVisibleRows));
                }
                else {
                    lblPreviousTable.innerHTML = " ".concat(1, ' ');
                    lblTotalPagesofTables.innerHTML = voltDbRenderer.tableSearchDataSize < voltDbRenderer.maxVisibleRows ? " ".concat(1) : " ".concat(Math.ceil(voltDbRenderer.tableSearchDataSize / voltDbRenderer.maxVisibleRows));
                }

            }
            else {
                lblPreviousTable.innerHTML = " ".concat(0, ' ');
                lblTotalPagesofTables.innerHTML = " ".concat(0, ' ');

            }

        }
        else {
            if (voltDbRenderer.tableDataSize > 0) {
                if (currentTableAction == VoltDbUI.ACTION_STATES.NEXT) {
                    lblPreviousTable.innerHTML = " ".concat(voltDbRenderer.tableIndex + 1, ' ');
                }
                else if (currentTableAction == VoltDbUI.ACTION_STATES.PREVIOUS) {
                    lblPreviousTable.innerHTML = " ".concat(voltDbRenderer.tableIndex + 1, ' ');

                } else if ((currentTableAction == VoltDbUI.ACTION_STATES.REFRESH || currentTableAction == VoltDbUI.ACTION_STATES.NONE) &&
                    (voltDbRenderer.isSearchTextCleaned || !(priorTableAction == VoltDbUI.ACTION_STATES.PREVIOUS || priorTableAction == VoltDbUI.ACTION_STATES.NEXT))) {
                    lblPreviousTable.innerHTML = " ".concat(1, ' ');
                    voltDbRenderer.isSearchTextCleaned = false;

                }
                else if (voltDbRenderer.isTableSortClicked) {
                    lblPreviousTable.innerHTML = " ".concat(1, ' ');
                }
                lblTotalPagesofTables.innerHTML = voltDbRenderer.tableDataSize < voltDbRenderer.maxVisibleRows ? " ".concat(1) : " ".concat(Math.ceil(voltDbRenderer.tableDataSize / voltDbRenderer.maxVisibleRows));


            } else {
                lblPreviousTable.innerHTML = " ".concat(0, ' ');
                lblTotalPagesofTables.innerHTML = " ".concat(0, ' ');

            }
        }
    };


    var saveThreshold = function () {

        var defaultThreshold = 70;
        var thresholdInput = $("#threshold");

        if (thresholdInput.val() == "") {
            thresholdInput.val(defaultThreshold);
        }

        if (VoltDbUI.getCookie("alert-threshold") == undefined || VoltDbUI.getCookie("alert-threshold") == null) {
            saveCookie("alert-threshold", defaultThreshold);
        }

        $("#saveThreshold").on("click", function () {

            if (thresholdInput.val() == "" || thresholdInput.val() * 1 > 100) {
                alert("The value of \"Alert Threshold\" should be between 0 and 100.");
                return false;
            }

            var thresholdValue = (thresholdInput.val() != "") ? thresholdInput.val() : defaultThreshold;
            saveCookie("alert-threshold", thresholdValue);
            refreshClusterHealth();
            $("#popServerList").hide();
            $("#overlay").show();
            $('#btnPopServerList').removeClass('hideServers');
            $('#btnPopServerList').addClass('showServers');
            return true;
        });

        $("#threshold").on("keypress", function (e) {
            if (e.which != 8 && e.which != 0 && (e.which < 48 || e.which > 57)) {
                return false;
            }
            return true;

        });

        //Set the value of threshold
        $("#threshold").val(VoltDbUI.getCookie("alert-threshold"));

    };

    if (VoltDbUI.getCookie("graph-view") == undefined || VoltDbUI.getCookie("graph-view") == null)
        saveCookie("graph-view", $("#graphView").val());

    $("#graphView").val(VoltDbUI.getCookie("graph-view"));
    MonitorGraphUI.AddGraph(VoltDbUI.getCookie("graph-view"), $('#chartServerCPU'), $('#chartServerRAM'), $('#chartClusterLatency'), $('#chartClusterTransactions'), $('#chartPartitionIdleTime'), $('#ChartDrReplicationRate'), $('#chartCommandLogging'));

    $('#PROCEDURE,#INVOCATIONS,#MIN_LATENCY,#MAX_LATENCY,#AVG_LATENCY,#AVG_LATENCY,#PERC_EXECUTION').unbind('click');
    $('#PROCEDURE,#INVOCATIONS,#MIN_LATENCY,#MAX_LATENCY,#AVG_LATENCY,#PERC_EXECUTION').on('click', function () {
        voltDbRenderer.isProcedureSortClicked = true;
        currentProcedureAction = VoltDbUI.ACTION_STATES.SORT;

        if (this.id != 'PROCEDURE') {
            $("#tblStoredProcedures").find('#PROCEDURE').attr('data-name', 'none');
            $("#tblStoredProcedures").find('#PROCEDURE').removeAttr('class');
        }

        if (VoltDbUI.sortStatus == VoltDbUI.SORT_STATES.NONE || VoltDbUI.sortStatus == VoltDbUI.SORT_STATES.SORTED) {
            if ($(this).data('name') == "none") {
                $(this).data('name', 'ascending');
                voltDbRenderer.sortOrder = "ascending";

            }
            else if ($(this).data('name') == "ascending") {
                voltDbRenderer.sortOrder = "descending";
                $(this).data('name', 'descending');

            } else if ($(this).data('name') == "descending") {
                voltDbRenderer.sortOrder = "ascending";
                $(this).data('name', 'ascending');

            }

            //apply css to display sort arrow image
            if ($(this).hasClass("sorttable_sorted")) {
                if (this.id == voltDbRenderer.sortColumn)
                    $("#" + voltDbRenderer.sortColumn).data('name', 'descending');
                else
                    $("#" + voltDbRenderer.sortColumn).data('name', 'none');


                $("#" + voltDbRenderer.sortColumn).removeClass("sorttable_sorted");
                $("#" + voltDbRenderer.sortColumn).removeClass("sorttable_sorted_reverse");

                $(this).removeClass("sorttable_sorted");
                $(this).addClass("sorttable_sorted_reverse");


            } else if ($(this).hasClass("sorttable_sorted_reverse")) {
                if (this.id == voltDbRenderer.sortColumn)
                    $("#" + voltDbRenderer.sortColumn).data('name', 'ascending');
                else
                    $("#" + voltDbRenderer.sortColumn).data('name', 'none');

                $("#" + voltDbRenderer.sortColumn).removeClass("sorttable_sorted");
                $("#" + voltDbRenderer.sortColumn).removeClass("sorttable_sorted_reverse");

                $(this).removeClass("sorttable_sorted_reverse");
                $(this).addClass("sorttable_sorted");

            } else {
                $(this).addClass("sorttable_sorted");
                if ($("#" + voltDbRenderer.sortColumn) != undefined) {
                    $("#" + voltDbRenderer.sortColumn).data('name', 'none');
                    $("#" + voltDbRenderer.sortColumn).removeClass("sorttable_sorted");
                    $("#" + voltDbRenderer.sortColumn).removeClass("sorttable_sorted_reverse");
                }

            }

            voltDbRenderer.isSortProcedures = true;
            voltDbRenderer.sortColumn = this.id;

            if (voltDbRenderer.isProcedureSearch) {
                VoltDbUI.sortStatus = VoltDbUI.SORT_STATES.SORTING;
                voltDbRenderer.searchProcedures('', $('#filterStoredProc')[0].value, function (searchResult) {
                    currentProcedureAction = VoltDbUI.ACTION_STATES.SORT;
                    voltDbRenderer.formatSearchDataToJsonArray();
                    if (voltDbRenderer.sortProceduresByColumns(false)) {
                        voltDbRenderer.mapProcedureInformationSorting(currentProcedureAction, priorProcedureAction, function (htmlData) {
                            if (htmlData != "")
                                $('#storeProcedureBody').html(htmlData);

                            else
                                $('#storeProcedureBody').html("<tr><td colspan=6> No data to be displayed</td></tr>");

                            //set pagination
                            setPaginationIndicesOfProcedures(voltDbRenderer.isProcedureSearch);
                            VoltDbUI.sortStatus = VoltDbUI.SORT_STATES.SORTED;

                        });

                    } else {
                        VoltDbUI.sortStatus = VoltDbUI.SORT_STATES.NONE;
                    }
                    priorProcedureAction = VoltDbUI.ACTION_STATES.SEARCH;

                });
            } else {
                VoltDbUI.sortStatus = VoltDbUI.SORT_STATES.SORTING;
                voltDbRenderer.sortProceduresByColumns(false);
                voltDbRenderer.mapProcedureInformationSorting(currentProcedureAction, priorProcedureAction, function (htmlData) {
                    if (htmlData != "")
                        $('#storeProcedureBody').html(htmlData);

                    else
                        $('#storeProcedureBody').html("<tr><td colspan=6> No data to be displayed</td></tr>");

                    setPaginationIndicesOfProcedures(voltDbRenderer.isProcedureSearch);
                    VoltDbUI.sortStatus = VoltDbUI.SORT_STATES.SORTED;

                });

            }

        }
        voltDbRenderer.isProcedureSortClicked = false;
    });

    $('#TABLE_NAME,#TUPLE_COUNT,#MAX_ROWS,#MIN_ROWS,#AVG_ROWS,#TABLE_TYPE').unbind('click');
    $('#TABLE_NAME,#TUPLE_COUNT,#MAX_ROWS,#MIN_ROWS,#AVG_ROWS,#TABLE_TYPE').on('click', function () {
        voltDbRenderer.isTableSortClicked = true;

        if (this.id != 'TABLE_NAME') {
            $("#tblDataTables").find('#TABLE_NAME').attr('data-name', 'none');
            $("#tblDataTables").find('#TABLE_NAME').removeAttr('class');
        }
        if (VoltDbUI.tableSortStatus == VoltDbUI.SORT_STATES.NONE || VoltDbUI.tableSortStatus == VoltDbUI.SORT_STATES.SORTED) {
            if ($(this).data('name') == "none") {
                $(this).data('name', 'ascending');
                voltDbRenderer.sortTableOrder = "ascending";

            }
            else if ($(this).data('name') == "ascending") {
                voltDbRenderer.sortTableOrder = "descending";
                $(this).data('name', 'descending');

            } else if ($(this).data('name') == "descending") {
                voltDbRenderer.sortTableOrder = "ascending";
                $(this).data('name', 'ascending');

            }

            //apply css to display sort arrow image
            if ($(this).hasClass("sorttable_sorted")) {
                if (this.id == voltDbRenderer.tableSortColumn) {
                    $("#" + voltDbRenderer.tableSortColumn).data('name', 'descending');
                } else
                    $("#" + voltDbRenderer.tableSortColumn).data('name', 'none');


                $("#" + voltDbRenderer.tableSortColumn).removeClass("sorttable_sorted");
                $("#" + voltDbRenderer.tableSortColumn).removeClass("sorttable_sorted_reverse");

                $(this).removeClass("sorttable_sorted");
                $(this).addClass("sorttable_sorted_reverse");


            } else if ($(this).hasClass("sorttable_sorted_reverse")) {
                if (this.id == voltDbRenderer.tableSortColumn)
                    $("#" + voltDbRenderer.tableSortColumn).data('name', 'ascending');
                else
                    $("#" + voltDbRenderer.tableSortColumn).data('name', 'none');

                $("#" + voltDbRenderer.tableSortColumn).removeClass("sorttable_sorted");
                $("#" + voltDbRenderer.tableSortColumn).removeClass("sorttable_sorted_reverse");

                $(this).removeClass("sorttable_sorted_reverse");
                $(this).addClass("sorttable_sorted");

            } else {
                $(this).addClass("sorttable_sorted");
                if ($("#" + voltDbRenderer.tableSortColumn) != undefined) {
                    $("#" + voltDbRenderer.tableSortColumn).data('name', 'none');
                    $("#" + voltDbRenderer.tableSortColumn).removeClass("sorttable_sorted");
                    $("#" + voltDbRenderer.tableSortColumn).removeClass("sorttable_sorted_reverse");
                }

            }


            voltDbRenderer.isSortTables = true;
            voltDbRenderer.tableSortColumn = this.id;

            if (voltDbRenderer.isTableSearch) {
                VoltDbUI.tableSortStatus = VoltDbUI.SORT_STATES.SORTING;
                priorTableAction = currentTableAction;
                currentTableAction = VoltDbUI.ACTION_STATES.SEARCH;
                voltDbRenderer.sortTablesByColumns();
                voltDbRenderer.mapTableInformation(currentTableAction, priorTableAction, voltDbRenderer.isTableSearch, function (htmlData) {
                    if ((htmlData != undefined && htmlData != "")) {
                        $('#tablesBody').html(htmlData);
                    }

                    //set pagination
                    setPaginationIndicesOfTables(voltDbRenderer.isTableSearch);
                    VoltDbUI.tableSortStatus = VoltDbUI.SORT_STATES.SORTED;
                    voltDbRenderer.isTableSortClicked = false;

                });
                priorTableAction = VoltDbUI.ACTION_STATES.SEARCH;

            } else {
                VoltDbUI.tableSortStatus = VoltDbUI.SORT_STATES.SORTING;
                voltDbRenderer.sortTablesByColumns();
                voltDbRenderer.mapTableInformation(currentTableAction, priorTableAction, voltDbRenderer.isTableSearch, function (htmlData) {
                    if ((htmlData != undefined && htmlData != "")) {
                        $('#tablesBody').html(htmlData);
                    }

                    setPaginationIndicesOfTables(voltDbRenderer.isTableSearch);
                    VoltDbUI.tableSortStatus = VoltDbUI.SORT_STATES.SORTED;
                    voltDbRenderer.isTableSortClicked = false;
                });

            }
        }

    });


    $("#graphView").on("change", function () {
        var graphView = $("#graphView").val();
        saveCookie("graph-view", graphView);
        MonitorGraphUI.RefreshGraph(graphView);
        MonitorGraphUI.UpdateCharts();
    });

    //slides the element with class "menu_body" when paragraph with class "menu_head" is clicked
    $("#firstpane div.menu_head").click(function () {
        var userPreferences = getUserPreferences();
        if (userPreferences != null) {
            if (userPreferences['DatabaseTables'] != false || userPreferences['StoredProcedures'] != false) {
                var headerState = $("#firstpane div.menu_body").css('display');
                if (headerState == 'none') {
                    $(this).removeClass('collapsed');
                    $(this).addClass('expanded');
                } else {
                    $(this).removeClass('expanded');
                    $(this).addClass('collapsed');
                }
                $(this).next("div.menu_body").slideToggle(300).siblings("div.menu_body").slideUp("slow");
            }
        } else {

            $('ul.user-preferences > li Input:checkbox').each(function (value) {
                userPreferences[$(this)[0].id] = true;
            });
            saveUserPreferences(userPreferences);

            $(this).removeClass('collapsed');
            $(this).addClass('expanded');
            $(this).next("div.menu_body").slideToggle(300).siblings("div.menu_body").slideUp("slow");

        }

    });

    refreshClusterHealth();
    refreshGraphAndData(VoltDbUI.getCookie("graph-view"), VoltDbUI.CurrentTab);
    setInterval(refreshClusterHealth, 5000);
    setInterval(function () {
        refreshGraphAndData(VoltDbUI.getCookie("graph-view"), VoltDbUI.CurrentTab);
    }, 5000);

    //refreshGraphAndDataInLoop(getRefreshTime(), VoltDbUI.getCookie("graph-view"));

    configureUserPreferences();
    adjustGraphSpacing();
    saveThreshold();

    $('#showMyHelp').popup();
    $('#ShowAbout').popup();
    $("#conPopup").popup({
        closeDialog: function () {
            VoltDbUI.isConnectionChecked = false;
            VoltDbUI.refreshConnectionTime('20000');
            $('#connectionPopup').hide();
        }
    });

    VoltDbUI.refreshConnectionTime('20000');
};


/*********************************************************************************************
/Configure My Graph dialog
/*********************************************************************************************/
var configureUserPreferences = function () {
    var userPreference = {};
    userPreference["serverCPU"] = {};
    userPreference["serverRAM"] = {};
    userPreference["clusterLatency"] = {};
    userPreference["clusterTransactions"] = {};
    userPreference["partitionIdleTime"] = {};
    userPreference["storedProcedures "] = {};
    userPreference["databaseTables "] = {};

    $('#showMyPreference').popup(
        {
            open: function (event, ui, ele) {
                userPreference = getUserPreferences();
                $('ul.user-preferences > li Input:checkbox').each(function (value) {
                    $(this)[0].checked = userPreference[$(this)[0].id];
                });
            },
            save: function () {
                $('ul.user-preferences > li Input:checkbox').each(function (value) {
                    userPreference[$(this)[0].id] = $(this)[0].checked;

                });
                saveUserPreferences(userPreference);

                MonitorGraphUI.UpdateCharts();
            }

        });



};


/*******************************************************************************************
//common methods
/*******************************************************************************************/

var isNodeButtonRegistered = function (elementName) {
    var isRegistered = false;
    var elementCount = 0;
    if (VoltDbAdminConfig.registeredElements != undefined && VoltDbAdminConfig.registeredElements.length > 0) {
        $.each(VoltDbAdminConfig.registeredElements, function (key, value) {
            if (value == elementName) {
                isRegistered = true;
                return false;
            }
            else if (elementCount == VoltDbAdminConfig.registeredElements.length - 1) {
                isRegistered = false;
            }
            elementCount++;
        });

    } else
        isRegistered = false;

    return isRegistered;
};


//Dummy wrapper for console.log for IE9
if (!(window.console && console.log)) {
    console = {
        log: function () { },
        debug: function () { },
        info: function () { },
        warn: function () { },
        error: function () { }
    };
}

var saveCookie = function (name, value) {
    $.cookie(name + "_" + VoltDBConfig.GetPortId(), value, { expires: 365 });
};

var saveSessionCookie = function (name, value) {
    $.cookie(name + "_" + VoltDBConfig.GetPortId(), value);
};

var saveUserPreferences = function (preferences) {
    var lPreferences = preferences;
    saveCookie("user-preferences", JSON.stringify(preferences));
    showHideGraph(lPreferences);
};

var NavigationTabs = {
    DBMonitor: 1,
    Admin: 2,
    Schema: 3,
    SQLQuery: 4
};

var getCurrentTab = function () {
    var activeLinkId = "";
    var activeLink = $("#nav .active");
    if (activeLink.length > 0) {
        activeLinkId = activeLink.attr("id");
    }

    if (activeLinkId == "navSqlQuery")
        return NavigationTabs.SQLQuery;

    else if (activeLinkId == "navSchema")
        return NavigationTabs.Schema;

    else if (activeLinkId == "navAdmin")
        return NavigationTabs.Admin;

    return NavigationTabs.DBMonitor;
};

var getUserPreferences = function () {
    try {
        voltDbRenderer.userPreferences = $.parseJSON(VoltDbUI.getCookie("user-preferences"));
    } catch (e) {

        voltDbRenderer.userPreferences = {};
        var preferencesList = ["ServerCPU", "ServerRAM", "ClusterLatency", "ClusterTransactions", "StoredProcedures", "DatabaseTables", "PartitionIdleTime", "DrReplicationRate", "DRTables", "CommandLogStat"];
        for (var i = 0; i < preferencesList.length; i++) {
            voltDbRenderer.userPreferences[preferencesList[i]] = true;
        }
    }
    return voltDbRenderer.userPreferences;
};

var saveCurrentServer = function (serverName) {
    saveCookie("currentServer", serverName);
};

var getCurrentServer = function () {
    return VoltDbUI.getCookie("currentServer");
};

var showHideGraph = function (userpreferences) {
    if (userpreferences["ServerCPU"] == false)
        $("#chartServerCPU").hide();
    else
        $("#chartServerCPU").show();

    if (userpreferences["ServerRAM"] == false)
        $("#chartServerRAM").hide();
    else
        $("#chartServerRAM").show();

    if (userpreferences["ClusterLatency"] == false)
        $("#chartClusterLatency").hide();
    else
        $("#chartClusterLatency").show();

    if (userpreferences["ClusterTransactions"] == false)
        $("#chartClusterTransactions").hide();
    else
        $("#chartClusterTransactions").show();

    if (userpreferences["PartitionIdleTime"] == false)
        $("#chartPartitionIdleTime").hide();
    else
        $("#chartPartitionIdleTime").show();

    if (userpreferences["DrReplicationRate"] == false || VoltDbUI.isFirstHit == true || VoltDbUI.drReplicationRole.toLowerCase() != "replica")
        $("#ChartDrReplicationRate").hide();
    else
        $("#ChartDrReplicationRate").show();

    if (userpreferences["StoredProcedures"] == false)
        $("#tblStoredProcedures").hide();
    else
        $("#tblStoredProcedures").show();

    if (userpreferences["DatabaseTables"] == false)
        $("#tblDataTables").hide();
    else
        $("#tblDataTables").show();

    if (userpreferences["DatabaseTables"] == false && userpreferences["StoredProcedures"] == false)
        $("#firstpane").hide();
    else
        $("#firstpane").show();

    if (userpreferences["DRTables"] == false || VoltDbUI.isFirstHit == true) {
        $("#divDrReplication").hide();
    } else {
        $("#divDrReplication").show();
    }
    if (userpreferences["CommandLogStat"] == false || VoltDbUI.isCommandLogEnabled == 'false')
        $("#chartCommandLogging").hide();
    else
        $("#chartCommandLogging").show();

    adjustGraphSpacing();
    ChangeGraphLabelColor();
    ChangeTableProcedureLabelColor();
};

function ChangeGraphLabelColor() {
    if (VoltDbUI.getCookie("user-preferences") != undefined) {
        var userPreferences = $.parseJSON(VoltDbUI.getCookie("user-preferences"));

        if (userPreferences['ClusterLatency'] != false || userPreferences['ClusterTransactions'] != false || userPreferences['ServerCPU'] != false || userPreferences['ServerRAM'] != false || userPreferences["PartitionIdleTime"] != false || userPreferences["DrReplicationRate"] != false || userPreferences["CommandLogStat"] != false) {
            $('#showHideGraphBlock').css('color', '#000000');
            $("#GraphBlock").removeClass("graphOpacity");
        } else {
            $('#showHideGraphBlock').css('color', 'gray');
            $("#GraphBlock").addClass("graphOpacity");
        }
    }
}

function ChangeTableProcedureLabelColor() {
    if (VoltDbUI.getCookie("user-preferences") != undefined) {
        var userPreferences = $.parseJSON(VoltDbUI.getCookie("user-preferences"));
        if (userPreferences['DatabaseTables'] != false || userPreferences['StoredProcedures'] != false || userPreferences['DRTables'] != false) {
            $('#ShowHideBlock').css('color', '#000000');
        } else {
            $('#ShowHideBlock').css('color', 'gray');
        }
    }
}

// Graph Spacing adjustment on preference change
var adjustGraphSpacing = function () {
    var graphList = [$("#chartServerCPU"), $("#chartServerRAM"), $("#chartClusterLatency"), $("#chartClusterTransactions"), $("#chartPartitionIdleTime")];

    var css = "left";

    for (var i = 0; i < graphList.length; i++) {
        if (graphList[i].is(':visible')) {
            graphList[i].removeClass("left right");
            graphList[i].addClass(css);

            if (css == "left")
                css = "right";
            else
                css = "left";
        }
    }
};

(function (window) {
    var iVoltDbUi = (function () {
        this.isSchemaTabLoading = false;
        this.isFirstHit = true;
        this.drMasterEnabled = false;
        this.drMasterState = '';
        this.drStatus = '';
        this.drReplicationRole = "NONE";
        this.isDRInfoRequired = false;
        this.isCommandLogEnabled = false;
        this.ACTION_STATES = {
            NONE: -1,
            NEXT: 0,
            PREVIOUS: 1,
            REFRESH: 2,
            SEARCH: 3,
            SORT: 4
        };

        this.SORT_STATES = {
            NONE: 0,
            SORTING: 1,
            SORTED: 2
        };

        this.DASHBOARD_PROGRESS_STATES = {
            REFRESHMEMORY: 0,
            REFRESHMEMORY_NONE: 1,
            REFRESHCPU: 2,
            REFRESHCPU_NONE: 3,
            REFRESHLATENCY: 4,
            REFRESHLATENCY_NONE: 5,
            REFRESHTRANSACTION: 6,
            REFRESHTRANSACTION_NONE: 7,

            REFRESH_PROCEDUREDATA: 8,
            REFRESH_PROCEDUREDATA_NONE: 9,
            REFRESH_TABLEDATA: 10,
            REFRESH_TABLEDATA_NONE: 11
        };

        this.popups = [];
        this.isPopupRevoked = false;

        this.CurrentTab = NavigationTabs.DBMonitor;

        this.CurrentMemoryProgess = this.DASHBOARD_PROGRESS_STATES.REFRESHMEMORY_NONE;
        this.CurrentCpuProgess = this.DASHBOARD_PROGRESS_STATES.REFRESHCPU_NONE;
        this.CurrentLatencyProgess = this.DASHBOARD_PROGRESS_STATES.REFRESHLATENCY_NONE;
        this.CurrentTransactionProgess = this.DASHBOARD_PROGRESS_STATES.REFRESHTRANSACTION_NONE;
        this.CurrentTableDataProgress = this.DASHBOARD_PROGRESS_STATES.REFRESH_TABLEDATA_NONE;
        this.CurrentProcedureDataProgress = this.DASHBOARD_PROGRESS_STATES.REFRESH_PROCEDUREDATA_NONE;
        this.sortStatus = this.SORT_STATES.NONE;
        this.tableSortStatus = this.SORT_STATES.NONE;
        this.isConnectionChecked = false;
        this.connectionTimeInterval = null;
        this.partitionGraphInterval = null;
        //load schema tab and table and views tabs inside sql query
        this.refreshSqlAndSchemaTab = function () {
            this.loadSchemaTab();
            SQLQueryRender.populateTablesAndViews();
        };
        this.hasPermissionToView = true;

        this.getCookie = function (name) {
            return $.cookie(name + "_" + VoltDBConfig.GetPortId());
        },

        this.refreshConnectionTime = function (seconds) {
            if (VoltDbUI.connectionTimeInterval != null)
                window.clearInterval(VoltDbUI.connectionTimeInterval);

            VoltDbUI.connectionTimeInterval = window.setInterval(checkServerConnection, seconds);
        };

        var checkServerConnection = function () {
            if (!VoltDbUI.isConnectionChecked) {
                VoltDbUI.isConnectionChecked = true;
                voltDbRenderer.CheckServerConnection(
                    function (result) {
                        if (result == false) {
                            VoltDBCore.isServerConnected = false;
                            if (!$('#conpop').is(':visible') && !$('#shutdownPop').is(':visible')) {
                                window.clearInterval(VoltDbUI.connectionTimeInterval);
                                $('#conPopup').click();
                            }
                        } else {
                            VoltDbUI.isConnectionChecked = false;
                        }
                    }
                );
            }
        };

        this.loadSchemaTab = function () {
            this.isSchemaTabLoading = true;

            var schemaHtml = '<div id="schemaOverlay" style="display: block;"><div class="loading"></div></div>';
            schemaHtml = schemaHtml + $('#schema').html();
            $('#schema').html(schemaHtml);

            var templateUrl = window.location.protocol + '//' + window.location.host + '/catalog';
            var templateJavascript = "js/template.js";


            $.post(templateUrl, function (result) {
                result = result.replace('<!--##SIZES##>', '');
                var body = $(result).filter("#wrapper").html();
                $("#schema").html(body);
                $("#overlay").hide();
                $("#schemaLinkSqlQuery").on("click", function (e) {
                    $("#navSqlQuery").trigger("click");
                    e.preventDefault();
                });

                $.getScript(templateJavascript, function () {
                    $('.schm').css("display", "block");
                    $('.refreshBtn').unbind("click");
                    $('.refreshBtn.schm').unbind("click");
                    $('.refreshBtn.schm,.refreshBtn').click(function () {
                        VoltDbUI.refreshSqlAndSchemaTab();

                    });
                    VoltDbUI.isSchemaTabLoading = false;
                });

            });

        };

    });
    window.VoltDbUI = VoltDbUi = new iVoltDbUi();

})(window);


function RefreshServerUI() {
    var clickedServer = window.location.hostname;
    if (clickedServer != "") {
        $('.activeServerName').html(clickedServer).attr('title', clickedServer);
        saveCurrentServer(clickedServer);

        $('#popServerList').toggle('slide', '', 1500);
        $(this).parent().prevAll().removeClass('monitoring');
        $(this).parent().nextAll().removeClass('monitoring');
        $(this).parent().addClass('monitoring');

        $('#btnPopServerList').removeClass('hideServers');
        $('#btnPopServerList').addClass('showServers');

        $("#popServerList").hide();

    }

}

function getParameterByName(name) {
    name = name.replace(/[\[]/, "\\\[").replace(/[\]]/, "\\\]");
    var regexS = "[\\?&]" + name + "=([^&#]*)";
    var regex = new RegExp(regexS);
    var results = regex.exec(window.location.href);
    if (results == null)
        return "";
    else
        return decodeURIComponent(results[1].replace(/\+/g, " "));
}
<|MERGE_RESOLUTION|>--- conflicted
+++ resolved
@@ -1206,15 +1206,9 @@
             }
         }
     };
-<<<<<<< HEAD
-
+
+    var cmdLogTable = '';
     var refreshCmdLogSection = function (graphView, currentTab) {
-        var cmdLogTable = '';
-=======
-    var cmdLogTable = '';
-    var refreshCmdLogSection = function () {
-        
->>>>>>> 2ae64a8e
         voltDbRenderer.GetCommandLogInformation(function (cmdLogDetails) {
             var response = cmdLogDetails;
             var htmlcontent = "";
