--- conflicted
+++ resolved
@@ -86,13 +86,6 @@
             var timestamp;
             var sumOfAllProcedure = calculateCombinedValue(profileData["PROCEDURE_PROFILE"])
             for(var i = 0; i < profileData["PROCEDURE_PROFILE"].length; i++){
-<<<<<<< HEAD
-                var combinedWeight = (profileData["PROCEDURE_PROFILE"][i].AVG/100000000 * profileData["PROCEDURE_PROFILE"][i].INVOCATIONS)/sumOfAllProcedure;
-
-                VoltDbAnalysis.procedureValue[profileData["PROCEDURE_PROFILE"][i].PROCEDURE] = {AVG: profileData["PROCEDURE_PROFILE"][i].AVG/100000000,
-                INVOCATIONS: profileData["PROCEDURE_PROFILE"][i].INVOCATIONS, COMBINED: combinedWeight}
-
-=======
                 if(i == 0)
                     timestamp = profileData["PROCEDURE_PROFILE"][i].TIMESTAMP;
                 var combinedWeight = ((profileData["PROCEDURE_PROFILE"][i].AVG/100000000) * profileData["PROCEDURE_PROFILE"][i].INVOCATIONS)/sumOfAllProcedure;
@@ -102,7 +95,6 @@
                         INVOCATIONS: profileData["PROCEDURE_PROFILE"][i].INVOCATIONS,
                         COMBINED: combinedWeight
                     }
->>>>>>> 2b53c775
                 dataLatency.push({"label": profileData["PROCEDURE_PROFILE"][i].PROCEDURE , "value": profileData["PROCEDURE_PROFILE"][i].AVG/100000000})
 
                 dataFrequency.push({"label": profileData["PROCEDURE_PROFILE"][i].PROCEDURE, "value": profileData["PROCEDURE_PROFILE"][i].INVOCATIONS})
