var ispopupRevoked = false;
var table = "";
var isMobile = false; //initiate as false
// device detection
if (
  /(android|bb\d+|meego).+mobile|avantgo|bada\/|blackberry|blazer|compal|elaine|fennec|hiptop|iemobile|ip(hone|od)|iris|kindle|Android|Silk|lge |maemo|midp|mmp|netfront|opera m(ob|in)i|palm( os)?|phone|p(ixi|re)\/|plucker|pocket|psp|series(4|6)0|symbian|treo|up\.(browser|link)|vodafone|wap|windows (ce|phone)|xda|xiino/i.test(
    navigator.userAgent
  ) ||
  /1207|6310|6590|3gso|4thp|50[1-6]i|770s|802s|a wa|abac|ac(er|oo|s\-)|ai(ko|rn)|al(av|ca|co)|amoi|an(ex|ny|yw)|aptu|ar(ch|go)|as(te|us)|attw|au(di|\-m|r |s )|avan|be(ck|ll|nq)|bi(lb|rd)|bl(ac|az)|br(e|v)w|bumb|bw\-(n|u)|c55\/|capi|ccwa|cdm\-|cell|chtm|cldc|cmd\-|co(mp|nd)|craw|da(it|ll|ng)|dbte|dc\-s|devi|dica|dmob|do(c|p)o|ds(12|\-d)|el(49|ai)|em(l2|ul)|er(ic|k0)|esl8|ez([4-7]0|os|wa|ze)|fetc|fly(\-|_)|g1 u|g560|gene|gf\-5|g\-mo|go(\.w|od)|gr(ad|un)|haie|hcit|hd\-(m|p|t)|hei\-|hi(pt|ta)|hp( i|ip)|hs\-c|ht(c(\-| |_|a|g|p|s|t)|tp)|hu(aw|tc)|i\-(20|go|ma)|i230|iac( |\-|\/)|ibro|idea|ig01|ikom|im1k|inno|ipaq|iris|ja(t|v)a|jbro|jemu|jigs|kddi|keji|kgt( |\/)|klon|kpt |kwc\-|kyo(c|k)|le(no|xi)|lg( g|\/(k|l|u)|50|54|\-[a-w])|libw|lynx|m1\-w|m3ga|m50\/|ma(te|ui|xo)|mc(01|21|ca)|m\-cr|me(rc|ri)|mi(o8|oa|ts)|mmef|mo(01|02|bi|de|do|t(\-| |o|v)|zz)|mt(50|p1|v )|mwbp|mywa|n10[0-2]|n20[2-3]|n30(0|2)|n50(0|2|5)|n7(0(0|1)|10)|ne((c|m)\-|on|tf|wf|wg|wt)|nok(6|i)|nzph|o2im|op(ti|wv)|oran|owg1|p800|pan(a|d|t)|pdxg|pg(13|\-([1-8]|c))|phil|pire|pl(ay|uc)|pn\-2|po(ck|rt|se)|prox|psio|pt\-g|qa\-a|qc(07|12|21|32|60|\-[2-7]|i\-)|qtek|r380|r600|raks|rim9|ro(ve|zo)|s55\/|sa(ge|ma|mm|ms|ny|va)|sc(01|h\-|oo|p\-)|sdk\/|se(c(\-|0|1)|47|mc|nd|ri)|sgh\-|shar|sie(\-|m)|sk\-0|sl(45|id)|sm(al|ar|b3|it|t5)|so(ft|ny)|sp(01|h\-|v\-|v )|sy(01|mb)|t2(18|50)|t6(00|10|18)|ta(gt|lk)|tcl\-|tdg\-|tel(i|m)|tim\-|t\-mo|to(pl|sh)|ts(70|m\-|m3|m5)|tx\-9|up(\.b|g1|si)|utst|v400|v750|veri|vi(rg|te)|vk(40|5[0-3]|\-v)|vm40|voda|vulc|vx(52|53|60|61|70|80|81|83|85|98)|w3c(\-| )|webc|whit|wi(g |nc|nw)|wmlb|wonu|x700|yas\-|your|zeto|zte\-/i.test(
    navigator.userAgent.substr(0, 4)
  )
)
  isMobile = true;

var is_iPad = navigator.userAgent.match(/iPad/i) != null;

$(document).ready(function () {
  $("#helppopup").load("help.htm", function () { });
  //clear the localStorage for DataTables in DR Section
  var tmp = [];
  for (var i = 0, len = localStorage.length; i < len; i++) {
    tmp.push(localStorage.key(i));
  }

  var errCount = 0;

  for (var i = 0, len = tmp.length; i < len; i++) {
    var key = tmp[i];
    var value = localStorage[key];
    if (key != "queries" && key != "queryNameList" && key != "key") {
      if (value != undefined) {
        try {
          var data = $.parseJSON(value);
        }
        catch (err) {
          console.log('JSON ERROR : ', key, value, err);
          localStorage.removeItem(key);
          errCount++;
          continue;
        }
      }
      if (!data.hasOwnProperty("time")) {
        if ($.cookie("sessionCookie") == undefined) {
          localStorage.removeItem(key);
        }
      } else {
        if (data["time"] == "0") {
          if ($.cookie("sessionCookie") == undefined) {
            localStorage.removeItem(key);
          }
        } else {
          var oneDay = 24 * 60 * 60 * 1000; // hours*minutes*seconds*milliseconds
          var sessionStartTime = new Date(data["time"]);
          var currentTime = new Date();
          var difference = Math.round(
            Math.abs(
              (sessionStartTime.getTime() - currentTime.getTime()) / oneDay
            )
          );

          if (difference >= 365) {
            localStorage.removeItem(key);
          }
        }
      }
      if (
        key.indexOf("DataTables_tblDrMAster") > -1 ||
        key.indexOf("DataTables_tblDrReplica") > -1 ||
        key.indexOf("DataTables_tblCmdLog_") > -1
      ) {
        localStorage.removeItem(key);
      }
    }
  }

  if (errCount > 0) {
    window.location.reload();
  }

  $.cookie("sessionCookie", "true");
  var rv = -1;
  if (
    VoltDbUI.getCookie("username") != undefined &&
    VoltDbUI.getCookie("username") != "null"
  ) {
    $("#logOut").css("display", "block");
  } else {
    $("#logOut").css("display", "none");
  }

  //Prevent scrolling of page.
  $("#navSchema").on("click", function (e) {
    //Browser validation for IE version less than IE 11
    if (navigator.userAgent.indexOf("MSIE") >= 0) {
      window.location.hash = "#o"; //This is required for IE.
      setTimeout(function () {
        window.scrollTo(0, 0);
      }, 10);
    }
    //IE 11 is just a preview release.
    //Hence validation expressions may differs after the full version is released
    //In such case, below validation has to be updated
    else if (navigator.appName == "Netscape") {
      var ua = navigator.userAgent;
      var re = new RegExp("Trident/.*rv:([0-9]{1,}[.0-9]{0,})");

      if (re.exec(ua) != null) {
        rv = parseFloat(RegExp.$1);
        if (rv == 11) {
          window.location.hash = "#o"; //This is required for IE.
          setTimeout(function () {
            window.scrollTo(0, 0);
          }, 10);
        }
      }
    }
    e.preventDefault();
  });

  try {
    var savedData = getParameterByName("data");

    if (savedData != undefined && savedData != "") {
      var json = jQuery.parseJSON(decodeURIComponent(savedData));

      if (
        json["DisplayPreferences"] != undefined &&
        json["DisplayPreferences"] != ""
      )
        saveInLocalStorage("user-preferences", json["DisplayPreferences"]);

      if (json["GraphView"] != undefined && json["GraphView"] != "")
        saveInLocalStorage("graph-view", json["GraphView"]);

      if (json["DrGraphView"] != undefined && json["DrGraphView"] != "")
        saveInLocalStorage("dr-graph-view", json["DrGraphView"]);

      if (
        json["ImporterGraphView"] != undefined &&
        json["ImporterGraphView"] != ""
      )
        saveInLocalStorage("importer-graph-view", json["ImporterGraphView"]);

      if (
        json["ExporterGraphView"] != undefined &&
        json["ExporterGraphView"] != ""
      )
        saveInLocalStorage("exporter-graph-view", json["ExporterGraphView"]);

      if (json["CurrentServer"] != undefined && json["CurrentServer"] != "")
        saveCurrentServer(json["CurrentServer"]);

      if (json["username"] != undefined && json["username"] != "")
        saveSessionCookie("username", json["username"]);

      if (json["AlertThreshold"] != undefined && json["AlertThreshold"] != "")
        saveInLocalStorage("alert-threshold", json["AlertThreshold"]);

      if (json["tab"] == "admin") {
        saveSessionCookie("current-tab", NavigationTabs.Admin);
      }

      location.href = location.href.split("?")[0];
    }
  } catch (e) {
    /*Ignore error.*/
  }

  // Toogle Server popup
  $("#btnPopServerList").click(function (event) {
    $("#popServerSearch").val("");
    $("#popServerSearch").attr("placeholder", "Search Server");
    $("#popServerSearch").keyup();
    event.stopPropagation();
    if ($("#popServerList").css("display") == "none") {
      $(this).removeClass("showServers");
      $(this).addClass("hideServers");
    } else {
      $(this).removeClass("hideServers");
      $(this).addClass("showServers");
    }
    $("#popServerList").toggle("slide", { direction: "right" }, 1500);

    // $("#wrapper").click(function () {
    //     if ($('#popServerList').css('display') == 'block') {
    //         $('#popServerList').hide();
    //         $('#btnPopServerList').removeClass('hideServers');
    //         $('#btnPopServerList').addClass('showServers');
    //     }

    // });
  });

  $("#popServerList").on("click", function (event) {
    event.stopPropagation();
  });

  // Pop Slide Server Search
  $("#popServerSearch").on("keyup", function () {
    var searchText = $(this).val().toLowerCase();
    $("#serversList > tr.filterClass").each(function () {
      var currentLiText = $(this).text().toLowerCase(),
        showCurrentLi = currentLiText.indexOf(searchText) !== -1;
      $(this).toggle(showCurrentLi);
    });
  });

  // Implements Scroll in Server List div
  $("#serverListWrapper").slimscroll({
    disableFadeOut: true,
    height: "225px",
  });

  // Tabs Default Action
  $(".tab_content").hide(); //Hide all content
  $("ul.tabs li:first").addClass("active").show(); //Activate first tab
  $(".tab_content:first").show(); //Show first tab content

  // Show Hide Graph Block for cluster lantency
  $("#showHideGraphBlock").on("click", function () {
    var userPreferences = getUserPreferences();
    if (userPreferences != null) {
      if (
        userPreferences["ClusterLatency"] != false ||
        userPreferences["ClusterTransactions"] != false ||
        userPreferences["ServerCPU"] != false ||
        userPreferences["ServerRAM"] != false ||
        userPreferences["PartitionIdleTime"] != false ||
        userPreferences["CommandLogStat"] != false ||
        userPreferences["CommandLogTables"] != false
      ) {
        var graphState = $("#mainGraphBlock").css("display");
        if (graphState == "none") {
          $(".showhideIcon").removeClass("collapsed");
          $(".showhideIcon").addClass("expanded");
        } else {
          $(".showhideIcon").removeClass("expanded");
          $(".showhideIcon").addClass("collapsed");
        }
        $("#mainGraphBlock").slideToggle();

        MonitorGraphUI.UpdateCharts();
      }
    }
  });

  //Show Hide Graph Block for importer
  $("#showHideImporterGraphBlock").on("click", function () {
    var graphState = $("#mainImporterGraphBlock").css("display");
    if (graphState == "none") {
      $(".showhideImporterIcon").removeClass("collapsed");
      $(".showhideImporterIcon").addClass("expanded");
    } else {
      $(".showhideImporterIcon").removeClass("expanded");
      $(".showhideImporterIcon").addClass("collapsed");
    }
    $("#mainImporterGraphBlock").slideToggle();
  });

  //Show Hide Graph Block for exporter
  $("#showHideExporterGraphBlock").on("click", function () {
    var graphState = $("#mainExporterGraphBlock").css("display");
    if (graphState == "none") {
      $(".showhideExporterIcon").removeClass("collapsed");
      $(".showhideExporterIcon").addClass("expanded");
    } else {
      $(".showhideExporterIcon").removeClass("expanded");
      $(".showhideExporterIcon").addClass("collapsed");
    }
    $("#mainExporterGraphBlock").slideToggle();

    var graphState = $("#queuedGraphBlock").css("display");
    if (graphState == "none") {
      $(".showhideExporterIcon").removeClass("collapsed");
      $(".showhideExporterIcon").addClass("expanded");
    } else {
      $(".showhideExporterIcon").removeClass("expanded");
      $(".showhideExporterIcon").addClass("collapsed");
    }
    $("#queuedGraphBlock").slideToggle();
  });

  //DR Show/hide toggle
  // Show Hide Graph Block
  $("#showHideDrBlock").on("click", function () {
    $(".drShowHide").toggle();
    var $this = $(this);
    var drState = $(".drShowHide").css("display");
    if (drState == "none") {
      $this.removeClass("expanded");
      $this.addClass("collapsed");
    } else {
      $this.removeClass("collapsed");
      $this.addClass("expanded");
    }
  });

  // Show Hide Command Log Performance Block
  $("#showHideCLPBlock").on("click", function () {
    $(".clpShowHide").toggle();
    var $this = $(this);
    var clpState = $(".clpShowHide").css("display");
    if (clpState == "none") {
      $this.removeClass("expanded");
      $this.addClass("collapsed");
    } else {
      $this.removeClass("collapsed");
      $this.addClass("expanded");
    }
  });

  // Shows memory alerts
  $("#showMemoryAlerts").popup();
  $(".drWarning").popup();

  //Logout popup
  $("#logOut").popup();
  $("#btnlogOut").popup();

  //Shows Save Snapshot status
  $("#btnSaveSnapshotPopup").popup({
    open: function (event, ui, ele) {
      if (
        $("#saveSnapshotStatus")
          .html()
          .indexOf("Snapshot queued successfully") > -1
      ) {
        $("#imgSaveSnapshotStatus").hide();
      } else {
        $("#imgSaveSnapshotStatus").show();
      }
    },
  });

  var refreshCss = function () {
    //Enable Schema specific css only for Schema Tab.
    if (
      VoltDbUI.CurrentTab == NavigationTabs.Schema ||
      NavigationTabs.Exporter
    ) {
      $("#styleBootstrapMin").removeAttr("disabled");
      $("#styleBootstrapResponsive").removeAttr("disabled");
      $("#styleThemeBootstrap").removeAttr("disabled");
      $("#nav").css("left", navLeft - 100);
      $("#styleBootstrapMin").removeProp("disabled");
      $("#styleBootstrapResponsive").removeProp("disabled");
      $("#styleThemeBootstrap").removeProp("disabled");
    } else {
      $("#styleBootstrapMin").attr("disabled", "disabled");
      $("#styleBootstrapResponsive").attr("disabled", "disabled");
      $("#styleThemeBootstrap").attr("disabled", "disabled");
      $("#nav").css("left", navLeft);
      //This is required for firefox
      $("#styleBootstrapMin").prop("disabled", true);
      $("#styleBootstrapResponsive").prop("disabled", true);
      $("#styleThemeBootstrap").prop("disabled", true);
    }
  };

  refreshCss();

  var navLeft = $("#nav").css("left");
  $("#nav li").on("click", function () {
    $(".contents").hide().eq($(this).index()).show();
    $("#nav li").removeClass("active");
    $(this).addClass("active");
    if (isMobile == false) {
      if (!is_iPad) {
        if (VoltDbUI.gutterInstanceHor != undefined)
          VoltDbUI.gutterInstanceHor.destroy();
        VoltDbUI.gutterInstanceHor = Split(["#a", "#inputQuery"], {
          gutterSize: 15,
          minSize: 400,
          sizes: [25, 75],
        });
      }

      var queryLength = $("#ulTabList li").length - 1;

      for (var i = 1; i <= queryLength; i++) {
        if (VoltDbUI.vars["gutterInstanceVer" + i] != undefined)
          VoltDbUI.vars["gutterInstanceVer" + i].destroy();

        VoltDbUI.vars["gutterInstanceVer" + i] = Split(
          ["#querybox-" + i, "#blockContainer" + i],
          {
            direction: "vertical",
            gutterSize: 15,
            minSize: [120, 150],
          }
        );

        VoltDbUI.vars["gutterInstanceVer" + i].setSizes([30, 70]);
      }
    }

    VoltDbUI.CurrentTab = getCurrentTab();
    refreshCss();
    saveSessionCookie("current-tab", VoltDbUI.CurrentTab);

    //Activate Shortcut keys only if the current tab is "SQL Query".
    //Also show proper help contents as per the choosen tab.
    if (VoltDbUI.CurrentTab == NavigationTabs.SQLQuery) {
      showHelpTopic("#VDBQHelp", "SQL Query Help");
      if (
        navigator.userAgent.indexOf("Safari") != -1 &&
        navigator.userAgent.indexOf("Chrome") == -1
      ) {
        shortcut.add("f6", function () {
          var element = $("#worktabs .ui-tabs-panel:visible").attr("id");
          var element_id = element.split("-")[1];
          var btn_id = "#runBTn-" + element_id;

          if ($(btn_id).attr("disabled") != "disabled")
            $(btn_id).button().trigger("click");
        });
      } else {
        shortcut.add("F5", function () {
          var element = $("#worktabs .ui-tabs-panel:visible").attr("id");
          var element_id = element.split("-")[1];
          var btn_id = "#runBTn-" + element_id;

          if ($(btn_id).attr("disabled") != "disabled")
            $(btn_id).button().trigger("click");
        });
      }
    } else {
      //Refresh the charts if the current tab is "DB Monitor"
      if (VoltDbUI.CurrentTab == NavigationTabs.DBMonitor) {
        showHelpTopic("#VDBMonHelp", "DB Monitor Help");
        MonitorGraphUI.UpdateCharts();
      } else if (VoltDbUI.CurrentTab == NavigationTabs.Schema) {
        showHelpTopic("#VDBSchHelp", "Schema Help");
      } else if (VoltDbUI.CurrentTab == NavigationTabs.Admin) {
        showHelpTopic("#VDBAdmHelp", "Admin Help");
      } else if (VoltDbUI.CurrentTab == NavigationTabs.DR) {
        showHelpTopic("#VDBDRHelp", "DR Help");
        MonitorGraphUI.UpdateCharts();
      } else if (VoltDbUI.CurrentTab == NavigationTabs.Importer) {
        showHelpTopic("#VDBImportHelp", "Importer Help");
        MonitorGraphUI.RefreshImporterGraph();
      } else if (VoltDbUI.CurrentTab == NavigationTabs.Exporter) {
        showHelpTopic("#VDBExportHelp", "Exporter Help");
        MonitorGraphUI.RefreshThroughputGraph();
        MonitorGraphUI.RefreshQueuedGraph();
      } else if (VoltDbUI.CurrentTab == NavigationTabs.Analysis) {
        showHelpTopic("#VDBAnalysisHelp", "Analysis Help");
      }
      shortcut.remove("f5");
      shortcut.remove("f6");
    }
    $("#overlay").hide();
  });

  //Attach the login popup to the page.
  $("body").append(voltDbRenderer.GetLoginPopup());

  var serverName = VoltDBConfig.GetDefaultServerIP();
  var portid = VoltDBConfig.GetPortId();

  //If security is enabled, then it displays login popup. After user is verified, it calls loadPage().
  //If security is not enabled, then it simply calls loadPage().
  voltDbRenderer.HandleLogin(serverName, portid, function () {
    getListOfRoles();
    voltDbRenderer.checkRolesUpdate();
    set_kubernetes($(location).attr("hostname"), $(location).attr("port"));
    loadPage(serverName, portid);
  });

  window.onscroll = function () {
    if (
      VoltDbUI.isSchemaTabLoading &&
      VoltDbUI.CurrentTab == NavigationTabs.Schema
    )
      window.scrollTo(0, 0);
  };
});

function convertArrayOfObjectsToCSV(args) {
  var result, ctr, keys, columnDelimiter, lineDelimiter, data;

  data = args.data || null;
  if (data == null || !data.length) {
    return null;
  }

  columnDelimiter = args.columnDelimiter || ",";
  lineDelimiter = args.lineDelimiter || "\n";

  keys = Object.keys(data[0]);

  result = "";
  result += keys.join(columnDelimiter);
  result += lineDelimiter;

  data.forEach(function (item) {
    ctr = 0;
    keys.forEach(function (key) {
      if (ctr > 0) result += columnDelimiter;
      if (key == "timestamp") {
        result +=
          new Date(item[key]).getHours() +
          ":" +
          new Date(item[key]).getMinutes() +
          ":" +
          new Date(item[key]).getSeconds();
      } else result += item[key];

      ctr++;
    });
    result += lineDelimiter;
  });

  return result;
}

function downloadCSV(event, args, whichChart, chartId) {
  if (
    (navigator.userAgent.indexOf("Safari") != -1 &&
      navigator.userAgent.indexOf("Chrome") == -1) ||
    navigator.userAgent.indexOf("MSIE") > 0 ||
    navigator.userAgent.indexOf("Trident/") > 0
  ) {
    event.preventDefault();
    event.stopPropagation();
    return;
  }

  var data, filename, link;
  var graphView = $("#graphView").val();
  var drGraphVIew = $("#drGraphView").val();
  var importGraphView = $("#importerGraphView").val();
  var exportGraphView = $("#exporterGraphView").val();
  var chartData = {};

  if (whichChart == "cpu") {
    if (graphView == "Seconds") {
      chartData = JSON.parse(localStorage.cpuDetails);
    } else if (graphView == "Minutes") {
      chartData = JSON.parse(localStorage.cpuDetailsMin);
    } else if (graphView == "Days") {
      chartData = JSON.parse(localStorage.cpuDetailsDay);
    }
  } else if (whichChart == "memory") {
    if (graphView == "Seconds") {
      chartData = JSON.parse(localStorage.memoryDetails);
    } else if (graphView == "Minutes") {
      chartData = JSON.parse(localStorage.memoryDetailsMin);
    } else if (graphView == "Days") {
      chartData = JSON.parse(localStorage.memoryDetailsDay);
    }
  } else if (whichChart == "transaction") {
    if (graphView == "Seconds") {
      chartData = JSON.parse(localStorage.transDetails);
    } else if (graphView == "Minutes") {
      chartData = JSON.parse(localStorage.transDetailsMin);
    } else if (graphView == "Days") {
      chartData = JSON.parse(localStorage.transDetailsDay);
    }
  } else if (whichChart == "latency") {
    if (graphView == "Seconds") {
      chartData = JSON.parse(localStorage.latency);
    } else if (graphView == "Minutes") {
      chartData = JSON.parse(localStorage.latencyMin);
    } else if (graphView == "Days") {
      chartData = JSON.parse(localStorage.latencyDay);
    }
  } else if (whichChart == "partitionIdle") {
    if (graphView == "Seconds") {
      chartData = convertPartitionData(
        JSON.parse(localStorage.partitionDetails)
      );
    } else if (graphView == "Minutes") {
      chartData = convertPartitionData(
        JSON.parse(localStorage.partitionDetailsMin)
      );
    } else if (graphView == "Days") {
      chartData = convertPartitionData(
        JSON.parse(localStorage.partitionDetailsDay)
      );
    }
  } else if (whichChart == "dataReplication") {
    if (drGraphVIew == "Seconds") {
      chartData = JSON.parse(localStorage["drDetails_" + chartId]);
    } else if (drGraphVIew == "Minutes") {
      chartData = JSON.parse(localStorage["drDetailsMin_" + chartId]);
    } else if (drGraphVIew == "Days") {
      chartData = JSON.parse(localStorage["drDetailsDay_" + chartId]);
    }
  } else if (whichChart == "commandLog") {
    var overLayData = convertOverlayData(
      JSON.parse(localStorage.SnapshotOverlayData)
    );
    if (graphView == "Seconds") {
      chartData = JSON.parse(localStorage.cmdLog);
    } else if (graphView == "Minutes") {
      chartData = JSON.parse(localStorage.cmdLogMin);
    } else if (graphView == "Days") {
      chartData = JSON.parse(localStorage.cmdLogDay);
    }
  } else if (whichChart == "throughput") {
    if (exportGraphView == "Seconds") {
      chartData = convertExporterData(
        JSON.parse(localStorage.throughputDetails)
      );
    } else if (exportGraphView == "Minutes") {
      chartData = convertExporterData(
        JSON.parse(localStorage.throughputDetailsMin)
      );
    } else if (exportGraphView == "Days") {
      chartData = convertExporterData(
        JSON.parse(localStorage.throughputDetailsDay)
      );
    }
  } else if (whichChart == "queued") {
    if (exportGraphView == "Seconds") {
      chartData = convertExporterData(JSON.parse(localStorage.queuedDetails));
    } else if (exportGraphView == "Minutes") {
      chartData = convertExporterData(
        JSON.parse(localStorage.queuedDetailsMin)
      );
    } else if (exportGraphView == "Days") {
      chartData = convertExporterData(
        JSON.parse(localStorage.queuedDetailsDay)
      );
    }
  } else if (whichChart == "outTrans") {
    if (importGraphView == "Seconds") {
      chartData = convertImporterData(JSON.parse(localStorage.outTransDetails));
    } else if (importGraphView == "Minutes") {
      chartData = convertImporterData(
        JSON.parse(localStorage.outTransDetailsMin)
      );
    } else if (importGraphView == "Days") {
      chartData = convertImporterData(
        JSON.parse(localStorage.outTransDetailsDay)
      );
    }
  } else if (whichChart == "successRate") {
    if (importGraphView == "Seconds") {
      chartData = convertImporterData(
        JSON.parse(localStorage.successRateDetails)
      );
    } else if (importGraphView == "Minutes") {
      chartData = convertImporterData(
        JSON.parse(localStorage.successRateDetailsMin)
      );
    } else if (importGraphView == "Days") {
      chartData = convertImporterData(
        JSON.parse(localStorage.successRateDetailsDay)
      );
    }
  } else if (whichChart == "failureRate") {
    if (importGraphView == "Seconds") {
      chartData = convertImporterData(
        JSON.parse(localStorage.failureRateDetails)
      );
    } else if (importGraphView == "Minutes") {
      chartData = convertImporterData(
        JSON.parse(localStorage.failureRateDetailsMin)
      );
    } else if (importGraphView == "Days") {
      chartData = convertImporterData(
        JSON.parse(localStorage.failureRateDetailsDay)
      );
    }
  }

  var csv = convertArrayOfObjectsToCSV({
    data: chartData,
  });
  if (csv == null) return;

  if (whichChart == "dataReplication")
    filename = args.filename + "-" + drGraphVIew + ".csv";
  else if (
    whichChart == "outTrans" ||
    whichChart == "successRate" ||
    whichChart == "failureRate"
  )
    filename = args.filename + "-" + importGraphView + ".csv";
  else filename = args.filename + "-" + graphView + ".csv";

  data = encodeURI(csv);

  var blob = new Blob([csv], { type: "text/csv;" });
  saveAs(blob, filename);
}

function convertPartitionData(data) {
  var chartData = [];
  for (var i = 0; i < data.length; i++) {
    for (var j = 0; j < data[i].values.length; j++) {
      chartData.push({
        key: data[i].key.replace(" ", ""),
        type: getPartitionType(data[i].key, data[i].color),
        timestamp: data[i].values[j].x,
        value: data[i].values[j].y,
      });
    }
  }
  return chartData;
}

function convertImporterData(data) {
  var chartData = [];
  for (var i = 0; i < data.length; i++) {
    for (var j = 0; j < data[i].values.length; j++) {
      chartData.push({
        key: data[i].key.replace(" ", ""),
        timestamp: data[i].values[j].x,
        value: data[i].values[j].y,
      });
    }
  }
  return chartData;
}

function convertExporterData(data) {
  var chartData = [];
  for (var i = 0; i < data.length; i++) {
    for (var j = 0; j < data[i].values.length; j++) {
      chartData.push({
        key: data[i].key.replace(" ", ""),
        timestamp: data[i].values[j].x,
        value: data[i].values[j].y,
      });
    }
  }
  return chartData;
}

function getPartitionType(key, color) {
  var type = "local-partitiion";
  if (color == MonitorGraphUI.enumPartitionColor.maxMinPartition) {
    if (key.substr(key.length - 4, 3) == "Max") {
      type = "maximum-partition";
    } else {
      type = "minimum-partition";
    }
  } else if (color == MonitorGraphUI.enumPartitionColor.multiPartition) {
    type = "multi-partition";
  }
  return type;
}

function convertOverlayData(data) {
  var chartData = [];
  for (var i = 0; i < data.length; i++) {
    var startTime = new Date(data[i].startTime);
    var endTime = new Date(data[i].endTime);
    var starthours = startTime.getHours();
    var startminutes = "0" + startTime.getMinutes();
    var startseconds = "0" + startTime.getSeconds();
    var startmilliseconds =
      startTime.getMilliseconds() < 100
        ? "0" + startTime.getMilliseconds()
        : startTime.getMilliseconds();
    var startformattedTime =
      starthours +
      ":" +
      startminutes.substr(-2) +
      ":" +
      startseconds.substr(-2) +
      ":" +
      startmilliseconds;
    var endhours = endTime.getHours();
    var endminutes = "0" + endTime.getMinutes();
    var endseconds = "0" + endTime.getSeconds();
    var endmilliseconds = endTime.getMilliseconds();
    var endformattedTime =
      endhours +
      ":" +
      endminutes.substr(-2) +
      ":" +
      endseconds.substr(-2) +
      ":" +
      endmilliseconds;

    chartData.push({
      startTime: startformattedTime,
      endTime: endformattedTime,
    });
  }
  return chartData;
}

function logout() {
  saveSessionCookie("username", null);
  saveSessionCookie("password", null);
  if (VoltDbAdminConfig.isRoleChanged) {
    saveSessionCookie("role", -1);
  } else {
    saveSessionCookie("role", null);
  }
  saveSessionCookie("current-tab", NavigationTabs.DBMonitor);
  $("#logOut").prop("title", "");
  location.href = "/logout";
}

function changePassword(obj) {
  var id = obj.id;
  $(obj).css("display", "none");
  $(obj.parentElement)
    .children("input")
    .each(function () {
      $(this).css("display", "inline-block"); // "this" is the current element in the loop
    });
}

var loadPage = function (serverName, portid) {
  $(".drShowHide").show();
  $(".clpShowHide").show();
  $("#showHideDrBlock").removeClass("collapsed");
  $("#showHideDrBlock").addClass("expanded");
  $("#showHideCLPBlock").removeClass("collapsed");
  $("#showHideCLPBlock").addClass("expanded");
  loadAnalysisPage();
  var userName =
    VoltDbUI.getCookie("username") != undefined
      ? VoltDbUI.getCookie("username")
      : "";
  var password =
    VoltDbUI.getCookie("password") != undefined
      ? VoltDbUI.getCookie("password")
      : "";

  voltDbRenderer.ChangeServerConfiguration(
    serverName,
    portid,
    userName,
    password,
    true,
    true
  );
  voltDbRenderer.ShowUsername(userName);

  loadSQLQueryPage(serverName, portid, userName);
  VoltDbUI.refreshSqlAndSchemaTab();

  VoltDbUI.partitionGraphInterval = setInterval(function () {
    if (getCurrentServer() != undefined) {
      window.clearInterval(VoltDbUI.partitionGraphInterval);
      voltDbRenderer.GetPartitionIdleTimeInformation(function (
        partitionDetail
      ) {
        MonitorGraphUI.GetPartitionDetailData(partitionDetail);
      });
    }
  }, 5000);

  showEnableDisableDownloadBtn();
  function showEnableDisableDownloadBtn() {
    if (
      (navigator.userAgent.indexOf("Safari") != -1 &&
        navigator.userAgent.indexOf("Chrome") == -1) ||
      navigator.userAgent.indexOf("MSIE") > 0 ||
      navigator.userAgent.indexOf("Trident/") > 0
    ) {
      $(".downloadCls").attr("src", "images/icon_download_disabled.png");
      $(".downloadCls").attr(
        "title",
        "Download file feature is not supported in this browser."
      );
      $(".downloadCls").css("cursor", "default");
    } else {
      $(".downloadCls").attr("src", "images/downloadBtn.png");
      $(".downloadCls").attr("title", "Download data as CSV");
      $(".downloadCls").css("cursor", "pointer");
    }
  }

  var showAdminPage = function () {
    if (VoltDbAdminConfig.isAdmin) {
      if (
        VoltDbUI.getCookie("sql_port_for_paused_db") ==
        sqlPortForPausedDB.UseAdminPort
      ) {
        VoltDBService.SetConnectionForSQLExecution(true);
        SQLQueryRender.saveConnectionKey(true);
      }
      $("#navAdmin").show();
      loadAdminPage();
    }
  };

  //Retains the current tab while page refreshing.
  var retainCurrentTab = function () {
    if (!(securityChecks.securityChecked && securityChecks.previlegesChecked))
      return;
    var curTab = VoltDbUI.getCookie("current-tab");
    if (curTab != undefined) {
      curTab = curTab * 1;
      if (curTab == NavigationTabs.Schema) {
        $("#overlay").show();
        setTimeout(function () {
          $("#navSchema > a").trigger("click");
        }, 100);
      } else if (curTab == NavigationTabs.SQLQuery) {
        $("#overlay").show();
        setTimeout(function () {
          $("#navSqlQuery > a").trigger("click");
        }, 100);
      } else if (curTab == NavigationTabs.Admin) {
        if (VoltDbAdminConfig.isAdmin) {
          $("#overlay").show();
          setTimeout(function () {
            $("#navAdmin > a").trigger("click");
          }, 100);
        } else {
          saveSessionCookie("current-tab", NavigationTabs.DBMonitor);
        }
      } else if (curTab == NavigationTabs.DR) {
        //Do nothing
      } else if (curTab == NavigationTabs.Analysis) {
        $("#overlay").show();
        setTimeout(function () {
          $("#navAnalysis > a").trigger("click");
        }, 100);
      } else {
        setTimeout(function () {
          $("#navDbmonitor > a").trigger("click");
        }, 100);
      }
    }
  };

  var securityChecks = {
    securityChecked: false,
    previlegesChecked: false,
  };

  //Load Admin configurations
  voltDbRenderer.GetAdminDeploymentInformation(
    true,
    function (adminConfigValues, rawConfigValues) {
      securityChecks.securityChecked = true;
      //Show admin page if security is turned off.
      if (
        adminConfigValues != null &&
        adminConfigValues.VMCNoPermission != true &&
        !adminConfigValues.security
      ) {
        showAdminPage();
      } else if (!VoltDbAdminConfig.isAdmin) {
        $("#navAdmin").hide();
      }

      retainCurrentTab();
    }
  );

  voltDbRenderer.CheckAdminPriviledges(function (hasAdminPrivileges) {
    securityChecks.previlegesChecked = true;
    if (hasAdminPrivileges) {
      $("#navAdmin").show();
      // showAdminPage();
    } else if (!VoltDbAdminConfig.isAdmin) {
      $("#navAdmin").hide();
    }

    retainCurrentTab();
  });

  $("#loginWarnPopup").popup({
    afterOpen: function (event, ui, ele) {
      var popup = $(this)[0];

      $("#btnLoginWarningOk").unbind("click");
      $("#btnLoginWarningOk").on("click", function () {
        if (!VoltDbUI.hasPermissionToView) {
          window.location.reload();
        } else {
          if (VoltDbUI.CurrentTab == NavigationTabs.Admin) {
            setTimeout(function () {
              $("#navDbmonitor").trigger("click");
            }, 500);
          }
          $("#navAdmin").hide();
        }
        popup.close();
      });
    },
    closeContent: "",
    modal: true,
  });

  var defaultSearchTextProcedure = "Search Stored Procedures";
  var defaultSearchTextTable = "Search Database Tables";

  VoltDbUI.CurrentTab = getCurrentTab();

  RefreshServerUI();

  var version = "";
  var setVersionCheckUrl = function (currentServer) {
    if (version == "") {
      version = voltDbRenderer.getVersion(currentServer);
      $("#versioncheck").attr(
        "src",
        "http://community.voltdb.com/versioncheck?app=vmc&ver=" + version
      );
    }
  };

  var refreshClusterHealth = function () {
    //loads cluster health and other details on the top banner
    var loadClusterHealth = function () {
      voltDbRenderer.GetClusterHealth(function (htmlData, alertHtmlData) {
        $("#clusterHealth").html(htmlData).show();
        $("#memoryAlertsList").html(alertHtmlData);
      });

      voltDbRenderer.mapNodeInformationByStatus(function (htmlData) {
        var currentServer = getCurrentServer();
        if (currentServer == undefined) {
          saveCurrentServer(htmlData.ServerInformation[1].CurrentServer);
        }

        $(".activeServerName")
          .html(htmlData.ServerInformation[1].CurrentServer)
          .attr("title", htmlData.ServerInformation[1].CurrentServer);
        $("#serversList").html(htmlData.ServerInformation[0].ServersList);
        setVersionCheckUrl(htmlData.ServerInformation[1].CurrentServer);

        //Trigger search on the newly loaded list. This is required to
        //search server since we are refreshing the server list.
        if ($("#popServerSearch").val() != "Search Server")
          $("#popServerSearch").trigger("keyup");
      });

      //hide loading icon
      $("#overlay").hide();

      $("#serversList > tr > td.active > a").on("click", function () {
        var clickedServer = $(this).html();
        $(".activeServerName").html(clickedServer).attr("title", clickedServer);

        if ($("#popServerList").css("display") == "none") {
          $("#btnPopServerList").removeClass("showServers");
          $("#btnPopServerList").addClass("hideServers");
        } else {
          $("#btnPopServerList").removeClass("hideServers");
          $("#btnPopServerList").addClass("showServers");
        }

        $("#popServerList").toggle("slide", { direction: "right" }, 1500);
        $(this).parent().prevAll().removeClass("monitoring");
        $(this).parent().nextAll().removeClass("monitoring");
        $(this).parent().addClass("monitoring");

        var serverIp = voltDbRenderer.getServerIP($(this).attr("data-ip"));
        var currentUrl = window.location.href.split("?")[0];
        var urlArray = currentUrl.split("/");
        var newUrl = "";
        if (urlArray != null && urlArray.length > 0) {
          var urlArray2 = urlArray[2].split(":");
          urlArray2[0] = serverIp;
          urlArray[2] = urlArray2.join(":");
          newUrl = urlArray.join("/");
        }
        var data = {
          CurrentServer: clickedServer,
          GraphView: VoltDbUI.getFromLocalStorage("graph-view"),
          DrGraphView: VoltDbUI.getFromLocalStorage("dr-graph-view"),
          ImporterGraphVIew: VoltDbUI.getFromLocalStorage(
            "importer-graph-view"
          ),
          ExporterGraphVIew: VoltDbUI.getFromLocalStorage(
            "exporter-graph-view"
          ),
          DisplayPreferences: VoltDbUI.getFromLocalStorage("user-preferences"),
          AlertThreshold: VoltDbUI.getFromLocalStorage("alert-threshold"),
          username: VoltDbUI.getCookie("username"),
          password: VoltDbUI.getCookie("password"),
        };

        var win = window.open(
          newUrl + "?data=" + encodeURIComponent(JSON.stringify(data)),
          "_parent"
        );
        win.focus();
      });

      var lUserPreferences = getUserPreferences();
      showHideGraph(lUserPreferences);
    };
    var loadAdminTabPortAndOverviewDetails = function (
      portAndOverviewValues,
      serverSettings
    ) {
      VoltDbAdminConfig.displayPortAndRefreshClusterState(
        portAndOverviewValues,
        serverSettings
      );
    };

    var loadAdminServerList = function (serverList) {
      VoltDbAdminConfig.refreshServerList(serverList);
      $(VoltDbAdminConfig.runningServerIds).on("click", function () {
        openPopup($(this));
      });

      $(".tblshutdown  >tbody > tr.activeHost > td:first-child > a").on(
        "click",
        function () {
          var clickedServer = $(this).html();
          var serverIp = voltDbRenderer.getServerIP(
            $(this)
              .parent()
              .siblings("td:first")
              .next()
              .find("a")
              .attr("data-hostid")
          );
          var currentUrl = window.location.href.split("?")[0];
          var urlArray = currentUrl.split("/");
          var newUrl = "";
          if (urlArray != null && urlArray.length > 0) {
            var urlArray2 = urlArray[2].split(":");
            urlArray2[0] = serverIp;
            urlArray[2] = urlArray2.join(":");
            newUrl = urlArray.join("/");
          }
          var data = {
            CurrentServer: clickedServer,
            GraphView: VoltDbUI.getFromLocalStorage("graph-view"),
            DrGraphView: VoltDbUI.getFromLocalStorage("dr-graph-view"),
            ImporterGraphVIew: VoltDbUI.getFromLocalStorage(
              "importer-graph-view"
            ),
            ExporterGraphVIew: VoltDbUI.getFromLocalStorage(
              "exporter-graph-view"
            ),
            DisplayPreferences:
              VoltDbUI.getFromLocalStorage("user-preferences"),
            AlertThreshold: VoltDbUI.getFromLocalStorage("alert-threshold"),
            username: VoltDbUI.getCookie("username"),
            password: VoltDbUI.getCookie("password"),
            tab: "admin",
          };

          var win = window.open(
            newUrl + "?data=" + encodeURIComponent(JSON.stringify(data)),
            "_parent"
          );
          win.focus();
        }
      );
    };

    var openPopup = function (srcElement) {
      var i = 0;
      var hostName = srcElement.attr("data-HostName");
      var hostId = srcElement.attr("data-HostId");
      var idleServerDetails;

      var popup = new $.Popup({
        content: "#stopConfirmationPop",

        afterOpen: function () {
          $(document).off("click", "#StopConfirmOK");
          $(document).on("click", "#StopConfirmOK", function () {
            //API Request
            try {
              voltDbRenderer.stopServer(
                hostId,
                hostName,
                function (success, statusString) {
                  if (success) {
                    adminClusterObjects.ignoreServerListUpdateCount = 2;
                    updateServers(hostId, hostName, "MISSING");
                    $("#stopServer_" + hostName).addClass("disableServer");
                    $("#stopServer_" + hostName + " span").addClass(
                      "shutdownServer"
                    );
                    $("#stopServer_" + hostName + " span").addClass(
                      "stopDisable"
                    );
                  } else {
                    $("#errorLabel").text(statusString);
                    var popup = new $.Popup({
                      content: "divStopServerError",
<<<<<<< HEAD
                      afterOpen: function() {
                        $(document).off("click","#A2");
                        $(document).on("click","#A2",function(){
=======
                      afterOpen: function () {
                        $(document).off("click", "#A2");
                        $(document).on("click", "#A2", function () {
>>>>>>> 0f8c82f3
                          popup.close();
                        });
                      }
                    });
                    popup.open("#divStopServerError", undefined, srcElement);
                  }
                }
              );
            } catch (error) {
              console.log(error);
            }
            //Close the popup
            $($(this).siblings()[0]).trigger("click");
          });

          $("#StopConfirmCancel").unbind("click");
          $(document).on("click", "#StopConfirmCancel", function () {
            popup.close();
          });
        },
      });
      popup.open("#stopConfirmationPop", undefined, srcElement);
    };

    voltDbRenderer.GetSystemInformation(
      loadClusterHealth,
      loadAdminTabPortAndOverviewDetails,
      loadAdminServerList
    );

    //Load Admin configurations
    voltDbRenderer.GetAdminDeploymentInformation(
      false,
      function (adminConfigValues, rawConfigValues) {
        if (!VoltDbUI.hasPermissionToView) return;
        if (rawConfigValues !== undefined && rawConfigValues.status == -3 && VoltDbAdminConfig.isAdmin) {
          setTimeout(function () {
            var checkPermission = function () {
              if (!VoltDbUI.hasPermissionToView) return;
              else
                $("#loginWarningPopupMsg").text(
                  "Security settings have been changed. You no longer have permission to view Admin Tab."
                );

              if (!$("#loginWarningPopup").is(":visible")) {
                $("#loginWarnPopup").trigger("click");
              }
            };
            voltDbRenderer.GetSystemInformation(
              checkPermission,
              function (portAndOverviewValues, serverSettings) { },
              function (data) { }
            );
          }, 2000);
        } else {
          VoltDbAdminConfig.displayAdminConfiguration(
            adminConfigValues,
            rawConfigValues
          );
        }
      }
    );

    //Get System Overview information
    voltDbRenderer.GetDeploymentInformation(function (deploymentDetails) {
      if (deploymentDetails != undefined) {
        var siteCount = deploymentDetails.DETAILS.SITECOUNT;
        var hostCount = deploymentDetails.DETAILS.HOSTCOUNT;
        //check whether command log is enabled or not
        VoltDbUI.isCommandLogEnabled =
          deploymentDetails.DETAILS.COMMANDLOGSTATUS;
        var clusterDetails = voltDbRenderer.getClusterDetail(
          getCurrentServer()
        );
        if (clusterDetails != undefined) {
          if (
            clusterDetails.MODE != undefined &&
            clusterDetails.VERSION != undefined &&
            clusterDetails.BUILDSTRING != undefined &&
            clusterDetails.UPTIME != undefined
          ) {
            $("#mode").html(clusterDetails.MODE);
            $("#voltdbVersion").html(clusterDetails.VERSION);
            $("#buildString").html(clusterDetails.BUILDSTRING);
            $("#clusterComposition").html(
              hostCount +
              " hosts with " +
              hostCount * siteCount +
              " sites (" +
              siteCount +
              " per host)"
            );
            $("#runningSince").html(
              getRunningTimeInfo(
                parseInt(clusterDetails.STARTTIME),
                clusterDetails.UPTIME
              )
            );
            getLicenseInformation(clusterDetails.LICENSE);
          }
        }
      }
    });

    var getRunningTimeInfo = function (startTime, upTime) {
      var strTime = new Date(startTime).toUTCString();
      var upTime1 = upTime.split(" ");
      var upTimeHrMin = upTime1[2].split(":");
      var runningSince =
        strTime +
        " (" +
        parseInt(upTime1[0]) +
        "d " +
        parseInt(upTimeHrMin[0]) +
        "h " +
        parseInt(upTimeHrMin[1]) +
        "m)";
      return runningSince;
    };

    var getLicenseInformation = function (licenseInfo) {
      if (licenseInfo != undefined && licenseInfo != "") {
        var licInfo = JSON.parse(licenseInfo);
        if (!VoltDbAdminConfig.isExportLoading) {
          $("#addNewConfigLink").show();
        }
        $(".licenseInfo").show();
        $("#tdLicenseInfo").hide();
        $("#tdLicenseInfo").css("display", "none");
        $("#tdLicenseType").html(licInfo.type);
        $("#tdExpiration").html(licInfo.expiration);
        $("#tdHostCount").html(licInfo.hostcount);
        $("#tdWanReplication").html(
          licInfo.wanreplication == undefined
            ? ""
            : licInfo.wanreplication.toString()
        );
        $("#tdCommandLogging").html(
          licInfo.commandlogging == undefined
            ? ""
            : licInfo.commandlogging.toString()
        );
        $("#tdTrial").html(
          licInfo.trial == undefined ? "" : licInfo.trial.toString()
        );
      } else {
        $("#addNewConfigLink").hide();
        $(".licenseInfo").hide();
        $("#tdLicenseInfo").show();
      }
    };
  };

  var showHideCmdlogDataAndCharts = function (
    cmdLogStatus,
    graphView,
    currentTab
  ) {
    var logTableSpanSelector = $("#liCommandLogTables").find("span");
    var logTableInputSelector = $("#liCommandLogTables").find("input");
    var logStatSpanSelector = $("#liCommandLogStat").find("span");
    var logStatInputSelector = $("#liCommandLogStat").find("input");
    if (cmdLogStatus == "true") {
      logStatSpanSelector.html("Command Log Statistics");
      logStatSpanSelector.removeClass("notActive");
      logStatInputSelector.removeAttr("disabled");
      logStatInputSelector.removeAttr("title");
      logTableSpanSelector.html("Command Log Data");
      logTableSpanSelector.removeClass("notActive");
      logTableInputSelector.removeAttr("disabled");
      logTableInputSelector.removeAttr("title");
      var userPreference = getUserPreferences();
      if (userPreference["CommandLogStat"]) {
        $("#chartCommandLogging").show();
        MonitorGraphUI.refreshGraphCmdLog();
      }
      if (userPreference["CommandLogTables"]) {
        $("#divCommandLog").show();
      }
      refreshCmdLogSection(graphView, currentTab);
    } else {
      logStatSpanSelector.html("Command Log Statistics (not active)");
      logStatSpanSelector.addClass("notActive");
      logStatInputSelector.attr("disabled", true);
      logStatInputSelector.attr("title", "This feature is not active.");
      logStatInputSelector.attr("checked", false);
      $("#chartCommandLogging").hide();
      $("#divCommandLog").hide();

      logTableSpanSelector.html("Command Log Data (not active)");
      logTableSpanSelector.addClass("notActive");
      logTableInputSelector.attr("disabled", true);
      logTableInputSelector.attr("title", "This feature is not active.");
      logTableInputSelector.attr("checked", false);
    }
  };

  var previousTupleCount = {};
  var throughput = {};
  var refreshGraphAndData = function (graphView, currentTab) {
    voltDbRenderer.GetExportProperties(function (rawData) {
      VoltDbAdminConfig.exportTypes = rawData;
    });

    voltDbRenderer.getMemoryGraphInformation(function (memoryDetails) {
      MonitorGraphUI.RefreshMemory(
        memoryDetails,
        getCurrentServer(),
        graphView,
        currentTab
      );
    });

    voltDbRenderer.getLatencyGraphInformation(function (latencyDetails) {
      MonitorGraphUI.RefreshLatency(
        latencyDetails,
        graphView,
        currentTab,
        getCurrentServer()
      );
      MonitorGraphUI.RefreshTransaction(
        latencyDetails,
        graphView,
        currentTab,
        getCurrentServer()
      );
    });

    voltDbRenderer.getCpuGraphInformation(function (cpuDetails) {
      MonitorGraphUI.RefreshCpu(
        cpuDetails,
        getCurrentServer(),
        graphView,
        currentTab
      );
    });

    voltDbRenderer.getImporterGraphInformation(function (importerDetails) {
      if (!$.isEmptyObject(importerDetails)) {
        var curTab = VoltDbUI.getCookie("current-tab");
        graphView = $("#importerGraphView").val();
        $("#navImporter").show();
        if (
          curTab == NavigationTabs.Importer &&
          !$("#navImporter").hasClass("active")
        ) {
          $("#overlay").show();
          setTimeout(function () {
            $("#navImporter> a").trigger("click");
          }, 100);
        }

        if (VoltDbUI.isFirstImporterLoad) {
          MonitorGraphUI.SetImporterData(importerDetails);
          MonitorGraphUI.AddImporterGraph(
            VoltDbUI.getFromLocalStorage("importer-graph-view"),
            $("#chartOutTransaction"),
            $("#chartSuccessRate"),
            $("#chartFailureRate")
          );
          VoltDbUI.isFirstImporterLoad = false;
        }

        var dataMapper = MonitorGraphUI.getImportMapperData();
        var colorIndex = MonitorGraphUI.getDataMapperIndex(dataMapper);
        var dataArray = [
          "outTransData_second",
          "outTransDataMin_minute",
          "outTransDataDay_day",
          "successRateData_second",
          "successRateDataMin_minute",
          "successRateDataDay_day",
          "failureRateData_second",
          "failureRateDataMin_minute",
          "failureRateDataDay_day",
        ];
        $.each(importerDetails["SUCCESSES"], function (key, value) {
          if (key != "TIMESTAMP" && !dataMapper.hasOwnProperty(key)) {
            for (var i = 0; i < dataArray.length; i++) {
              var dataSplit = dataArray[i].split("_");
              MonitorGraphUI.AddImporterGraphLine(
                dataSplit[0],
                key,
                dataSplit[1],
                colorIndex
              );
            }
          }
        });

        MonitorGraphUI.RefreshOutTransGraph(
          importerDetails["OUTSTANDING_REQUESTS"],
          graphView,
          curTab
        );
        MonitorGraphUI.RefreshSuccessRateGraph(
          importerDetails["SUCCESSES"],
          graphView,
          curTab
        );
        MonitorGraphUI.RefreshFailureRateGraph(
          importerDetails["FAILURES"],
          graphView,
          curTab
        );
        MonitorGraphUI.RefreshImporterGraph(
          VoltDbUI.getFromLocalStorage("importer-graph-view")
        );
      } else {
        if ($("#navImporter").hasClass("active"))
          setTimeout(function () {
            $("#navDbmonitor > a").trigger("click");
          }, 100);
        $("#navImporter").hide();
      }
    });

    voltDbRenderer.getExportTableInformation(function (
      exporterDetails,
      deploymentDetails
    ) {
      if (!$.isEmptyObject(exporterDetails)) {
        let dummyRow = $("#DUMMY_EXPORT_PLACE_HOLDER");
        if (dummyRow.length) {
          // trick to make the table-sorter work for export table
          // seems if I build from an empty table, the table-sorter won't work
          // so put a dummy row first and remove it.
          dummyRow.remove();
        }
        // update to clean the cache
        const exportTable = $("#exportTable");
        exportTable
          .trigger("update")
          .trigger("sorton", [exportTable.get(0).config.sortList])
          .trigger("appendCache")
          .trigger("applyWidgets");

        const exportConfigs = deploymentDetails["export"]["configuration"];
        Object.keys(exporterDetails["TUPLE_COUNT"]).forEach((key) => {
          var type = "";
          const target = exporterDetails["TARGET"][key];
          for (let i = 0; i < exportConfigs.length; i++) {
            if (exportConfigs[i]["target"].toUpperCase() === target) {
              type = exportConfigs[i]["type"];
              break;
            }
          }
          var tupleCountDetails = exporterDetails["TUPLE_COUNT"];

          if ($("#" + key).length == 0 && key != "TIMESTAMP") {
            var newRow =
              "<tr id=" +
              key +
              ">" +
              "<td>" +
              key +
              "</td><td>" +
              exporterDetails["TARGET"][key] +
              "</td><td>" +
              type +
              "</td><td>" +
              0 +
              "</td><td>" +
              exporterDetails["TUPLE_PENDING"][key] +
              "</td></tr>";
            let $rowRef = $(newRow);
            $("#exportTable")
              .append($rowRef)
              .trigger("addRows", [$rowRef, true]); // trigger addRows() to resort the table
          }

          if (!previousTupleCount.hasOwnProperty(key)) {
            previousTupleCount[key] = tupleCountDetails[key];
          }

          if (previousTupleCount.hasOwnProperty(key) && key != "TIMESTAMP") {
            if (tupleCountDetails[key] >= previousTupleCount[key]) {
              tupleCountDetails[key] =
                tupleCountDetails[key] - previousTupleCount[key];
            }
          }

          $("#" + key + " td:nth-child(4)").html(tupleCountDetails[key]);
          $("#" + key + " td:nth-child(5)").html(
            exporterDetails["TUPLE_PENDING"][key]
          );

          if (exporterDetails["ACTIVE"][key] == "FALSE") {
            $("#" + key).css("color", "red");
          } else {
            $("#" + key).css("color", "black");
          }
        });
      } else {
        if ($("#navExporter").hasClass("active"))
          setTimeout(function () {
            $("#navDbmonitor > a").trigger("click");
          }, 100);
        $("#navExporter").hide();
      }
    });

    voltDbRenderer.getThroughputGraphInformation(function (exporterDetails) {
      if (!$.isEmptyObject(exporterDetails)) {
        var curTab = VoltDbUI.getCookie("current-tab");
        var tupleCount = exporterDetails["TUPLE_COUNT"];

        graphView = $("#exporterGraphView").val();
        $("#navExporter").show();
        if (
          curTab == NavigationTabs.Exporter &&
          !$("#navExporter").hasClass("active")
        ) {
          $("#overlay").show();
          setTimeout(function () {
            $("#navExporter> a").trigger("click");
          }, 100);
        }

        if (VoltDbUI.isFirstThroughputLoad) {
          MonitorGraphUI.SetThroughputData(exporterDetails);
          MonitorGraphUI.AddThroughputGraph(
            VoltDbUI.getFromLocalStorage("exporter-graph-view"),
            $("#chartThroughput")
          );
          VoltDbUI.isFirstThroughputLoad = false;
        }

        Object.keys(tupleCount).forEach((key) => {
          if (previousTupleCount.hasOwnProperty(key) && key != "TIMESTAMP") {
            if (!throughput.hasOwnProperty(key)) {
              throughput[key] = 0;
            }
            throughput[key] = tupleCount[key] - previousTupleCount[key];
          }
        });
        throughput.TIMESTAMP = tupleCount.TIMESTAMP;
        previousTupleCount = tupleCount;

        var dataMapper = MonitorGraphUI.getExportMapperData();
        var colorIndex = MonitorGraphUI.getDataMapperIndex(dataMapper);
        var dataArray = [
          "throughputData_second",
          "throughputDataMin_minute",
          "throughputDataDay_day",
        ];
        $.each(throughput, function (key, value) {
          if (key != "TIMESTAMP" && !dataMapper.hasOwnProperty(key)) {
            for (var i = 0; i < dataArray.length; i++) {
              var dataSplit = dataArray[i].split("_");
              MonitorGraphUI.AddExporterGraphLine(
                dataSplit[0],
                key,
                dataSplit[1],
                colorIndex
              );
            }
          }
        });

        MonitorGraphUI.RefreshThroughputExporterGraph(
          VoltDbUI.getFromLocalStorage("exporter-graph-view")
        );
        MonitorGraphUI.RefreshThroughputGraph(throughput, graphView, curTab);
      } else {
        if ($("#navExporter").hasClass("active"))
          setTimeout(function () {
            $("#navDbmonitor > a").trigger("click");
          }, 100);
        $("#navExporter").hide();
      }
    });

    voltDbRenderer.getQueuedGraphInformation(function (exporterDetails) {
      if (!$.isEmptyObject(exporterDetails)) {
        var curTab = VoltDbUI.getCookie("current-tab");
        graphView = $("#exporterGraphView").val();
        $("#navExporter").show();
        if (
          curTab == NavigationTabs.Exporter &&
          !$("#navExporter").hasClass("active")
        ) {
          $("#overlay").show();
          setTimeout(function () {
            $("#navExporter> a").trigger("click");
          }, 100);
        }

        if (VoltDbUI.isFirstQueuedLoad) {
          MonitorGraphUI.SetQueuedData(exporterDetails);
          MonitorGraphUI.AddQueuedGraph(
            VoltDbUI.getFromLocalStorage("exporter-graph-view"),
            $("#chartQueued")
          );
          VoltDbUI.isFirstQueuedLoad = false;
        }

        var dataMapper = MonitorGraphUI.getExportMapperData();
        var colorIndex = MonitorGraphUI.getDataMapperIndex(dataMapper);
        var dataArray = [
          "queuedData_second",
          "queuedDataMin_minute",
          "queuedDataDay_day",
        ];
        $.each(exporterDetails["TUPLE_PENDING"], function (key, value) {
          if (key != "TIMESTAMP" && !dataMapper.hasOwnProperty(key)) {
            for (var i = 0; i < dataArray.length; i++) {
              var dataSplit = dataArray[i].split("_");
              MonitorGraphUI.AddExporterGraphLine(
                dataSplit[0],
                key,
                dataSplit[1],
                colorIndex
              );
            }
          }
        });

        MonitorGraphUI.RefreshQueuedExporterGraph(
          VoltDbUI.getFromLocalStorage("exporter-graph-view")
        );
        MonitorGraphUI.RefreshQueuedGraph(
          exporterDetails["TUPLE_PENDING"],
          graphView,
          curTab
        );
      } else {
        if ($("#navExporter").hasClass("active"))
          setTimeout(function () {
            $("#navDbmonitor > a").trigger("click");
          }, 100);
        $("#navExporter").hide();
      }
    });

    voltDbRenderer.GetPartitionIdleTimeInformation(function (partitionDetail) {
      if (getCurrentServer() != undefined)
        MonitorGraphUI.RefreshPartitionIdleTime(
          partitionDetail,
          getCurrentServer(),
          graphView,
          currentTab
        );
    });

    showHideCmdlogDataAndCharts(
      VoltDbUI.isCommandLogEnabled,
      graphView,
      currentTab
    );

    voltDbRenderer.GetDrRoleInformation(function (drRoleDetail) {
      var role = drRoleDetail["DRROLE"][0][0];
      $("#drModeName").html(drRoleDetail["DRROLE"][0][0]);
      if (role == "MASTER" || role == "XDCR") {
        // if it is Master or XDCR, get drDetails using @statistics dr
        voltDbRenderer.GetDrDetails(function (drDetails) {
          populateDRGraphandTable(drRoleDetail, drDetails);
        });
      } else if (role == "REPLICA") {
        // if it is REPLICA, get drInfo using @statistics DRCONSUMER
        voltDbRenderer.GetDrReplicationInformation(function (replicationData) {
          populateDRGraphandTable(drRoleDetail, replicationData["DR_GRAPH"]);
        });
      } else {
        hideDrInformation();
      }
    });

    var populateDRGraphandTable = function (drRoleDetail, drDetails) {
      var response = drDetails;
      var replicaLatency = [];
      var role = drRoleDetail["DRROLE"][0][0];
      var clusterId = drDetails["CLUSTER_ID"];

      if (clusterId != undefined) {
        $("#drCLusterId").html(" (ID: " + clusterId + ")");
        $("#clusterId").html(" (ID: " + clusterId + ")");
      } else {
        $("#drCLusterId").html("");
        $("#clusterId").html("");
      }

      if (drRoleDetail["DRROLE"].length > 0) {
        if (
          JSON.stringify(VoltDbUI.prevDrRoleDetail) !=
          JSON.stringify(drRoleDetail)
        ) {
          VoltDbUI.prevDrRoleDetail = drRoleDetail;
          for (var i = 0; i < drRoleDetail["DRROLE"].length; i++) {
            var htmlContent = getDrHtmlContent(
              i,
              clusterId,
              drRoleDetail,
              response
            );
          }
          MonitorGraphUI.InitializeDrData();
          MonitorGraphUI.InitializeDRGraph();
          MonitorGraphUI.AddDrGraph("Seconds");
        }
        showDrGraphAndData(drRoleDetail, clusterId);
      }
    };

    var showDrGraphAndData = function (drRoleDetail, producerDbId) {
      var combinedId = "";
      var isDisabled = false;
      for (var i = 0; i <= drRoleDetail["DRROLE"].length - 1; i++) {
        var role = drRoleDetail["DRROLE"][i][1];
        combinedId = producerDbId + "_" + drRoleDetail["DRROLE"][i][2];
        if (role == "DISABLED") {
          isDisabled = true;
        }
      }
      if (isDisabled == false) {
        voltDbRenderer.GetClusterReplicaInformation(function (replicaDetail) {
          if (getCurrentServer() != undefined) {
            var isReplicaDataVisible = false;
            var isMasterDataVisible = false;
            var isDrGraphVisible = false;
            var currentServer = getCurrentServer();
            if (replicaDetail.hasOwnProperty(currentServer))
              VoltDbUI.drReplicationRole =
                replicaDetail[currentServer]["status"];
            else return;
            voltDbRenderer.GetDrStatusInformation(function (drDetails) {
              if (getCurrentServer() != undefined) {
                var drResult = drDetails["Details"]["STATUS"];
                if (
                  drResult != -2 &&
                  drDetails.hasOwnProperty(currentServer) &&
                  drDetails[currentServer].hasOwnProperty("MASTERENABLED")
                ) {
                  if (drDetails[currentServer]["STATE"] != "DISABLED") {
                    VoltDbUI.drMasterEnabled =
                      drDetails[currentServer]["MASTERENABLED"] != null &&
                        drDetails[currentServer]["MASTERENABLED"] != false
                        ? true
                        : false;
                    VoltDbUI.drMasterState = drDetails[currentServer]["STATE"];
                    //show master/replica table
                    voltDbRenderer.GetDrConsumerInformation(function (
                      drConsumerDetails
                    ) {
                      if (
                        drConsumerDetails.hasOwnProperty(currentServer) &&
                        drConsumerDetails[currentServer].hasOwnProperty("STATE")
                      )
                        VoltDbUI.drConsumerState =
                          drConsumerDetails[currentServer]["STATE"];
                      else VoltDbUI.drConsumerState = "DISABLE";
                      if (
                        !(
                          drDetails[currentServer]["STATE"] == "OFF" &&
                          VoltDbUI.drConsumerState == "DISABLE"
                        )
                      ) {
                        if (
                          !(
                            VoltDbUI.drReplicationRole.toLowerCase() ==
                            "none" && !VoltDbUI.drMasterEnabled
                          )
                        ) {
                          var userPreference = getUserPreferences();
                          VoltDbUI.isDRInfoRequired = true;
                          VoltDbUI.drStatus =
                            drDetails[currentServer]["SYNCSNAPSHOTSTATE"];
                          $("#divDrWrapperAdmin").show();
                          if (
                            VoltDbUI.drReplicationRole.toLowerCase() ==
                            "replica"
                          ) {
                            if (
                              VoltDbUI.drConsumerState.toLowerCase() !=
                              "disable"
                            ) {
                              showHideDrGraph(true);
                              isDrGraphVisible = true;
                              MonitorGraphUI.refreshGraphDR();
                              $("#drReplicaSection_" + combinedId).css(
                                "display",
                                "block"
                              );
                              isReplicaDataVisible = true;
                            } else {
                              showHideDrGraph(false);
                              $("#drReplicaSection_" + combinedId).css(
                                "display",
                                "none"
                              );
                              isReplicaDataVisible = false;
                              isDrGraphVisible = false;
                            }
                            refreshDrReplicaSection(currentTab);
                            //to show DR Mode and DR tables
                            if (
                              VoltDbUI.drMasterState.toUpperCase() == "ACTIVE"
                            ) {
                              $("#dbDrMode").text("Both");
                              $("#drMasterSection").css("display", "block");
                              isMasterDataVisible = true;
                              refreshDrMasterSection();
                              $(".replicaWrapper").css("top", "-27px");
                            } else {
                              $("#dbDrMode").text("Replica");
                              $(".replicaWrapper").css("top", "0px");
                              $("#drMasterSection").css("display", "none");
                              isMasterDataVisible = false;
                            }
                            if (
                              VoltDbUI.drConsumerState.toLowerCase() !=
                              "disable" ||
                              VoltDbUI.drMasterState.toUpperCase() == "ACTIVE"
                            ) {
                              $("#divDrReplication").show();
                            } else {
                              $("#divDrReplication").hide();
                            }
                          } else {
                            //to show DR Mode
                            if (VoltDbUI.drMasterEnabled) {
                              $("#dbDrMode").text("Master");
                              $("#drMasterSection").css("display", "block");
                              isMasterDataVisible = true;
                              refreshDrMasterSection();
                            } else {
                              isMasterDataVisible = false;
                            }
                            if (
                              VoltDbUI.drMasterEnabled &&
                              VoltDbUI.drConsumerState.toLowerCase() !=
                              "disable"
                            ) {
                              showHideDrGraph(true);
                              isDrGraphVisible = true;
                              MonitorGraphUI.refreshGraphDR();
                              $("#drReplicaSection_" + combinedId).css(
                                "display",
                                "block"
                              );
                              isReplicaDataVisible = true;
                              refreshDrReplicaSection(currentTab);
                            } else {
                              showHideDrGraph(false);
                              isDrGraphVisible = false;
                              $("#drReplicaSection_" + combinedId).css(
                                "display",
                                "none"
                              );
                              isReplicaDataVisible = false;
                            }

                            if (
                              VoltDbUI.drMasterEnabled ||
                              VoltDbUI.drConsumerState.toLowerCase() !=
                              "disable"
                            ) {
                              $("#divDrReplication").show();
                            } else {
                              $("#divDrReplication").hide();
                            }
                          }
                        } else {
                          var userPreference = getUserPreferences();
                          voltDbRenderer.GetDrInformations(function (
                            clusterInfo
                          ) {
                            $("#clusterId").show();
                            $("#clusterId").html(
                              " (ID: " +
                              clusterInfo[getCurrentServer()]["CLUSTER_ID"] +
                              ")"
                            );
                          });
                          VoltDbUI.isDRInfoRequired = true;
                          $("#divDrReplication").hide();
                          $("#divDrWrapperAdmin").show();
                          if (
                            VoltDbUI.drConsumerState.toLowerCase() != "disable"
                          ) {
                            $("#divDrReplication").show();
                            $("#drReplicaSection_" + combinedId).css(
                              "display",
                              "block"
                            );
                            isReplicaDataVisible = true;
                            showHideDrGraph(true);
                            isDrGraphVisible = true;
                            MonitorGraphUI.refreshGraphDR();
                            refreshDrReplicaSection(currentTab);
                          } else {
                            $("#divDrReplication").hide();
                            $("#drReplicaSection_" + combinedId).css(
                              "display",
                              "none"
                            );
                            isReplicaDataVisible = false;
                            showHideDrGraph(false);
                            isDrGraphVisible = false;
                          }
                          $("#drMasterSection").css("display", "none");
                          isMasterDataVisible = false;
                        }
                        if (
                          isDrGraphVisible ||
                          isMasterDataVisible ||
                          isReplicaDataVisible
                        ) {
                          var curTab = VoltDbUI.getCookie("current-tab");
                          if (
                            curTab == NavigationTabs.DR &&
                            !$("#navDR").hasClass("active") &&
                            VoltDbUI.isFirstDRLoad
                          ) {
                            $("#overlay").show();
                            setTimeout(function () {
                              $("#navDR > a").trigger("click");
                            }, 100);
                          }

                          $("#navDR").show();
                        }
                        VoltDbUI.isFirstDRLoad = false;
                      } else {
                        hideDrInformation();
                      }
                    });
                  } else {
                    hideDrInformation();
                  }
                } else {
                  hideDrInformation();
                }
              }
            });
          } else {
            hideDrInformation();
          }
        });
      } else {
        hideDrInformation();
      }
    };

    var getDrHtmlContent = function (i, producerDbId, drRoleDetail, response) {
      var combinedId = producerDbId + "_" + drRoleDetail["DRROLE"][i][2];
      var consumerDbId = drRoleDetail["DRROLE"][i][2];

      if (i == 0) {
        $("#drProducerId").html(producerDbId);
        $("#drRemoteId").html(consumerDbId);
        $("#drCombinedId").html(combinedId);
      }

      replicaLatency = [];
      for (var key in response[combinedId]) {
        if (response[combinedId][key][0] != undefined) {
          if (response[combinedId][key][0].LASTQUEUEDTIMESTAMP != undefined) {
            replicaLatency.push(
              (response[combinedId][key][0].LASTQUEUEDTIMESTAMP -
                response[combinedId][key][0].LASTACKTIMESTAMP) /
              1000000
            );
          }
        }
      }

      var showClass = "expandedDR";
      var displayCss = "display:block";
      if (
        $("#dbPane_" + i)
          .find(".menu_head")
          .hasClass("collapsedDR")
      ) {
        showClass = "collapsedDR";
        displayCss = "display:none";
      }
      $("#dbPane_" + i)
        .parent()
        .remove();

      var role = drRoleDetail["DRROLE"][i][0];
      var htmlContent =
        '<div class="containerMain1" id="containerMain_' +
        i +
        '">' +
        '    <div id="dbPane_' +
        i +
        '" class="menu_list dbPane">' +
        "        <!--Code for menu starts here-->" +
        '        <div class="menu_head drHead ' +
        showClass +
        '">' +
        '            <span class="iconDRDatabase"></span>' +
        '            <h1 class="headText1 DRHeaderWrap">' +
        '                <a href="#" id="showHideGraphBlock_' +
        i +
        '" class="showhideIcon arrowAdjustDR">' +
        '                    <span class="DRHeaderName" id="dRHeaderName_' +
        i +
        '"></span>' +
        '<span class="DRHeaderName drPending" id="drPending_' +
        i +
        '"></span>' +
        "                </a>" +
        "            </h1>" +
        '<div class="drRelation" id="drRelation_' +
        i +
        '"><div class="drRelationLeft"><span id="drArrow_' +
        i +
        '">' +
        "<p></p></span></div>" +
        '<div class="drRelationRight"><span class="iconDRDatabase"></span><div class="headText1 DRHeaderWrap">' +
        '<a href="#" class="showhideIcon arrowAdjustDR">' +
        '<span class="DRHeaderName" id="dRRemoteHeaderName_' +
        i +
        '">Database (' +
        drRoleDetail["DRROLE"][i][2] +
        ")</span>" +
        '</a></div>  <div class="latencyDR latencyDR_' +
        combinedId +
        '"></div></div><div class="clear"></div></div>' +
        '            <div class="clear"></div>' +
        "        </div>";

      var htmlGraph =
        '        <div class="menu_body drBody" style="' +
        displayCss +
        '">' +
        '            <div class="DRContantWrap">' +
        '                <div id="mainGraphBlock_' +
        combinedId +
        '">' +
        '                    <div class="errorMsgLocalStorageFull" style="display:none">' +
        '                        <div class="errorMsgLocalWrapper">' +
        '                            <img src="images/alert.png" alt="Alert"/>' +
        "                        </div>" +
        '                        <div class="textMsgLocalWrapper">' +
        "                            <p>Local storage is full. Please delete some saved queries from SQL Query tab or minimize the retained time interval using the above sliding window.</p>" +
        "                        </div>" +
        '                        <div class="clear"></div>' +
        "                    </div>" +
        '                    <div class="graphChart" id="graphChart_' +
        combinedId +
        '">' +
        '                        <div id="ChartDrReplicationRate_' +
        combinedId +
        '" class="chart chartDR" style="display: block">' +
        '                            <div class="chartHeader">' +
        "                                <h1>Database Replication (DR)" +
        '                                    <a href="#" class="downloadBtnChart" ' +
        '                                     > <img class="downloadCls" src="images/downloadBtn.png" alt="download" title="Download data as CSV"/></a>' +
        '                                    <div class="clear"></div>' +
        "                                </h1>" +
        "                            </div>" +
        '                            <svg id="visualizationDrReplicationRate_' +
        combinedId +
        '" width="100%" height="400"></svg>' +
        "                        </div>" +
        "                    </div>" +
        "                </div>";

      var htmlDrTable =
        '                <div class="drWrapper" id="divDrReplication' +
        combinedId +
        '" style="display:block">' +
        '                    <div class="content drHeader" id="drHeader' +
        combinedId +
        '">' +
        '                        <div class="leftShowhide">' +
        '                            <div class="dr">' +
        '                                <h1 class="headText1">' +
        '                                    <a href="javascript:void(0);" id="showHideDrBlock_' +
        combinedId +
        '" class="showhideIcon expanded arrowAdjust">Show/Hide Database Replication (DR)</a>' +
        "                                </h1>" +
        "                            </div>" +
        "                        </div>" +
        '                        <div class="rightShowhide">' +
        '                            <ul class="drList">' +
        "                                <li>Mode</li>" +
        '                                <li id="dbDrMode_' +
        combinedId +
        '" class="drArrow">Master</li>' +
        "                            </ul>" +
        '                            <ul class="drList">' +
        '                                <li class="alertIcon warningDr" id="drAlertWarning_' +
        combinedId +
        '" style="display: none">' +
        '                                    <a id="drWarning_' +
        combinedId +
        '" href="#drPartitionWarning" class="drWarning">' +
        '                                        <span style="margin:0 0 0 24px">Warning</span>' +
        "                                    </a>" +
        "                                </li>" +
        "                            </ul>" +
        '                            <div class="clear"></div>' +
        "                        </div>" +
        '                        <div class="clear"></div>' +
        "                    </div>" +
        '                    <div id="drSection_' +
        combinedId +
        '" class="drShowHide" style="display:block;">' +
        '                        <div id="drMasterSection_' +
        combinedId +
        '" class="masterWrapper" style="display:block;">' +
        '                            <div id="tblMAster_wrapper_' +
        combinedId +
        '" class="dataTables_wrapper no-footer">' +
        '                                <div class="tabs-filter-wrapperDR">' +
        '                                    <div class="drTitle icon-master drSearch" id="drMasterTitle_' +
        combinedId +
        '">Master</div>' +
        '                                    <div class="filter">' +
        '                                        <input name="filter" id="filterPartitionId_' +
        combinedId +
        '" type="text" class="search-box" onBlur="" placeholder="Search Partition ID"><a id="searchDrMasterData_' +
        combinedId +
        '"  href="javascript:void(0)" class="icon-search drIcon" title="Search">search</a>' +
        "                                    </div>" +
        '                                    <div class="clear"></div>' +
        "                                </div>" +
        '                                <div class="clear"></div>' +
        '                                <div class="dataTables_paginate paging_extStyleLF paginationDefault" id="tblDrMAster_' +
        combinedId +
        '_paginate">' +
        '                                    <span class="paginate_disabled_previous paginate_button" title="Previous Page">Prev</span>' +
        '                                    <div class="navigationLabel">Page <span class="pageIndex"> 0 </span> of <span class="totalPages">0</span></div>' +
        '                                    <span class="paginate_enabled_next paginate_button" title="Next Page">Next</span>' +
        "                                </div>" +
        '                                <div class="drMasterContainer">' +
        '                                    <table width="100%" border="0" cellspacing="0" id="tblDrMAster_' +
        combinedId +
        '" cellpadding="0" class="storeTbl drTbl no-footer dataTable" aria-describedby="tblDrMAster_info" role="grid">' +
        "                                        <thead>" +
        '                                            <tr role="row">' +
        '                                                <th id="Th1" width="25%" data-name="none" class="" tabindex="0" aria-controls="tblDrMAster_' +
        combinedId +
        '"  rowspan="1" colspan="1" aria-sort="ascending" aria-label="Partition ID: activate to sort column descending">Partition ID</th>' +
        '                                                <th id="Th2" width="20%" data-name="none" class="sorting" tabindex="0" aria-controls="tblDrMAster_' +
        combinedId +
        '" rowspan="1" colspan="1" aria-label="Status: activate to sort column ascending">Status</th>' +
        '                                                <th id="Th3" width="10%" data-name="none" class="sorting" tabindex="0" aria-controls="tblDrMAster_' +
        combinedId +
        '" rowspan="1" colspan="1" aria-label="Total Buffer: activate to sort column ascending">Total Buffer</th>' +
        '                                                <th id="Th4" width="10%" data-name="none" class="sorting" tabindex="0" aria-controls="tblDrMAster_' +
        combinedId +
        '" rowspan="1" colspan="1" aria-label="Buffer on disk: activate to sort column ascending">Buffer on disk</th>' +
        '                                                <th id="Th5" width="15%" data-name="none" class="sorting" tabindex="0" aria-controls="tblDrMAster_' +
        combinedId +
        '" rowspan="1" colspan="1" aria-label="Replica Latency (ms): activate to sort column ascending">Replica Latency (ms)</th>' +
        '                                                <th id="Th6" width="20%" data-name="none" class="sorting" tabindex="0" aria-controls="tblDrMAster_' +
        combinedId +
        '" rowspan="1" colspan="1" aria-label="Replica latency (in transactions): activate to sort column ascending">Replica latency (in transactions)</th>' +
        "                                            </tr>" +
        "                                        </thead>" +
        '                                        <tbody><tr><td colspan="6"> No data to be displayed</td></tr></tbody>' +
        "                                    </table>" +
        "                                </div>" +
        "                            </div>" +
        "                        </div>" +
        '                        <div id="drReplicaSection_' +
        combinedId +
        '" class="replicaWrapper" style="display:block">' +
        '                            <div id="tblReplica_wrapper_' +
        combinedId +
        '" class="dataTables_wrapper no-footer">' +
        '                                <div class="tabs-filter-wrapperDR">' +
        '                                    <div class="drTitle icon-replica drSearch" id="drReplicaTitle_' +
        combinedId +
        '">Replica</div>' +
        '                                    <div class="filter">' +
        '                                        <input name="filter" id="filterHostID_' +
        combinedId +
        '" type="text" class="search-box" onBlur="" placeholder="Search Server"><a id="searchDrMasterData_' +
        combinedId +
        '" href="javascript:void(0)" class="icon-search drIcon" title="Search">search</a>' +
        "                                    </div>" +
        '                                    <div class="clear"></div>' +
        "                                </div>" +
        '                                <div class="clear"></div>' +
        '                                <div class="dataTables_paginate paging_extStyleLF paginationDefault" id="tblDrReplica_paginate_' +
        combinedId +
        '">' +
        '                                    <span class="paginate_disabled_previous paginate_button" title="Previous Page">Prev</span>' +
        '                                    <div class="navigationLabel">Page <span class="pageIndex"> 0 </span> of <span class="totalPages">0</span></div>' +
        '                                    <span class="paginate_enabled_next paginate_button" title="Next Page">Next</span>' +
        "                                </div>" +
        '                                <div class="drReplicaContainer">' +
        '                                    <table width="100%" border="0" cellspacing="0" id="tblDrReplica_' +
        combinedId +
        '" cellpadding="0" class="storeTbl drTbl no-footer dataTable" aria-describedby="tblDrReplica_info" role="grid">' +
        "                                        <thead>" +
        "                                            <tr>" +
        '                                                <th id="Th7" width="25%" data-name="none">Server</th>' +
        '                                                <th id="Th8" width="25%" data-name="none">Status</th>' +
        '                                                <th id="Th9" width="25%" data-name="none">Replication rate (last 1 minute)</th>' +
        '                                                <th id="Th10" width="25%" data-name="none">Replication rate (last 5 minutes)</th>' +
        "                                            </tr>" +
        "                                        </thead>" +
        '                                        <tbody><tr><td colspan="6"> No data to be displayed</td></tr></tbody>' +
        "                                    </table>" +
        "                                </div>" +
        "                            </div>" +
        "                        </div>" +
        "                    </div>" +
        "                </div>" +
        "            </div>" +
        "        </div>" +
        "    </div>" +
        "</div>";

      $("#dr").append(htmlContent + htmlGraph + htmlDrTable);
      if (role == "MASTER") {
        $("#drRelation_" + i)
          .find("p")
          .html(role + " / REPLICA");
        $("#drArrow_" + i).addClass("arrowSingle");
      } else if (role == "REPLICA") {
        $("#drRelation_" + i)
          .find("p")
          .html(role + " / MASTER");
        $("#drArrow_" + i).removeClass("arrowDouble");
        $("#drArrow_" + i).addClass("arrowSingleLeft");
      } else if (role == "XDCR") {
        $("#drRelation_" + i)
          .find("p")
          .html(role);
        $("#drArrow_" + i).removeClass("arrowSingle");
        $("#drArrow_" + i).addClass("arrowDouble");
      }

      VoltDbUI.drChartList.push(combinedId);

      $(".latencyDR_" + combinedId).html("");
      if (replicaLatency.length != 0) {
        $(".latencyDR_" + combinedId).html(
          "<p>Latency <span id='latencyDR_" +
          combinedId +
          "'>" +
          max(replicaLatency) +
          " </span> sec</p>"
        );
      } else {
        $(".latencyDR_" + combinedId).html("");
      }

      if (producerDbId != undefined) {
        $("#dRHeaderName_" + i).html("Database (" + producerDbId + ") ");
      } else {
        $("#dRHeaderName_" + i).html("Database ");
      }

      $("#drPending_" + i).html("");
      if (drRoleDetail["DRROLE"][i][1] == "PENDING") {
        $("#drPending_" + i).html("( No active connection )");
        $("#drPending_" + i).show();
        $("#drRelation_" + i).hide();
      } else {
        $("#drRelation_" + i).show();
        $("#drPending_" + i).hide();
      }

      $("#dbPane_" + i + " div.menu_head").on("click", function (e) {
        e.preventDefault();
        var id = $(this).parent().attr("id").substring(7);
        var headerState = $("#dbPane_" + id + " div.menu_body").css("display");
        if (headerState == "none") {
          $(this).removeClass("collapsedDR");
          $(this).addClass("expandedDR");
        } else {
          $(this).removeClass("expandedDR");
          $(this).addClass("collapsedDR");
        }
        $(this)
          .next("div.menu_body")
          .slideToggle(300)
          .siblings("div.menu_body")
          .slideUp("slow");
      });

      $("#showHideDrBlock_" + combinedId).on("click", function (e) {
        e.preventDefault();
        var headerState = $("#drSection_" + combinedId).css("display");
        if (headerState == "none") {
          $(this).removeClass("collapsed");
          $(this).addClass("expanded");
        } else {
          $(this).removeClass("expanded");
          $(this).addClass("collapsed");
        }
        $("#drSection_" + combinedId).slideToggle(300);
      });

      $(".downloadBtnChart").on("click", function (e) {
        var divChartNameSplit = $(this).closest(".chartDR")[0].id.split("_");
        var chartId = divChartNameSplit[1] + "_" + divChartNameSplit[2];
        var args = { filename: "dr-chart-data" };
        downloadCSV(e, args, "dataReplication", chartId);
      });
    };

    var showHideDrGraph = function (status) {
      var chartList = VoltDbUI.drChartList;
      if (chartList != undefined && chartList.length > 0) {
        for (var i = 0; i < chartList.length; i++) {
          if (status) {
            $("#ChartDrReplicationRate_" + chartList[i]).show();
            $("#divDrView").show();
          } else {
            $("#ChartDrReplicationRate_" + chartList[i]).hide();
            $("#divDrView").hide();
          }
        }
      }
    };

    voltDbRenderer.GetDeploymentInformation(function (deploymentDetails) {
      if (deploymentDetails != undefined) {
        var clusterDetails = voltDbRenderer.getClusterDetail(
          getCurrentServer()
        );
        if (
          clusterDetails != undefined &&
          clusterDetails.LICENSE != undefined
        ) {
          licenseInfo = clusterDetails.LICENSE;

          if (licenseInfo != undefined && licenseInfo != "") {
            $("#row-7").show();
          } else {
            $("#row-7").hide();
          }
        }
      }
    });

    var max = function (array) {
      return Math.max.apply(Math, array);
    };

    var hideDrInformation = function () {
      $("#navDR").hide();
      $("#clusterId").hide();
      $("#clusterId").html("");
      VoltDbUI.isDRInfoRequired = false;
      $("#divDrReplication").hide();
      $("#divDrWrapperAdmin").hide();
      showHideDrGraph(false);
      VoltDbUI.isFirstDRLoad = false;

      var curTab = VoltDbUI.getCookie("current-tab");
      if (curTab == NavigationTabs.DR) {
        setTimeout(function () {
          $("#navDbmonitor > a").trigger("click");
        }, 100);
      }
    };

    var loadProcedureInformations = function (procedureMetadata) {
      var response = procedureMetadata;
      var htmlcontent = "";

      for (var key in response) {
        htmlcontent = htmlcontent + "<tr>";
        htmlcontent =
          htmlcontent +
          "<td>" +
          response[key].PROCEDURE +
          "</td>" +
          "<td>" +
          response[key].INVOCATIONS +
          "</td>" +
          "<td>" +
          response[key].MIN_LATENCY +
          "</td>" +
          "<td>" +
          response[key].MAX_LATENCY +
          "</td>" +
          "<td>" +
          response[key].AVG_LATENCY +
          "</td>" +
          "<td>" +
          response[key].PERC_EXECUTION +
          "</td>";
        htmlcontent = htmlcontent + "</tr>";
      }
      var leftScroll = $("#tblSP_wrapper").find(".tblScroll").scrollLeft();
      if ($.fn.dataTable.isDataTable("#tblSP")) {
        $("#tblSP").DataTable().destroy();
      }

      var content =
        "<table width='100%' border='0' cellspacing='0' id='tblSP' cellpadding='0' class='storeTbl drTbl no-footer dataTable' aria-describedby='tblSP_info' role='grid'>" +
        "<thead><tr role='row'><th id='PROCEDURE' width='30%' data-name='none' class='' tabindex='0' aria-controls='tblSP' rowspan='1' colspan='1' aria-sort='ascending' aria-label='Stored Procedure: activate to sort column descending'>Stored Procedure</th>" +
        "<th id='INVOCATIONS' width='10%' data-name='none' class='sorting' tabindex='0' aria-controls='tblSP' rowspan='1' colspan='1' >Invocations</th>" +
        "<th id='MIN_LATENCY' width='15%' data-name='none' class='sorting' tabindex='0' aria-controls='tblSP' rowspan='1' colspan='1' >Min Latency (ms)</th>" +
        "<th id='MAX_LATENCY' width='15%' data-name='none' class='sorting' tabindex='0' aria-controls='tblSP' rowspan='1' colspan='1' >Max Latency (ms)</th>" +
        "<th id='AVG_LATENCY' width='15%' data-name='none' class='sorting' tabindex='0' aria-controls='tblSP' rowspan='1' colspan='1' >Avg Latency (ms)</th>" +
        "<th id='PERC_EXECUTION' width='15%' data-name='none' class='sorting' tabindex='0' aria-controls='tblSP' rowspan='1' colspan='1' >% Time of Execution</th>" +
        "</thead><tbody>";
      $("#tblSP_wrapper")
        .find(".sPContainer")
        .html(content + htmlcontent + "</tbody></table>");
      spTable = $("#tblSP").DataTable({
        stateSave: true,
        pageLength: 5,
        sPaginationType: "extStyleLF",
        bAutoWidth: false,
        language: {
          zeroRecords: "No data to be displayed",
        },
        fnDrawCallback: function () {
          if (
            $("#tblSP").find("tbody tr td").first().html() ==
            "No data to be displayed"
          ) {
            $(this)
              .parent()
              .parent()
              .find(".dataTables_paginate .navigationLabel .pageIndex")
              .text("0");
          } else {
            $(this)
              .parent()
              .parent()
              .find(".dataTables_paginate .navigationLabel .pageIndex")
              .text(" " + this.fnPagingInfo().iPage + " ");
          }

          $(this)
            .parent()
            .parent()
            .find(".dataTables_paginate .navigationLabel .totalPages")
            .text(this.fnPagingInfo().iTotalPages);

          if (screen.width == 1600 && screen.height == 900) {
            var length = $("#tblSP tr").length - 1;
            if (length >= 5) {
              $("#divSPSection").css("min-height", "280px");
            } else if (length == 4) {
              $("#divSPSection").css("min-height", "250px");
            } else if (length == 3) {
              $("#divSPSection").css("min-height", "230px");
            } else if (length == 2) {
              $("#divSPSection").css("min-height", "200px");
            } else if (length == 1 || length == 0) {
              $("#divSPSection").css("min-height", "170px");
            }
          } else if (screen.width == 360 && screen.height == 640) {
            $("#divSPSection").css("min-height", "380px");
          } else if (screen.width == 640 && screen.height == 960) {
            alert("iphone resolution mode");
            $("#divSPSection").css("min-height", "380px");
          } else if ($(window).width() == "751") {
            $("#divSPSection").css("min-height", "350px");
          }
        },

        sDom: 'p<"tblScroll drScroll"t>',
        aoColumns: [
          null,
          { bSearchable: false },
          { bSearchable: false },
          { bSearchable: false },
          { bSearchable: false },
          { bSearchable: false },
        ],
      });

      $("#tblSP_wrapper").find(".tblScroll").scrollLeft(leftScroll);
      $("#tblSP_wrapper").find(".paginationDefault").remove();

      //Customizing DataTables to make it as existing pagination
      $(".paginate_disabled_previous").html("Prev");
      $(".paginate_enabled_next").html("Next");
      $(".paginate_disabled_next").html("Next");
      $(".paginate_enabled_previous").html("Prev");

      $(".paginate_disabled_previous").attr("title", "Previous Page");
      $(".paginate_enabled_next").attr("title", "Next Page");
      $(".paginate_disabled_next").attr("title", "Next Page");
      $(".paginate_enabled_previous").attr("title", "Previous Page");

      $("#filterSP").on("keyup", function () {
        spTable.search(this.value).draw();
      });
    };

    voltDbRenderer.GetProceduresInfo(loadProcedureInformations);

    refreshDataTableSection(graphView, currentTab);
  };

  var replicationWarning = function (count) {
    if (count == 0 || count == undefined) {
      $("#drWarning").hide();
      $("#drAlertWarning").hide();
    } else {
      $("#drWarning").show();
      $("#drAlertWarning").show();
      if (count == 1) {
        $("#drPartitionWarningMsg").text(count + " partition is uncovered.");
      } else {
        $("#drPartitionWarningMsg").text(count + " partitions are uncovered.");
      }
    }
  };

  var cmdLogTable = "";
  var dtTable = "";
  var spTable = "";

  var refreshCmdLogSection = function (graphView, currentTab) {
    voltDbRenderer.GetCommandLogInformation(function (cmdLogDetails) {
      var response = cmdLogDetails;
      var htmlcontent = "";

      voltDbRenderer.GetSnapshotStatus(function (snapshotDetails) {
        cmdLogDetails[getCurrentServer()].SNAPSHOTS =
          snapshotDetails[getCurrentServer()];
        MonitorGraphUI.RefreshCommandLog(
          cmdLogDetails,
          getCurrentServer(),
          graphView,
          currentTab
        );
      });

      for (var key in response) {
        htmlcontent = htmlcontent + "<tr>";
        htmlcontent =
          htmlcontent +
          "<td>" +
          key +
          "</td>" +
          "<td>" +
          response[key].OUTSTANDING_BYTES +
          "</td>" +
          "<td>" +
          response[key].OUTSTANDING_TXNS +
          "</td>" +
          "<td>" +
          response[key].SEGMENT_COUNT +
          "</td>" +
          "<td>" +
          response[key].IN_USE_SEGMENT_COUNT +
          "</td>" +
          "<td>" +
          response[key].FSYNC_INTERVAL +
          "</td>";
        htmlcontent = htmlcontent + "</tr>";
      }
      var leftScroll = $("#tblCmdLog_wrapper").find(".tblScroll").scrollLeft();
      if ($.fn.dataTable.isDataTable("#tblCmdLog")) {
        $("#tblCmdLog").DataTable().destroy();
      }

      var content =
        "<table width='100%' border='0' cellspacing='0' id='tblCmdLog' cellpadding='0' class='storeTbl drTbl no-footer dataTable' aria-describedby='tblCmdLog_info' role='grid'>" +
        "<thead><tr role='row'><th id='cmdServer' width='25%' data-name='none' class='' tabindex='0' aria-controls='tblCmdLog' rowspan='1' colspan='1' aria-sort='ascending' aria-label='Server: activate to sort column descending'>Server</th>" +
        "<th id='cmdPendingBytes' width='20%' data-name='none' class='sorting' tabindex='0' aria-controls='tblCmdLog' rowspan='1' colspan='1' >Pending (in bytes)</th>" +
        "<th id='cmdPendingTrans' width='20%' data-name='none' class='sorting' tabindex='0' aria-controls='tblCmdLog' rowspan='1' colspan='1' >Pending (in transactions)</th>" +
        "<th id='cmdTotalSegments' width='20%' data-name='none' class='sorting' tabindex='0' aria-controls='tblCmdLog' rowspan='1' colspan='1' >Total segments</th>" +
        "<th id='cmdSegmentsInUse' width='20%' data-name='none' class='sorting' tabindex='0' aria-controls='tblCmdLog' rowspan='1' colspan='1' >Segments in use</th>" +
        "<th id='cmdFsyncInterval' width='20%' data-name='none' class='sorting' tabindex='0' aria-controls='tblCmdLog' rowspan='1' colspan='1' >Fsyncinterval</th>" +
        "</thead><tbody>";
      $("#tblCmdLog_wrapper")
        .find(".cmdLogContainer")
        .html(content + htmlcontent + "</tbody></table>");

      cmdLogTable = $("#tblCmdLog").DataTable({
        stateSave: true,
        pageLength: 5,
        sPaginationType: "extStyleLF",
        bAutoWidth: false,
        language: {
          zeroRecords: "No data to be displayed",
        },
        fnDrawCallback: function () {
          if (
            $("#tblCmdLog").find("tbody tr td").first().html() ==
            "No data to be displayed"
          ) {
            $(this)
              .parent()
              .parent()
              .find(".dataTables_paginate .navigationLabel .pageIndex")
              .text("0");
          } else {
            $(this)
              .parent()
              .parent()
              .find(".dataTables_paginate .navigationLabel .pageIndex")
              .text(" " + this.fnPagingInfo().iPage + " ");
          }

          $(this)
            .parent()
            .parent()
            .find(".dataTables_paginate .navigationLabel .totalPages")
            .text(this.fnPagingInfo().iTotalPages);

          if (screen.width == 1600 && screen.height == 900) {
            var length = $("#tblCmdLog tr").length - 1;
            if (length >= 5) {
              $("#clpSection").css("min-height", "280px");
            } else if (length == 4) {
              $("#clpSection").css("min-height", "250px");
            } else if (length == 3) {
              $("#clpSection").css("min-height", "230px");
            } else if (length == 2) {
              $("#clpSection").css("min-height", "200px");
            } else if (length == 1 || length == 0) {
              $("#clpSection").css("min-height", "170px");
            }
          } else if (screen.width == 360 && screen.height == 640) {
            $("#clpSection").css("min-height", "380px");
          } else if (screen.width == 640 && screen.height == 960) {
            alert("iphone resolution mode");
            $("#clpSection").css("min-height", "380px");
          } else if ($(window).width() == "751") {
            $("#clpSection").css("min-height", "350px");
          }
        },

        sDom: 'p<"tblScroll drScroll"t>',
        aoColumns: [
          null,
          { bSearchable: false },
          { bSearchable: false },
          { bSearchable: false },
          { bSearchable: false },
          { bSearchable: false },
        ],
      });

      $("#tblCmdLog_wrapper").find(".tblScroll").scrollLeft(leftScroll);
      $("#tblCmdLog_wrapper").find(".paginationDefault").remove();

      //Customizing DataTables to make it as existing pagination
      $(".paginate_disabled_previous").html("Prev");
      $(".paginate_enabled_next").html("Next");
      $(".paginate_disabled_next").html("Next");
      $(".paginate_enabled_previous").html("Prev");

      $(".paginate_disabled_previous").attr("title", "Previous Page");
      $(".paginate_enabled_next").attr("title", "Next Page");
      $(".paginate_disabled_next").attr("title", "Next Page");
      $(".paginate_enabled_previous").attr("title", "Previous Page");
    });

    $("#filterServer").on("keyup", function () {
      cmdLogTable.search(this.value).draw();
    });
  };

  var refreshDataTableSection = function (graphView, currentTab) {
    voltDbRenderer.getTablesInformation(function (tableMetadata) {
      voltDbRenderer.mapTableInformation(function (dtDetails) {
        var response = dtDetails;
        var htmlcontent = "";

        for (var key in response) {
          htmlcontent = htmlcontent + "<tr>";
          htmlcontent =
            htmlcontent +
            "<td>" +
            response[key].TABLE_NAME +
            "</td>" +
            "<td>" +
            response[key].TUPLE_COUNT +
            "</td>" +
            "<td>" +
            response[key].MAX_ROWS +
            "</td>" +
            "<td>" +
            response[key].MIN_ROWS +
            "</td>" +
            "<td>" +
            response[key].AVG_ROWS +
            "</td>" +
            "<td>" +
            response[key].TABLE_TYPE +
            "</td>";
          htmlcontent = htmlcontent + "</tr>";
        }
        var leftScroll = $("#tblDT_wrapper").find(".tblScroll").scrollLeft();
        if ($.fn.dataTable.isDataTable("#tblDT")) {
          $("#tblDT").DataTable().destroy();
        }

        var content =
          "<table width='100%' border='0' cellspacing='0' id='tblDT' cellpadding='0' class='storeTbl drTbl no-footer dataTable' aria-describedby='tblCmdLog_info' role='grid'>" +
          "<thead><tr role='row'><th id='TABLE_NAME' width='30%' data-name='none' class='' tabindex='0' aria-controls='tblDT' rowspan='1' colspan='1' aria-sort='ascending' aria-label='Server: activate to sort column descending'>Table</th>" +
          "<th id='TUPLE_COUNT' width='10%' data-name='none' class='sorting' tabindex='0' aria-controls='tblDT' rowspan='1' colspan='1' >Row Count</th>" +
          "<th id='MAX_ROWS' width='15%' data-name='none' class='sorting' tabindex='0' aria-controls='tblDT' rowspan='1' colspan='1' >Max Rows (per partition)</th>" +
          "<th id='MIN_ROWS' width='15%' data-name='none' class='sorting' tabindex='0' aria-controls='tblDT' rowspan='1' colspan='1' >Min Rows (per partition)</th>" +
          "<th id='AVG_ROWS' width='15%' data-name='none' class='sorting' tabindex='0' aria-controls='tblDT' rowspan='1' colspan='1' >Avg Rows (per partition)</th>" +
          "<th id='TABLE_TYPE' width='15%' data-name='none' class='sorting' tabindex='0' aria-controls='tblDT' rowspan='1' colspan='1' >Type</th>" +
          "</thead><tbody>";
        $("#tblDT_wrapper")
          .find(".dTContainer")
          .html(content + htmlcontent + "</tbody></table>");
        dtTable = $("#tblDT").DataTable({
          stateSave: true,
          pageLength: 5,
          sPaginationType: "extStyleLF",
          bAutoWidth: false,
          language: {
            zeroRecords: "No data to be displayed",
          },
          fnDrawCallback: function () {
            if (
              $("#tblDT").find("tbody tr td").first().html() ==
              "No data to be displayed"
            ) {
              $(this)
                .parent()
                .parent()
                .find(".dataTables_paginate .navigationLabel .pageIndex")
                .text("0");
            } else {
              $(this)
                .parent()
                .parent()
                .find(".dataTables_paginate .navigationLabel .pageIndex")
                .text(" " + this.fnPagingInfo().iPage + " ");
            }

            $(this)
              .parent()
              .parent()
              .find(".dataTables_paginate .navigationLabel .totalPages")
              .text(this.fnPagingInfo().iTotalPages);

            if (screen.width == 1600 && screen.height == 900) {
              var length = $("#tblDT tr").length - 1;
              if (length >= 5) {
                $("#divDTSection").css("min-height", "280px");
              } else if (length == 4) {
                $("#divDTSection").css("min-height", "250px");
              } else if (length == 3) {
                $("#divDTSection").css("min-height", "230px");
              } else if (length == 2) {
                $("#divDTSection").css("min-height", "200px");
              } else if (length == 1 || length == 0) {
                $("#divDTSection").css("min-height", "170px");
              }
            } else if (screen.width == 360 && screen.height == 640) {
              $("#divDTSection").css("min-height", "380px");
            } else if (screen.width == 640 && screen.height == 960) {
              alert("iphone resolution mode");
              $("#divDTSection").css("min-height", "380px");
            } else if ($(window).width() == "751") {
              $("#divDTSection").css("min-height", "350px");
            }
          },

          sDom: 'p<"tblScroll drScroll"t>',
          aoColumns: [
            null,
            { bSearchable: false },
            { bSearchable: false },
            { bSearchable: false },
            { bSearchable: false },
            { bSearchable: false },
          ],
        });

        $("#tblDT_wrapper").find(".tblScroll").scrollLeft(leftScroll);
        $("#tblDT_wrapper").find(".paginationDefault").remove();

        //Customizing DataTables to make it as existing pagination
        $(".paginate_disabled_previous").html("Prev");
        $(".paginate_enabled_next").html("Next");
        $(".paginate_disabled_next").html("Next");
        $(".paginate_enabled_previous").html("Prev");

        $(".paginate_disabled_previous").attr("title", "Previous Page");
        $(".paginate_enabled_next").attr("title", "Next Page");
        $(".paginate_disabled_next").attr("title", "Next Page");
        $(".paginate_enabled_previous").attr("title", "Previous Page");
      });
    });

    $("#filterDT").on("keyup", function () {
      dtTable.search(this.value).draw();
    });
  };

  var refreshDrMasterSection = function () {
    $("#drMasterSection").show();
    voltDbRenderer.GetDrDetails(function (drDetails) {
      var response = drDetails;
      var htmlcontent = "";
      var replicaLatencyMs = 0;
      var replicaLatencyTrans = 0;
      var chartList = VoltDbUI.drChartList;
      if (chartList != undefined && chartList.length > 0) {
        for (var i = 0; i < chartList.length; i++) {
          htmlcontent = "";
          for (var key in response[chartList[i]]) {
            replicaLatencyTrans =
              response[chartList[i]][key][0].LASTQUEUEDDRID -
              response[chartList[i]][key][0].LASTACKDRID;
            replicaLatencyMs =
              (response[chartList[i]][key][0].LASTQUEUEDTIMESTAMP -
                response[chartList[i]][key][0].LASTACKTIMESTAMP) /
              1000;
            htmlcontent = htmlcontent + "<tr>";
            htmlcontent =
              htmlcontent +
              "<td style='text-align: right;'>" +
              key +
              "</td>" +
              "<td >" +
              VoltDbUI.drStatus +
              "</td>" +
              "<td style='text-align: right;'>" +
              (response[chartList[i]][key][0].TOTALBYTES / 1024 / 1024).toFixed(
                2
              ) +
              "</td >" +
              "<td style='text-align: right;'>" +
              replicaLatencyMs +
              "</td >" +
              "<td style='text-align: right;'>" +
              replicaLatencyTrans +
              "</td >";
            htmlcontent = htmlcontent + "</tr>";
          }
          var leftScroll = $("#tblDrMAster_" + [chartList[i]] + "_wrapper")
            .find(".tblScroll")
            .scrollLeft();
          if ($.fn.dataTable.isDataTable("#tblDrMAster_" + [chartList[i]])) {
            $("#tblDrMAster_" + [chartList[i]])
              .DataTable()
              .destroy();
          }

          var content =
            "<table width='100%' border='0' cellspacing='0' id='tblDrMAster_" +
            [chartList[i]] +
            "'  cellpadding='0' class='storeTbl drTbl no-footer dataTable' aria-describedby='tblDrMAster_info' role='grid'>" +
            "<thead><tr role='row'><th id='partitionID_" +
            [chartList[i]] +
            "' width='20%' data-name='none' class='' tabindex='0' aria-controls='tblDrMAster_" +
            [chartList[i]] +
            "' rowspan='1' colspan='1' aria-sort='ascending' aria-label='Partition ID: activate to sort column descending'>Partition ID</th>" +
            "<th id='status_" +
            [chartList[i]] +
            "' width='20%' data-name='none' class='sorting' tabindex='0' aria-controls='tblDrMAster_" +
            [chartList[i]] +
            "' rowspan='1' colspan='1' >Status</th>" +
            "<th id='mbOnDisk_" +
            [chartList[i]] +
            "' width='15%' data-name='none' class='sorting' tabindex='0' aria-controls='tblDrMAster_" +
            [chartList[i]] +
            "' rowspan='1' colspan='1' >MB on disk</th>" +
            "<th id='replicaLatencyMs_" +
            [chartList[i]] +
            "' width='15%' data-name='none' class='sorting' tabindex='0' aria-controls='tblDrMAster_" +
            [chartList[i]] +
            "' rowspan='1' colspan='1' >Replica Latency (ms)</th>" +
            "<th id='replicaLatencyTrans_" +
            [chartList[i]] +
            "' width='20%' data-name='none' class='sorting' tabindex='0' aria-controls='tblDrMAster_" +
            [chartList[i]] +
            "' rowspan='1' colspan='1'>Replica latency (in transactions)</th></tr></thead><tbody>";
          $("#tblMAster_wrapper_" + [chartList[i]])
            .find(".drMasterContainer")
            .html(content + htmlcontent + "</tbody></table>");

          $("#tblDrMAster_" + [chartList[i]]).DataTable({
            stateSave: true,
            pageLength: 5,
            sPaginationType: "extStyleLF",
            bAutoWidth: false,
            language: {
              zeroRecords: "No data to be displayed",
            },
            fnDrawCallback: function () {
              if (
                $("#tblDrMAster_" + [chartList[i]])
                  .find("tbody tr td")
                  .first()
                  .html() == "No data to be displayed"
              ) {
                $(this)
                  .parent()
                  .parent()
                  .find(".dataTables_paginate .navigationLabel .pageIndex")
                  .text("0");
              } else {
                $(this)
                  .parent()
                  .parent()
                  .find(".dataTables_paginate .navigationLabel .pageIndex")
                  .text(" " + this.fnPagingInfo().iPage + " ");
              }

              $(this)
                .parent()
                .parent()
                .find(".dataTables_paginate .navigationLabel .totalPages")
                .text(this.fnPagingInfo().iTotalPages);

              if (screen.width == 1600 && screen.height == 900) {
                var length =
                  $("#tblDrMAster_" + [chartList[i]] + " tr").length - 1;
                if (length >= 5) {
                  $("#drMasterSection_" + [chartList[i]]).css(
                    "min-height",
                    "280px"
                  );
                } else if (length == 4) {
                  $("#drMasterSection_" + [chartList[i]]).css(
                    "min-height",
                    "250px"
                  );
                } else if (length == 3) {
                  $("#drMasterSection_" + [chartList[i]]).css(
                    "min-height",
                    "230px"
                  );
                } else if (length == 2) {
                  $("#drMasterSection_" + [chartList[i]]).css(
                    "min-height",
                    "200px"
                  );
                } else if (length == 1 || length == 0) {
                  $("#drMasterSection_" + [chartList[i]]).css(
                    "min-height",
                    "170px"
                  );
                }
              } else if (screen.width == 360 && screen.height == 640) {
                $("#drMasterSection_" + [chartList[i]]).css(
                  "min-height",
                  "380px"
                );
              } else if (screen.width == 640 && screen.height == 960) {
                alert("iphone resolution mode");
                $("#drMasterSection_" + [chartList[i]]).css(
                  "min-height",
                  "380px"
                );
              }
            },

            sDom: 'p<"tblScroll drScroll"t>',
            aoColumns: [
              null,
              { bSearchable: false },
              { bSearchable: false },
              { bSearchable: false },
              { bSearchable: false },
            ],
          });

          $("#tblDrMAster_" + [chartList[i]] + "_wrapper")
            .find(".tblScroll")
            .scrollLeft(leftScroll);

          $("#tblMAster_wrapper_" + [chartList[i]])
            .find(".paginationDefault")
            .remove();

          //Customizing DataTables to make it as existing pagination
          $(".paginate_disabled_previous").html("Prev");
          $(".paginate_enabled_next").html("Next");
          $(".paginate_disabled_next").html("Next");
          $(".paginate_enabled_previous").html("Prev");

          $(".paginate_disabled_previous").attr("title", "Previous Page");
          $(".paginate_enabled_next").attr("title", "Next Page");
          $(".paginate_disabled_next").attr("title", "Next Page");
          $(".paginate_enabled_previous").attr("title", "Previous Page");

          $("#filterPartitionId_" + [chartList[i]]).on("keyup", function () {
            var id = $(this).attr("id").substring(18);
            $("#tblDrMAster_" + id)
              .DataTable()
              .search(this.value)
              .draw();
          });
        }
      }
    });
  };

  var replicaTable = "";

  var refreshDrReplicaSection = function (graphView, currentTab) {
    voltDbRenderer.GetDrReplicationInformation(function (replicationData) {
      $("#clusterId").show();
      $("#clusterId").html(
        " (ID: " + replicationData["DR_GRAPH"]["CLUSTER_ID"] + ")"
      );

      MonitorGraphUI.RefreshDrReplicationGraph(
        replicationData,
        getCurrentServer(),
        graphView,
        currentTab
      );

      var chartList = VoltDbUI.drChartList;
      if (chartList != undefined && chartList.length > 0) {
        for (var i = 0; i < chartList.length; i++) {
          replicationWarning(replicationData["DR_GRAPH"].WARNING_COUNT);

          var response =
            replicationData["DR_GRAPH"][chartList[i]].REPLICATION_DATA;
          var htmlcontent = "";

          for (var key in response) {
            htmlcontent = htmlcontent + "<tr>";
            htmlcontent =
              htmlcontent +
              "<td>" +
              response[key].HOSTNAME +
              "</td>" +
              "<td>" +
              response[key].STATE +
              "</td>" +
              "<td>" +
              response[key].REPLICATION_RATE_1M +
              "</td >" +
              "<td>" +
              response[key].REPLICATION_RATE_5M +
              "</td >";
            htmlcontent = htmlcontent + "</tr>";
          }

          var leftScroll = $("#tblDrReplica_wrapper_" + chartList[i])
            .find(".tblScroll")
            .scrollLeft();
          if ($.fn.dataTable.isDataTable("#tblDrReplica_" + chartList[i])) {
            $("#tblDrReplica_" + chartList[i])
              .DataTable()
              .destroy();
          }
          var content =
            " <table width='100%' border='0' cellspacing='0' id='tblDrReplica_" +
            [chartList[i]] +
            "' cellpadding='0' class='storeTbl drTbl no-footer dataTable'><thead><tr><th id='replicaServer_" +
            [chartList[i]] +
            "' width='25%' data-name='none'>Server</th><th id='replicaStatus_" +
            [chartList[i]] +
            "' width='25%' data-name='none'>Status</th><th id='replicationRate1_" +
            [chartList[i]] +
            "' width='25%' data-name='none'>Replication rate (last 1 minute)</th>" +
            "<th id='replicationRate5_" +
            chartList[i] +
            "' width='25%' data-name='none'>Replication rate (last 5 minutes)</th></tr></thead>" +
            "<tbody>";
          $("#drReplicaSection_" + chartList[i])
            .find(".drReplicaContainer")
            .html(content + htmlcontent + "</tbody></table>");

          replicaTable = $("#tblDrReplica_" + chartList[i]).DataTable({
            stateSave: true,
            pageLength: 5,
            sPaginationType: "extStyleLF",
            bAutoWidth: false,
            language: {
              zeroRecords: "No data to be displayed",
            },
            fnDrawCallback: function () {
              if (
                $("#tblDrReplica_" + chartList[i])
                  .find("tbody tr td")
                  .first()
                  .html() == "No data to be displayed"
              ) {
                $(this)
                  .parent()
                  .parent()
                  .find(".dataTables_paginate .navigationLabel .pageIndex")
                  .text("0");
              } else {
                $(this)
                  .parent()
                  .parent()
                  .find(".dataTables_paginate .navigationLabel .pageIndex")
                  .text(" " + this.fnPagingInfo().iPage + " ");
              }

              $(this)
                .parent()
                .parent()
                .find(".dataTables_paginate .navigationLabel .totalPages")
                .text(this.fnPagingInfo().iTotalPages);
              var length =
                $("#tblDrReplica_" + chartList[i] + " tr").length - 1;
              if (length >= 5) {
                $("#drReplicaSection_" + chartList[i]).css(
                  "min-height",
                  "280px"
                );
              } else if (length == 4) {
                $("#drReplicaSection_" + chartList[i]).css(
                  "min-height",
                  "250px"
                );
              } else if (length == 3) {
                $("#drReplicaSection_" + chartList[i]).css(
                  "min-height",
                  "230px"
                );
              } else if (length == 2) {
                $("#drReplicaSection_" + chartList[i]).css(
                  "min-height",
                  "200px"
                );
              } else if (length == 1 || length == 0) {
                $("#drReplicaSection_" + chartList[i]).css(
                  "min-height",
                  "170px"
                );
              }
            },
            sDom: 'p<"tblScroll drScroll"t>',
            aoColumns: [
              null,
              { bSearchable: false },
              { bSearchable: false },
              { bSearchable: false },
            ],
          });

          $("#tblDrReplica_wrapper_" + chartList[i])
            .find(".tblScroll")
            .scrollLeft(leftScroll);
          $("#tblReplica_wrapper_" + chartList[i])
            .find(".paginationDefault")
            .remove();

          //  Customizing DataTables to make it as existing pagination
          $(".paginate_disabled_previous").html("Prev");
          $(".paginate_enabled_next").html("Next");
          $(".paginate_disabled_next").html("Next");
          $(".paginate_enabled_previous").html("Prev");
          $(".paginate_disabled_previous").attr("title", "Previous Page");
          $(".paginate_enabled_next").attr("title", "Next Page");
          $(".paginate_disabled_next").attr("title", "Next Page");
          $(".paginate_enabled_previous").attr("title", "Previous Page");
          $(".paginate_enabled_previous").attr("title", "Previous Page");

          $("#filterHostID_" + [chartList[i]]).on("keyup", function () {
            var id = $(this).attr("id").substring(13);
            $("#tblDrReplica_" + id)
              .DataTable()
              .search(this.value)
              .draw();
          });

          //to show DR Mode and DR tables
          if (VoltDbUI.drMasterState.toUpperCase() == "ACTIVE") {
            $("#dbDrMode_" + chartList[i]).text("Both");
            $("#drMasterSection_" + chartList[i]).css("display", "block");
            isMasterDataVisible = true;
            refreshDrMasterSection();
            $(".replicaWrapper").css("top", "-27px");
          } else {
            $("#dbDrMode_" + chartList[i]).text("Replica");
            $(".replicaWrapper").css("top", "0px");
            $("#drMasterSection_" + chartList[i]).css("display", "none");
            isMasterDataVisible = false;
          }
        }
      }
    });
  };

  var saveThreshold = function () {
    var defaultThreshold = 70;
    var thresholdInput = $("#threshold");

    if (thresholdInput.val() == "") {
      thresholdInput.val(defaultThreshold);
    }
    if (
      VoltDbUI.getFromLocalStorage("alert-threshold") == undefined ||
      VoltDbUI.getFromLocalStorage("alert-threshold") == null
    ) {
      saveInLocalStorage("alert-threshold", defaultThreshold);
    }

    $("#saveThreshold").on("click", function () {
      if (thresholdInput.val() == "" || thresholdInput.val() * 1 > 100) {
        alert('The value of "Alert Threshold" should be between 0 and 100.');
        return false;
      }

      var thresholdValue =
        thresholdInput.val() != "" ? thresholdInput.val() : defaultThreshold;
      saveInLocalStorage("alert-threshold", thresholdValue);
      refreshClusterHealth();
      $("#popServerList").hide();
      $("#overlay").show();
      $("#btnPopServerList").removeClass("hideServers");
      $("#btnPopServerList").addClass("showServers");
      return true;
    });

    $("#threshold").on("keypress", function (e) {
      if (e.which != 8 && e.which != 0 && (e.which < 48 || e.which > 57)) {
        return false;
      }
      return true;
    });

    //Set the value of threshold
    $("#threshold").val(VoltDbUI.getFromLocalStorage("alert-threshold"));
  };

  if (
    VoltDbUI.getFromLocalStorage("graph-view") == undefined ||
    VoltDbUI.getFromLocalStorage("graph-view") == null
  )
    saveInLocalStorage("graph-view", $("#graphView").val());

  if (
    VoltDbUI.getFromLocalStorage("dr-graph-view") == undefined ||
    VoltDbUI.getFromLocalStorage("dr-graph-view") == null
  )
    saveInLocalStorage("dr-graph-view", $("#drGraphView").val());

  if (
    VoltDbUI.getFromLocalStorage("importer-graph-view") == undefined ||
    VoltDbUI.getFromLocalStorage("importer-graph-view") == null
  )
    saveInLocalStorage("importer-graph-view", $("#importerGraphView").val());

  if (
    VoltDbUI.getFromLocalStorage("exporter-graph-view") == undefined ||
    VoltDbUI.getFromLocalStorage("exporter-graph-view") == null
  )
    saveInLocalStorage("exporter-graph-view", $("#exporterGraphView").val());

  $("#graphView").val(VoltDbUI.getFromLocalStorage("graph-view"));
  $("#drGraphView").val(
    VoltDbUI.getFromLocalStorage("dr-graph-view") != undefined
      ? VoltDbUI.getFromLocalStorage("dr-graph-view")
      : "Seconds"
  );
  $("#importerGraphView").val(
    VoltDbUI.getFromLocalStorage("importer-graph-view") != undefined
      ? VoltDbUI.getFromLocalStorage("importer-graph-view")
      : "Seconds"
  );

  MonitorGraphUI.AddGraph(
    VoltDbUI.getFromLocalStorage("graph-view"),
    $("#chartServerCPU"),
    $("#chartServerRAM"),
    $("#chartClusterLatency"),
    $("#chartClusterTransactions"),
    $("#chartPartitionIdleTime"),
    $("#ChartDrReplicationRate"),
    $("#chartCommandLogging")
  );

  $("#graphView").on("change", function () {
    var graphView = $("#graphView").val();
    saveInLocalStorage("graph-view", graphView);
    MonitorGraphUI.RefreshGraph(graphView);
    MonitorGraphUI.UpdateCharts();
  });

  $("#drGraphView").on("change", function () {
    var drGraphView = $("#drGraphView").val();
    saveInLocalStorage("dr-graph-view", drGraphView);
    MonitorGraphUI.RefreshDrGraph(drGraphView);
    MonitorGraphUI.UpdateDrCharts();
  });

  $("#importerGraphView").on("change", function () {
    var graphView = $("#importerGraphView").val();
    saveInLocalStorage("importer-graph-view", graphView);
    MonitorGraphUI.RefreshImporterGraph(graphView);
    MonitorGraphUI.UpdateImporterCharts();
  });

  $("#exporterGraphView").on("change", function () {
    var graphView = $("#exporterGraphView").val();
    saveInLocalStorage("exporter-graph-view", graphView);
    MonitorGraphUI.RefreshThroughputExporterGraph(graphView);
    MonitorGraphUI.RefreshQueuedExporterGraph(graphView);
    MonitorGraphUI.UpdateExporterCharts();
  });

  //slides the element with class "menu_body" when paragraph with class "menu_head" is clicked
  $("#firstpane div.menu_head").on("click", function () {
    var userPreferences = getUserPreferences();
    if (userPreferences != null) {
      if (
        userPreferences["DatabaseTables"] != false ||
        userPreferences["StoredProcedures"] != false
      ) {
        var headerState = $("#firstpane div.menu_body").css("display");
        if (headerState == "none") {
          $(this).removeClass("collapsed");
          $(this).addClass("expanded");
        } else {
          $(this).removeClass("expanded");
          $(this).addClass("collapsed");
        }
        $(this)
          .next("div.menu_body")
          .slideToggle(300)
          .siblings("div.menu_body")
          .slideUp("slow");
      }
    } else {
      $("ul.user-preferences > li Input:checkbox").each(function (value) {
        userPreferences[$(this)[0].id] = true;
      });
      saveUserPreferences(userPreferences);
      $(this).removeClass("collapsed");
      $(this).addClass("expanded");
      $(this)
        .next("div.menu_body")
        .slideToggle(300)
        .siblings("div.menu_body")
        .slideUp("slow");
    }
  });

  //remove
  $("#dbPane div.menu_head").on("click", function () {
    var headerState = $("#dbPane div.menu_body").css("display");
    if (headerState == "none") {
      $(this).removeClass("collapsedDR");
      $(this).addClass("expandedDR");
    } else {
      $(this).removeClass("expandedDR");
      $(this).addClass("collapsedDR");
    }
    $(this)
      .next("div.menu_body")
      .slideToggle(300)
      .siblings("div.menu_body")
      .slideUp("slow");
  });

  refreshClusterHealth();
  MonitorGraphUI.setStartTime();
  refreshGraphAndData(
    VoltDbUI.getFromLocalStorage("graph-view"),
    VoltDbUI.CurrentTab
  ); // This is not working, causing a 5 second hang up before graphs load
  setInterval(refreshClusterHealth, 5000);
  setInterval(function () {
    refreshGraphAndData(
      VoltDbUI.getFromLocalStorage("graph-view"),
      VoltDbUI.CurrentTab
    );
  }, 5000);

  configureUserPreferences();
  adjustGraphSpacing();
  adjustImporterGraphSpacing();
  adjustExporterGraphSpacing();
  saveThreshold();

  $("#showMyHelp").popup();
  $("#ShowAbout").popup();
  $("#conPopup").popup({
    closeDialog: function () {
      VoltDbUI.isConnectionChecked = false;
      VoltDbUI.refreshConnectionTime("5000");
      $("#connectionPopup").hide();
      window.location.reload();
    },
  });

  $("#rolePopup").popup({
    open: function (event, ui, ele) {
    },
    afterOpen: function () {
      var popup = $(this)[0];
      var securityBtn = document.getElementById("btnPopOk");
      if (securityBtn != undefined) {
        securityBtn.addEventListener('click', function () {
          popup.close();
          var currentTab = VoltDbUI.getCookie('current-tab');
          if (parseInt(currentTab) !== 1) {
            $("#navDbmonitor > a").trigger("click");
          }
        })
      }
    },
    afterClose: function () {
      $("#rolePopup").unbind("click");
      $("#roleChangePopup").hide();
    },
  });

  $("#showAnalysisDetails").popup({
    open: function (event, ui, ele) {
      var procedureName = $("#hidProcedureName").html();
      $("#procedureName").html(procedureName);
      var procDetails = {};
      var finalDetails = [];
      var partitionDetails = [];
      var statement = "";
      var sum = 0;
      var j = 0;
      var count = 0;
      var isMultiple = false;
      var i = 0;

      if (VoltDbAnalysis.latencyDetailValue.length == 0) {
        $("#spanAnalysisLegend").hide();
        $("#execTimeLegend").hide();
      }
      getTooltipValues(procedureName);
      VoltDbAnalysis.latencyDetailValue.forEach(function (item) {
        var newStatement = "";
        var latValue;
        if (item.PROCEDURE == procedureName) {
          if (statement == item.STATEMENT) {
            sum += item.value;
            isMultiple = true;
          } else {
            i++;
            isMultiple = false;
            sum = item.value;
          }
          if (isMultiple) {
            count = calculateStatementCount(
              VoltDbAnalysis.latencyDetailValue,
              item.STATEMENT
            );
            if ($("#hidPartitionType").html() == "Single Partitioned") {
              procDetails[item.STATEMENT] = sum;
            } else {
              procDetails[item.STATEMENT] = sum / count;
            }
          } else {
            if ($("#hidPartitionType").html() == "Single Partitioned") {
              procDetails[item.STATEMENT] = sum;
            } else {
              procDetails[item.STATEMENT] = sum / count;
            }
          }
          statement = item.STATEMENT;
        }
      });

      if ($.isEmptyObject(procDetails)) {
        $("#spanAnalysisLegend").hide();
        $("#execTimeLegend").hide();
      } else {
        $("#spanAnalysisLegend").show();
        $("#execTimeLegend").show();
      }

      for (var key in procDetails) {
        finalDetails.push({ label: key, value: procDetails[key] });
      }
      finalDetails.sort(function (a, b) {
        return b.value > a.value ? 1 : a.value > b.value ? -1 : 0;
      });

      var z = 0;
      var orderedDetails = {};
      var statementList = [];
      for (var key in VoltDbAnalysis.totalProcessingDetail) {
        var obj = VoltDbAnalysis.totalProcessingDetail[key];
        obj.forEach(function (subItems) {
          if (subItems.PROCEDURE == procedureName) {
            count = objectLength(obj, statement);
            if (orderedDetails[subItems.STATEMENT] == undefined) {
              orderedDetails[subItems.STATEMENT] = [];
              statementList.push(subItems.STATEMENT);
            }
            orderedDetails[subItems.STATEMENT].push({
              PARTITION_ID: subItems.PARTITION_ID,
              STATEMENT: subItems.STATEMENT,
              AVG: subItems.AVG,
              z: procDetails[subItems.STATEMENT],
            });
          }
          statement = subItems.STATEMENT;
        });
        z++;
      }

      if (statementList.length > 0) {
        for (var u = 0; u < statementList.length; u++) {
          orderedDetails[statementList[u]].sort(function (a, b) {
            var nameA = a.AVG; // ignore upper and lowercase
            var nameB = b.AVG; // ignore upper and lowercase
            if (nameA > nameB) {
              return -1;
            }
            if (nameA < nameB) {
              return 1;
            }

            // names must be equal
            return 0;
          });
        }
        VoltDbUI.partitionLength = orderedDetails[statementList[0]].length;
        for (var x = 0; x < orderedDetails[statementList[0]].length; x++) {
          var u = 0;
          for (var key in orderedDetails) {
            if (partitionDetails[x] == undefined) {
              partitionDetails.push({ key: "Execution Time SP" });
              partitionDetails[x]["values"] = [];
            }
            partitionDetails[x]["values"].push({
              PARTITION_ID: orderedDetails[key][x].PARTITION_ID,
              x: orderedDetails[key][x].STATEMENT,
              y: orderedDetails[key][x].AVG,
              z: orderedDetails[key][x].z,
            });
          }
          u++;
        }
      }
      sortArray(partitionDetails);

      if ($("#hidPartitionType").html() == "Single Partitioned") {
        MonitorGraphUI.RefreshLatencyDetailGraph(partitionDetails);
      } else {
        MonitorGraphUI.RefreshLatencyDetailGraph(finalDetails);
      }
    },
  });

  $("#showAnalysisFreqDetails").popup({
    open: function (event, ui, ele) {
      var statement = "";
      var totalInvocations = 0;
      var procedureName = $("#hidProcedureName").html();
      $(".procedureName").html(procedureName);
      var finalDetails = [];
      var freqDetails = {};
      var partitionDetails = [];

      var i = 0;
      if (VoltDbAnalysis.latencyDetailValue.length == 0) {
        $("#spanFreqLegend").hide();
        $("#freqLegend").hide();
      }

      getTooltipValues(procedureName);

      VoltDbAnalysis.latencyDetailValue.forEach(function (item) {
        var newStatement = "";
        var latValue;
        if (item.PROCEDURE == procedureName) {
          newStatement = item.STATEMENT;
          if (item.type == "Single Partitioned") {
            if (newStatement == statement) {
              totalInvocations += item.INVOCATION;
            } else {
              i++;
              totalInvocations = item.INVOCATION;
            }
          } else {
            totalInvocations = item.INVOCATION;
          }

          freqDetails[item.STATEMENT] = totalInvocations;

          statement = newStatement;
        }
      });

      if ($.isEmptyObject(freqDetails)) {
        $("#spanFreqLegend").hide();
        $("#freqLegend").hide();
      } else {
        $("#spanFreqLegend").show();
        $("#freqLegend").show();
      }

      for (var key in freqDetails) {
        finalDetails.push({ label: key, value: freqDetails[key] });
      }
      finalDetails.sort(function (a, b) {
        return b.value > a.value ? 1 : a.value > b.value ? -1 : 0;
      });
      var z = 0;
      var orderedDetails = {};
      var statementList = [];
      for (var key in VoltDbAnalysis.totalProcessingDetail) {
        var obj = VoltDbAnalysis.totalProcessingDetail[key];
        obj.forEach(function (subItems) {
          if (subItems.PROCEDURE == procedureName) {
            count = objectLength(obj, statement);

            if (orderedDetails[subItems.STATEMENT] == undefined) {
              orderedDetails[subItems.STATEMENT] = [];
              statementList.push(subItems.STATEMENT);
            }

            orderedDetails[subItems.STATEMENT].push({
              PARTITION_ID: subItems.PARTITION_ID,
              STATEMENT: subItems.STATEMENT,
              INVOCATION: subItems.INVOCATIONS,
              z: freqDetails[subItems.STATEMENT],
            });
          }
          statement = subItems.STATEMENT;
        });
        z++;
      }

      if (statementList.length > 0) {
        for (var u = 0; u < statementList.length; u++) {
          orderedDetails[statementList[u]].sort(function (a, b) {
            var nameA = a.INVOCATION;
            var nameB = b.INVOCATION;
            if (nameA > nameB) {
              return -1;
            }
            if (nameA < nameB) {
              return 1;
            }
            return 0;
          });
        }
        VoltDbUI.partitionLength = orderedDetails[statementList[0]].length;
        for (var x = 0; x < orderedDetails[statementList[0]].length; x++) {
          var u = 0;
          for (var key in orderedDetails) {
            if (partitionDetails[x] == undefined) {
              partitionDetails.push({ key: "Frequency SP" });
              partitionDetails[x]["values"] = [];
            }
            partitionDetails[x]["values"].push({
              PARTITION_ID: orderedDetails[key][x].PARTITION_ID,
              x: orderedDetails[key][x].STATEMENT,
              y: orderedDetails[key][x].INVOCATION,
              z: orderedDetails[key][x].z,
            });
          }
          u++;
        }
      }

      sortArray(partitionDetails);

      if ($("#hidPartitionType").html() == "Single Partitioned") {
        MonitorGraphUI.RefreshFrequencyDetailGraph(partitionDetails);
      } else {
        MonitorGraphUI.RefreshFrequencyDetailGraph(finalDetails);
      }
    },
  });

  $("#showAnalysisCombinedDetails").popup({
    open: function (event, ui, ele) {
      var procedureName = $("#hidProcedureName").html();
      $(".procedureName").html(procedureName);
      var count = 0;
      var combinedDetails = {};
      var partitionDetails = [];
      var combinedWeight = 0;
      var statement = "";
      var finalDetails = [];
      var i = 0;
      VoltDbUI.totalProcessingTime = {};
      var sum = 0;
      var sumProcessingTime = {};

      if (VoltDbAnalysis.latencyDetailValue.length == 0) {
        $("#spanCombinedLegend").hide();
        $("#totalProcTimeLegend").hide();
      }

      getTooltipValues(procedureName);

      for (var key in VoltDbAnalysis.combinedDetail) {
        var newStatement = "";
        var obj = VoltDbAnalysis.combinedDetail[key];
        if (key == procedureName) {
          obj.forEach(function (subItems) {
            if (subItems.STATEMENT == statement) {
              if (subItems.TYPE == "Single Partitioned") {
                sum += subItems.AVG * subItems.INVOCATIONS;
              } else {
                //For Multi partitioned
                sum += subItems.AVG;
              }
            } else {
              i++;
              if (subItems.TYPE == "Single Partitioned") {
                sum = subItems.AVG * subItems.INVOCATIONS;
              } else {
                sum = subItems.AVG;
              }
            }
            statement = subItems.STATEMENT;

            if (subItems.TYPE == "Single Partitioned") {
              combinedDetails[subItems.STATEMENT] = sum;
              VoltDbUI.totalProcessingTime[subItems.STATEMENT] = sum;
            } else {
              count = objectLength(obj, statement);
              combinedWeight = (sum / count) * subItems.INVOCATIONS;
              combinedDetails[subItems.STATEMENT] = combinedWeight;
              VoltDbUI.totalProcessingTime[subItems.STATEMENT] = combinedWeight;
            }
          });

          if ($.isEmptyObject(combinedDetails)) {
            $("#spanCombinedLegend").hide();
            $("#totalProcTimeLegend").hide();
          } else {
            $("#spanCombinedLegend").show();
            $("#totalProcTimeLegend").show();
          }
          for (var key in combinedDetails) {
            finalDetails.push({ label: key, value: combinedDetails[key] });
          }

          finalDetails.sort(function (a, b) {
            return parseFloat(b.value) - parseFloat(a.value);
          });
        }
      }

      var z = 0;
      var orderedDetails = {};
      var statementList = [];
      for (var key in VoltDbAnalysis.totalProcessingDetail) {
        var obj = VoltDbAnalysis.totalProcessingDetail[key];
        obj.forEach(function (subItems) {
          if (subItems.PROCEDURE == procedureName) {
            count = objectLength(obj, statement);
            combinedWeight = subItems.AVG * subItems.INVOCATIONS;
            if (orderedDetails[subItems.STATEMENT] == undefined) {
              orderedDetails[subItems.STATEMENT] = [];
              statementList.push(subItems.STATEMENT);
            }
            orderedDetails[subItems.STATEMENT].push({
              PARTITION_ID: subItems.PARTITION_ID,
              STATEMENT: subItems.STATEMENT,
              combinedWeight: combinedWeight,
              z: VoltDbUI.totalProcessingTime[subItems.STATEMENT],
            });
          }
          statement = subItems.STATEMENT;
        });
        z++;
      }

      if (statementList.length > 0) {
        for (var u = 0; u < statementList.length; u++) {
          orderedDetails[statementList[u]].sort(function (a, b) {
            var nameA = a.combinedWeight;
            var nameB = b.combinedWeight;
            if (nameA > nameB) {
              return -1;
            }
            if (nameA < nameB) {
              return 1;
            }
            return 0;
          });
        }
        VoltDbUI.partitionLength = orderedDetails[statementList[0]].length;
        for (var x = 0; x < orderedDetails[statementList[0]].length; x++) {
          var u = 0;
          for (var key in orderedDetails) {
            if (partitionDetails[x] == undefined) {
              partitionDetails.push({ key: "Total Processing Time SP" });
              partitionDetails[x]["values"] = [];
            }
            partitionDetails[x]["values"].push({
              PARTITION_ID: orderedDetails[key][x].PARTITION_ID,
              x: orderedDetails[key][x].STATEMENT,
              y: orderedDetails[key][x].combinedWeight,
              z: orderedDetails[key][x].z,
            });
          }
          u++;
        }
      }

      sortArray(partitionDetails);

      if ($("#hidPartitionType").html() == "Single Partitioned") {
        MonitorGraphUI.RefreshCombinedDetailGraph(partitionDetails);
      } else {
        MonitorGraphUI.RefreshCombinedDetailGraph(finalDetails);
      }
    },
  });

  function sortArray(partitionDetails) {
    for (var key in partitionDetails) {
      var arr = partitionDetails[key].values;
      arr.sort(function (a, b) {
        var nameA = a.z;
        var nameB = b.z;
        if (nameA > nameB) {
          return -1;
        }
        if (nameA < nameB) {
          return 1;
        }
        return 0;
      });
    }
  }

  function getTooltipValues(procedureName) {
    VoltDbUI.executionDetails = {};
    var statement = "";

    VoltDbAnalysis.latencyDetailValue.forEach(function (item) {
      if (item.PROCEDURE == procedureName) {
        if (VoltDbUI.executionDetails[item.STATEMENT] == undefined) {
          VoltDbUI.executionDetails[item.STATEMENT] = {};
        }
        if (statement == item.STATEMENT) {
          var smallest = GetMinimumValue(
            VoltDbAnalysis.latencyDetailValue,
            item.STATEMENT
          );
          var largest = GetMaximumValue(
            VoltDbAnalysis.latencyDetailValue,
            item.STATEMENT
          );

          if (item.type == "Single Partitioned") {
            VoltDbUI.executionDetails[item.STATEMENT]["INVOCATION"] +=
              item.INVOCATION;
          } else {
            VoltDbUI.executionDetails[item.STATEMENT]["INVOCATION"] =
              item.INVOCATION;
          }

          VoltDbUI.executionDetails[item.STATEMENT]["MIN"] = smallest;
          VoltDbUI.executionDetails[item.STATEMENT]["MAX"] = largest;
        } else {
          VoltDbUI.executionDetails[item.STATEMENT]["INVOCATION"] =
            item.INVOCATION;
        }
      }
      statement = item.STATEMENT;
    });
  }

  function GetMinimumValue(arr, statement) {
    arr = arr.filter(function (obj) {
      return obj.STATEMENT == statement;
    });
    return Math.min.apply(
      Math,
      arr.map(function (o) {
        return o.MIN;
      })
    );
  }

  function GetMaximumValue(arr, statement) {
    arr = arr.filter(function (obj) {
      return obj.STATEMENT == statement;
    });
    return Math.max.apply(
      Math,
      arr.map(function (o) {
        return o.MAX;
      })
    );
  }

  function objectLength(obj, statement) {
    var result = 0;
    for (var prop in obj) {
      if (obj.hasOwnProperty(prop)) {
        if (obj[prop]["STATEMENT"] == statement) {
          result++;
        }
      }
    }
    return result;
  }

  function calculateStatementCount(arr, statement) {
    var count = 0;
    var j = 0;
    while (j < arr.length) {
      if (arr[j]["STATEMENT"] == statement) count += 1;
      j += 1;
    }
    return count;
  }

  $("#btnThreshold").popup({
    open: function (event, ui, ele) {
      $("#averageExecutionTime").val(
        VoltDbUI.getFromLocalStorage("averageExecutionTime")
      );
      $("#trShowHideSysProcedures").remove();
      $("#tblAnalysisSettings").append(
        '<tr id="trShowHideSysProcedures">' +
        "<td>Show System Procedures</td>" +
        '<td style="text-align:right"><input type="checkbox" value="" id="chkSystemProcedure"></td>' +
        "<td></td>" +
        "</tr>"
      );
      $("#chkSystemProcedure").iCheck({
        checkboxClass: "icheckbox_square-aero customCheckbox",
        increaseArea: "20%",
      });
      $("#chkSystemProcedure").iCheck(
        VoltDbUI.getFromLocalStorage("showHideSysProcedures")
          ? "check"
          : "uncheck"
      );
    },
    afterOpen: function () {
      var popup = $(this)[0];
      $("#btnSaveThreshold").unbind("click");
      $("#btnSaveThreshold").on("click", function () {
        saveInLocalStorage(
          "averageExecutionTime",
          $("#averageExecutionTime").val()
        );
        saveInLocalStorage(
          "showHideSysProcedures",
          $("#chkSystemProcedure").is(":checked")
        );
        $("#btnAnalyzeNow").trigger("click");
        //Close the popup
        popup.close();
      });

      $("#btnCancelThreshold").unbind("click");
      $("#btnCancelThreshold").on("click", function () {
        popup.close();
      });
    },
  });

  VoltDbUI.refreshConnectionTime("5000");
};

/*********************************************************************************************
/Configure My Graph dialog
/*********************************************************************************************/
var configureUserPreferences = function () {
  var userPreference = {};
  userPreference["serverCPU"] = {};
  userPreference["serverRAM"] = {};
  userPreference["clusterLatency"] = {};
  userPreference["clusterTransactions"] = {};
  userPreference["partitionIdleTime"] = {};
  userPreference["storedProcedures "] = {};
  userPreference["databaseTables "] = {};
  $("#showMyPreference").popup({
    open: function (event, ui, ele) {
      userPreference = getUserPreferences();
      $("ul.user-preferences > li Input:checkbox").each(function (value) {
        $(this)[0].checked = userPreference[$(this)[0].id];
      });
    },
    save: function () {
      $("ul.user-preferences > li Input:checkbox").each(function (value) {
        userPreference[$(this)[0].id] = $(this)[0].checked;
      });
      saveUserPreferences(userPreference);

      MonitorGraphUI.UpdateCharts();
    },
  });
};

/*******************************************************************************************
//common methods
/*******************************************************************************************/

var isNodeButtonRegistered = function (elementName) {
  var isRegistered = false;
  var elementCount = 0;
  if (
    VoltDbAdminConfig.registeredElements != undefined &&
    VoltDbAdminConfig.registeredElements.length > 0
  ) {
    $.each(VoltDbAdminConfig.registeredElements, function (key, value) {
      if (value == elementName) {
        isRegistered = true;
        return false;
      } else if (
        elementCount ==
        VoltDbAdminConfig.registeredElements.length - 1
      ) {
        isRegistered = false;
      }
      elementCount++;
    });
  } else isRegistered = false;

  return isRegistered;
};

//Dummy wrapper for console.log for IE9
if (!(window.console && console.log)) {
  console = {
    log: function () { },
    debug: function () { },
    info: function () { },
    warn: function () { },
    error: function () { },
  };
}

var saveCookie = function (name, value) {
  $.cookie(name + "_" + VoltDBConfig.GetPortId(), value, { expires: 365 });
};

var saveSessionCookie = function (name, value) {
  $.cookie(name + "_" + VoltDBConfig.GetPortId(), value);
};

var saveInLocalStorage = function (name, value) {
  data = {};
  data.value = value;
  data.time = new Date().getTime();
  localStorage.setItem(
    name + "_" + VoltDBConfig.GetPortId(),
    JSON.stringify(data)
  );
};

var saveUserPreferences = function (preferences) {
  var lPreferences = preferences;
  saveInLocalStorage("user-preferences", JSON.stringify(preferences));
  showHideGraph(lPreferences);
};

var NavigationTabs = {
  DBMonitor: 1,
  Admin: 2,
  Schema: 3,
  SQLQuery: 4,
  DR: 5,
  Importer: 6,
  Exporter: 7,
  Analysis: 8,
};

var getCurrentTab = function () {
  var activeLinkId = "";
  var activeLink = $("#nav .active");
  if (activeLink.length > 0) {
    activeLinkId = activeLink.attr("id");
  }
  if (activeLinkId == "navSqlQuery") {
    $(".nvtooltip").hide();
    return NavigationTabs.SQLQuery;
  } else if (activeLinkId == "navSchema") {
    $(".nvtooltip").hide();
    return NavigationTabs.Schema;
  } else if (activeLinkId == "navAdmin") {
    $(".nvtooltip").hide();
    return NavigationTabs.Admin;
  } else if (activeLinkId == "navDR") {
    $(".nvtooltip").show();
    return NavigationTabs.DR;
  } else if (activeLinkId == "navImporter") {
    $(".nvtooltip").show();
    return NavigationTabs.Importer;
  } else if (activeLinkId == "navExporter") {
    $(".nvtooltip").show();
    return NavigationTabs.Exporter;
  } else if (activeLinkId == "navAnalysis") {
    VoltDbAnalysis.refreshChart();
    $(".nvtooltip").show();
    return NavigationTabs.Analysis;
  }
  $(".nvtooltip").show();
  return NavigationTabs.DBMonitor;
};

var getUserPreferences = function () {
  try {
    voltDbRenderer.userPreferences = JSON.parse(
      VoltDbUI.getFromLocalStorage("user-preferences")
    );
  } catch (e) {
    voltDbRenderer.userPreferences = {};
    var preferencesList = [
      "ServerCPU",
      "ServerRAM",
      "ClusterLatency",
      "ClusterTransactions",
      "StoredProcedures",
      "DatabaseTables",
      "PartitionIdleTime",
      "CommandLogStat",
      "CommandLogTables",
    ];
    for (var i = 0; i < preferencesList.length; i++) {
      if (
        preferencesList[i] == "ServerCPU" ||
        preferencesList[i] == "ServerRAM" ||
        preferencesList[i] == "ClusterLatency" ||
        preferencesList[i] == "ClusterTransactions" ||
        preferencesList[i] == "DatabaseTables"
      ) {
        voltDbRenderer.userPreferences[preferencesList[i]] = true;
      } else {
        voltDbRenderer.userPreferences[preferencesList[i]] = false;
      }
    }
  }
  return voltDbRenderer.userPreferences;
};

var saveCurrentServer = function (serverName) {
  saveInLocalStorage("currentServer", serverName);
};

var getCurrentServer = function () {
  return VoltDbUI.getFromLocalStorage("currentServer");
};

var showHideGraph = function (userpreferences) {
  if (userpreferences["ServerCPU"] == false) $("#chartServerCPU").hide();
  else $("#chartServerCPU").show();

  if (userpreferences["ServerRAM"] == false) $("#chartServerRAM").hide();
  else $("#chartServerRAM").show();

  if (userpreferences["ClusterLatency"] == false)
    $("#chartClusterLatency").hide();
  else $("#chartClusterLatency").show();

  if (userpreferences["ClusterTransactions"] == false)
    $("#chartClusterTransactions").hide();
  else $("#chartClusterTransactions").show();

  if (userpreferences["PartitionIdleTime"] == false)
    $("#chartPartitionIdleTime").hide();
  else $("#chartPartitionIdleTime").show();

  if (
    VoltDbUI.drConsumerState.toLowerCase() != "disable" &&
    VoltDbUI.drConsumerState != ""
  ) {
    $("#ChartDrReplicationRate").show();
  } else {
    $("#ChartDrReplicationRate").hide();
  }

  if (userpreferences["StoredProcedures"] == false) {
    $("#tblStoredProcedures").hide();
    $("#divSPSection").hide();
  } else {
    $("#tblStoredProcedures").show();
    $("#divSPSection").show();
  }

  if (userpreferences["DatabaseTables"] == false) {
    $("#tblDataTables").hide();
    $("#tblDT").hide();
  } else {
    $("#tblDataTables").show();
    $("#tblDT").show();
  }

  if (
    userpreferences["DatabaseTables"] == false &&
    userpreferences["StoredProcedures"] == false
  )
    $("#firstpane").hide();
  else $("#firstpane").show();

  if (
    !(
      VoltDbUI.drReplicationRole.toLowerCase() == "none" &&
      !VoltDbUI.drMasterEnabled
    )
  ) {
    if (VoltDbUI.drReplicationRole.toLowerCase() == "replica") {
      if (
        (VoltDbUI.drConsumerState.toLowerCase() != "disable" ||
          VoltDbUI.drMasterState.toUpperCase() == "ACTIVE") &&
        VoltDbUI.drConsumerState.toLowerCase() != "" &&
        VoltDbUI.drMasterState.toUpperCase() != ""
      ) {
        $("#divDrReplication").show();
      } else {
        $("#divDrReplication").hide();
      }
    } else {
      if (
        VoltDbUI.drMasterEnabled ||
        VoltDbUI.drConsumerState.toLowerCase() != "disable"
      ) {
        $("#divDrReplication").show();
      } else {
        $("#divDrReplication").hide();
      }
    }
  } else {
    if (VoltDbUI.drConsumerState.toLowerCase() != "disable") {
      $("#divDrReplication").show();
    } else {
      $("#divDrReplication").hide();
    }
  }

  if (VoltDbUI.isCommandLogEnabled == "true") {
    if (userpreferences["CommandLogStat"] == true) {
      $("#chartCommandLogging").show();
    } else {
      $("#chartCommandLogging").hide();
    }
  } else {
    $("#chartCommandLogging").hide();
  }

  if (VoltDbUI.isCommandLogEnabled == "true") {
    if (userpreferences["CommandLogTables"] == true) {
      $("#divCommandLog").show();
    } else {
      $("#divCommandLog").hide();
    }
  } else {
    $("#divCommandLog").hide();
  }

  if (userpreferences["DatabaseTables"] == true) {
    $("#divDTSection").show();
  } else {
    $("#divDTSection").hide();
  }

  adjustGraphSpacing();
  ChangeGraphLabelColor();
  ChangeTableProcedureLabelColor();
};

function ChangeGraphLabelColor() {
  if (VoltDbUI.getFromLocalStorage("user-preferences") != undefined) {
    var userPreferences = JSON.parse(
      VoltDbUI.getFromLocalStorage("user-preferences")
    );

    if (
      userPreferences["ClusterLatency"] != false ||
      userPreferences["ClusterTransactions"] != false ||
      userPreferences["ServerCPU"] != false ||
      userPreferences["ServerRAM"] != false ||
      userPreferences["PartitionIdleTime"] != false ||
      userPreferences["CommandLogStat"] != false ||
      userPreferences["CommandLogStat"] != false
    ) {
      $("#showHideGraphBlock").css("color", "#000000");
      $("#GraphBlock").removeClass("graphOpacity");
    } else {
      $("#showHideGraphBlock").css("color", "gray");
      $("#GraphBlock").addClass("graphOpacity");
    }
  }
}

function ChangeTableProcedureLabelColor() {
  if (VoltDbUI.getFromLocalStorage("user-preferences") != undefined) {
    var userPreferences = JSON.parse(
      VoltDbUI.getFromLocalStorage("user-preferences")
    );
    if (
      userPreferences["DatabaseTables"] != false ||
      userPreferences["StoredProcedures"] != false
    ) {
      $("#ShowHideBlock").css("color", "#000000");
    } else {
      $("#ShowHideBlock").css("color", "gray");
    }
  }
}

// Graph Spacing adjustment on preference change
var adjustGraphSpacing = function () {
  var graphList = [
    $("#chartServerCPU"),
    $("#chartServerRAM"),
    $("#chartClusterLatency"),
    $("#chartClusterTransactions"),
    $("#chartPartitionIdleTime"),
    $("#chartCommandLogging"),
  ];
  var css = "left";

  for (var i = 0; i < graphList.length; i++) {
    if (graphList[i].is(":visible")) {
      graphList[i].removeClass("left right");
      graphList[i].addClass(css);

      if (css == "left") css = "right";
      else css = "left";
    }
  }
};

//Adjust graph spacing for importer graph
var adjustImporterGraphSpacing = function () {
  var graphList = [
    $("#chartOutTransaction"),
    $("#chartSuccessRate"),
    $("#chartFailureRate"),
  ];
  var css = "left";
  for (var i = 0; i < graphList.length; i++) {
    if (graphList[i].is(":visible")) {
      graphList[i].removeClass("left right");
      graphList[i].addClass(css);
      if (css == "left") css = "right";
      else css = "left";
    }
  }
};

var adjustExporterGraphSpacing = function () {
  var graphList = [$("#chartThroughput"), $("#chartQueued")];
  var css = "left";
  for (var i = 0; i < graphList.length; i++) {
    if (graphList[i].is(":visible")) {
      graphList[i].removeClass("left right");
      graphList[i].addClass(css);
      if (css == "left") css = "right";
      else css = "left";
    }
  }
};

(function (window) {
  var iVoltDbUi = function () {
    this.prevDrRoleDetail = {};
    this.drChartList = [];
    this.isSchemaTabLoading = false;
    this.drMasterEnabled = false;
    this.drMasterState = "";
    this.drConsumerState = "";
    this.drStatus = "";
    this.drReplicationRole = "NONE";
    this.isDRInfoRequired = false;
    this.isCommandLogEnabled = false;
    this.isFirstDRLoad = true;
    this.isFirstImporterLoad = true;
    this.isFirstThroughputLoad = true;
    this.isFirstQueuedLoad = true;
    this.DASHBOARD_PROGRESS_STATES = {
      REFRESHMEMORY: 0,
      REFRESHMEMORY_NONE: 1,
      REFRESHCPU: 2,
      REFRESHCPU_NONE: 3,
      REFRESHLATENCY: 4,
      REFRESHLATENCY_NONE: 5,
      REFRESHTRANSACTION: 6,
      REFRESHTRANSACTION_NONE: 7,

      REFRESH_PROCEDUREDATA: 8,
      REFRESH_PROCEDUREDATA_NONE: 9,
      REFRESH_TABLEDATA: 10,
      REFRESH_TABLEDATA_NONE: 11,
    };

    this.popups = [];
    this.isPopupRevoked = false;
    this.CurrentTab = NavigationTabs.DBMonitor;
    this.CurrentMemoryProgess =
      this.DASHBOARD_PROGRESS_STATES.REFRESHMEMORY_NONE;
    this.CurrentCpuProgess = this.DASHBOARD_PROGRESS_STATES.REFRESHCPU_NONE;
    this.CurrentLatencyProgess =
      this.DASHBOARD_PROGRESS_STATES.REFRESHLATENCY_NONE;
    this.CurrentTransactionProgess =
      this.DASHBOARD_PROGRESS_STATES.REFRESHTRANSACTION_NONE;
    this.CurrentTableDataProgress =
      this.DASHBOARD_PROGRESS_STATES.REFRESH_TABLEDATA_NONE;
    this.CurrentProcedureDataProgress =
      this.DASHBOARD_PROGRESS_STATES.REFRESH_PROCEDUREDATA_NONE;

    this.isConnectionChecked = false;
    this.connectionTimeInterval = null;
    this.partitionGraphInterval = null;
    this.gutterInstanceHor = null;
    this.gutterInstanceVer = null;
    this.vars = {};
    this.executionDetails = {};
    this.totalProcessingTime = {};
    //load schema tab and table and views tabs inside sql query
    this.refreshSqlAndSchemaTab = function () {
      this.loadSchemaTab();
      SQLQueryRender.populateTablesAndViews();
    };
    this.hasPermissionToView = true;
    this.isLatency = false;
    this.isTotalProcessing = false;
    this.isFrequency = false;
    this.isData = false;
    this.partitionLength = 0;
    this.MIN = 0;
    (this.getCookie = function (name) {
      return $.cookie(name + "_" + VoltDBConfig.GetPortId());
    }),
      (this.getFromLocalStorage = function (name) {
        var value = undefined;
        var data = localStorage.getItem(name + "_" + VoltDBConfig.GetPortId());
        if (data != undefined) value = JSON.parse(data);
        return value == undefined ? value : value["value"];
      }),
      (this.refreshConnectionTime = function (seconds) {
        if (VoltDbUI.connectionTimeInterval != null)
          window.clearInterval(VoltDbUI.connectionTimeInterval);

        VoltDbUI.connectionTimeInterval = window.setInterval(
          checkServerConnection,
          seconds
        );
      });

    setInterval(() => {
      if (VoltDbAdminConfig.isSecurityEnabled) {
        voltDbRenderer.checkRolesUpdate();
      }
    }, 2000)

    var checkServerConnection = function () {
      if (!VoltDbUI.isConnectionChecked) {
        VoltDbUI.isConnectionChecked = true;
        voltDbRenderer.CheckServerConnection(function (result) {
          if (result == false) {
            VoltDBCore.isServerConnected = false;
            if (
              !$("#conpop").is(":visible") &&
              !$("#shutdownPop").is(":visible")
            ) {
              window.clearInterval(VoltDbUI.connectionTimeInterval);
              $("#conPopup").trigger("click");
            }
          } else {
            VoltDbUI.isConnectionChecked = false;
          }
        });
      }
    };

    this.loadSchemaTab = function () {
      this.isSchemaTabLoading = true;
      var schemaHtml =
        '<div id="schemaOverlay" style="display: block;"><div class="loading"></div></div>';
      schemaHtml = schemaHtml + $("#schema").html();
      $("#schema").html(schemaHtml);

      var templateUrl =
        window.location.protocol +
        "//" +
        window.location.host +
        "/catalog/?" +
        VoltDBCore.shortApiCredentials;
      var templateJavascript = "js/template.js";

      $.post(templateUrl, function (result) {
        result = result.replace("<!--##SIZES##>", "");
        var body = $(result).filter("#wrapper").html();
        $("#schema").html(body);
        $("#overlay").hide();

        $("#schemaLinkSqlQuery").on("click", function (e) {
          $("#navSqlQuery").trigger("click");
          e.preventDefault();
        });

        $.getScript(templateJavascript, function () {
          $(".schm").css("display", "block");
          $(".refreshBtn").unbind("click");
          $(".refreshBtn.schm").unbind("click");
          $(".refreshBtn.schm,.refreshBtn").on("click", function () {
            VoltDbUI.refreshSqlAndSchemaTab();
          });
          VoltDbUI.isSchemaTabLoading = false;
        });
      });
    };
  };
  window.VoltDbUI = VoltDbUi = new iVoltDbUi();
})(window);

function RefreshServerUI() {
  var clickedServer = window.location.hostname;
  if (clickedServer != "") {
    $(".activeServerName").html(clickedServer).attr("title", clickedServer);
    saveCurrentServer(clickedServer);

    // $('#popServerList').toggle('slide', '', 1500);
    $(this).parent().prevAll().removeClass("monitoring");
    $(this).parent().nextAll().removeClass("monitoring");
    $(this).parent().addClass("monitoring");
    $("#btnPopServerList").removeClass("hideServers");
    $("#btnPopServerList").addClass("showServers");
    $("#popServerList").hide();
  }
}

function getParameterByName(name) {
  name = name.replace(/[\[]/, "\\[").replace(/[\]]/, "\\]");
  var regexS = "[\\?&]" + name + "=([^&#]*)";
  var regex = new RegExp(regexS);
  var results = regex.exec(window.location.href);
  if (results == null) return "";
  else return decodeURIComponent(results[1].replace(/\+/g, " "));
}

/*
 * Use a standard function for hiding all but the currently selected help topic
 */
function showHelpTopic(currTopic, currTitle) {
  var topics = [
    "#VDBMonHelp",
    "#VDBSchHelp",
    "#VDBQHelp",
    "#VDBAdmHelp",
    "#VDBDRHelp",
    "#VDBAnalysisHelp",
    "#VDBImportHelp",
    "#VDBExportHelp",
  ];

  for (var i = 0; i < topics.length; i++) {
    $(topics[i]).hide();
  }
  $(currTopic).show();
  $("#showMyHelp").html(currTitle);
}<|MERGE_RESOLUTION|>--- conflicted
+++ resolved
@@ -1181,15 +1181,9 @@
                     $("#errorLabel").text(statusString);
                     var popup = new $.Popup({
                       content: "divStopServerError",
-<<<<<<< HEAD
-                      afterOpen: function() {
-                        $(document).off("click","#A2");
-                        $(document).on("click","#A2",function(){
-=======
                       afterOpen: function () {
                         $(document).off("click", "#A2");
                         $(document).on("click", "#A2", function () {
->>>>>>> 0f8c82f3
                           popup.close();
                         });
                       }
