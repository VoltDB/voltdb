(function (window, unused) {

    var iVoltDbCore = (function () {
        this.connections = {};
        this.isServerConnected = true;
        this.hostIP = "";
        this.shortApiCredentials = "";
        this.isLoginVerified = false;
        this.authorization = null;
        DbConnection = function (aServer, aPort, aAdmin, aUser, aPassword, aIsHashPassword, aProcess) {
            this.server = aServer == null ? 'localhost' : aServer.trim();
            this.port = aPort == null ? '8080' : aPort.trim();
            this.admin = (aAdmin == true || aAdmin == "true");
            this.user = (aUser == '' || aUser == 'null') ? null : aUser;
            this.password = (aPassword === '' || aPassword === 'null') ? null : (aIsHashPassword == false ? aPassword : null);
            this.isHashedPassword = (aPassword === '' || aPassword === 'null') ? null : (aIsHashPassword == true ? aPassword : null);
            this.process = aProcess;
            this.key = (this.server + '_' + (this.user == '' ? '' : this.user) + '_' + this.process).replace(/[^_a-zA-Z0-9]/g, "_");
            this.display = this.server + ':' + this.port + (this.user == '' ? '' : ' (' + this.user + ')') + (this.admin == true ? ' - Admin' : '');
            this.Metadata = {};
            this.ready = false;
            this.procedureCommands = {};
            this.authorization = VoltDBService.BuildAuthorization(this.user, this.isHashedPassword, this.password);

            this.getQueue = function () {
                return (new iQueue(this));
            };

            this.BuildParamSetForClusterState = function (procedure, parameters) {
                var credentials = [];
                credentials[credentials.length] = encodeURIComponent('Procedure') + '=' + encodeURIComponent(procedure);
                if (parameters != undefined)
                    credentials[credentials.length] = encodeURIComponent('Parameters') + '=' + encodeURIComponent('[' + parameters + ']');
                if (this.admin)
                    credentials[credentials.length] = 'admin=true';
                var param = '';
                if (procedure != '@PrepareShutdown')
                    param = credentials.join('&') + '&jsonp=?';
                else
                    param = credentials.join('&')

                return param;
            };

            this.BuildParamSet = function (procedure, parameters, shortApiCallDetails, isPostRequest, isSqlQuery, timeoutTime) {
                var s = [];
                if (!(shortApiCallDetails != null && shortApiCallDetails != null)) {
                    if (!this.procedures.hasOwnProperty(procedure)) {
                        return ['Procedure "' + procedure + '" is undefined.'];
                    }

                    var signatures = this.procedures[procedure];
                    var localParameters = [];
                    localParameters = localParameters.concat(parameters);

                    if (!(signatures['' + localParameters.length])) {
                        var retval = 'Invalid parameter count for procedure "' + procedure + '" (received: ' + localParameters.length + ', expected: ';
                        for (x in signatures) {
                            retval += x + ', ';
                        }
                        return [retval + ')'];
                    }
                    var signature = signatures['' + localParameters.length];

                    s[s.length] = encodeURIComponent('Procedure') + '=' + encodeURIComponent(procedure);
                    if (localParameters != null) {
                        var params = '[';
                        var i = 0;
                        for (i = 0; i < localParameters.length; i++) {
                            if (i > 0) {
                                params += ',';
                            }
                            if (localParameters[i] === null) {
                                params += "null";
                                continue;
                            }
                            switch (signature[i]) {
                                case 'tinyint':
                                case 'smallint':
                                case 'int':
                                case 'integer':
                                case 'bigint':
                                case 'float':
                                    params += localParameters[i];
                                    break;
                                case 'decimal':
                                    params += '"' + localParameters[i] + '"';
                                    break;
                                case 'bit':
                                    if (localParameters[i] == "'true'" || localParameters[i] == 'true' ||
                                        localParameters[i] == "'yes'" || localParameters[i] == 'yes' ||
                                        localParameters[i] == '1' || localParameters[i] == 1)
                                        params += '1';
                                    else
                                        params += '0';
                                    break;
                                case 'varbinary':
                                    params += localParameters[i];
                                    break;
                                default:
                                    if (procedure == '@SnapshotDelete')
                                        params += '["' + localParameters[i].replace(/^'|'$/g, '') + '"]';
                                    else
                                        params += (typeof (localParameters[i]) == 'string'
                                            ? '"' + localParameters[i].replace(/^'|'$/g, '') + '"'
                                            : localParameters[i]).replace(/''/g, "'");
                            }
                        }
                        params += ']';
                        s[s.length] = encodeURIComponent('Parameters') + '=' + encodeURIComponent(params);
                    }
                }
                if (this.admin)
                    s[s.length] = 'admin=true';
                var paramSet = '';
                if (!isPostRequest) {
                    paramSet = s.join('&') + '&jsonp=?';
                } else {
                    paramSet = s.join('&');
                }

                if (isSqlQuery && timeoutTime != undefined)
                    paramSet += '&Querytimeout=' + timeoutTime;

                if (VoltDBCore.shortApiCredentials == "" && VoltDBCore.isLoginVerified) {
                    var credentials = [];
                    if (this.user != null)
                        credentials[credentials.length] = encodeURIComponent('User') + '=' + encodeURIComponent(this.user);
                    if (this.password != null)
                        credentials[credentials.length] = encodeURIComponent('Password') + '=' + encodeURIComponent(this.password);
                    if (this.isHashedPassword != null)
                        credentials[credentials.length] = encodeURIComponent('Hashedpassword') + '=' + encodeURIComponent(this.isHashedPassword);
                    if (this.admin)
                        credentials[credentials.length] = 'admin=true';

                    VoltDBCore.shortApiCredentials = credentials.join('&');
                }

                return paramSet;
            };

            this.CallExecute = function (procedure, parameters, callback, shortApiCallDetails) {
                var uri;
                if (shortApiCallDetails != null && shortApiCallDetails.isShortApiCall) {
                    if (shortApiCallDetails.apiPath == null || shortApiCallDetails.apiPath == "") {
                        callback({ "status": -1, "statusstring": "Error: Please specify apiPath.", "results": [] });
                    }
                    uri = window.location.protocol + '/\/' + this.server + ':' + this.port + '/' + shortApiCallDetails.apiPath + '/';
                } else {
                    uri = window.location.protocol + '/\/' + this.server + ':' + this.port + '/api/1.0/';
                }
                var params = '';
                if (procedure == '@Pause' || procedure == '@Resume' || procedure == '@Shutdown' || procedure == '@Promote' || procedure == '@PrepareShutdown' || procedure == '@Quiesce') {
                    params = this.BuildParamSetForClusterState(procedure, parameters);
                } else {
                    params = this.BuildParamSet(procedure, parameters, shortApiCallDetails, false);
                }
                if (typeof (params) == 'string') {
                    var headerLength = params.replace(/'/g, "%27").length;
                    if (headerLength > 5632) {
                        callback({ "status": -131, "statusstring": "SQL query is too long for the web interface. Use a shorter query or use the command line utility sqlcmd.", "results": [] });
                        return;
                    }
                    if (VoltDBCore.isServerConnected && VoltDbUI.hasPermissionToView) {
                        var ah = null;
                        if (this.authorization != null) {
                            ah = this.authorization;
                        } else {
                            VoltDBService.BuildAuthorization(this.user, this.isHashedPassword, this.password);
                        }
                        jQuery.getJSON(uri, params, callback, ah);
                    }
                } else if (callback != null)
                    callback({ "status": -1, "statusstring": "PrepareStatement error: " + params[0], "results": [] });
            };

            this.CallExecuteUpdate = function (procedure, parameters, callback, shortApiCallDetails, isSqlQuery, timeoutTime) {
                var uri;
                if (shortApiCallDetails != null && shortApiCallDetails.isShortApiCall) {
                    if (shortApiCallDetails.apiPath == null || shortApiCallDetails.apiPath == "") {
                        callback({ "status": -1, "statusstring": "Error: Please specify apiPath.", "results": [] });
                    }

                    if (shortApiCallDetails.updatedData == null) {
                        callback({ "status": -1, "statusstring": "Error: Please specify parameters", "results": [] });
                    }
                    uri = window.location.protocol + '/\/' + this.server + ':' + this.port + '/' + shortApiCallDetails.apiPath + '/?admin=true';
                    if (VoltDBCore.isServerConnected && VoltDbUI.hasPermissionToView && VoltDbAdminConfig.isAdmin) {
                        var ah = null;
                        if (this.authorization != null) {
                            ah = this.authorization;
                        } else {
                            VoltDBService.BuildAuthorization(this.user, this.isHashedPassword, this.password);
                        }
                        if (!shortApiCallDetails.hasOwnProperty("requestType")) {
                            jQuery.postJSON(uri, shortApiCallDetails.updatedData, callback, ah, isSqlQuery);
                        } else if (shortApiCallDetails.requestType.toLowerCase() == "put") {
                            jQuery.putJSON(uri, shortApiCallDetails.updatedData, callback, ah);
                        } else if (shortApiCallDetails.requestType.toLowerCase() == "delete") {
                            jQuery.deleteJSON(uri, shortApiCallDetails.updatedData, callback, ah);
                        } else {
                            jQuery.postJSON(uri, shortApiCallDetails.updatedData, callback, ah, isSqlQuery);
                        }
                    }
                } else {
                    uri = window.location.protocol + '/\/' + this.server + ':' + this.port + '/api/1.0/';
                    var params = this.BuildParamSet(procedure, parameters, shortApiCallDetails, true, isSqlQuery, timeoutTime);
                    if (typeof (params) == 'string') {
                        if (VoltDBCore.isServerConnected && VoltDbUI.hasPermissionToView) {
                            var ah = null;
                            if (this.authorization != null) {
                                ah = this.authorization;
                            } else {
                                VoltDBService.BuildAuthorization(this.user, this.isHashedPassword, this.password);
                            }
                            jQuery.postJSON(uri, params, callback, ah, isSqlQuery);
                        }
                    } else if (callback != null)
                        callback({ "status": -1, "statusstring": "PrepareStatement error: " + params[0], "results": [] });
                }
            };

            var callbackWrapper = function (userCallback, isHighTimeout) {
                var criticalErrorResponse = { "status": -1, "statusstring": "Query timeout.", "results": [] };
                var UserCallback = userCallback;
                var timeoutOccurred = 0;
                var timeout = setTimeout(function () {
                    timeoutOccurred = 1;
                    UserCallback(criticalErrorResponse);
                }, !isHighTimeout ? 20000 : 6000000);
                this.Callback = function (response, headerInfo) {
                    clearTimeout(timeout);
                    if (timeoutOccurred == 0) UserCallback(response, headerInfo);
                };
                return this;
            };

            this.BeginExecute = function (procedure, parameters, callback, shortApiCallDetails, isLongOutput, timeoutTime) {
                var isHighTimeout = (procedure == "@SnapshotRestore" || isLongOutput === true);
                this.CallExecute(procedure, parameters, (new callbackWrapper(callback, isHighTimeout)).Callback, shortApiCallDetails, timeoutTime);
            };

            var iQueue = function (connection) {
                var continueOnFailure = false;
                var executing = false;
                var success = false;
                var stack = [];
                var onCompleteHandler = null;
                var Connection = connection;
                this.Start = function (continueOnFailure) {
                    if (executing)
                        return null;
                    continueOnFailure = (continueOnFailure == true);
                    onCompleteHandler = null;
                    success = true;
                    stack.push(null);
                    return this;
                };

                this.BeginExecute = function (procedure, parameters, callback, shortApiCallDetails, isSqlQuery, timeoutTime) {
                    stack.push([procedure, parameters, callback, shortApiCallDetails, isSqlQuery, timeoutTime]);
                    return this;
                };
                this.EndExecute = function () {
                    if (stack.length > 0)
                        stack.splice(0, 1);
                    if (stack.length > 0 && (success || continueOnFailure)) {
                        var item = stack[0];
                        var shortApiCallDetails = item[3];
                        var isHighTimeout = (item[0] == "@SnapshotRestore" || item[0] == "@AdHoc" || item[4] === true);
                        var callback =
                            (new callbackWrapper(
                                (function (queue, item) {
                                    return function (response, headerInfo) {
                                        try {
                                            if ($.type(response) == "string") {
                                                response = json_parse(response, function (key, value) {
                                                    return value;
                                                });
                                            }
                                            if (VoltDBCore.hostIP == "") {
                                                VoltDBCore.hostIP = headerInfo;
                                            }

                                            if (response.status != 1)
                                                success = false;
                                            if (item[2] != null)
                                                item[2](response);

                                            queue.EndExecute();
                                        } catch (x) {
                                            success = false;
                                            queue.EndExecute();
                                        }
                                    };
                                })(this, item), isHighTimeout)).Callback;

                        if ((shortApiCallDetails != null && shortApiCallDetails.isShortApiCall && shortApiCallDetails.isUpdateConfiguration) || item[4] === true) {
                            Connection.CallExecuteUpdate(item[0], item[1], callback, item[3], item[4], item[5]);
                        } else {
                            Connection.CallExecute(item[0], item[1], callback, item[3]);
                        }
                    } else {
                        executing = false;
                        if (onCompleteHandler != null) {
                            try {
                                onCompleteHandler[0](onCompleteHandler[1], success);
                            } catch (x) {
                                console.log(x)
                                console.log(x.message);
                            }
                        }
                    }
                    return this;
                };
                this.End = function (fcn, state) {
                    onCompleteHandler = [fcn, state];
                    if (!executing) {
                        executing = true;
                        this.EndExecute();
                    }
                };
            };

            this.procedures = {
                '@AdHoc': { '1': ['varchar'] },
                '@Explain': { '1': ['varchar'] },
                '@ExplainProc': { '1': ['varchar'] },
                '@ExplainView': { '1': ['varchar'] },
                '@Pause': { '0': [] },
                '@Ping': { '0': [] },
                '@Promote': { '0': [] },
                '@QueryStats': { '1': ['varchar'] },
                '@Quiesce': { '0': [] },
                '@Resume': { '0': [] },
                '@Shutdown': { '0': [] },
                '@SnapshotDelete': { '2': ['varchar', 'varchar'] },
                '@SnapshotRestore': { '1': ['varchar'], '2': ['varchar', 'varchar'] },
                '@SnapshotSave': { '3': ['varchar', 'varchar', 'bit'], '1': ['varchar'] },
                '@SnapshotScan': { '1': ['varchar'] },
                '@Statistics': { '2': ['StatisticsComponent', 'bit'] },
                '@SystemCatalog': { '1': ['CatalogComponent'] },
                '@SystemInformation': { '1': ['SysInfoSelector'] },
                '@UpdateApplicationCatalog': { '2': ['varchar', 'varchar'] },
                '@UpdateLogging': { '1': ['xml'] },
                '@ValidatePartitioning': { '2': ['int', 'varbinary'] },
                '@GetPartitionKeys': { '1': ['varchar'] },
                '@GC': { '0': [] },
                '@StopNode': { '1': ['int'] },
                '@Trace': { '2': ['varchar', 'varchar'], '1': ['varchar'] },
                '@SwapTables': { '2': ['varchar', 'varchar'] }
            };
            return this;
        };

        this.BuildParamSet = function (procedure, parameters, shortApiCallDetails) {
            var s = [];

            if (!(shortApiCallDetails != null && shortApiCallDetails != null)) {
                if (!procedures.hasOwnProperty(procedure)) {
                    return ['Procedure "' + procedure + '" is undefined.'];
                }

                var signatures = procedures[procedure];
                var localParameters = [];
                localParameters = localParameters.concat(parameters);

                if (!(signatures['' + localParameters.length])) {
                    var retval = 'Invalid parameter count for procedure "' + procedure + '" (received: ' + localParameters.length + ', expected: ';
                    for (x in signatures) {
                        retval += x + ', ';
                    }
                    return [retval + ')'];
                }
                var signature = signatures['' + localParameters.length];

                s[s.length] = encodeURIComponent('Procedure') + '=' + encodeURIComponent(procedure);
                if (localParameters != null) {
                    var params = '[';
                    var i = 0;
                    for (i = 0; i < localParameters.length; i++) {
                        if (i > 0) {
                            params += ',';
                        }
                        switch (signature[i]) {
                            case 'tinyint':
                            case 'smallint':
                            case 'int':
                            case 'integer':
                            case 'bigint':
                            case 'float':
                                params += localParameters[i];
                                break;
                            case 'decimal':
                                params += '"' + localParameters[i] + '"';
                                break;
                            case 'bit':
                                if (localParameters[i] == "'true'" || localParameters[i] == 'true' ||
                                    localParameters[i] == "'yes'" || localParameters[i] == 'yes' ||
                                    localParameters[i] == '1' || localParameters[i] == 1)
                                    params += '1';
                                else
                                    params += '0';
                                break;
                            case 'varbinary':
                                params += localParameters[i];
                                break;
                            default:
                                if (procedure == '@SnapshotDelete')
                                    params += '["' + localParameters[i].replace(/^'|'$/g, '') + '"]';
                                else
                                    params += (typeof (localParameters[i]) == 'string'
                                        ? '"' + localParameters[i].replace(/^'|'$/g, '') + '"'
                                        : localParameters[i]).replace(/''/g, "'");
                        }
                    }
                    params += ']';
                    s[s.length] = encodeURIComponent('Parameters') + '=' + encodeURIComponent(params);
                }
            }
            if (this.User != null)
                s[s.length] = encodeURIComponent('User') + '=' + encodeURIComponent(this.User);
            if (this.Password != null)
                s[s.length] = encodeURIComponent('Password') + '=' + encodeURIComponent(this.Password);
            if (this.HashedPassword != null)
                s[s.length] = encodeURIComponent('Hashedpassword') + '=' + encodeURIComponent(this.HashedPassword);
            if (this.Admin)
                s[s.length] = 'admin=true';
            var paramSet = '';
            paramSet = s.join('&') + '&jsonp=?';

            return paramSet;
        };

        this.TestConnection = function (server, port, admin, user, password, isHashedPassword, processName, onConnectionTested, isLoginTest) {

            var callback = function (result, response, loginTest) {
                if (loginTest == true) {
                    onConnectionTested(result, response);
                } else {
                    onConnectionTested(result);
                }
            };

            var callbackTimeout = isLoginTest ? 10000 : 5000;
            var conn = new DbConnection(server, port, admin, user, password, isHashedPassword, processName);
            var timeout = setTimeout(function () {
                callback(false, { "status": -100, "statusstring": "Server is not available." }, isLoginTest);
            }, callbackTimeout);

            conn.BeginExecute('@Statistics', ['TABLE', 0], function (response) {
                try {
                    clearTimeout(timeout);
<<<<<<< HEAD
                    if(response == undefined){
=======
                    if (response == undefined) {
>>>>>>> 0f8c82f3
                        callback(false, response, isLoginTest);
                    }
                    else if (response.status == 1) {
                        VoltDBCore.isLoginVerified = true;
                        callback(true, response, isLoginTest);
                    } else if (response.status == 401) {
                        callback(true, response, isLoginTest);
<<<<<<< HEAD
                    }else {
=======
                    } else {
>>>>>>> 0f8c82f3
                        callback(false, response, isLoginTest);
                    }
                } catch (x) {
                    clearTimeout(timeout);
                    callback(true, response, isLoginTest);
                }
            });
        };

        this.CheckServerConnection = function (server, port, admin, user, password, isHashedPassword, processName, checkConnection) {
            var conn = new DbConnection(server, port, admin, user, password, isHashedPassword, processName);
            var uri = window.location.protocol + '/\/' + server + ':' + port + '/api/1.0/';
            var params = conn.BuildParamSet('@Statistics', ['TABLE', 0]);
            $.ajax({
                url: uri + '?' + params,
                dataType: "jsonp",
                beforeSend: function (request) {
                    if (conn.authorization != null) {
                        request.setRequestHeader("Authorization", conn.authorization);
                    }
                },
                success: function (e) {
                    if (e.status === 200) {
                        checkConnection(true);
                    }
                },
                complete: function (e) {
                    if (e.status === 200) {
                        checkConnection(true);
                    }
                },
                error: function (e) {
                    if (e.status != 200) {
                        checkConnection(false);
                    }
                },
                statusCode: {
                    401: function (response) {
                        saveSessionCookie("password", -1);
                        // alert('Failed to authenticate to the server. Please authenticate again in next window.')
                    }
                },
                timeout: 60000
            });

        };

        this.AddConnection = function (server, port, admin, user, password, isHashedPassword, procedureNames, parameters, values, processName, onConnectionAdded, shortApiCallDetails, isExecutionRequired) {
            var conn = new DbConnection(server, port, admin, user, password, isHashedPassword, processName);
            compileProcedureCommands(conn, procedureNames, parameters, values);
            this.connections[conn.key] = conn;

            if (isExecutionRequired !== false)
                loadConnectionMetadata(this.connections[conn.key], onConnectionAdded, processName, shortApiCallDetails);
        };

        this.updateConnection = function (server, port, admin, user, password, isHashedPassword, procedureNames, parameters, values, processName, connection, onConnectionAdded, shortApiCallDetails) {
            compileProcedureCommands(connection, procedureNames, parameters, values);
            loadConnectionMetadata(connection, onConnectionAdded, processName, shortApiCallDetails);
        };

        this.HasConnection = function (server, port, admin, user, processName) {
            var serverName = server == null ? 'localhost' : $.trim(server);
            var portId = port == null ? '8080' : $.trim(port);
            var userName = user == '' ? null : user;
            var key = (serverName + '_' + (userName == '' ? '' : userName) + '_' + processName).replace(/[^_a-zA-Z0-9]/g, "_");

            if (this.connections[key] != undefined) {
                var conn = this.connections[key];
                if (conn.key in this.connections) {
                    return conn;
                }
            }
            return null;
        };

        var loadConnectionMetadata = function (connection, onConnectionAdded, processName, shortApiCallDetails) {
            var i = 0;
            var connectionQueue = connection.getQueue();
            connectionQueue.Start();
            if (shortApiCallDetails != null && shortApiCallDetails.isShortApiCall) {
                connectionQueue.BeginExecute([], [], function (data) {
                    connection.Metadata[processName] = data;

                }, shortApiCallDetails);
            } else {
                jQuery.each(connection.procedureCommands.procedures, function (id, procedure) {
                    connectionQueue.BeginExecute(procedure['procedure'], (procedure['value'] === undefined ? procedure['parameter'] : [procedure['parameter'], procedure['value']]), function (data) {
                        var suffix = (processName == "GRAPH_MEMORY" || processName == "GRAPH_TRANSACTION") || processName == "TABLE_INFORMATION" || processName == "TABLE_INFORMATION_CLIENTPORT" || processName == "CLUSTER_INFORMATION" || processName == "CLUSTER_REPLICA_INFORMATION" || processName == "GET_HOST_SITE_COUNT" || processName == "EXPORT_TABLE_INFORMATION" || processName == "TABLE_INFORMATION_ONLY" ? "_" + processName : "";

                        if (processName == "SYSTEMINFORMATION_STOPSERVER") {
                            connection.Metadata[procedure['procedure'] + "_" + procedure['parameter'] + suffix + "_status"] = data.status;
                            connection.Metadata[procedure['procedure'] + "_" + procedure['parameter'] + suffix + "_statusString"] = data.statusstring;
                        }
                        else if (processName == "SYSTEMINFORMATION_PAUSECLUSTER" || processName == "SYSTEMINFORMATION_RESUMECLUSTER" || processName == "SYSTEMINFORMATION_SHUTDOWNCLUSTER") {
                            connection.Metadata[procedure['procedure'] + "_" + "status"] = data.status;
                        }
                        else if (processName == "SYSTEMINFORMATION_SAVESNAPSHOT" || processName == "SYSTEMINFORMATION_RESTORESNAPSHOT" || processName == "PREPARE_SHUTDOWN_CLUSTER"
                            || processName == "QUIESCE_CLUSTER") {
                            connection.Metadata[procedure['procedure'] + "_" + "status"] = data.status;
                            connection.Metadata[procedure['procedure'] + "_data"] = data.results[0];
                            connection.Metadata[procedure['procedure'] + "_statusstring"] = data.statusstring;
                        }
                        else if (processName == "SYSTEMINFORMATION_SCANSNAPSHOTS") {
                            connection.Metadata[procedure['procedure'] + "_" + "status"] = data.status;
                            connection.Metadata[procedure['procedure'] + "_data"] = data.results;
                            connection.Metadata[procedure['procedure'] + "_statusstring"] = data.statusstring;
                        }
                        else if (processName == "SYSTEMINFORMATION_PROMOTECLUSTER") {
                            connection.Metadata[procedure['procedure'] + "_" + "status"] = data.status;
                            connection.Metadata[procedure['procedure'] + "_statusstring"] = data.statusstring;
                        }
                        else {
                            connection.Metadata[procedure['procedure'] + "_" + procedure['parameter'] + suffix] = data.results[0];
                            connection.Metadata[procedure['procedure'] + "_" + procedure['parameter'] + suffix + "_status"] = data.status;
                            connection.Metadata[procedure['procedure'] + "_" + procedure['parameter'] + suffix + "_completeData"] = data.results;
                        }
                    });
                });
            }

            connectionQueue.End(function (state) {
                connection.Metadata['sysprocs'] = {
                    '@Explain': { '1': ['SQL (varchar)', 'Returns Table[]'] },
                    '@ExplainProc': { '1': ['Stored Procedure Name (varchar)', 'Returns Table[]'] },
                    '@ExplainView': { '1': ['Materialized View Name (varchar)', 'Returns Table[]'] },
                    '@Ping': { '0': ['Returns bit'] },
                    '@Pause': { '0': ['Returns bit'] },
                    '@QueryStats': { '1': ['SQL (varchar)', 'Returns Table[]'] },
                    '@Quiesce': { '0': ['Returns bit'] },
                    '@Resume': { '0': ['Returns bit'] },
                    '@Shutdown': { '0': ['Returns bit'] },
                    '@SnapshotDelete': { '2': ['DirectoryPath (varchar)', 'UniqueId (varchar)', 'Returns Table[]'] },
                    '@SnapshotRestore': { '2': ['DirectoryPath (varchar)', 'UniqueId (varchar)', 'Returns Table[]'], '1': ['JSON (varchar)', 'Returns Table[]'] },
                    '@SnapshotSave': { '3': ['DirectoryPath (varchar)', 'UniqueId (varchar)', 'Blocking (bit)', 'Returns Table[]'], '1': ['JSON (varchar)', 'Returns Table[]'] },
                    '@SnapshotScan': { '1': ['DirectoryPath (varchar)', 'Returns Table[]'] },
                    '@Statistics': { '2': ['Statistic (StatisticsComponent)', 'Interval (bit)', 'Returns Table[]'] },
                    '@SystemCatalog': { '1': ['SystemCatalog (CatalogComponent)', 'Returns Table[]'] },
                    '@SystemInformation': { '1': ['Selector (SysInfoSelector)', 'Returns Table[]'] },
                    '@UpdateApplicationCatalog': { '2': ['CatalogPath (varchar)', 'DeploymentConfigPath (varchar)', 'Returns Table[]'] },
                    '@UpdateLogging': { '1': ['Configuration (xml)', 'Returns Table[]'] },
                    '@Promote': { '0': ['Returns bit'] },
                    '@ValidatePartitioning': { '2': ['HashinatorType (int)', 'Config (varbinary)', 'Returns Table[]'] },
                    '@GetPartitionKeys': { '1': ['VoltType (varchar)', 'Returns Table[]'] },
                    '@Trace': { '2': ['Trace Category State (varchar)', 'Category (varchar)', 'Returns Table[]'], '1': ['Trace State (varchar)', 'Returns Table[]'] },
                    '@SwapTables': { '2': ['Table Name (varchar)', 'Table Name (varchar)', 'Returns Table[]'] }
                };

                var childConnectionQueue = connection.getQueue();
                childConnectionQueue.Start(true);
                childConnectionQueue.End(function (state) {
                    connection.Ready = true;
                    if (onConnectionAdded != null)
                        onConnectionAdded(connection, state);
                }, null);
            }, null);
        };

        var compileProcedureCommands = function (connection, procedureNames, parameters, values) {
            var i = 0;
            var lConnection = connection;
            lConnection.procedureCommands["procedures"] = {};
            for (i = 0; i < procedureNames.length; i++) {
                lConnection.procedureCommands["procedures"][i] = {};
                lConnection.procedureCommands["procedures"][i]["procedure"] = procedureNames[i];
                if (procedureNames[i] == '@SnapshotSave')
                    lConnection.procedureCommands["procedures"][i]["parameter"] = [parameters[i], parameters[i + 1], parameters[i + 2]];
                else if (procedureNames[i] == '@SnapshotRestore') {
                    lConnection.procedureCommands["procedures"][i]["parameter"] = [parameters[i], parameters[i + 1]];
                } else
                    lConnection.procedureCommands["procedures"][i]["parameter"] = parameters[i];
                lConnection.procedureCommands["procedures"][i]["value"] = values[i];
            }

        };
        return this;
    });
    window.VoltDBCore = VoltDBCore = new iVoltDbCore();

})(window);

jQuery.extend({
    postJSON: function (url, formData, callback, authorization, isSqlQuery) {
        if (isSqlQuery == false) {
            if (VoltDBCore.hostIP == "") {
                jQuery.ajax({
                    type: 'POST',
                    url: url,
                    data: formData,
                    dataType: 'json',
                    beforeSend: function (request) {
                        if (authorization != null) {
                            request.setRequestHeader("Authorization", authorization);
                        }
                    },
                    success: function (data, textStatus, request) {
                        var host = request.getResponseHeader("Host") != null ? request.getResponseHeader("Host").split(":")[0] : "-1";
                        callback(data, host);
                    },
                    error: function (e) {
                        console.log(e);
                    }
                });

            } else {
                jQuery.ajax({
                    type: 'POST',
                    url: url,
                    data: formData,
                    dataType: 'json',
                    beforeSend: function (request) {
                        if (authorization != null) {
                            request.setRequestHeader("Authorization", authorization);
                        }
                    },
                    success: callback,
                    error: function (e) {
                        console.log(e.message);
                    }
                });
            }
        } else {
            jQuery.ajax({
                type: 'POST',
                url: url,
                data: formData,
                dataType: 'text',
                beforeSend: function (request) {
                    if (authorization != null) {
                        request.setRequestHeader("Authorization", authorization);
                    }
                },
                success: function (data) {
                    callback(data);
                },
                error: function (e) {
                    console.log(e.message);
                }
            });
        }
    }
});

jQuery.extend({
    getJSON: function (url, formData, callback, authorization) {
        if (VoltDBCore.hostIP == "") {
            jQuery.ajax({
                type: 'GET',
                url: url,
                data: formData,
                dataType: 'jsonp',
                beforeSend: function (request) {
                    if (authorization != null) {
                        request.setRequestHeader("Authorization", authorization);
                    }
                },
                success: function (data, textStatus, request) {
                    var host = request.getResponseHeader("Host") != null ? request.getResponseHeader("Host").split(":")[0] : "-1";
                    callback(data, host);
                },
                error: function (e) {
<<<<<<< HEAD
                    e.hasOwnProperty('message')? console.log(e.message) : '';
=======
                    e.hasOwnProperty('message') ? console.log(e.message) : '';
>>>>>>> 0f8c82f3
                },
                statusCode: {
                    401: function (jqXHR, textStatus, errorThrown) {
                        var data = jqXHR.responseJSON;
                        callback(data, (jqXHR.getResponseHeader("Host") != null ? jqXHR.getResponseHeader("Host").split(":")[0] : "-1"))
<<<<<<< HEAD
                        if(data != undefined){
                            if(data.statusstring.includes("kerberos")){
                            console.log('Failed to authenticate to the server via Kerberos. Please check the configuration of your client/browser')
=======
                        if (data != undefined) {
                            if (data.statusstring.includes("kerberos")) {
                                console.log('Failed to authenticate to the server via Kerberos. Please check the configuration of your client/browser')
>>>>>>> 0f8c82f3
                            }
                        }

                    }
                }
            });
        } else if (formData.indexOf('PrepareShutdown') > -1) {
            jQuery.ajax({
                type: 'GET',
                url: url,
                data: formData,
                dataType: 'text',
                beforeSend: function (request) {
                    if (authorization != null) {
                        request.setRequestHeader("Authorization", authorization);
                    }
                },
                success: function (data) {
                    final_data = json_parse(data, function (key, value) {
                        return value;
                    });
                    final_data.results[0].data[0][0] = final_data.results[0].data[0][0]['c'].join('')
                    callback(final_data);
                },
                error: function (e) {
                    console.log(e.message);
                },
                statusCode: {
                    401: function (jqXHR, textStatus, errorThrown) {
                        var data = jqXHR.responseJSON;
                        callback(data, (jqXHR.getResponseHeader("Host") != null ? jqXHR.getResponseHeader("Host").split(":")[0] : "-1"))
                        if (data.statusstring.includes("kerberos")) {
                            console.log('Failed to authenticate to the server via Kerberos. Please check the configuration of your client/browser')
                        }

                    }
                }
            });
        } else {
            if (url.includes('deployment') && !VoltDbAdminConfig.isAdmin) {
                return;
            }
            jQuery.ajax({
                type: 'GET',
                url: url,
                data: formData,
                dataType: 'jsonp',
                beforeSend: function (request) {
                    if (authorization != null) {
                        request.setRequestHeader("Authorization", authorization);
                    }
                },
                success: callback,
                error: function (e) {
                    console.log(e.message);
                },
                statusCode: {
                    401: function (jqXHR, textStatus, errorThrown) {
                        var data = jqXHR.responseJSON;
                        callback(data, (jqXHR.getResponseHeader("Host") != null ? jqXHR.getResponseHeader("Host").split(":")[0] : "-1"))
                        if (data !== undefined && data.statusstring.includes("kerberos")) {
                            console.log('Failed to authenticate to the server via Kerberos. Please check the configuration of your client/browser')
                        }

                    }
                }
            });
        }
    }
});

jQuery.extend({
    putJSON: function (url, formData, callback, authorization) {
        jQuery.ajax({
            type: 'PUT',
            url: url,
            data: formData,
            dataType: 'json',
            beforeSend: function (request) {
                if (authorization != null) {
                    request.setRequestHeader("Authorization", authorization);
                }
            },
            success: callback,
            error: function (e) {
                console.log(e.message);
            }
        });
    }
});

jQuery.extend({
    deleteJSON: function (url, formData, callback, authorization) {
        jQuery.ajax({
            type: 'DELETE',
            url: url,
            dataType: 'json',
            beforeSend: function (request) {
                if (authorization != null) {
                    request.setRequestHeader("Authorization", authorization);
                }
            },
            success: callback,
            error: function (e) {
                console.log(e.message);
            }
        });
    }
});<|MERGE_RESOLUTION|>--- conflicted
+++ resolved
@@ -451,11 +451,7 @@
             conn.BeginExecute('@Statistics', ['TABLE', 0], function (response) {
                 try {
                     clearTimeout(timeout);
-<<<<<<< HEAD
-                    if(response == undefined){
-=======
                     if (response == undefined) {
->>>>>>> 0f8c82f3
                         callback(false, response, isLoginTest);
                     }
                     else if (response.status == 1) {
@@ -463,11 +459,7 @@
                         callback(true, response, isLoginTest);
                     } else if (response.status == 401) {
                         callback(true, response, isLoginTest);
-<<<<<<< HEAD
-                    }else {
-=======
                     } else {
->>>>>>> 0f8c82f3
                         callback(false, response, isLoginTest);
                     }
                 } catch (x) {
@@ -729,25 +721,15 @@
                     callback(data, host);
                 },
                 error: function (e) {
-<<<<<<< HEAD
-                    e.hasOwnProperty('message')? console.log(e.message) : '';
-=======
                     e.hasOwnProperty('message') ? console.log(e.message) : '';
->>>>>>> 0f8c82f3
                 },
                 statusCode: {
                     401: function (jqXHR, textStatus, errorThrown) {
                         var data = jqXHR.responseJSON;
                         callback(data, (jqXHR.getResponseHeader("Host") != null ? jqXHR.getResponseHeader("Host").split(":")[0] : "-1"))
-<<<<<<< HEAD
-                        if(data != undefined){
-                            if(data.statusstring.includes("kerberos")){
-                            console.log('Failed to authenticate to the server via Kerberos. Please check the configuration of your client/browser')
-=======
                         if (data != undefined) {
                             if (data.statusstring.includes("kerberos")) {
                                 console.log('Failed to authenticate to the server via Kerberos. Please check the configuration of your client/browser')
->>>>>>> 0f8c82f3
                             }
                         }
 
