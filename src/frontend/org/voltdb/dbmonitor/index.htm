﻿<html xmlns="http://www.w3.org/1999/xhtml">
<head>
    <title>VoltDB Management Center</title>
    <meta http-equiv="Content-Type" content="text/html; charset=utf-8" />
    <meta http-equiv="X-UA-Compatible" content="IE=edge,chrome=1">
    <meta name="viewport" content="width=device-width, height=device-height, initial-scale=1">
    <meta name="description" content="">
    <meta name="author" content="">
    <link href="css/aero.css" rel="stylesheet" />
    <link href="css/dataTables_page.css" rel="stylesheet" />
    <link href="css/dataTables_table.css" rel="stylesheet" />
    <link href="css/theme.default.min.css" rel="stylesheet" />
    <link href="css/jquery.dataTables.css" rel="stylesheet" />
    <link href="css/jquery-ui.css" rel="stylesheet" />
    <link href="css/layout.css" rel="stylesheet" />
    <link href="css/nv.d3.css" rel="stylesheet" />
    <link href="css/tablesorter.css" rel="stylesheet" />
    <link href="css/bootstrap.min.css" id="styleBootstrapMin" disabled rel="stylesheet">
    <link href="css/bootstrap-responsive.css" id="styleBootstrapResponsive" disabled rel="stylesheet">
    <link href="css/theme.bootstrap.css" id="styleThemeBootstrap" disabled rel="stylesheet">
    <script type="text/javascript" src="js/jquery-1.11.1.min.js"></script>
    <script type="text/javascript" src="js/d3.v3.min.js"></script>
    <script type="text/javascript" src="js/nv.d3.min(modified).js"></script>
    <script type="text/javascript" src="js/long.js"></script>
    <script type="text/javascript" src="js/jquery.slimscroll.min.js"></script>
    <script type="text/javascript" src="js/jquery.popup.js"></script>
    <script type="text/javascript" src="js/jquery.cookie.js"></script>
    <script type="text/javascript" src="js/voltdb.config.js"></script>
    <script type="application/javascript" src="js/jquery-ui.js"></script>
    <script type="text/javascript" src="js/voltdb.core.js"></script>
    <script type="text/javascript" src="js/voltdb.service.js"></script>
    <script type="text/javascript" src="js/voltdb.render.js"></script>
    <script type="text/javascript" src="js/split.js"></script>
    <script type="text/javascript" src="js/voltdb.ui.js"></script>
    <script type="text/javascript" src="js/voltdb.analysis.js"></script>
    <script type="text/javascript" src="js/voltdb.graph.js"></script>
    <script type="text/javascript" src="js/jquery.tooltipster.js"></script>
    <script type="text/javascript" src="js/voltdb.sqlquery.ui.js"></script>
    <script type="text/javascript" src="js/voltdb.queryrender.js"></script>
    <script type="text/javascript" src="js/sorttable.js"></script>
    <script type="text/javascript" src="js/shortcut.js"></script>
    <script type="text/javascript" src="js/jquery.getSelectedText.min.js"></script>
    <script type="text/javascript" src="js/icheck.js"></script>
    <script type="text/javascript" src="js/voltdb.admin.ui.js"></script>
    <script type="text/javascript" src="js/FileSaver.min.js"></script>
    <script type="text/javascript" src="js/jquery.validate.min.js"></script>
    <script src="js/bignumber.js"></script>
    <script src="js/jsonParse.js"></script>
    <!--<link href="css/datatables/jquery.dataTables.min.css" rel="stylesheet" />-->
    <script src="js/jquery.dataTables.min.js"></script>
    <script src="js/jqueryDatatablePlugins.js"></script>
    <script src="js/sha256.js"></script>
</head>
<body>
    <iframe name="versioncheck" id="versioncheck" style="display: none;" width="1" height="1" frameborder="0" src="about:blank"></iframe>
    <div class="page-wrap">
        <div class="snapshotStatusBar" style="display: none" id="snapshotBar">Snapshot saved successfully.</div>
        <div id="wrapper">
            <div class="header" id="headerMain">
                <div class="headLeft">
                    <div class="logo">
                        <img src="images/voltdb-logo.png" alt="VoltDB" />
                    </div>
                    <div class="menu" id="toggle">
                        <div class="toggleMenu" id="toggleMenu">Menu</div>
                        <nav id="nav">
                            <ul>
                                <li id="navDbmonitor" class="active"><a href="#" class="linkFirst">DB Monitor</a></li>
                                <li id="navAnalysis"><a href="#">Analysis</a></li>
                                <li id="navAdmin" style="display: none;"><a href="#">Admin</a></li>
                                <li id="navSchema"><a href="#o">Schema</a></li>
                                <li id="navSqlQuery"><a href="#">SQL Query</a></li>
                                <li id="navDR" style="display: none;"><a href="#">DR</a></li>
                                <li id="navImporter" style="display:none"><a href="#">Importer</a></li>
                            </ul>
                        </nav>
                    </div>
                    <div class="clear"></div>
                </div>
                <div class="headRight">
                    <ul class="topRightList" id="userSection">
                        <li>
                            <a href="#logoutPopup" id="btnlogOut">
                                <div class="userN" title=""></div>
                            </a>
                        </li>
                        <li>
                            <a href="#logoutPopup" id="logOut">
                                <div class="user" title="Log Out"></div>
                            </a>
                        </li>
                        <li class="line" id="userLine"></li>
                        <li>
                            <div class="menuHome">
                                <ul class="menuHomeList">
                                    <li>
                                        <a href="javascript:void(0);" style="float:left">Help</a>
                                        <div class="helpDrop"></div>
                                        <div class="clear"></div>
                                        <ul>
                                            <li><a href="#help" id="showMyHelp">DB Monitor Help</a></li>
                                            <li><a href="#About" id="ShowAbout">About</a></li>
                                        </ul>
                                    </li>
                                </ul>	
                            </div>
                        </li>
                        <li class="responsiveMenuPlaceHolder">&nbsp;</li>
                    </ul>
                </div>
                <div class="clear"></div>
            </div>
            <div class="contents">
                <!-- Loading -->
                <div id="overlay" style="display: none;">
                    <div class="loading"></div>
                </div>
                <!-- Loading -->
                <div class="container" id="containerMain">
                    <div class="clusterDetailsWrapper" id="clusterDetails">
                        <div class="clusterDetailsContLeft" id="clusterDetailsLeft">
                            <h1 class="headText clusterIcon">Cluster <span id="clusterId"></span></h1>
                            <ul class="clusterStat" id="clusterHealth">
                                <li class="activeIcon">Active <span>()</span></li>
                                <li class="joiningIcon">Joining <span>()</span></li>
                                <li class="missingIcon">Missing <span>()</span></li>
                                <li style="display: none;" class="alertIcon"><a href="#memoryAlerts" id="showMemoryAlerts">Alert <span>()</span></a></li>
                            </ul>
                            <div class="clear"></div>
                        </div>
                        <div class="clusterDetailsContRight" id="clusterDetailsRight">
                            <ul class="serverStat" id="serverStatSection">
                                <li>Monitoring</li>
                                <li class="activeServerName" id="activeServerName" title=""></li>
                            </ul>
                            <div style="float: right; padding: 0 0 0 10px;"><a href="#" id="btnPopServerList" class="btn showServers">Server</a></div>
                            <div class="clear"></div>
                        </div>
                        <div class="clear"></div>
                        <!-- Server List popup-->
                        <div id="popServerList" style="display: none;">
                            <div class="slide-pop-wrapper">
                                <div class="slide-pop-title">
                                    <div class="icon-server searchLeft">Servers</div>
                                    <div class="searchRight">
                                        <div class="search">
                                            <input type="text" id="popServerSearch" class="icon-search" onClick="this.value = '';" onBlur="this.value=!this.value?'Search Server':this.value;" value="Search Server" />
                                        </div>
                                        <div class="thresholdVal">
                                            Alert Threshold
                                            <input type="text" id="threshold" class="theVal" maxlength="3" />
                                            % <a href="#" id="saveThreshold" class="setVal">Set</a>
                                        </div>
                                        <div class="clear"></div>
                                    </div>
                                    <div class="clear"></div>
                                </div>
                                <div class="slide-pop-content">
                                    <!-- <div class="server-info-heading">
                                         <span class="server">Server Name</span> <span class="servIp">IP Address</span> <span class="memory-use">Memory Usage</span>
                                         <div class="clear"></div>
                                     </div>-->
                                    <div class="slimScrollDiv" style="position: relative; overflow: hidden; width: auto; ">
                                        <div id="serverListWrapper">
                                            <table id="tblServerListHeader" class="serversTbl">
                                                <tr>
                                                    <th id="thServerName" width="40%">Server Name</th>
                                                    <th id="thIpAddress" width="30%">IP Address</th>
                                                    <th id="thMemoryUsage" width="30%">Memory Usage</th>
                                                </tr>
                                            </table>
                                            <div style="overflow:auto; width: auto; height: 225px;">
                                                <table class="serversTbl" id="serversList"></table>
                                            </div>
                                        </div>
                                        <div class="slimScrollBar" style="width: 14px; position: absolute; top: 0px; opacity: 0.8; display: none; border-radius: 0px; z-index: 99; right: 1px; height: 255px; background: rgb(63, 83, 100);"></div><div class="slimScrollRail" style="width: 14px; height: 100%; position: absolute; top: 0px; display: none; border-radius: 0px; opacity: 0.2; z-index: 90; right: 1px; background: rgb(63, 83, 100);"></div>
                                    </div>
                                </div>
                            </div>
                        </div>
                    </div>
                    <div class="content displayPre" id="contentServer">
                        <div class="leftShowhide">
                            <div id="GraphBlock" class="">
                                <h1 class="headText1"><a href="#" id="showHideGraphBlock" class="showhideIcon expanded arrowAdjust">Show/Hide Graph</a></h1>
                            </div>
                        </div>
                        <div class="rightShowhide">
                            <ul class="rightShowhideList" id="showHideRightlist">
                                <li class="viewSelect">
                                    <label>View</label>
                                    <select id="graphView">
                                        <option selected="selected">Seconds</option>
                                        <option>Minutes</option>
                                        <option>Days</option>
                                    </select>
                                </li>
                            </ul>
                            <div class="preBtn"><a href="#myPreference" class="btn" id="showMyPreference">Show More/Fewer Charts</a> </div>
                        </div>
                        <div class="clear"></div>
                    </div>

                    <div id="mainGraphBlock">
                    <div class="errorMsgLocalStorageFull" style="display:none">
                        <div class="errorMsgLocalWrapper">
                        <img src="images/alert.png" alt="Alert"/>
                        </div>
                        <div class="textMsgLocalWrapper">
                        <p>Local storage is full. Please delete some saved queries from SQL Query tab or minimize the retained time interval using the above sliding window.</p>
                        </div>
                        <div class="clear"></div>
                    </div>
                        <div class="graphChart" id="graphChart">
                            <div id="chartServerCPU" class="chart">
                                <div class="chartHeader" id="chartHead">
                                    <h1>Server CPU <span class="activeServerName" title=""></span>
                                    <a href="#" class="downloadBtnChart" onclick='downloadCSV(event, { filename: "cpu-data" }, "cpu");'> <img class="downloadCls" src="images/downloadBtn.png" alt="download" title="Download data as CSV"/></a>
                                    <div class="clear"></div>
                                    </h1>
                                </div>
                                <svg id="visualisationCpu" width="100%" height="350"></svg>
                            </div>
                            <div id="chartServerRAM" class="chart">
                                <div class="chartHeader" id="chartRamHeader">
                                    <h1>Server RAM<span class="activeServerName" title=""></span>
                                     <a href="#" class="downloadBtnChart" onclick='downloadCSV(event, { filename: "memory-data" }, "memory");'> <img class="downloadCls" src="images/downloadBtn.png" alt="download" title="Download data as CSV"/></a>
                                    <div class="clear"></div>
                                    </h1>
                                </div>
                                <svg id="visualisationRam" width="100%" height="400"></svg>
                            </div>
                            <div id="chartClusterLatency" class="chart">
                                <div class="chartHeader">
                                    <h1><div class="chartLeft">Cluster Latency (99th percentile, ms)</div>
                                    <a href="#" class="downloadBtnChart" onclick='downloadCSV(event, { filename: "latency-data" }, "latency");'> <img class="downloadCls" src="images/downloadBtn.png" alt="download" title="Download data as CSV"/></a>
                                    <div class="clear"></div>
                                    </h1>
                                </div>
                                <svg id="visualisationLatency" width="100%" height="400"></svg>
                            </div>
                            <div id="chartClusterTransactions" class="chart">
                                <div class="chartHeader">
                                    <h1>Cluster Transactions (tps)
                                    <a href="#" class="downloadBtnChart" onclick='downloadCSV(event, { filename: "clusterTransaction-data" }, "transaction");'> <img class="downloadCls" src="images/downloadBtn.png" alt="download" title="Download data as CSV"/></a>
                                    <div class="clear"></div>
                                    </h1>
                                </div>
                                <svg id="visualisationTransaction" width="100%" height="400"></svg>
                            </div>
                            <div id="chartPartitionIdleTime" class="chart">
                                <div class="chartHeader">
                                    <h1>Partition Idle Time
                                    <a href="#" class="downloadBtnChart" onclick='downloadCSV(event, { filename: "partitionIdle-data" }, "partitionIdle");'> <img class="downloadCls" src="images/downloadBtn.png" alt="download" title="Download data as CSV"/></a>
                                    <div class="clear"></div>
                                    </h1>
                                </div>
                                <div class="legend" style="display:none;">
                                    <ul>
                                        <li><div class="dotGray"></div>Local partitions </li>
                                        <li><div class="dotBlue"></div>Cluster-wide Maximum / Minimum</li>
                                        <li><div class="dotOrange"></div>Multi-partition</li>
                                    </ul>
                                </div>
                                <svg id="visualisationPartitionIdleTime" class="partitionHeight"></svg>
                            </div>
                            <div id="chartCommandLogging" class="chart" style="display: none">
                                <div class="chartHeader">
                                    <h1>Command Log Statistics
                                    <a href="#" class="downloadBtnChart" onclick='downloadCSV(event, { filename: "CommandLog-data" }, "commandLog");'> <img class="downloadCls" src="images/downloadBtn.png" alt="download" title="Download data as CSV"/></a>
                                    <div class="clear"></div>
                                    </h1>
                                </div>
                                <div class="cmdLogLegend" style="display:none;">
                                    <ul>
                                        <li><div class="dotLightBlue"></div>Command Log Statistics</li>
                                        <li><div class="dotRed"></div>Snapshots</li>
                                    </ul>
                                </div>
                                <svg id="visualisationCommandLog" class="logHeight"></svg>
                            </div>
                            <div class="clear"></div>
                        </div>
                    </div>
                    <div class="data">
                        <div id="firstpane" class="menu_list">
                            <!--Code for menu starts here-->
                            <div class="menu_head expanded">
                                <h1 id="ShowHideBlock">Show/Hide Data</h1>
                            </div>
                            <div class="menu_body" style="display: block;">
                                <div id="divSPSection" class="sPShowHide" style="display:none;">
                                    <div id="tblSP_wrapper" class="dataTables_wrapper no-footer">
                                        <div class="tabs-filter-wrapperDR">
                                            <div class="drTitle icon-procedures" id="SPTitle">Stored Procedures (Cluster)</div>
                                            <div class="filter"><input name="filter" id="filterSP" type="text" class="search-box" onBlur="" placeholder="Search Stored Procedures"><a id="searchSP" href="javascript:void(0)" class="icon-search drIcon" title="Search">search</a></div>
                                            <div class="clear"></div>
                                        </div>
                                        <div class="clear"></div>
                                        <div class="dataTables_paginate paging_extStyleLF paginationDefault" id="tblSP_paginate">
                                            <span class="paginate_disabled_previous paginate_button" title="Previous Page">Prev</span>
                                            <div class="navigationLabel">Page <span class="pageIndex"> 0 </span> of <span class="totalPages">0</span></div>
                                            <span class="paginate_enabled_next paginate_button" title="Next Page">Next</span>
                                        </div>
                                        <div class="sPContainer">
                                            <table width="100%" border="0" cellspacing="0" id="tblSP" cellpadding="0" class="storeTbl drTbl no-footer dataTable" aria-describedby="tblSP_info" role="grid">
                                                <thead>
                                                    <tr role="row">
                                                        <th id="Th4" width="10%" data-name="none" class="sorting" tabindex="0" aria-controls="tblSP" rowspan="1" colspan="1" aria-label="Stored Procedure: activate to sort column ascending">Stored Procedure</th>
                                                        <th id="Th5" width="15%" data-name="none" class="sorting" tabindex="0" aria-controls="tblSP" rowspan="1" colspan="1" aria-label="Invocations: activate to sort column ascending">Invocations</th>
                                                        <th id="Th5" width="15%" data-name="none" class="sorting" tabindex="0" aria-controls="tblSP" rowspan="1" colspan="1" aria-label="Min Latency (ms): activate to sort column ascending">Min Latency (ms)</th>
                                                        <th id="Th5" width="15%" data-name="none" class="sorting" tabindex="0" aria-controls="tblSP" rowspan="1" colspan="1" aria-label="Max Latency (ms): activate to sort column ascending">Max Latency (ms)</th>
                                                        <th id="Th5" width="15%" data-name="none" class="sorting" tabindex="0" aria-controls="tblSP" rowspan="1" colspan="1" aria-label="Avg Latency (ms): activate to sort column ascending">Avg Latency (ms)</th>
                                                        <th id="Th5" width="15%" data-name="none" class="sorting" tabindex="0" aria-controls="tblSP" rowspan="1" colspan="1" aria-label="% Time of Execution: activate to sort column ascending">% Time of Execution</th>
                                                    </tr>
                                                </thead>
                                                <tbody><tr><td colspan="6"> No data to be displayed</td></tr></tbody>
                                            </table>
                                        </div>
                                    </div>
                                </div>

                                <div id="divDTSection" class="dTShowHide" style="display:none;">
                                    <div id="tblDT_wrapper" class="dataTables_wrapper no-footer">
                                        <div class="tabs-filter-wrapperDR">
                                            <div class="drTitle icon-tables" id="dTTitle">Database Tables</div>
                                            <div class="filter"><input name="filter" id="filterDT" type="text" class="search-box" onBlur="" placeholder="Search Database Tables"><a id="searchDT" href="javascript:void(0)" class="icon-search drIcon" title="Search">search</a></div>
                                            <div class="clear"></div>
                                        </div>
                                        <div class="clear"></div>
                                        <div class="dataTables_paginate paging_extStyleLF paginationDefault" id="tblDT_paginate">
                                            <span class="paginate_disabled_previous paginate_button" title="Previous Page">Prev</span>
                                            <div class="navigationLabel">Page <span class="pageIndex"> 0 </span> of <span class="totalPages">0</span></div>
                                            <span class="paginate_enabled_next paginate_button" title="Next Page">Next</span>
                                        </div>
                                        <div class="dTContainer">
                                            <table width="100%" border="0" cellspacing="0" id="tblDT" cellpadding="0" class="storeTbl drTbl no-footer dataTable" aria-describedby="tblCmdLog_info" role="grid">
                                                <thead>
                                                    <tr role="row">
                                                        <th id="Th4" width="10%" data-name="none" class="sorting" tabindex="0" aria-controls="tblDT" rowspan="1" colspan="1" aria-label="Table: activate to sort column ascending">Table</th>
                                                        <th id="Th5" width="15%" data-name="none" class="sorting" tabindex="0" aria-controls="tblDT" rowspan="1" colspan="1" aria-label="Row Count: activate to sort column ascending">Row Count</th>
                                                        <th id="Th5" width="15%" data-name="none" class="sorting" tabindex="0" aria-controls="tblDT" rowspan="1" colspan="1" aria-label="Max Rows (per partition): activate to sort column ascending">Max Rows (per partition)</th>
                                                        <th id="Th5" width="15%" data-name="none" class="sorting" tabindex="0" aria-controls="tblDT" rowspan="1" colspan="1" aria-label="Min Rows (per partition): activate to sort column ascending">Min Rows (per partition)</th>
                                                        <th id="Th5" width="15%" data-name="none" class="sorting" tabindex="0" aria-controls="tblDT" rowspan="1" colspan="1" aria-label="Avg Rows (per partition): activate to sort column ascending">Avg Rows (per partition)</th>
                                                        <th id="Th5" width="15%" data-name="none" class="sorting" tabindex="0" aria-controls="tblDT" rowspan="1" colspan="1" aria-label="Type: activate to sort column ascending">Type</th>
                                                    </tr>
                                                </thead>
                                                <tbody><tr><td colspan="6"> No data to be displayed</td></tr></tbody>
                                            </table>
                                        </div>
                                    </div>
                                </div>

                            </div>
                        </div>
                    </div>
                    <div id="divCommandLog" class="clpWrapper" style="display:none">
                        <div class="content drHeader" id="clpHeader">
                            <div class="leftShowhide">
                                <div class="dr">
                                    <h1 class="headText1">
                                        <a href="javascript:void(0);" id="showHideCLPBlock" class="showhideIcon collapsed arrowAdjust">Show/Hide Command Log Performance</a>
                                    </h1>
                                </div>
                            </div>
                            <div class="clear"></div>
                        </div>
                        <div id="clpSection" class="clpShowHide" style="display:none;">
                            <!--<div id="drMasterSection" class="masterWrapper" style="display:block;">-->
                            <div id="tblCmdLog_wrapper" class="dataTables_wrapper no-footer">
                                <div class="tabs-filter-wrapperDR">
                                    <div class="drTitle icon-command" id="drCLPTitle">Command Log Data</div>
                                    <div class="filter"><input name="filter" id="filterServer" type="text" class="search-box" onBlur="" placeholder="Search Server"><a id="searchServer" href="javascript:void(0)" class="icon-search drIcon" title="Search">search</a></div>
                                    <div class="clear"></div>
                                </div>
                                <div class="clear"></div>
                                <div class="dataTables_paginate paging_extStyleLF paginationDefault" id="tblCmdLog_paginate">
                                    <span class="paginate_disabled_previous paginate_button" title="Previous Page">Prev</span>
                                    <div class="navigationLabel">Page <span class="pageIndex"> 0 </span> of <span class="totalPages">0</span></div>
                                    <span class="paginate_enabled_next paginate_button" title="Next Page">Next</span>
                                </div>
                                <div class="cmdLogContainer">
                                    <table width="100%" border="0" cellspacing="0" id="tblCmdLog" cellpadding="0" class="storeTbl drTbl no-footer dataTable" aria-describedby="tblCmdLog_info" role="grid">
                                        <thead>
                                            <tr role="row">
                                                <th id="Th4" width="10%" data-name="none" class="sorting" tabindex="0" aria-controls="tblCLP" rowspan="1" colspan="1" aria-label="Server: activate to sort column ascending">Server</th>
                                                <th id="Th5" width="15%" data-name="none" class="sorting" tabindex="0" aria-controls="tblCLP" rowspan="1" colspan="1" aria-label="Pending (in bytes): activate to sort column ascending">Pending (in bytes)</th>
                                                <th id="Th5" width="15%" data-name="none" class="sorting" tabindex="0" aria-controls="tblCLP" rowspan="1" colspan="1" aria-label="Pending (in transactions): activate to sort column ascending">Pending (in transactions)</th>
                                                <th id="Th5" width="15%" data-name="none" class="sorting" tabindex="0" aria-controls="tblCLP" rowspan="1" colspan="1" aria-label="Total segments: activate to sort column ascending">Total segments</th>
                                                <th id="Th5" width="15%" data-name="none" class="sorting" tabindex="0" aria-controls="tblCLP" rowspan="1" colspan="1" aria-label="Segments in use: activate to sort column ascending">Segments in use</th>
                                                <th id="Th5" width="15%" data-name="none" class="sorting" tabindex="0" aria-controls="tblCLP" rowspan="1" colspan="1" aria-label="Fsyncinterval: activate to sort column ascending">Fsyncinterval</th>
                                            </tr>
                                        </thead>
                                        <tbody><tr><td colspan="6"> No data to be displayed</td></tr></tbody>
                                    </table>
                                </div>
                            </div>
                            <!--</div>-->
                        </div>
                    </div>
                </div>
            </div>
            <!--Analysis-->
            <div id="analysis" class="contents" style="display:none">
                <div class="analysisContainer">
                    <div id="analysisLoader" class="analysisLoader" style="display:none">
                        <div class="analysisLoading"></div>
                    </div>
                    <div class="analysisBody">
                        <div class="analysisWrap">
                            <div class="setThreshold">
                                <a href="#thresholdPopup" id="btnThreshold">Settings</a>
                            </div>
                            <a id="btnAnalyzeNow" class="analyzeBtn" style="display: block;">Analyze Now</a>
                            <!--<button id="btnAnalyzeNow" class="analyzeBtn" style="display: block;">Analyze Now</button>-->
                            <div class="clear"></div>
                        </div>

                        <div class="subTabSection" >
                            <!--tab-->
                            <div class="tabContant analysisSubTab" id="divAnalysis">
                                <ul id="tabAnalysis" class="tabs">
                                    <!--<li><a href="#tabData">Data</a></li>-->
                                    <li><a id="tabProcedureBtn" href="#tabProcedure" class="active">Procedures</a></li>
                                </ul>
                                <div class="clear"></div>
                                <div class="tab_container subAnalysisTab_container">
                                    <!--<div id="tabData" class="tab_content dataTab tab_content_data ">-->
                                        <!--<div id="tblAnalyzeNowContent" class="mainContentAnalysis analyzeNowContent">-->
                                            <!--<p>Click the <span>Analyze Now</span> Button to start</p>-->
                                            <!--<p> the analysis of your database</p>-->
                                        <!--</div>-->
                                        <!--&lt;!&ndash;<div class="mainContentAnalysis noDataContent" style="display:none">&ndash;&gt;-->
                                            <!--&lt;!&ndash;<p>No data is available.</p>&ndash;&gt;-->
                                        <!--&lt;!&ndash;</div>&ndash;&gt;-->
                                        <!--<div id="tblNoDataContent" class="mainContentAnalysis noDataContentTable" style="display:none">-->
                                            <!--<p>Work is in progress for the Data tab. Please go to the Procedures tab for viewing latency, frequency and combined charts of procedures.</p>-->
                                        <!--</div>-->
                                    <!--</div>-->
                                    <div id="tabProcedure" class="tab_content dataTab tab_content_data">
                                        <div class="mainContentAnalysis analyzeNowContent">
                                            <p>Click the <span>Analyze Now</span> Button to start</p>
                                            <p> the analysis of your database</p>
                                        </div>
                                        <div class="mainContentAnalysis noDataContent" style="display:none">
                                            <p>No data is available.</p>
                                        </div>
                                        <div id="divTabProcedure" class="tabContant analysisSubTab dataContent" style="display:none">
                                            <div class="analysisDate">
                                                <div class="generateProcedureDate">
                                                    <p>Generated on: <span id="analysisDate"></span></p>
                                                </div>
                                                <div class="clear"></div>
                                            </div>
                                            <ul id="ulProcedure" class="tabs">
                                                <li><a href="#tabLatency">Execution Time</a></li>
                                                <li><a href="#tabFrequency">Frequency</a></li>
                                                <li><a href="#tabCombined">Total Processing Time</a></li>
                                            </ul>

                                            <div class="tab_container subAnalysisTab_container">
                                                <div id="legendAnalysisP" class="legendAnalysis">
                                                    <span class="circle"></span>
                                                    <span class="spnAnalysisLegend">Average Execution Time</span>
                                                </div>
                                                <div id="legendAnalysisMP" class="legendAnalysis" style="display:none">
                                                    <span class="circle_dark_blue"></span>
                                                    <span class="spnAnalysisLegend">Average Execution Time</span>
                                                </div>
                                                <div id="legendAnalysisBoth" class="legendAnalysis" style="display:none">
                                                    <span class="spnAnalysisLegend">Average Execution Time (</span>
                                                    <span class="circle"></span>
                                                    <span>Single Partitioned</span>
                                                    <span class="circle_dark_blue"></span>
                                                    <span>Multi Partitioned</span>
                                                    <span>)</span>
                                                </div>
                                                <div class="clear"></div>
                                                <div id="tabLatency" class="tab_content tab_content_procedure">
                                                    <div style="height: 400px; overflow-y:auto;">
                                                        <div id="chartLatencyAnalysis" >
                                                          <svg id="visualiseLatencyAnalysis"></svg>
                                                        </div>
                                                    </div>
                                                </div>
                                                <div id="tabFrequency" class="tab_content tab_content_procedure">
                                                    <div style="height: 400px; overflow-y:auto;">
                                                        <div id="chartFrequencyAnalysis" >
                                                          <svg id="visualiseFrequencyAnalysis"></svg>
                                                        </div>
                                                    </div>
                                                </div>
                                                <div id="tabCombined" class="tab_content tab_content_procedure">
                                                    <div style="height: 400px; overflow-y:auto;">
                                                        <div id="chartProcessingTimeAnalysis" >
                                                          <svg id="visualiseProcessingTimeAnalysis"></svg>
                                                        </div>
                                                    </div>
                                                </div>

                                            </div>
                                        </div>
                                    </div>
                                   
                                </div>

                            </div>

                       </div>
                        <div class="clear"></div>
                        <div id="analysisRemarks" class="analysisRemarks" style="display:none">
                            <h1>Analysis</h1>
                            <div id="procedureWarningSection" style="display:none">
                                <h2>Procedures</h2>
                                <div id="procedureWarning">
<<<<<<< HEAD
                                    <!--<p>Find_user Multi-partitional procedure executed more than 100/sec.</p>-->
                                    <!--<p>Delete_user: Procedure latency greater than 300ms.</p>-->
=======
>>>>>>> 3d8c67aa
                                </div>
                            </div>
                            <div id="tableWarningSection" style="display:none">
                                <h2>Table</h2>
                                <div id="tableWarning">
                                    <p>Stock_transcation:Table with distribution cariance greater than 20%</p>
                                </div>
                            </div>
                        </div>
                    </div>

                </div>

            </div>
            <!--Admin-->
            <div id="admin" class="container contents">
                <!-- Loading -->
                <div id="adminActionOverlay" style="display: none;">
                    <div class="loading"></div>
                </div>
                <!-- Loading -->
                <div class="adminWrapper">
                    <div class="adminLeft">
                        <h1 class="headText clusterIcon">Cluster</h1>
                        <div class="adminClusterProperties">
                            <ul class="adminClusterList">
                                <li><a href="#pauseConfirmationPop" class="resume" id="pauseConfirmation">Pause</a> <a href="#resumeConfirmationPop" class="pause" id="resumeConfirmation" style="display: none;">Resume</a> </li>
                                <li><a href="#promoteConfirmationPop" class="promote-disabled" id="promoteConfirmation">Promote</a></li>
                                <li><a href="#savePop" id="saveConfirmation" class="saveme">Save</a></li>
                                <li><a href="#restorePop" id="restoreConfirmation" class="restoreConfirmationDisable">Restore</a></li>
                                <li><a href="#shutDownConfirmationPop" class="shutdown" id="shutDownConfirmation">Shutdown</a></li>
                            </ul>
                        </div>
                        <div class="clear"></div>
                    </div>
                    <div class="adminRight">
                        <div class="downloadConfig">
                            <a id="downloadAdminConfigurations" href="javascript:void(0)" download="deployment.xml" class="btnDown">Download Configuration</a>
                        </div>
                        <div class="adminServer">
                            <div class="serverName" id="serverName">Server<span class="setServer adminIcons"></span></div>
                            <!-- <div class="setServer adminIcons" id="btnServerConfigAdmin"></div>-->
                            <!-- server list -->
                            <div id="serverConfigAdmin" style="display: none;">
                                <div class="slide-pop-wrapper">
                                    <div class="slide-pop-title ">
                                        <div class="icon-server searchLeft searchLeftAdmin">Servers</div>
                                        <div class="searchRight">
                                            <div class="search">
                                                <!-- <input type="text" id="popServerSearchAdmin" class="icon-search icoSS" onclick="this.value='';" onblur="this.value=!this.value?'Search Server':this.value;" value="Search Server" placeholder="Search Server"> -->
                                            </div>
                                        </div>
                                        <div class="clear"></div>
                                    </div>
                                    <div class="slide-pop-content" style="padding: 0 0 15px 0;">
                                        <div style="padding: 15px 16px 0 15px;">
                                            <table width="100%" border="0" cellspacing="0" cellpadding="0" class="tblshutdown">
                                                <tr class="serverHeader">
                                                    <th class="configLabel" width="40%"> Server Name </th>
                                                    <th align="center">IP Address</th>
                                                    <th align="right"> State</th>
                                                </tr>
                                            </table>
                                            <div id="serverListWrapperAdmin" style="height:220px; overflow: auto;">
                                                <table width="100%" border="0" cellspacing="0" cellpadding="0" class="tblshutdown">
                                                    <tbody> </tbody>
                                                </table>
                                            </div>
                                        </div>
                                    </div>
                                </div>
                            </div>
                            <!-- server list -->
                        </div>
                        <div class="clear"></div>
                    </div>
                    <div class="clear"></div>
                </div>
                <div class="adminContainer">
                    <div class="adminContentLeft">
                        <div class="headerAdminContent">
                            <h1>Overview</h1>
                        </div>
                        <div class="overviewTbl">
                            <table width="100%" border="0" cellspacing="0" cellpadding="0" class="adminTbl1">
                                <tr>
                                    <td width="62%" class="configLabel">Sites Per Host</td>
                                    <td id="sitePerHost" width="20%" align="right"></td>
                                    <td width="2%">&nbsp;</td>
                                    <td width="16%">&nbsp;</td>
                                </tr>
                                <tr>
                                    <td class="configLabel">K-Safety </td>
                                    <td id="kSafety" align="right"></td>
                                    <td>&nbsp;</td>
                                    <td>&nbsp;</td>
                                </tr>
                                <tr>
                                    <td class="configLabel">Partition Detection </td>
                                    <td align="right">
                                        <div id="partitionDetectionIcon" class="onIcon"></div>
                                    </td>
                                    <td id="partitionDetectionLabel"></td>
                                    <td>&nbsp;</td>
                                </tr>
                                <!--<tr class="security" id="securityRow">
                                    <td class="configLabel">Security</td>-->
                                <tr class="hasSubLabel parent security" id="row-8">
                                    <td class="configLabel"><a href="javascript:void(0)" class="labelCollapsed">Security</a></td>
                                    <td align="right" class="securitytd">
                                        <div id="securityOptionIcon" class="offIcon"></div>
                                        <input type="checkbox" id="chkSecurity" class="chkSecurity" />
                                        <div id="loadingSecurity" class="loading-small" style="display: none"></div>
                                    </td>
                                    <td><span id="spanSecurity" style="display: inline"></span></td>
                                    <td>
                                        <a id="btnEditSecurityOk" href="#securityPop" class="editOk" title="Save" style="">Ok</a>
                                        <a id="btnEditSecurityCancel" href="javascript:void(0)" class="editCancel" title="Cancel" style="">Cancel</a>
                                        <a href="#securityPop" id="securityEdit" class="edit" title="Edit">&nbsp;</a>
                                    </td>
                                </tr>
                                <tr class="child-row-8 subLabelRow">
                                    <td colspan="4">
                                        <div id="loadingUserList" class="userSecurity" style="display: none;">
                                            <div class="loading-small loadingSecurity"></div>
                                        </div>
                                        <div class="securWrapper" id="UsersList">
                                            <!--<table width="100%" cellpadding="0" cellspacing="0" class="secTbl">
                                                    <tr>
                                                        <th>Username</th>
                                                        <th>Password</th>
                                                        <th>Role</th>
                                                    </tr>
                                                    <tr>
                                                        <td>Test</td>
                                                        <td>Test</td>
                                                        <td>User</td>
                                                    </tr>
                                                </table>-->
                                        </div>
                                        <div class="securWrapper" id="UsersListEditable" style="display: none;">
                                            <div class="userName">Users</div>
                                            <div class="editBtn"><a href="javascript:void(0)" class="btnEd" id="addmorePOIbutton" onClick="insRow()"><span class="userPlus">+</span> Add User</a> </div>
                                            <div class="clear secLine"></div>
                                            <form id="frmUserList" method="get" action="">
                                                <div id="editUserList">
                                                </div>
                                            </form>
                                        </div>
                                    </td>
                                </tr>
                                <tr class="hasSubLabel parent" id="row-1">
                                    <td class="configLabel"><a href="javascript:void(0)" class="labelCollapsed">HTTP Access</a></td>
                                    <td align="right">
                                        <div id="httpAccessIcon" class="onIcon"></div>
                                    </td>
                                    <td id="httpAccessLabel"></td>
                                    <td>&nbsp;</td>
                                </tr>
                                <tr class="child-row-1 subLabelRow">
                                    <td class="configLabel">JSON API</td>
                                    <td align="right">
                                        <div id="jsonAPIIcon" class="onIcon"></div>
                                    </td>
                                    <td id="txtJsonAPI"></td>
                                    <td>&nbsp;</td>
                                </tr>
                                <tr class="hasSubLabel parent" id="row-2">
                                    <td class="configLabel"><a href="javascript:void(0)" class="labelCollapsed">Auto Snapshots</a></td>
                                    <td align="right" id="autoSnapshotOption" class="snapshottd">
                                        <div id="autoSnapshotIcon" class="onIcon"></div>
                                        <input style="display: none;" type="checkbox" id="chkAutoSnapshot" checked="checked" class="snapshot" />
                                        <div id="loadingSnapshot" class="loading-small" style="display: none"></div>
                                    </td>
                                    <td>
                                        <div id="txtAutoSnapshot" class="SnapshotsOn"></div>
                                    </td>
                                    <td><a id="btnEditAutoSnapshotOk" href="#autoSnapshotPop" class="editOk" title="Save" style="">Ok</a> <a id="btnEditAutoSnapshotCancel" href="javascript:void(0)" class="editCancel" title="Cancel" style="">Cancel</a> <a href="javascript:void(0)" id="autoSnapshotEdit" class="edit" title="Edit">&nbsp;</a></td>
                                </tr>
                                <tr class="child-row-2 subLabelRow" id="snapshotPrefixRow">
                                    <td class="configLabel">File Prefix </td>
                                    <td class="tdSnapshotPrefix" align="right">
                                        <form id="frmSnapshotFilePrefix" method="get" action="">
                                            <div id="loadingSnapshotPrefix" class="loading-small" style="display: none;"></div>
                                            <span id="prefixSpan" class="wordBreak"></span>
                                            <input id="txtPrefix" name="txtPrefix" class="exitableTxtBx exitableFilePrefix" type="text" style="display: none" />
                                            <label id="errorSnapshotFilePrefix" for="txtPrefix" class="error" style="display: none;"></label>
                                        </form>
                                    </td>
                                    <td>&nbsp;</td>
                                    <td>&nbsp;</td>
                                </tr>
                                <tr class="child-row-2 subLabelRow" id="snapshotFrequencyRow">
                                    <td class="configLabel">Frequency </td>
                                    <td align="right" class="tdSnapshotFrequency">
                                        <form id="frmSnapshotFrequency" method="get" action="">
                                            <div id="loadingSnapshotFrequency" class="loading-small" style="display: none;"></div>
                                            <span id="frequencySpan"></span>
                                            <input id="txtFrequency" name="txtFrequency" class="exitableTxtBx" type="text" style="display: none" />
                                            <span id="spanFrequencyUnit"></span>
                                            <select id="ddlfrequencyUnit" style="display: none;">
                                                <option>Hrs</option>
                                                <option>Min</option>
                                                <option>Sec</option>
                                            </select>
                                            <label id="errorSnapshotFrequency" for="txtFrequency" class="error" style="display: none;"></label>
                                        </form>
                                    </td>
                                    <td>&nbsp;</td>
                                    <td>&nbsp;</td>
                                </tr>
                                <tr class="child-row-2 subLabelRow" id="snapshotRetainedRow">
                                    <td class="configLabel">Retained </td>
                                    <td align="right" class="tdSnapshotRetained">
                                        <form id="frmSnapshotRetained" method="get" action="">
                                            <div id="loadingSnapshotRetained" class="loading-small" style="display: none;"></div>
                                            <span id="retainedSpan"></span>
                                            <input id="txtRetained" name="txtRetained" class="exitableTxtBx" type="text" style="display: none" />
                                            <span id="retainedSpanUnit"></span>
                                            <label id="errorSnapshotRetained" for="txtRetained" class="error" style="display: none;"></label>
                                        </form>
                                    </td>
                                    <td>&nbsp;</td>
                                    <td>&nbsp;</td>
                                </tr>
                                <tr class="hasSubLabel parent" id="row-3">
                                    <td class="configLabel"><a href="javascript:void(0)" class="labelCollapsed">Command Logging</a></td>
                                    <td align="right">
                                        <div id="commandLogIcon" class="offIcon"></div>
                                    </td>
                                    <td id="commandLogLabel"></td>
                                    <td>&nbsp;</td>
                                </tr>
                                <tr class="child-row-3 subLabelRow">
                                    <td class="configLabel">Log Frequency Time </td>
                                    <td align="right">
                                        <span id="commandLogFrequencyTime"></span>
                                        <span id="commandLogFrequencyUnit"></span>
                                    </td>
                                    <td>&nbsp;</td>
                                    <td>&nbsp;</td>
                                </tr>
                                <tr class="child-row-3 subLabelRow">
                                    <td class="configLabel">Log Frequency Transactions </td>
                                    <td id="commandLogFrequencyTxns" align="right"></td>
                                    <td>&nbsp;</td>
                                    <td>&nbsp;</td>
                                </tr>
                                <tr class="child-row-3 subLabelRow">
                                    <td class="configLabel">Log Size</td>
                                    <td align="right">
                                        <span id="commandLogSegmentSize"></span>
                                        <span id="commandLogSegmentSizeUnit"></span>
                                    </td>
                                    <td>&nbsp;</td>
                                    <td>&nbsp;</td>
                                </tr>
                                <tr class="hasSubLabel parent" id="row-4">
                                    <td class="configLabel"><a href="javascript:void(0)" class="labelCollapsed">Export</a></td>
                                    <td align="right"></td>
                                    <td>&nbsp;</td>
                                    <td>
                                        <a href="javascript:void(0);" id="addNewConfigLink" class="plusAdd" style="display: none;" title="Add Configuration">&nbsp;</a>
                                        <div id="loadingConfiguration" class="loading-small loadExport" style="display: none"></div>
                                        <a href="#addConfigPopup" id="addConfigPopupLink" data-id="-1" title="Add Configuration" style="display: none">Add Configuration</a>
                                    </td>
                                </tr>
                                <tr class="child-row-4 subLabelRow">
                                    <td class="configLabel">Export Streams</td>
                                    <td align="right">&nbsp;
                                        
                                    </td>
                                    <td></td>
                                    <td>
                                        <a href="javascript:void(0);" id="lstExportTbl" class="drTblBtn" style="display: block;" title="List of Export Streams">Export Streams</a>
                                        <a href="#exportTablePopup" id="lstExportTblLink" data-id="-1" title="Add Configuration" style="display: none">Add Configuration</a>
                                    </td>
                                </tr>
                                <tbody id="exportConfiguration" data-status="value" style="display: none;"></tbody>
                                <tr class="hasSubLabel parent" id="row-5">
                                    <td class="configLabel"><a href="javascript:void(0)" class="labelCollapsed">Import</a></td>
                                    <td align="right"></td>
                                    <td>&nbsp;</td>
                                    <td>
                                        <a href="javascript:void(0);" id="addNewImportConfigLink" class="plusAdd" style="display: block;" title="Add Import Configuration">&nbsp;</a>
                                        <div id="loadingImportConfig" class="loading-small loadImport" style="display: none"></div>
                                        <a href="#addImportConfigPopup" id="addImportConfigPopupLink" data-id="-1" title="Add Configuration" style="display: none">Add Configuration</a>
                                    </td>
                                </tr>
                                <tbody id="importConfiguration" data-status="value" style="display: none;"></tbody>
                                 <tr class="hasSubLabel parent" id="row-7" style="display: none;">
                                    <td class="configLabel"><a href="javascript:void(0)" class="labelCollapsed">SNMP</a></td>
                                    <td align="right" id="snmpOption" class="snmptd">
                                        <div id="snmpIcon" class="offIcon"></div>
                                        <input style="display: none;" type="checkbox" id="chkSnmp" class="snapshot" />
                                        <div id="loadingSnmp" class="loading-small loadingSNMP" style="display: none"></div>
                                    </td>
                                    <td>
                                        <div id="txtSnmp" class="snmpOn">Off</div>
                                    </td>
                                    <td><a id="btnEditSnmpOk" href="#snmpPop" class="editOk" title="Save" style="">Ok</a> <a id="btnEditSnmpCancel" href="javascript:void(0)" class="editCancel" title="Cancel" style="">Cancel</a> <a href="javascript:void(0)" id="snmpEdit" class="edit" title="Edit">&nbsp;</a></td>
                                </tr>
                                <tr class="child-row-7 subLabelRow">
                                    <td class="configLabel">Target</td>
                                    <td class="tdTarget snmpForm" align="right">
                                       <form id="frmTarget" method="get" action="">
                                            <div id="loadingTarget" class="loading-small loadingSNMP" style="display: none;"></div>
                                            <span id="targetSpan" class="wordBreak"></span>
                                            <input id="txtTarget" name="txtTarget" class="exitableTxtBx exitableTarget" type="text" style="display: none" />
                                            <label id="errorTarget" for="txtTarget" class="error" style="display: none;"></label>
                                        </form>
                                    </td>
                                    <td>&nbsp;</td>
                                    <td>&nbsp;</td>
                                </tr>
                                <tr class="child-row-7 subLabelRow">
                                    <td class="configLabel">Community</td>
                                    <td class="tdCommunity snmpForm" align="right">
                                        <form id="frmCommunity" method="get" action="">
                                            <div id="loadingCommunity" class="loading-small loadingSNMP" style="display: none;"></div>
                                            <span id="communitySpan" class="wordBreak"></span>
                                            <input id="txtCommunity" name="txtCommunity"  class="exitableTxtBx exitableCommunity" type="text" style="display: none" />
                                            <label id="errorCommunity" for="txtCommunity" class="error" style="display: none;"></label>
                                        </form>
                                        <!--<input type="textbox" placeholder="public">-->
                                    </td>
                                    <td>&nbsp;</td>
                                    <td>&nbsp;</td>
                                </tr>
                                <tr class="child-row-7 subLabelRow">
                                    <td class="configLabel">Username</td>
                                    <td class="tdUsername snmpForm" align="right">
                                         <form id="frmUsername" method="get" action="">
                                            <div id="loadingUsername" class="loading-small loadingSNMP" style="display: none;"></div>
                                            <span id="usernameSpan" class="wordBreak"></span>
                                            <input id="txtUsername" name="txtUsername"  class="exitableTxtBx exitableUsername" type="text" style="display: none" />
                                            <label id="errorUsername" for="txtUsername" class="error" style="display: none;"></label>
                                        </form>

                                    </td>
                                    <td>&nbsp;</td>
                                    <td>&nbsp;</td>
                                </tr>
                                 <tr class="child-row-7 subLabelRow">
                                    <td class="configLabel">Authentication Protocol</td>
                                    <td class="tdAuthProtocol snmpFormSelect" align="right">
                                        <form id="frmAuthProtocol" method="get" action="">
                                            <div id="loadingAuthProtocol" class="loading-small loadingSNMP" style="display: none;"></div>
                                            <span id="authProtocolSpan" class="wordBreak"></span>
                                             <select id="ddlAuthProtocol" style="display: none;">
                                            </select>
                                            <label id="errorAuthProtocol" for="txtAuthProtocol" class="error" style="display: none;"></label>
                                        </form>
                                    </td>
                                    <td>&nbsp;</td>
                                    <td>&nbsp;</td>
                                </tr>
                                 <tr class="child-row-7 subLabelRow">
                                    <td class="configLabel">Authentication Key</td>
                                    <td class="tdAuthKey snmpForm" align="right">
                                        <form id="frmAuthkey" method="get" action="">
                                            <div id="loadingAuthkey" class="loading-small loadingSNMP" style="display: none;"></div>
                                            <span id="authKeySpan" class="wordBreak"></span>
                                            <input id="txtAuthkey" name="txtAuthkey"  class="exitableTxtBx exitableAuthKey" type="text" style="display: none" />
                                            <label id="errorAuthkey" for="txtAuthkey" class="error" style="display: none;"></label>
                                        </form>
                                    </td>
                                    <td>&nbsp;</td>
                                    <td>&nbsp;</td>
                                </tr>
                                 <tr class="child-row-7 subLabelRow">
                                    <td class="configLabel">Privacy Protocol</td>
                                    <td class="snmpFormSelect" align="right">
                                         <form id="frmPrivProtocol" method="get" action="">
                                            <div id="loadingPrivProtocol" class="loading-small loadingSNMP" style="display: none;"></div>
                                            <span id="privProtocolSpan" class="wordBreak"></span>
                                             <select id="ddlPrivProtocol" style="display: none;">
                                            </select>
                                            <label id="errorPrivProtocol" for="txtPrivProtocol" class="error" style="display: none;"></label>
                                        </form>
                                    </td>
                                    <td>&nbsp;</td>
                                    <td>&nbsp;</td>
                                </tr>
                                <tr class="child-row-7 subLabelRow">
                                    <td class="configLabel">Privacy Key</td>
                                    <td class="snmpForm" align="right">
                                         <form id="frmPrivKey" method="get" action="">
                                            <div id="loadingPrivKey" class="loading-small loadingSNMP" style="display: none;"></div>
                                            <span id="privKeySpan" class="wordBreak"></span>
                                            <input id="txtPrivKey" name="txtPrivKey"  class="exitableTxtBx exitablePrivKey" type="text" style="display: none" />
                                            <label id="errorPrivKey" for="txtPrivKey" class="error" style="display: none;"></label>
                                        </form>
                                    </td>
                                    <td>&nbsp;</td>
                                    <td>&nbsp;</td>
                                </tr>
                                <tr class="hasSubLabel parent" id="row-6">
                                    <td class="configLabel"><a href="javascript:void(0)" class="labelCollapsed">Advanced</a></td>
                                    <td>&nbsp;</td>
                                    <td>&nbsp;</td>
                                    <td>&nbsp;</td>
                                </tr>
                                <tr class="child-row-6 subLabelRow">
                                    <td class="configLabel">Max Java Heap </td>
                                    <td align="right">
                                        <span id="maxJavaHeap"></span>
                                        <span id="maxJavaHeapUnit"></span>
                                    </td>
                                    <td>&nbsp;</td>
                                    <td>&nbsp;</td>
                                </tr>
                                <tr class="child-row-6 subLabelRow" id="heartbeatTimeoutRow">
                                    <td class="configLabel">Heartbeat Timeout </td>
                                    <td align="right" class="heartbeattd">
                                        <form id="formHeartbeatTimeout" method="get" action="">
                                            <div id="loadingHeartbeatTimeout" class="loading-small" style="display: none;"></div>
                                            <span id="hrtTimeOutSpan"></span>
                                            <input id="txtHrtTimeOut" name="txtHrtTimeOut" class="exitableTxtBx" type="text" style="display: none" />
                                            <span id="hrtTimeOutUnitSpan"></span>
                                            <label id="errorHeartbeatTimeout" for="txtHrtTimeOut" class="error" style="display: none;"></label>
                                        </form>
                                    </td>
                                    <td>&nbsp;</td>
                                    <td><a id="btnEditHeartbeatTimeoutOk" href="#HrtTimeOutPopup" class="editOk" title="Save" style="">Ok</a> <a id="btnEditHeartbeatTimeoutCancel" href="javascript:void(0)" class="editCancel" title="Cancel" style="">Cancel</a> <a id="btnEditHrtTimeOut" href="javascript:void(0)" class="edit" title="Edit">&nbsp;</a></td>
                                </tr>
                                <tr class="child-row-6 subLabelRow" id="queryTimoutRow">
                                    <td class="configLabel">Query Timeout</td>
                                    <td align="right" class="queryTimeOut">
                                        <form id="formQueryTimeout" method="get" action="">
                                            <div id="loadingQueryTimeout" class="loading-small" style="display: none;"></div>
                                            <span id="queryTimeOutSpan"></span>
                                            <input id="txtQueryTimeout" name="txtQueryTimeout" class="exitableTxtBx" type="text" style="display: none" />
                                            <span id="queryTimeOutUnitSpan"></span>
                                            <label id="errorQueryTimeout" for="txtQueryTimeout" class="error" style="display: none;"></label>
                                        </form>
                                    </td>
                                    <td>&nbsp;</td>
                                    <td><a id="btnEditQueryTimeoutOk" href="#QueryTimeOutPopup" class="editOk" title="Save" style="">Ok</a> <a id="btnEditQueryTimeoutCancel" href="javascript:void(0)" class="editCancel" title="Cancel" style="">Cancel</a> <a id="btnEditQueryTimeout" href="javascript:void(0)" class="edit" title="Edit">&nbsp;</a></td>
                                </tr>
                                <tr class="child-row-6 subLabelRow">
                                    <td class="configLabel">Max Temp Table Memory</td>
                                    <td align="right">
                                        <span id="temptablesmaxsize"></span>
                                        <span id="temptablesmaxsizeUnit"></span>
                                    </td>
                                    <td>&nbsp;</td>
                                    <td>&nbsp;</td>
                                </tr>
                                <tr class="child-row-6 subLabelRow">
                                    <td class="configLabel">Snapshot Priority</td>
                                    <td id="snapshotpriority" align="right"></td>
                                    <td>&nbsp;</td>
                                    <td>&nbsp;</td>
                                </tr>
                                <tr class="child-row-6 subLabelRow" id="memorySizeTimeout">
                                    <td class="configLabel">Memory Limit</td>
                                    <td align="right" class="memorySize">
                                        <form id="formMemoryLimit" method="get" action="">
                                            <div id="loadingMemoryLimit" class="loading-small" style="display: none;"></div>
                                            <span id="memoryLimitSize"></span>
                                            <input id="txtMemoryLimitSize" name="txtMemoryLimitSize" class="exitableMemoryLimit" type="text" style="display: none" />
                                            <span id="memoryLimitSizeUnit"></span>
                                            <select id="ddlMemoryLimitUnit" style="display: none;">
                                                <option>GB</option>
                                                <option>%</option>
                                            </select>
                                            <label id="errorMemorySize" for="txtMemoryLimitSize" class="error" style="display: none;"></label>
                                        </form>
                                    </td>
                                    <td>&nbsp;</td>
                                    <td>
                                        <a id="btnEditMemorySizeOk" href="#MemoryLimitPopup" class="editOk" title="Save" style="">Ok</a>
                                        <a id="btnEditMemorySizeCancel" href="javascript:void(0)" class="editCancel" title="Cancel" style="">Cancel</a>
                                        <a id="btnEditMemorySize" href="javascript:void(0)" class="edit" title="Edit">&nbsp;</a>
                                        <a href="#addDiskLimitPopup" id="addDiskLimitPopupLink" data-id="-1" title="Add Disk Limit" style="display: none">Add Disk Limit</a>
                                        <a id="btnDeleteMemory" href="#deleteMemoryLimitPopup" class="deleteSmall" title="Delete" style="display:none;">&nbsp;</a>
                                    </td>
                                </tr>
                                <tbody id="diskLimitConfiguration" data-status="value" style="display: none;"></tbody>
                            </table>
                        </div>
                        <div class="drWrapperAdmin" id="divDrWrapperAdmin" style="display:none">
                            <div class="headerAdminContent">
                                <h1>
                                    <div class="drAdminHeaderLeft">Database Replication (DR)</div>
                                    <div class="drAdminHeaderRight">
                                        <ul class="drList">
                                            <li>Mode</li>
                                            <li id="drMode" class="drArrow"></li>
                                        </ul>
                                        <div class="clear"></div>
                                    </div>
                                    <div class="clear"></div>
                                </h1>
                            </div>
                            <div class="drContent">
                                <table width="100%" border="0" cellspacing="0" cellpadding="0" class="adminTbl1">
                                    <!--<tr>
                                        <td width="62%" class="configLabel">State</td>
                                        <td width="20%" align="right">
                                            <div id="drStateIcon" class="onIcon"></div>
                                            <input style="display: none;" type="checkbox" id="chkDrState" checked="checked" class="drstate" />
                                            <div id="loadingDrState" class="loading-small" style="display: none"></div>
                                        </td>
                                         <td width="2%"><div id="txtDrState" class="drStateOn">On</div></td>
                                        <td width="16%"><a id="btnEditDrStateOk" href="#drStatePop" class="editOk" title="Save" style="">Ok</a> <a id="btnEditDrStateCancel" href="javascript:void(0)" class="editCancel" title="Cancel" style="">Cancel</a> <a href="javascript:void(0)" id="drStateEdit" class="edit" title="Edit">&nbsp;</a></td>
                                    </tr>-->
                                    <tr>
                                        <td width="62%" class="configLabel">ID</td>
                                        <td id="drId" width="20%" align="right"></td>
                                        <td width="2%">&nbsp;</td>
                                        <td width="16%">&nbsp;</td>
                                    </tr>
                                    <tr id="row-DrConfig">
                                        <td class="configLabel">Master</td>
                                        <td align="right" class="tdDrConfig">
                                            <div id="drMasterIcon" class="offIcon"></div>
                                            <input style="display: none;" type="checkbox" checked="checked" id="chkDrMaster" />
                                            <div id="loadingDrMaster" class="loading-small" style="display: none"></div>
                                        </td>
                                        <td><div id="txtDrMaster" class="drMasterOn"></div></td>
                                        <td>
                                            <a id="btnEditDrMasterOk" href="#drMasterPop" class="editOk" title="Save" style="">Ok</a>
                                            <a id="btnEditDrMasterCancel" href="javascript:void(0)" class="editCancel" title="Cancel" style="">Cancel</a>
                                            <a href="javascript:void(0);" id="drMasterEdit" class="edit" title="Edit">&nbsp;</a>
                                        </td>
                                    </tr>
                                    <tr>
                                        <td class="configLabel">Replica <span id="replicaSource" style="font-weight:normal"></span></td>
                                        <td align="right">
                                            <div id="drReplicaIcon" class="offIcon" title=""></div>
                                            <input style="display: none;" type="checkbox" id="chkDrReplica" checked="checked" />
                                            <div id="loadingDrReplica" class="loading-small" style="display: none"></div>
                                        </td>
                                        <td><div id="txtDrReplica" class="drReplicaOn" title=""></div></td>
                                        <td><!--<a id="btnEditDrReplicaOk" href="#drReplicaPop" class="editOk" title="Save" style="">Ok</a> <a id="btnEditDrReplicaCancel" href="javascript:void(0)" class="editCancel" title="Cancel" style="">Cancel</a> <a href="javascript:void(0);" id="drReplicaEdit" class="edit" title="Edit">&nbsp;</a>--> &nbsp;</td>
                                    </tr>
                                    <tr>
                                        <td class="configLabel">DR Tables</td>
                                        <td></td>
                                        <td><a href="#replicatedTablePopup" id="lstDrTblLink" data-id="-1" title="Add Configuration" style="display: none">Add Configuration</a></td>
                                        <td align="right"><a href="javascript:void(0);" id="lstDrTbl" class="drTblBtn" style="display: block;" title="List of DR Tables">DR Tables</a></td>
                                    </tr>
                                </table>
                            </div>
                        </div>
                    </div>
                    <div class="adminContentRight">
                        <div class="adminPorts">
                            <div class="headerAdminContent">
                                <h1>Network Interfaces</h1>
                            </div>
                            <div style="overflow: auto">
                                <table width="100%" border="0" cellspacing="0" cellpadding="0" class="adminTbl2 network">
                                    <tr>
                                        <th width="30%" id="hPortName">Port Name</th>
                                        <th width="45%" id="hServerSettings">Server Settings</th>
                                        <th width="25%" id="hClusterSettings">Cluster Settings</th>
                                    </tr>
                                    <tr>
                                        <td>Client Port</td>
                                        <td id="clientport"></td>
                                        <td id="clusterClientport"></td>
                                    </tr>
                                    <tr>
                                        <td>Admin Port</td>
                                        <td id="adminport"></td>
                                        <td id="clusterAdminport"></td>
                                    </tr>
                                    <tr>
                                        <td>HTTP Port</td>
                                        <td id="httpport"></td>
                                        <td id="clusterHttpport"></td>
                                    </tr>
                                    <tr>
                                        <td>Internal Port</td>
                                        <td id="internalPort"></td>
                                        <td id="clusterInternalPort"></td>
                                    </tr>
                                    <tr>
                                        <td>Zookeeper Port</td>
                                        <td id="zookeeperPort"></td>
                                        <td id="clusterZookeeperPort"></td>
                                    </tr>
                                    <tr>
                                        <td>Replication Port</td>
                                        <td id="replicationPort"></td>
                                        <td id="clusterReplicationPort"></td>
                                    </tr>
                                </table>
                            </div>
                        </div>
                        <div class="adminDirectories">
                            <div class="headerAdminContent">
                                <h1>Directories</h1>
                            </div>
                            <div class="adminDirect">
                                <table width="100%" border="0" cellspacing="0" cellpadding="0" class="adminTbl2">
                                    <tr>
                                        <td width="76%">Root (Destination)</td>
                                        <td id="voltdbroot" width="24%"></td>
                                    </tr>
                                    <tr>
                                        <td>Snapshot</td>
                                        <td id="snapshotpath"></td>
                                    </tr>
                                    <tr>
                                        <td>Export Overflow</td>
                                        <td id="exportOverflow"></td>
                                    </tr>
                                    <tr>
                                        <td>Command Log</td>
                                        <td id="commandlogpath"></td>
                                    </tr>
                                    <tr>
                                        <td>Command Log Snapshots</td>
                                        <td id="commandlogsnapshotpath"></td>
                                    </tr>
                                    <tr>
                                        <td>DR Overflow</td>
                                        <td id="droverflowpath"></td>
                                    </tr>
                                </table>
                            </div>
                        </div>
                    </div>
                    <div class="clear"></div>
                </div>
            </div>
            <!--Schema Tab-->
            <div id="schema" class="contents">
            </div>
            <!--Sql Query Tab-->
            <div id="sqlQuery" class="containerStudio contents">
                <div class="blockWrapper" id="BlockContainer01">
                    <div id="a" class="objectExplorer split split-horizontal" >
                        <!-- Loading -->
                        <div id="sqlQueryOverlay" style="display: none;">
                            <div class="loading-medium"></div>
                        </div>
                        <!-- Loading -->
                        <div class="explorer">
                            <!--tab-->
                            <div class="tabContant" id="tabMain">
                                <button class="refreshBtn">Refresh</button>
                                <ul id="tabSQL" class="tabs refreshList">
                                    <li><a href="#tab1">Tables</a></li>
                                    <li><a href="#tab2">Streams</a></li>
                                    <li><a href="#tab3">Views</a></li>
                                    <li><a href="#tab4">Stored Procedures</a></li>
                                </ul>
                                <div class="tab_container">
                                    <div id="tabScroller" class="tabScroller">
                                        <div id="tab1" class="tab_content tab_contentSQL">
                                            <div id="accordionTable">
                                            </div>
                                        </div>
                                        <div id="tab2" class="tab_content tab_contentSQL">
                                            <div id="accordionStreamedTable">streams</div>
                                        </div>
                                        <div id="tab3" class="tab_content tab_contentSQL">
                                            <div id="accordionViews"></div>
                                        </div>
                                        <div id="tab4" class="tab_content tab_contentSQL">
                                            <div id="accordionProcedures"></div>
                                        </div>
                                    </div>
                                </div>
                            </div>
                        </div>
                        <div class="clear"></div>
                    </div>
                    <div class="queryInput split split-horizontal" id="inputQuery">
                    <h1 class="theHeadingQuery">
                    
                    <div class="icon-query queryHeadName"><span>Query</span></div>
                    <div class="clsQueryWrapper">
                        <div id="queryTimeOut" class="queryTimeClass">
                            <ul class="btnList" id="queryBtnList">
                                <li>
                                    <div class="queryTimeOutLabel" id="divQueryTimeOut">
                                        <span id="queryTimeoutTxt" class="qtmText"></span>
                                        <span id="timeoutCross" class="setqueryTimeOut timeOutCross"></span>
                                    </div>
                                </li>
                                <li>
                                    <a href="#queryTimeoutConfigPopup" id="bntTimeoutSetting" class="setServer sqlSetting"></a>
                                </li>
                            </ul>
                        </div>
                        <div id="divQueryBtns" class="clsQueryBtns">

                        </div>
                    <div class="clear"></div>
                    </div>
                    <div class="clear"></div>
                    </h1>
                    <div class="query">
                            <form name="" id="queryForm">
                                <div class="textWritingArea">
                                    <!--<textarea id="theQueryText"></textarea>-->
                                    <div id="workspace" class="workspace" style="left: 255px;">
                                        <div id="worktabs" class="noborder ui-tabs ui-widget ui-widget-content ui-corner-all">
                                            <ul id="ulTabList" class="noborder ui-tabs-nav ui-helper-reset ui-helper-clearfix ui-widget-header ui-corner-all" style="background:transparent !important;">
                                            </ul>
                                        </div>

                                    </div>
                                </div>
                            </form>
                        </div>
                    </div>
                    <div class="clear"></div>
                </div>
            </div>
            <!--DR-->
            <div id="dr" class="container contents">
                <div style="display:none">
                    <span id="drProducerId"></span>
                    <span id="drRemoteId"></span>
                    <span id="drCombinedId"></span>
                </div>
                <!-- Loading -->
                <div id="overlay1" style="display: none;">
                    <div class="loading"></div>
                </div>
                <!-- Loading -->
                <div id="divDrRoles">

                </div>
                <div class="DRHeaderWrapper">
                    <div class="DRHeaderLeft">
                        <h1 class="headText clusterIcon drIconHead">Cluster <span id="drCLusterId"> </span></h1>
                    </div>
                    <div class="DRHeaderRight">
                        <div class="drSelectLeft" id="divDrView">
                           <ul class="drShowhideList">
                               <li class="viewSelect">
                                   <label>View</label>
                                   <select id="drGraphView">
                                       <option selected="selected">Seconds</option>
                                       <option>Minutes</option>
                                       <option>Days</option>
                                   </select>
                               </li>
                           </ul>
                        </div>
                        <div class="drModeRight">
                           <ul class="drHeadList">
                               <li>Role</li>
                               <li id="drModeName" class="drArrow">Replica</li>
                           </ul>
                           <div class="clear"></div>
                        </div>
                       <div class="clear"></div>
                    </div>
                    <div class="clear"></div>
                </div>
            </div>
            <!--Importer-->
            <div class="container contents" id="importer" style="display: none;">
                <div class="content displayPre" id="contentImport">
                    <div class="leftShowhide">
                        <div id="GraphBlock1" class="">
                            <h1 class="headText1"><a href="#" id="showHideImporterGraphBlock" class="showhideImporterIcon expanded arrowAdjust">Show/Hide Graph</a></h1>
                        </div>
                    </div>
                    <div class="rightShowhide">
                        <ul class="rightShowhideList" id="showHideRightImportList">
                            <li class="viewSelect">
                                <label>View</label>
                                <select id="importerGraphView">
                                    <option selected="selected">Seconds</option>
                                    <option>Minutes</option>
                                    <option>Days</option>
                                </select>
                            </li>
                        </ul>
                    </div>
                    <div class="clear"></div>
                </div>
                <div id="mainImporterGraphBlock">
                    <div class="errorImporterMsgLocalStorageFull" style="display:none">
                        <div class="errorMsgLocalWrapper">
                            <img src="images/alert.png" alt="Alert"/>
                        </div>
                        <div class="textMsgLocalWrapper">
                            <p>Local storage is full. Please delete some saved queries from SQL Query tab or minimize the retained time interval using the above sliding window.</p>
                        </div>
                        <div class="clear"></div>
                    </div>
                    <div class="graphChart" id="graphChartImporter">
                        <div id="chartOutTransaction" class="chart left">
                            <div class="chartHeader" id="chartOutTransHeader">
                                <h1>Outstanding Transaction<span class="activeServerName" title=""></span>
                                <a href="#" class="downloadBtnChart" onclick='downloadCSV(event, { filename: "outstanding-transaction-data" }, "outTrans");'> <img class="downloadCls" src="images/downloadBtn.png" alt="download" title="Download data as CSV"/></a>
                                <div class="clear"></div>
                                </h1>
                            </div>
                            <svg id="visualisationOutTrans" width="100%" height="350"></svg>
                        </div>
                        <div id="chartSuccessRate" class="chart right">
                            <div class="chartHeader" id="chartSuccessRateHeader">
                                <h1>Success Rate<span class="activeServerName" title=""></span>
                                 <a href="#" class="downloadBtnChart" onclick='downloadCSV(event, { filename: "success-rate-data" }, "successRate");'> <img class="downloadCls" src="images/downloadBtn.png" alt="download" title="Download data as CSV"/></a>
                                <div class="clear"></div>
                                </h1>
                            </div>
                            <svg id="visualisationSuccessRate" width="100%" height="400"></svg>
                        </div>
                        <div id="chartFailureRate" class="chart left">
                            <div class="chartHeader">
                                <h1>Failure Rate<span class="activeServerName" title=""></span>
                                <a href="#" class="downloadBtnChart" onclick='downloadCSV(event, { filename: "failure-rate-data" }, "failureRate");'> <img class="downloadCls" src="images/downloadBtn.png" alt="download" title="Download data as CSV"/></a>
                                <div class="clear"></div>
                                </h1>
                            </div>
                            <svg id="visualisationFailureRate" width="100%" height="400"></svg>
                        </div>
                        <div class="clear"></div>
                    </div>
                </div>
            </div>
        </div>
    </div>
    <div class="footer" id="mainFooter">
        <p>Copyright (C) 2008-2017 VoltDB Inc. All rights reserved. </p>
    </div>
    <!-- POPUP Saved Preferences -->
    <div id="myPreference" style="display: none">
        <div class="overlay-title">Graph/Data Preferences</div>
        <div class="clear"></div>
        <div class="overlay-content graphPop">
            <form name="popupForm" id="formPopup" method="post">
                <ul class="user-preferences" id="userPreferences">
                    <li class="pref-graph">
                        Server CPU
                        <input type="checkbox" id="ServerCPU" name="" value="cpu" checked="checked" />
                    </li>
                    <li class="pref-graph">
                        Server RAM
                        <input type="checkbox" id="ServerRAM" name="" value="ram" checked="checked" />
                    </li>
                    <li class="pref-graph">
                        Cluster Latency
                        <input type="checkbox" id="ClusterLatency" name="" value="latency" checked="checked" />
                    </li>
                    <li class="pref-graph">
                        Cluster Transactions
                        <input type="checkbox" id="ClusterTransactions" name="" value="transaction" checked="checked" />
                    </li>
                    <li class="pref-graph">
                        Partition Idle Time
                        <input type="checkbox" id="PartitionIdleTime" name="" value="transaction" checked="checked" />
                    </li>
                    <li class="pref-graph" id="liCommandLogStat" style="display:block">
                        <span>Command Log Statistics</span>
                        <input type="checkbox" id="CommandLogStat" name="" value="commandLogStat" checked="checked" />
                    </li>
                    <li class="pref-storedProc">
                        Stored Procedures
                        <input type="checkbox" id="StoredProcedures" name="" value="stored_proc" checked="checked" />
                    </li>
                    <li class="pref-tables" id="liTables">
                        Database Tables
                        <input type="checkbox" id="DatabaseTables" name="" value="table" checked="checked" />
                    </li>
                    <li class="pref-tables" id="liCommandLogTables" style="display:block;">
                        <span>Command Log Data</span>
                        <input type="checkbox" id="CommandLogTables" name="" value="table" checked="checked" />
                    </li>
                </ul>
                <input type="submit" name="account_details" id="account_details" value="Save" class="input-submit left" hidden="hidden" style="display: none;" />
            </form>
        </div>
        <div class="overlay-btns"><a href="#" class="btn" id="savePreference">Save</a></div>
    </div>
    <div style="display:none" id="hidProcedureName"></div>
<<<<<<< HEAD
    <div style="display:none" id="hidPartitionType"></div>
=======
>>>>>>> 3d8c67aa
    <div><a href="#analysisDetails" class="btn" id="showAnalysisDetails" style="display:none;"></a> </div>
    <div id="analysisDetails" style="display:none">
        <div class="overlay-title procDetailTitle ">
           Detail view of Execution Time for <span id="procedureName"></span>
        </div>
        <div class="clear"></div>
        <div class="overlay-content overlay-content-proc-detail">
<<<<<<< HEAD
            <!--<div class="generateDate">-->
                <!--<div class="generateproDetails">-->
                     <!--<p>Generated on: <span id="generatedDate"></span></p>-->
                <!--</div>-->
                <!--<div class="clear"></div>-->
            <!--</div>-->
            <div class="legendAnalysis" id="execTimeLegend"><span class="circle"></span>
=======
            <div class="legendAnalysis" id="execTimeLegend"><span class="circle_green"></span>
>>>>>>> 3d8c67aa
            <span id="spanAnalysisLegend">Average Execution Time</span></div>
             <div class="clear"></div>

            <div class="proDetailsHeightAdjstment">
                <div id="divVisualizeLatencyDetail">
                     <svg class="proDetailSvgHeight" id="visualizeLatencyDetail"></svg>
                </div>
            </div>
        </div>
    </div>
    <div><a href="#analysisFreqDetails" class="btn" id="showAnalysisFreqDetails" style="display:none;"></a> </div>
    <div id="analysisFreqDetails" style="display:none">
        <div class="overlay-title procDetailTitle ">
           Detail view of Frequency for <span class="procedureName"></span>
        </div>
        <div class="clear"></div>
        <div class="overlay-content overlay-content-proc-detail">
<<<<<<< HEAD
            <!--<div class="generateDate">-->
                <!--<div class="generateproDetails">-->
                     <!--<p>Generated on: <span class="generatedDate"></span></p>-->
                <!--</div>-->
                <!--<div class="clear"></div>-->
            <!--</div>-->
            <div class="legendAnalysis" id="freqLegend"><span class="circle"></span>
=======
            <div class="legendAnalysis" id="freqLegend"><span class="circle_green"></span>
>>>>>>> 3d8c67aa
            <span id="spanFreqLegend">Number Of Invocations</span></div>
             <div class="clear"></div>

            <div class="proDetailsHeightAdjstment">
                <div id="divVisualizeFreqDetail">
                     <svg class="proDetailSvgHeight" id="visualizeFrequencyDetails"></svg>
                </div>
            </div>
        </div>
    </div>
    <div><a href="#analysisCombinedDetails" class="btn" id="showAnalysisCombinedDetails" style="display:none;"></a> </div>
    <div id="analysisCombinedDetails" style="display:none">
        <div class="overlay-title procDetailTitle ">
<<<<<<< HEAD
           Detail view of Total Processing Time for <span class="procedureName"></span>
        </div>
        <div class="clear"></div>
        <div class="overlay-content overlay-content-proc-detail">
            <!--<div class="generateDate">-->
                <!--&lt;!&ndash;<div class="generateproDetails">&ndash;&gt;-->
                     <!--&lt;!&ndash;<p>Generated on: <span class="generatedDate"></span></p>&ndash;&gt;-->
                <!--&lt;!&ndash;</div>&ndash;&gt;-->
                <!--<div class="clear"></div>-->
            <!--</div>-->
            <div class="legendAnalysis" id="totalProcTimeLegend"><span class="circle"></span>
            <span id="spanCombinedLegend" style="display:none">Total Processing Time</span></div>
=======
           Detail view of total processing time for <span class="procedureName"></span>
        </div>
        <div class="clear"></div>
        <div class="overlay-content overlay-content-proc-detail">
            <div class="legendAnalysis" id="totalProcTimeLegend"><span class="circle_green"></span>
            <span id="spanCombinedLegend">Total Processing Time</span></div>
>>>>>>> 3d8c67aa
             <div class="clear"></div>

            <div class="proDetailsHeightAdjstment">
                <div id="divVisualizeCombinedDetail">
                     <svg class="proDetailSvgHeight" id="visualizeCombinedDetails"></svg>
                </div>
            </div>
        </div>
    </div>
    <div id="thresholdPopup" style="display:none">
        <div class="overlay-title ">
           <span>Settings</span>

        </div>
        <div class="overlay-content setThresholdPopContent">
            <div>
                <div class="settingMessage">
                   Choose whether to include system procedures in the graphs and set the warning threshold.
                   Any entries that exceed the threshold are highlighted in the graph and explained in the area below the graph.
                </div>
            </div>
            <table id="tblAnalysisSettings" width="100%" cellpadding="0" cellspacing="0" class="alertThresholdTbl">
                <tr>
                    <td width="50%">Average Execution Time</td>
                    <td width="30%" style="text-align:right"><input type="text" value="" id="averageExecutionTime"></td>
                    <td width="20%">ms</td>
                </tr>
            </table>
        </div>
       <div class="overlay-btns">
           <a id="btnSaveThreshold" class="btn">Save</a>
           <a id="btnCancelThreshold" class="btn btn-gray">Cancel</a>
       </div>
    </div>

    <!-- POPUP Saved Preferences -->
    <!-- POPUP Alerts -->
    <div id="memoryAlerts" style="display: none">
        <div class="overlay-title">Memory Usage Alerts</div>
        <div class="clear"></div>
        <div class="overlay-content overlayAlert">
            <!--style="display:block;height: auto !important"-->
            <div class="mainContentAlert">
                <table class="serversListTbl">
                    <tr class="serverHeader">
                        <th width="40%">Server Name</th>
                        <th width="30%">IP Address</th>
                        <th width="30%">Memory Usage</th>
                    </tr>
                </table>
                <div class="alertWrap">
                    <table class="serversListTbl" id="memoryAlertsList"></table>
                </div>
            </div>
        </div>
    </div>
    <!-- POPUP Alerts -->
    <div style="display: none"><a href="#error" id="errorPopup">Error</a></div>
    <!--Error popup-->
    <div id="error" style="display: none">
        <div class="overlay-title errorIcon ">Error</div>
        <div class="clear"></div>
        <div class="overlay-contentError errorMsg">
            <p id="errorMessage"></p>
            <br />
            <div class="overlay-btns" style="padding: 0"><a href="#" class="btn" id="btnOk">Ok</a></div>
        </div>
    </div>
    <!--Error popup-->
    <!--Logout popup-->
    <div id="logoutPopup" style="display: none">
        <div class="overlay-title ">
            <img src="images/Information.png" class="imgError" />Logout
        </div>
        <div class="clear"></div>
        <div class="overlay-contentError errorMsg">
            <p>Do you want to logout?</p>
            <br />
            <ul class="btnList" id="Ul1">
                <li>
                    <div class="overlay-btns" style="padding: 0"><a href="javascript:void(0)" class="btn" id="A1" onClick="logout();">Ok</a></div>
                </li>
                <li>
                    <div class="overlay-btns" style="padding: 0"><a class="btn" id="btnCancel">Cancel</a></div>
                </li>
            </ul>
        </div>
    </div>
    <!--Logout popup-->
    <!--Connection popup-->
    <div style="display: none"><a href="#connectionPopup" id="conPopup">Connection Error</a></div>
    <div id="connectionPopup" style="display: none">
        <div id="conpop">
            <div class="overlay-title ">
                <img src="images/error.png" class="imgError" />Error
            </div>
            <div class="clear"></div>
            <div class="overlay-contentError errorMsg">
                <p>Lost connection to Database. Please click ok when the server is back online. </p>
                <br />
                <div class="overlay-btns" style="padding: 0"><a class="btn" id="btnConOk">Ok</a></div>
            </div>
        </div>
    </div>
    <!--Connection popup-->
    <!--Server Shutdown Information-->
    <div style="display: none"><a href="#shutdownInfoPopup" id="serverShutdownPopup">Cluster Shutdown</a></div>
    <div id="shutdownInfoPopup" style="display: none">
        <div id="shutdownPop">
            <div class="overlay-title ">
                <img src="images/error.png" class="imgError" />Error
            </div>
            <div class="clear"></div>
            <div class="overlay-contentError errorMsg">
                <p>Database has been shutdown. Please click ok when the server is back online. </p>
                <br />
                <div class="overlay-btns" style="padding: 0"><a class="btn" id="btnServerShutdownOk">Ok</a></div>
            </div>
        </div>
    </div>
    <!--Server Shutdown Information-->
    <!--Server not available popup-->
    <div style="display: none"><a href="#serverUnavailablePopup" id="serUnavailablePopup">Connection Error</a></div>
    <div id="serverUnavailablePopup" style="display: none">
        <div id="servUnavailablePop">
            <div class="overlay-title ">
                <img src="images/error.png" class="imgError" />Error
            </div>
            <div class="clear"></div>
            <div class="overlay-contentError errorMsg">
                <p>
                    Could not establish connection to Database. The service is either down, very slow to respond or the server refused connection.
                    Please click ok when the server is back online.
                </p>
                <br />
                <div class="overlay-btns" style="padding: 0"><a class="btn" id="serverUnavailableBtn">Ok</a></div>
            </div>
        </div>
    </div>

    <div style="display: none"><a href="#unAuthorizedPopup" id="unAuthorized">UnAuthorized</a></div>
    <div id="unAuthorizedPopup" style="display: none">
        <div id="kerberosPopup">
            <div class="overlay-title ">
                <img src="images/error.png" class="imgError" />Error
            </div>
            <div class="clear"></div>
            <div class="overlay-contentError errorMsg">
                <p>
                    Failed to authenticate to the server via Kerberos. Please check the configuration of your client/browser.
                </p>
                <br />
                <div class="overlay-btns" style="padding: 0"><a class="btn" id="unAuthorizedOk">Ok</a></div>
            </div>
        </div>
    </div>
    <!--Server not available popup-->
    <!--Help popup-->
    <div id="helppopup"></div>
    <!--help popup ends-->
    <!--About popup-->
    <div id="About" style="display: none">
        <div class="overlay-title helpIcon ">System Overview</div>
        <div class="clear"></div>
        <div class="overlay-contentAbout helpAboutWrap">
            <!-- <h1>VoltDB Management Center: DB Monitor</h1> -->
            <div class="dataBlock">
                <div class="dataBlockContent systemOver" style="padding:0;">
                    <table id="tblSystemOverview" class="table table-condensed">
                        <tbody>
                            <tr>
                                <td>Mode</td>
                                <td id="mode"></td>
                                <td></td>
                            </tr>
                            <tr>
                                <td>VoltDB Version</td>
                                <td id="voltdbVersion"></td>
                                <td></td>
                            </tr>
                            <tr>
                                <td>Buildstring</td>
                                <td id="buildString"></td>
                                <td></td>
                            </tr>
                            <tr>
                                <td>Cluster Composition</td>
                                <td id="clusterComposition"></td>
                                <td></td>
                            </tr>
                            <tr>
                                <td>Running Since</td>
                                <td id="runningSince"></td>
                                <td></td>
                            </tr>
                            <!--<tr class="trLicenseInfo">
                                <td></td>
                                <td></td>
                                <td></td>
                            </tr>-->
                            <tr>
                                <td style="font-weight: bold" class="trLicenseInfo">License Information:</td>
                                <td class="trLicenseInfo"></td>
                                <td class="trLicenseInfo"></td>
                            </tr>
                            <tr id="tdLicenseInfo" style="display: none">
                                <td>Community Edition</td>
                                <td></td>
                                <td></td>
                            </tr>
                            <tr class="licenseInfo" style="display: none">
                                <td>Host Count</td>
                                <td id="tdHostCount"></td>
                                <td></td>
                            </tr>
                            <tr class="licenseInfo" style="display: none">
                                <td>WAN Replication</td>
                                <td id="tdWanReplication"></td>
                                <td></td>
                            </tr>
                            <tr class="licenseInfo" style="display: none">
                                <td>Expiration</td>
                                <td id="tdExpiration"></td>
                                <td></td>
                            </tr>
                            <tr class="licenseInfo" style="display: none">
                                <td>Command Logging</td>
                                <td id="tdCommandLogging"></td>
                                <td></td>
                            </tr>
                            <tr class="licenseInfo" style="display: none">
                                <td>Trial</td>
                                <td id="tdTrial"></td>
                                <td></td>
                            </tr>
                        </tbody>
                    </table>
                    <p></p>
                </div>
            </div>
        </div>
    </div>
    <!--help popup ends-->
    <!-- POPUP shutDownConfirmationPop -->
    <div id="shutDownConfirmationPop" style="display: none">
        <div class="overlay-title icon-alert">Shutdown: Confirmation</div>
        <div class="clear"></div>
        <div class="overlay-content" id="divSaveSnapshot">

        </div>
        <div class="overlay-btns"><a id="btnShutdownConfirmationOk" class="btn">Ok</a> <a id="btnShutdownConfirmationCancel" class="btn btn-gray">Cancel</a></div>
    </div>
    <!-- POPUP shutDownConfirmationPop -->
    <!-- POPUP stopConfirmationPop -->
    <div id="stopConfirmationPop" style="display: none">
        <div class="overlay-title icon-alert">Stop: Confirmation</div>
        <div class="clear"></div>
        <div class="overlay-content">
            <p class="txt-bold">Are you sure you want to stop the Server?</p>
        </div>
        <div class="overlay-btns"><a id="StopConfirmOK" class="btn closeBtn">Ok</a> <a id="StopConfirmCancel" class="btn btn-gray closeBtn">Cancel</a></div>
    </div>
    <!-- POPUP stopConfirmationPop -->
    <!-- POPUP stopConfirmationPop -->
    <div id="startConfirmationPop" style="display: none">
        <div class="overlay-title icon-alert">Start: Confirmation</div>
        <div class="clear"></div>
        <div class="overlay-content">
            <p class="txt-bold">Are you sure you want to start the Server?</p>
        </div>
        <div class="overlay-btns"><a id="startConfirmOk" class="btn">Ok</a> <a id="startConfirmCancel" class="btn btn-gray">Cancel</a></div>
    </div>
    <!-- POPUP stopConfirmationPop -->
    <!-- POPUP promoteConfirmationPop -->
    <div id="promoteConfirmationPop" style="display: none">
        <div class="overlay-title icon-alert">Promote: Confirmation</div>
        <div class="clear"></div>
        <div class="overlay-content">
            <p class="txt-bold">Do you want to promote the cluster?</p>
        </div>
        <div class="overlay-btns"><a id="promoteConfirmOk" class="btn">Ok</a> <a id="promoteConfirmCancel" class="btn btn-gray">Cancel</a></div>
    </div>
    <!-- POPUP promoteConfirmationPop -->
    <!-- POPUP pauseConfirmationPop 1 -->
    <div id="pauseConfirmationPop" style="display: none">
        <div class="overlay-title icon-alert">Pause: Confirmation</div>
        <div class="clear"></div>
        <div class="overlay-content">
            <p class="txt-bold">Do you want to pause the cluster and enter admin mode?</p>
        </div>
        <div class="overlay-btns"><a id="btnPauseConfirmationOk" class="btn">Ok</a> <a id="btnPauseConfirmationCancel" class="btn btn-gray">Cancel</a></div>
    </div>
    <!-- POPUP pauseConfirmationPop -->
    <!-- POPUP shutdownPopupPop 2 -->
    <div id="shutdownPopupPop" style="display: none">
        <div class="overlay-title icon-alert">Server</div>
        <div class="clear"></div>
        <div class="overlay-content">
            <p class="txt-bold">Are you sure you want to stop this node?</p>
            <p>Continue with the shutdown?</p>
        </div>
        <div class="overlay-btns"><a class="btn closeBtn">Ok</a> <a class="btn btn-gray closeBtn">Cancel</a></div>
    </div>
    <!-- POPUP shutdownPopupPop -->
    <!-- POPUP shutdownPopupPop -->
    <div id="shutdownPopupPop1" style="display: none">
        <div class="overlay-title icon-alert">Server</div>
        <div class="clear"></div>
        <div class="overlay-content">
            <p class="txt-bold">Are you sure you want to enable this node?</p>
            <p>Continue with the enable?</p>
        </div>
        <div class="overlay-btns"><a class="btn closeBtn">Ok</a> <a class="btn btn-gray closeBtn">Cancel</a></div>
    </div>
    <!-- POPUP shutdownPopupPop -->
    <!-- POPUP shutdownClusterPopupPop -->
    <div id="shutdownClusterPopupPop" style="display: none">
        <div class="overlay-title icon-alert">Shutdown</div>
        <div class="clear"></div>
        <div class="overlay-content">
            <p class="txt-bold">Are you sure you want to shutdown the cluster?</p>
            <p>Any data not saved to a snapshot or command log will be lost.</p>
            <p>Continue with the shutdown?</p>
        </div>
        <div class="overlay-btns"><a class="btn closeBtn">Ok</a> <a class="btn btn-gray closeBtn">Cancel</a></div>
    </div>
    <!-- POPUP shutdownPopupPop -->
    <!-- POPUP resumeConfirmationPop -->
    <div id="resumeConfirmationPop" style="display: none">
        <div class="overlay-title icon-alert">Resume: Confirmation</div>
        <div class="clear"></div>
        <div class="overlay-content">
            <p class="txt-bold">Do you want to resume the cluster and exit admin mode?</p>
        </div>
        <div class="overlay-btns"><a id="btnResumeConfirmationOk" class="btn">Ok</a> <a id="btnResumeConfirmationCancel" class="btn btn-gray">Cancel</a></div>
    </div>
    <!-- POPUP resumeConfirmationPop -->
    <!-- POPUP autoSnapshotyPop -->
    <div id="autoSnapshotPop" style="display: none">
        <div class="overlay-title icon-alert">Auto Snapshots</div>
        <div class="clear"></div>
        <div class="overlay-content confirmationHeight">
            <p class="txt-bold">Do you want to save the value?</p>
        </div>
        <div class="overlay-btns"><a id="btnSaveSnapshot" class="btn">Ok</a> <a id="btnPopupAutoSnapshotCancel" class="btn btn-gray">Cancel</a></div>
    </div>
    <!-- POPUP autoSnapshotyPop -->
    <div id="snmpPop" style="display: none">
        <div class="overlay-title icon-alert">SNMP</div>
        <div class="clear"></div>
        <div class="overlay-content confirmationHeight">
            <p class="txt-bold">Do you want to save the value?</p>
        </div>
        <div class="overlay-btns"><a id="btnSaveSnmp" class="btn">Ok</a> <a id="btnPopupSnmpCancel" class="btn btn-gray">Cancel</a></div>
    </div>
    <!-- POPUP securityPop -->
    <div id="securityPop" style="display: none">
        <div class="overlay-title icon-alert">Security: Confirmation</div>
        <div class="clear"></div>
        <div class="overlay-content confirmationHeight">
            <p class="txt-bold">Do you want to change Security?</p>
        </div>
        <div class="overlay-btns"><a class="btn" id="btnSecurityOk">Ok</a> <a id="btnPopupSecurityCancel" class="btn btn-gray">Cancel</a></div>
    </div>
    <!-- POPUP securityPop -->
    <!-- POPUP securityWarningPop -->
    <div style="display: none"><a id="loginWarnPopup" href="#loginWarningPopup">login error</a></div>
    <div id="loginWarningPopup" style="display: none">
        <div class="overlay-title ">
            <img src="images/error.png" class="imgError" />Error
        </div>
        <div class="clear"></div>
        <div class="overlay-contentError errorMsg">
            <p id="loginWarningPopupMsg">Security settings have been changed. You no longer have permission to view this page.</p>
            <br />
            <div class="overlay-btns"><a class="btn" id="btnLoginWarningOk">Ok</a></div>
        </div>
    </div>
    <!-- POPUP securityWarningPop -->
    <!-- POPUP savePop -->
    <div id="savePop" style="display: none">
        <div class="overlay-title icon-alert">Save</div>
        <div class="clear"></div>
        <div id="saveSnapshot">
            <div class="overlay-content ">
                <form id="formSaveSnapshot" method="get" action="">
                    <table width="100%" border="0" cellspacing="0" cellpadding="0" class="tblSave">
                        <tr>
                            <td>Directory:<br />(absolute path)</td>
                            <td id="tdSnapshotDirectory"></td>
                        </tr>
                        <tr>
                            <td>Snapshot Name:</td>
                            <td id="tdSnapshotName"></td>
                        </tr>
                    </table>
                </form>
            </div>
            <div class="overlay-btns"><a id="btnSaveSnapshots" class="btn">Save</a> <a id="btnSaveSnapshotCancel" class="btn btn-gray">Cancel</a> </div>
        </div>
    </div>
    <!-- POPUP savePop -->
    <!-- POPUP restorePop -->
    <div id="restorePop" style="display: none">
        <div id="restoredPopup">
            <div class="overlay-title icon-alert">Restore</div>
            <div class="clear"></div>
            <div class="restoreInfo">
                <div class="overlay-content">
                    <div class="restoreCont">
                        <form id="formSearchSnapshot" method="get" action="">
                            <div class="directoryRestore">
                                <table width="100%" border="0" cellspacing="0" cellpadding="0" class="tblRestore">
                                    <tr>
                                        <th align="left">Directory <br />(absolute path)</th>
                                        <td align="left" id="tdSearchSnapshots">
                                            <!--<input id="txtSearchSnapshots" type="text">-->
                                        </td>
                                        <td align="left" id="tdSearchSnapshotsBtn">
                                            <!--<a id="btnSearchSnapshots" class="save-search" title="Search" href="#">Search</a>-->
                                        </td>
                                    </tr>
                                </table>
                            </div>
                        </form>
                        <form id="formRestoreSnapshot" method="get" action="">
                            <div class="restoreSnapshot">
                                <table width="100%" border="0" cellspacing="0" cellpadding="0" class="tblRestore" id="tblSearchList"></table>
                            </div>
                            <div id="errorRestoreMsgContainer" class="errorLabelMsg"></div>
                        </form>
                    </div>
                </div>
                <div class="overlay-btns"><a id="btnRestore" class="btn restoreBtn">Restore</a> <a id="btnRestoreCancel" class="btn btn-gray">Cancel</a></div>
            </div>
            <div id="restoreConfirm" class="restoreConfirmation" style="display: none;">
                <div class="overlay-content ">
                    <div class="confirmationInfo">Are you sure you want to Restore?</div>
                </div>
                <div id="divConfirm" class="overlay-btns"><a id="btnRestoreSnapshotOk" class="btn">Yes</a> <a class="btn btn-gray confirmNoRestore">No</a> </div>
            </div>
        </div>
    </div>
    <!-- POPUP restorePop -->
    <!-- POPUP restorePop -->
    <div id="HrtTimeOutPopup" style="display: none">
        <div class="overlay-title icon-alert">Heartbeat Timeout</div>
        <div class="clear"></div>
        <div class="overlay-content confirmationHeight">
            <p class="txt-bold">Do you want to save the value?</p>
        </div>
        <div class="overlay-btns"><a class="btn" id="btnPopupHeartbeatTimeoutOk">Ok</a> <a class="btn btn-gray" id="btnPopupHeartbeatTimeoutCancel">Cancel</a> </div>
    </div>
    <!-- POPUP restorePop -->
    <!-- POPUP Query timeout Popup -->
    <div id="QueryTimeOutPopup" style="display: none">
        <div class="overlay-title icon-alert">Query Timeout</div>
        <div class="clear"></div>
        <div class="overlay-content confirmationHeight">
            <p class="txt-bold">Do you want to save the value?</p>
        </div>
        <div class="overlay-btns"><a class="btn" id="btnPopupQueryTimeoutOk">Ok</a> <a class="btn btn-gray" id="btnPopupQueryTimeoutCancel">Cancel</a> </div>
    </div>
    <!-- POPUP Query timeout Popup -->
    <!-- POPUP Memory Limit -->
    <div id="MemoryLimitPopup" style="display: none">
        <div class="overlay-title icon-alert">Memory Limit</div>
        <div class="clear"></div>
        <div class="overlay-content confirmationHeight">
            <p class="txt-bold">Do you want to save the value?</p>
        </div>
        <div class="overlay-btns"><a class="btn" id="btnPopupMemoryLimitOk">Ok</a> <a class="btn btn-gray" id="btnPopupMemoryLimitCancel">Cancel</a> </div>
    </div>
    <div id="deleteMemoryLimitPopup" style="display:none">
        <div class="overlay-title icon-alert">Memory Limit</div>
        <div class="clear"></div>
        <div class="overlay-content confirmationHeight">
            <p class="txt-bold">Do you want to delete the value?</p>
        </div>
        <div class="overlay-btns"><a class="btn" id="btnDelPopupMemoryLimitOk">Ok</a> <a class="btn btn-gray" id="btnDelPopupMemoryLimitCancel">Cancel</a> </div>
    </div>
    <!-- POPUP Query timeout Popup -->
    <!-- POPUP Memory Limit -->
    <div id="diskLimitPopup" style="display: none">
        <div class="overlay-title icon-alert">Disk Limit</div>
        <div class="clear"></div>
        <div class="overlay-content confirmationHeight">
            <p class="txt-bold">Do you want to save the value?</p>
        </div>
        <div class="overlay-btns"><a class="btn" id="btnPopupDiskLimitOk">Ok</a> <a class="btn btn-gray" id="btnPopupDiskLimitCancel">Cancel</a> </div>
    </div>
    <!-- POPUP Memory Limit -->
    <!-- POPUP saveConfirmationPopup -->
    <div id="Div2" style="display: none">
        <div class="overlay-title icon-alert">Save Confirmation</div>
        <div class="clear"></div>
        <div class="overlay-content">
            <p class="txt-bold">Do you want to save the value?</p>
        </div>
        <div class="overlay-btns"><a class="btn closeBtn" id="btnDone">Ok</a> <a class="btn btn-gray closeBtn">Cancel</a></div>
    </div>
    <!-- POPUP saveConfirmationPopup -->
    <!-- POPUP RestoreConfirmationPopup -->
    <div id="Div3" style="display: none">
        <div class="overlay-title icon-alert">Restore Confirmation</div>
        <div class="clear"></div>
        <div class="overlay-content">
            <p class="txt-bold">Do you want to save the value?</p>
        </div>
        <div class="overlay-btns"><a class="btn closeBtn" id="A4">Ok</a> <a class="btn btn-gray closeBtn">Cancel</a></div>
    </div>
    <!-- POPUP RestoreConfirmationPopup -->
    <!-- POPUP SaveSnapshotPopup -->
    <div style="display: none"><a href="#saveSnapShotPopup" id="btnSaveSnapshotPopup">Save Snapshot</a></div>
    <div id="saveSnapShotPopup" style="display: none">
        <div id="saveSnaps">
            <div class="overlay-title ">
                <img id="imgSaveSnapshotStatus" src="images/Information.png" class="imgError" /> <span id="saveSnapshotStatus"></span>
            </div>
            <div class="clear"></div>
            <div class="overlay-contentError ">
                <p id="saveSnapshotMessage" class="snapshotErrorMsg"></p>
                <br />
                <div class="overlay-btns" style="padding: 0"><a class="btn" id="btnSaveSnapshotStatus">Ok</a></div>
            </div>
        </div>
    </div>
    <!-- POPUP SaveSnapshotPopup -->
    <!-- Error Promote Popup-->
    <div style="display: none"><a href="#errorPromotePopup" id="btnErrorPromotePopup">Cluster Promote Error</a></div>
    <div id="errorPromotePopup" style="display: none">
        <div id="errorPromote">
            <div class="overlay-title ">
                <img src="images/Information.png" class="imgError" /><span id="promoteErrorHeader">Failed to promote cluster</span>
            </div>
            <div class="clear"></div>
            <div class="overlay-contentError ">
                <p id="promoteErrorMessage" class="snapshotErrorMsg"></p>
                <br />
                <div class="overlay-btns" style="padding: 0"><a class="btn" id="btnPromoteErrorOk">Ok</a></div>
            </div>
        </div>
    </div>
    <!-- Error Promote Popupp -->
    <!--Update error Popup-->
    <div style="display: none"><a href="#updateErrorPopup" id="updateErrorPopupLink">Update Error</a></div>
    <div id="updateErrorPopup" style="display: none">
        <div id="updateInnerErrorPopup">
            <div class="overlay-title ">
                <img src="images/error.png" class="imgError" />Error
            </div>
            <div class="clear"></div>
            <div class="overlay-contentError errorMsg">
                <p>
                    Could not update the value of <span id="updateErrorFieldMsg"></span>
                </p>
                <br />
                <div class="overlay-btns" style="padding: 0"><a class="btn" id="btnUpdateErrorOk">Ok</a></div>
            </div>
        </div>
    </div>
    <!--Update error Popup-->
    <!--Update Import Configuration error Popup-->
    <div style="display: none"><a href="#updateImportErrorPopup" id="updateImportErrorPopupLink">Update Error</a></div>
    <div id="updateImportErrorPopup" style="display: none">
        <div id="updateImportInnerErrorPopup">
            <div class="overlay-title ">
                <img src="images/error.png" class="imgError" />Error
            </div>
            <div class="clear"></div>
            <div class="overlay-contentError errorMsg">
                <p>
                    Could not update the value of <span id="updateImportErrorFieldMsg"></span>
                </p>
                <br />
                <div class="overlay-btns" style="padding: 0"><a class="btn" id="btnImportUpdateErrorOk">Ok</a></div>
            </div>
        </div>
    </div>
    <!--Update error Popup-->
    <!--Update error Auto Snapshot Popup-->
    <div style="display: none"><a href="#updateSnapshotErrorPopup" id="updateErrorSnapshotPopupLink">Update Error</a></div>
    <div id="updateSnapshotErrorPopup" style="display: none">
        <div id="updateInnerSnapshotErrorPopup">
            <div class="overlay-title ">
                <img src="images/error.png" class="imgError" />Error
            </div>
            <div class="clear"></div>
            <div class="overlay-contentError errorMsg">
                <p>
                    Could not update the value of <span id="updateSnapshotErrorFieldMsg"></span>
                </p>
                <br />
                <div class="overlay-btns" style="padding: 0"><a class="btn" id="btnUpdateSnapshotErrorOk">Ok</a></div>
            </div>
        </div>
    </div>

    <!--Update error Popup-->
    <!--Update error Auto Snapshot Popup-->
    <div style="display: none"><a href="#updateSnmpErrorPopup" id="updateErrorSnmpPopupLink">Update Error</a></div>
    <div id="updateSnmpErrorPopup" style="display: none">
        <div id="updateInnerSnmpErrorPopup">
            <div class="overlay-title ">
                <img src="images/error.png" class="imgError" />Error
            </div>
            <div class="clear"></div>
            <div class="overlay-contentError errorMsg">
                <p>
                    Could not update the value of <span id="updateSnmpErrorFieldMsg"></span>
                </p>
                <br />
                <div class="overlay-btns" style="padding: 0"><a class="btn" id="btnUpdateSnmpErrorOk">Ok</a></div>
            </div>
        </div>
    </div>
    <!--Update error Popup-->
    <!--Update error DR Master Popup-->
    <div style="display: none"><a href="#updateDrMasterErrorPopup" id="updateErrorDrMasterPopupLink">Update Error</a></div>
    <div id="updateDrMasterErrorPopup" style="display: none">
        <div id="updateInnerDrMasterErrorPopup">
            <div class="overlay-title ">
                <img src="images/error.png" class="imgError" />Error
            </div>
            <div class="clear"></div>
            <div class="overlay-contentError errorMsg">
                <p>
                    Could not update the value of <span id="updateDrMasterErrorFieldMsg"></span>
                </p>
                <br />
                <div class="overlay-btns" style="padding: 0"><a class="btn" id="btnUpdateDrMasterOk">Ok</a></div>
            </div>
        </div>
    </div>
    <!--Update error Popup-->
    <!--Update Query Timeout error Popup-->
    <div style="display: none"><a href="#queryTimeoutUpdateErrorPopup" id="queryTimeoutUpdateErrorPopupLink">Update Error</a></div>
    <div id="queryTimeoutUpdateErrorPopup" style="display: none">
        <div id="queryTimeoutUpdateInnerErrorPopup">
            <div class="overlay-title ">
                <img src="images/error.png" class="imgError" />Error
            </div>
            <div class="clear"></div>
            <div class="overlay-contentError errorMsg">
                <p>
                    Could not update the value of <span id="queryTimeoutUpdateErrorFieldMsg"></span>
                </p>
                <br />
                <div class="overlay-btns" style="padding: 0"><a class="btn" id="btnQueryTimeoutUpdateErrorOk">Ok</a></div>
            </div>
        </div>
    </div>
    <!--Update error Popup-->
    <!--Update Memory Limit error Popup-->
    <div style="display: none"><a href="#memorySizeUpdateErrorPopup" id="memorySizeUpdateErrorPopupLink">Update Error</a></div>
    <div id="memorySizeUpdateErrorPopup" style="display: none">
        <div id="memorySizeUpdateInnerErrorPopup">
            <div class="overlay-title ">
                <img src="images/error.png" class="imgError" />Error
            </div>
            <div class="clear"></div>
            <div class="overlay-contentError errorMsg">
                <p>
                    Could not update the value of <span id="memorySizeUpdateErrorFieldMsg"></span>
                </p>
                <br />
                <div class="overlay-btns" style="padding: 0"><a class="btn" id="btnMemorySizeUpdateErrorOk">Ok</a></div>
            </div>
        </div>
    </div>
    <!--Update error Popup-->
    <!--Update Disk Limit error Popup-->
    <div style="display: none"><a href="#diskSizeUpdateErrorPopup" id="diskSizeUpdateErrorPopupLink">Update Error</a></div>
    <div id="diskSizeUpdateErrorPopup" style="display: none">
        <div id="diskSizeUpdateInnerErrorPopup">
            <div class="overlay-title ">
                <img src="images/error.png" class="imgError" />Error
            </div>
            <div class="clear"></div>
            <div class="overlay-contentError errorMsg">
                <p>
                    Could not update the value of <span id="diskSizeUpdateErrorFieldMsg"></span>
                </p>
                <br />
                <div class="overlay-btns" style="padding: 0"><a class="btn" id="btnDiskSizeUpdateErrorOk">Ok</a></div>
            </div>
        </div>
    </div>
    <!--Update error Popup-->
    <!--Update error Security User-->
    <div style="display: none"><a href="#securityUserErrorPopup" id="sercurityUserPopupLink">Update Error</a></div>
    <div id="securityUserErrorPopup" style="display: none">
        <div id="securityUserInnerErrorPopup">
            <div class="overlay-title ">
                <img src="images/error.png" class="imgError" />Error
            </div>
            <div class="clear"></div>
            <div class="overlay-contentError errorMsg">
                <p>
                    <span id="securityUserErrorFieldMsg"></span>
                </p>
                <br />
                <div class="overlay-btns" style="padding: 0"><a class="btn" id="btnSecurityUserErrorOk">Ok</a></div>
            </div>
        </div>
    </div>
    <!--Update error Popup-->
    <!-- POPUP StopServerErrorPopup-->
    <div id="divStopServerError" style="display: none;">
        <div class="overlay-title icon-alert">Stop Error</div>
        <div class="clear"></div>
        <div class="overlay-content resizeCon">
            <p id="errorLabel" class="txt-bold resizeRestore">Server could not be stopped at the moment</p>
        </div>
        <div class="overlay-btns"><a class="btn closeBtn" id="A2">Ok</a></div>
    </div>
    <!-- POPUP StopServerErrorPopup-->
    <!--Add Configuration Popup-->
    <div id="addConfigPopup" style="display: none">
        <div id="addConfigInnerPopup">
            <div class="overlay-title icon-alert">
                <div id="addConfigHeader" class="addConfigHeader">Add Configuration</div>
                <div id="deleteAddConfig" class="deleteAddConfig "><a href="javascript:void(0);"><span class="iconDeleteAddConfig"></span>Delete this Configuration</a></div>
                <div class="clear"></div>
            </div>
            <div id="addConfigControls">
                <div class="clear"></div>
                <form id="formAddConfiguration" method="get" action="" novalidate style="overflow:auto;">
                    <div id="addConfigWrapper" class="configWrapper">
                    </div>
                </form>
                <br />
                <div class="overlay-btns"><a id="btnAddConfigSave" class="btn">Save</a> <a id="btnAddConfigCancel" class="btn btn-gray">Cancel</a></div>
            </div>
            <div id="saveConfigConfirmation" style="display: none;">
                <div class="overlay-content ">
                    <div class="confirmationInfo">Are you sure you want to <span data-state="edit" id="expotSaveConfigText">save</span>?</div>
                </div>
                <div class="overlay-btns"><a id="btnSaveConfigOk" class="btn closeBtn">Yes</a> <a id="btnSaveConfigCancel" class="btn btn-gray confirmNoSave">No</a> </div>
            </div>
        </div>
    </div>
    <!--Add Disk Limit Popup-->
    <!--Add Import Configuration Popup-->
    <div id="addImportConfigPopup" style="display: none">
        <div id="addImportConfigInnerPopup">
            <div class="overlay-title icon-alert">
                <div id="addImportConfigHeader" class="addConfigHeader">Add Configuration</div>
                <div id="deleteImportConfig" class="deleteAddConfig "><a href="javascript:void(0);"><span class="iconDeleteAddConfig"></span>Delete this Configuration</a></div>
                <div class="clear"></div>
            </div>
            <div id="addImportConfigControls">
                <div class="clear"></div>
                <form id="formAddImportConfiguration" method="get" action="" novalidate style="overflow:auto;">
                    <div id="addImportConfigWrapper" class="configWrapper">
                    </div>
                </form>
                <br />
                <div class="overlay-btns"><a id="btnAddImportConfigSave" class="btn">Save</a> <a id="btnAddImportConfigCancel" class="btn btn-gray">Cancel</a></div>
            </div>
            <div id="saveImportConfigConfirmation" style="display: none;">
                <div class="overlay-content ">
                    <div class="confirmationInfo">Are you sure you want to <span data-state="edit" id="importSaveConfigText">save</span>?</div>
                </div>
                <div class="overlay-btns"><a id="btnSaveImportConfigOk" class="btn closeBtn">Yes</a> <a id="btnSaveImportConfigCancel" class="btn btn-gray confirmNoSave">No</a> </div>
            </div>
        </div>
    </div>
    <!--Add Import Configuration Popup-->
    <div id="addDiskLimitPopup" style="display: none">
        <div id="addDiskLimitInnerPopup">
            <div class="overlay-title icon-alert">
                <div id="addDiskLimitHeader" class="addConfigHeader">Add Disk Limit</div>
                <div class="clear"></div>
            </div>
            <div id="addDiskLimitControls">
                <div class="clear"></div>
                <form id="formAddDiskLimit" method="get" action="" novalidate style="overflow:auto;">
                    <div id="addDiskLimitWrapper" class="configWrapper">
                    </div>
                </form>
                <br />
                <div class="overlay-btns"><a id="btnAddDiskLimitSave" class="btn">Save</a> <a id="btnAddDiskLimitCancel" class="btn btn-gray">Cancel</a></div>
            </div>
            <div id="saveDiskLimitConfirmation" style="display: none;">
                <div class="overlay-content ">
                    <div class="confirmationInfo">Are you sure you want to <span data-state="edit" id="expotSaveDiskLimitText">save</span>?</div>
                </div>
                <div class="overlay-btns"><a id="btnSaveDiskLimitOk" class="btn closeBtn">Yes</a> <a id="btnSaveDiskLimitCancel" class="btn btn-gray confirmNoSave">No</a> </div>
            </div>
        </div>
    </div>
    <div id="replicatedTablePopup" style="display:none">
        <div class="overlay-title icon-alert">DR Tables</div>
        <div class="overlay-content resizeCon">
            <div id="drPopup" class="repliWrapper">
            </div>
        </div>
        <div class="overlay-btns"><a class="btn closeBtn" id="A2">Ok</a></div>
    </div>
    <div id="exportTablePopup" style="display:none">
        <div class="overlay-title icon-alert">Export Streams</div>
        <div class="overlay-content resizeCon">
            <div id="exportPopup" class="repliWrapper">
            </div>
        </div>
        <div class="overlay-btns"><a class="btn closeBtn" id="A2">Ok</a></div>
    </div>
    <!--Add Configuration Popup-->
    <!-- Query error because of Paused Database Popup-->
    <div style="display: none"><a href="#queryDatabasePausedErrorPopup" id="queryDatabasePausedErrorPopupLink">Query Error</a></div>
    <div id="queryDatabasePausedErrorPopup" style="display: none">
        <div id="queryDatabasePausedInnerErrorPopup">
            <div class="overlay-title ">
                <img src="images/error.png" class="imgError" />Query Execution Error
            </div>
            <div class="clear"></div>
            <div class="overlay-contentError errorQueryDbPause">
                <p>
                    The query could not be executed because the database is Paused. You can run the query by switching to admin port.
                </p>
                <p>&nbsp;</p>
                <p>
                    <span style="font-weight: bold">Do you want to switch to admin port?</span>
                </p>
                <br />
                <div class="overlay-btns" style="padding: 0"><a class="btn" id="btnQueryDatabasePausedErrorOk">Ok</a> <a id="btnQueryDatabasePausedErrorCancel" class="btn btn-gray closeBtn">Cancel</a></div>
            </div>
        </div>
    </div>
    <!-- Query error because of Paused Database Popup-->
    <a href="#addUserPopup" id="addNewUserLink" class="plusAdd" title="Add User" style="display: none;">&nbsp;</a>
    <div id="addUserPopup" style="display: none">
        <div id="addUserInnerPopup" data-isupdate="" data-username="" data-role="">
            <div class="overlay-title icon-alert">
                <div id="addUserHeader" class="addConfigHeader">Add User</div>
                <div id="deleteUser" class="deleteAddConfig"><a id="deleteSecUser" href="javascript:void(0);"><span class="iconDeleteAddConfig"></span>Delete this User</a></div>
                <div class="clear"></div>
            </div>
            <div id="addUserControl">
                <div class="clear"></div>
                <form id="frmAddUser" method="get" action="" novalidate style="overflow:auto;">
                    <div id="addUserWrapper" class="editUserWrapper">
                    </div>
                </form>
                <br />
                <div class="overlay-btns"><a id="btnSaveUser" class="btn">Save</a> <a id="btnCancelUser" class="btn btn-gray">Cancel</a></div>
            </div>
            <div id="saveUserControl" style="display: none;">
                <div class="overlay-content ">
                    <div class="confirmationInfo">Are you sure you want to <span id="userSaveDelete" data-status=""></span>?</div>
                </div>
                <div class="overlay-btns"><a id="btnSaveSecUser" class="btn closeBtn">Yes</a> <a id="btnCancelSaveSecUser" class="btn btn-gray confirmNoSave">No</a> </div>
            </div>
        </div>
    </div>
    <!--DR warning POPUP  -->
    <div id="drPartitionWarning" style="display: none">
        <div class="overlay-title"><div class="warninghead"><img src="images/Information.png" />Warning</div></div>
        <div class="clear"></div>
        <div class="overlay-content warning">
            <p id="drPartitionWarningMsg"></p>
            <div class="overlay-btns" style="padding:0;">
                <a id="btnDrPartitionWarning" class="btn">Ok</a>
                <div class="clear"></div>
            </div>
        </div>
    </div>
    <!-- DR warning POPUP end  -->
    <!-- POPUP DRStatePop -->
    <div id="drStatePop" style="display: none">
        <div class="overlay-title icon-alert">DR State</div>
        <div class="clear"></div>
        <div class="overlay-content confirmationHeight">
            <p class="txt-bold">Do you want to save the value?</p>
        </div>
        <div class="overlay-btns"><a id="btnSaveDrState" class="btn">Ok</a> <a id="btnPopupDrStateCancel" class="btn btn-gray">Cancel</a></div>
    </div>
    <!-- POPUP DRStatePop -->
    <!-- POPUP DRMasterPop -->
    <div id="drMasterPop" style="display: none">
        <div class="overlay-title icon-alert">DR Master</div>
        <div class="clear"></div>
        <div class="overlay-content confirmationHeight">
            <p class="txt-bold">Do you want to save the value?</p>
        </div>
        <div class="overlay-btns"><a id="btnSaveDrMaster" class="btn">Ok</a> <a id="btnPopupDrMasterCancel" class="btn btn-gray">Cancel</a></div>
    </div>
    <!-- POPUP DRStatePop -->
    <!-- POPUP DRReplicaPop -->
    <div id="drReplicaPop" style="display: none">
        <div class="overlay-title icon-alert">DR Replica</div>
        <div class="clear"></div>
        <div class="overlay-content confirmationHeight">
            <p class="txt-bold">Do you want to save the value?</p>
        </div>
        <div class="overlay-btns"><a id="btnSaveDrReplica" class="btn">Ok</a> <a id="btnPopupDrReplicaCancel" class="btn btn-gray">Cancel</a></div>
    </div>
    <!-- POPUP DRReplicaPop -->
    <!--Configure Query Timeout Popup-->
    <div id="queryTimeoutConfigPopup" style="display: none;">
      <div id="queryTimeoutConfigInnerPopup">
        <div class="overlay-title icon-alert">
          <div id="queryTimeoutConfigHeader" class="addConfigHeader">Query Timeout</div>
          <div class="clear"></div>
        </div>
        <div id="queryTimeoutConfigControls">
          <div class="queryTimeout">
            <form id="formQueryTimeoutConfiguration" method="get" action="">
              <table id="tblQueryTimeout" width="100%" class="QueryTbl">
                <tbody><tr>
                  <td>Query Timeout</td>
                  <td align="center">
                    <input id="txtQueryTimeoutConfig" name="txtQueryTimeoutConfig"  type="text">
                    <label id="errorQueryTimeoutConfig" for="txtQueryTimeoutConfig" class="error errorTimeOut" style="display: none;"></label>
                  </td>
                  <td align="left">milliseconds</td>
                  </tr>
                </tbody>
              </table>
            </form>
            <p> You can set time limit for read-only queries. Read-only queries that take longer than the specified time will
              be canceled.</p>
          </div>

          <div class="overlay-btns">
            <a id="btnQueryTimeoutConfigSave" class="btn">Save</a>
            <a id="btnQueryTimeoutConfigClear" class="btn btn-gray">Clear</a>
            <a id="btnQueryTimeoutConfigCancel" class="btn btn-gray" style="margin-left:0.02%;">Cancel</a>
          </div>
        </div>
      </div>
    </div>
    <!-- Tab close confirmation -->
    <a id="btnCloseTabConfirmation" href="#closeTabConfirmation" style="display: none;"></a>
    <div id="closeTabConfirmation" style="display: none" data-id="" data-elementid="">
        <div class="overlay-title icon-alert">Confirmation</div>
        <div class="clear"></div>
        <div class="overlay-content confirmationHeight">
            <p class="txt-bold">Do you want to close the tab?</p>
        </div>
        <div class="overlay-btns"><a id="btnCloseTabOk" class="btn">Ok</a> <a id="btnCloseTabCancel" class="btn btn-gray">Cancel</a></div>
    </div>
    <!-- Tab close confirmation -->

    <!-- Query save confirmation -->
    <a id="btnQuerySaveConfirmation" href="#querySaveConfirmation" style="display: none;"></a>
    <div id="querySaveConfirmation" style="display: none" data-id="" data-elementid="">
        <div class="overlay-title icon-alert">Confirmation</div>
        <div class="clear"></div>
        <div class="overlay-content confirmationHeight">
            <p class="txt-bold">Do you want to close the tab?</p>
        </div>
        <div class="overlay-btns"><a id="btnQuerySaveOk" class="btn">Ok</a> <a id="btnQuerySaveCancel" class="btn btn-gray">Cancel</a></div>
    </div>
    <!-- Query save confirmation -->

    <!--Save Query Popup-->
    <a id="btnSaveQueryConfirmation" href="#saveQueryPopup" style="display: none;"></a>
    <div id="saveQueryPopup" style="display: none; width:20px;">
        <div id="saveQueryInnerPopup">
            <div id="divSaveQueryConfirmation" class="overlay-title icon-alert">
                <div id="saveQueryHeader" class="addConfigHeader">Save Query</div>
            </div>
            <div id="saveQueryControls">
                <div class="clear"></div>
                <form id="formSaveQuery" method="get" action=""  style="overflow:auto;">
                    <div id="saveQueryWrapper" class="configWrapper" style="width:300px; overflow:hidden">
                        <table width="100%" cellpadding="0" cellspacing="0" class="configurTbl">
                            <tbody>
                                <tr id="Tr1">
                                    <td>Name:</td>
                                    <td width="65%" class="txtQName">
                                        <input id="txtQueryName" name="txtQueryName" type="text" maxlength="25">
                                        <label id="errorQueryName" for="txtQueryName" class="error errorHeightFix" style="display: none;"></label>
                                    </td>
                                </tr>
                                <tr id = 'queryError'>
                                   <td colspan="2">
                                       <span class="error">Query is empty.</span>
                                   </td>
                                </tr>
                            </tbody>
                        </table>
                    </div>
                </form>
                <br />
                <div class="overlay-btns"><a id="btnSaveQueryOk" class="btn">Save</a> <a id="btnSaveQueryCancel" class="btn btn-gray">Cancel</a></div>
            </div>
            <div id="saveQueryConfirmation" style="display: none;">
                <div class="overlay-content ">
                    <div class="confirmationInfo">Are you sure you want to <span data-state="edit" id="queryText">save</span>?</div>
                </div>
                <div class="overlay-btns"><a id="btnSaveQueryConfrmOk" class="btn closeBtn">Yes</a> <a id="btnSaveQueryConfrmCancel" class="btn btn-gray confirmNoSave">No</a> </div>
            </div>
        </div>
    </div>
    <!--Save Query Popup-->

    <!-- Memory exceeded message -->
    <a id="btnMemoryError" href="#memoryErrorPopup" style="display: none;"></a>
    <div id="memoryErrorPopup" style="display: none" data-id="" data-elementid="">
        <div class="overlay-title errorIcon ">Error</div>
        <div class="clear"></div>
        <div class="overlay-content confirmationHeight">
            <p id="memErrorMsg" class="txt-bold">Maximum storage limit reached. Cannot save the current tab. <br/>Please remove the existing tabs or decrease the length of query.</p>
        </div>

        <div class="overlay-btns"><a id="btnMemoryErrorOk" class="btn">Ok</a></div>

    </div>
    <!-- Memory exceeded message -->

    <!-- HTML5 support popup -->
    <a id="btnHtmlSupport" href="#htmlSupportPopup" style="display: none;"></a>
    <div id="htmlSupportPopup" style="display: none" data-id="" data-elementid="">
        <div class="overlay-title errorIcon ">Error</div>
        <div class="clear"></div>
        <div class="overlay-content confirmationHeight">
            <p class="txt-bold">Your browser doesn't support the html5 web storage. Cannot save the current tab.</p>
        </div>
        <div class="overlay-btns"><a id="btnIsSupportedOk" class="btn">Ok</a></div>
    </div>
    <!-- HTML5 support popup -->

    <!-- Prepare Shutdown popup -->
    <a id="btnPrepareShutdown" href="#shutdownStatusPopup" style="display: none;"></a>
    <div id="shutdownStatusPopup" style="display: none;">
        <div class="overlay-title ">
                <img id="" src="images/Information.png" class="imgError" /> <span>Shutting Down</span>
        </div>
        <div class="clear"></div>
        <div class="overlay-content confirmationHeight" style="width:300px">
            <ul id="shutdownMsg">
                <li id="liPrepareShutdownNormal"><span class='shutdownNormal'></span>Preparing for shutdown.</li>
                <li id="liPrepareShutdownLoad" style="display:none"><span class='shutdownLoader'><img src='images/shutdown-loader.gif'></span>Preparing for shutdown.</li>
                <li id="liPrepareShutdownOk" style="display:none"><span class='shutdownSuccess'><img src='images/shutdown-success.png'></span>Preparing for shutdown.</li>
                <li id="liPrepareShutdownFailure" style="display:none"><span class='shutdownFailure'><img src='images/shutdown-failure.png'></span>Preparing for shutdown.</li>

                <li id="liQueueExpDataNormal"><span class='shutdownNormal'></span>Writing out all queued export data.</li>
                <li id="liQueueExpDataLoad" style="display:none"><span class='shutdownLoader'><img src='images/shutdown-loader.gif'></span>Writing out all queued export data.</li>
                <li id="liQueueExpDataOk"  style="display:none"><span class='shutdownSuccess'><img src='images/shutdown-success.png'></span>Writing out all queued export data.</li>
                <li id="liQueueExpDataFailure"  style="display:none"><span class='shutdownFailure'><img src='images/shutdown-failure.png'></span>Writing out all queued export data.</li>

                <li id="liCompleteOutstandingExpDrNormal"><span class='shutdownNormal'></span>Completing outstanding export and DR transactions.</li>
                <li id="liCompleteOutstandingExpDrLoad" style="display:none"><span class='shutdownLoader'><img src='images/shutdown-loader.gif'></span>Completing outstanding export and DR transactions.</li>
                <li id="liCompleteOutstandingExpDrOk" style="display:none"><span class='shutdownSuccess'><img src='images/shutdown-success.png'></span>Completing outstanding export and DR transactions.</li>

                <li id="liCompleteClientTransNormal"><span class='shutdownNormal'></span>Completing outstanding client transactions.</li>
                <li id="liCompleteClientTransLoad" style="display:none"><span class='shutdownLoader'><img src='images/shutdown-loader.gif'></span>Completing outstanding client transactions.</li>
                <li id="liCompleteClientTransOk" style="display:none"><span class='shutdownSuccess'><img src='images/shutdown-success.png'></span>Completing outstanding client transactions.</li>

                <li id="liCompleteOutstandingImpNormal"><span class='shutdownNormal'></span>Completing outstanding importer requests.</li>
                <li id="liCompleteOutstandingImpLoad" style="display:none"><span class='shutdownLoader'><img src='images/shutdown-loader.gif'></span>Completing outstanding importer requests.</li>
                <li id="liCompleteOutstandingImpOk" style="display:none"><span class='shutdownSuccess'><img src='images/shutdown-success.png'></span>Completing outstanding importer requests.</li>

                <li id="liShutdownReadyNormal"><span class='shutdownNormal'></span>Cluster will shutdown now.</li>
                <li id="liShutdownReadyLoad" style="display:none"><span class='shutdownLoader'><img src='images/shutdown-loader.gif'></span>Cluster will shutdown now.</li>
                <li id="liShutdownReadyOk" style="display:none"><span class='shutdownSuccess'><img src='images/shutdown-success.png'></span>Cluster will shutdown now.</li>
                <li id="liShutdownReadyFailure" style="display:none"><span class='shutdownFailure'><img src='images/shutdown-failure.png'></span>Cluster will shutdown now.</li>
            </ul>
        </div>
        <div class="shutdownErrorMsg" id="divShutdownErrMsg" style="display:none">
            <h2>Error Occured</h2>
            <p><span id="shutdownErrMsg"></span></p>
        </div>
        <div class="shutdownRetryMsg" id="divShutdownRetryMsg"><p> Do you want to retry?</p></div>
        <div class="overlayShutdownBtn" id="divRetryBtn" style="display:none">

            <a id="btnPrepareShutdownOk" class="btn">Ok</a>
            <a id="btnPrepareShutdownCancel" class="btn btn-gray confirmNoSave">Cancel</a>
        </div>

    </div>
    <!-- Prepare Shutdown popup -->

    <!-- Placed at the end of the document so the pages load faster -->
    <script src="js/bootstrap.js"></script>
    <script src="js/jquery.tablesorter.js"></script>
    <script src="js/jquery.tablesorter.widgets.js"></script>
    <!-- Placed at the end of the document so the pages load faster -->
</body>
</html><|MERGE_RESOLUTION|>--- conflicted
+++ resolved
@@ -513,11 +513,6 @@
                             <div id="procedureWarningSection" style="display:none">
                                 <h2>Procedures</h2>
                                 <div id="procedureWarning">
-<<<<<<< HEAD
-                                    <!--<p>Find_user Multi-partitional procedure executed more than 100/sec.</p>-->
-                                    <!--<p>Delete_user: Procedure latency greater than 300ms.</p>-->
-=======
->>>>>>> 3d8c67aa
                                 </div>
                             </div>
                             <div id="tableWarningSection" style="display:none">
@@ -1397,10 +1392,7 @@
         <div class="overlay-btns"><a href="#" class="btn" id="savePreference">Save</a></div>
     </div>
     <div style="display:none" id="hidProcedureName"></div>
-<<<<<<< HEAD
     <div style="display:none" id="hidPartitionType"></div>
-=======
->>>>>>> 3d8c67aa
     <div><a href="#analysisDetails" class="btn" id="showAnalysisDetails" style="display:none;"></a> </div>
     <div id="analysisDetails" style="display:none">
         <div class="overlay-title procDetailTitle ">
@@ -1408,17 +1400,7 @@
         </div>
         <div class="clear"></div>
         <div class="overlay-content overlay-content-proc-detail">
-<<<<<<< HEAD
-            <!--<div class="generateDate">-->
-                <!--<div class="generateproDetails">-->
-                     <!--<p>Generated on: <span id="generatedDate"></span></p>-->
-                <!--</div>-->
-                <!--<div class="clear"></div>-->
-            <!--</div>-->
             <div class="legendAnalysis" id="execTimeLegend"><span class="circle"></span>
-=======
-            <div class="legendAnalysis" id="execTimeLegend"><span class="circle_green"></span>
->>>>>>> 3d8c67aa
             <span id="spanAnalysisLegend">Average Execution Time</span></div>
              <div class="clear"></div>
 
@@ -1436,17 +1418,7 @@
         </div>
         <div class="clear"></div>
         <div class="overlay-content overlay-content-proc-detail">
-<<<<<<< HEAD
-            <!--<div class="generateDate">-->
-                <!--<div class="generateproDetails">-->
-                     <!--<p>Generated on: <span class="generatedDate"></span></p>-->
-                <!--</div>-->
-                <!--<div class="clear"></div>-->
-            <!--</div>-->
             <div class="legendAnalysis" id="freqLegend"><span class="circle"></span>
-=======
-            <div class="legendAnalysis" id="freqLegend"><span class="circle_green"></span>
->>>>>>> 3d8c67aa
             <span id="spanFreqLegend">Number Of Invocations</span></div>
              <div class="clear"></div>
 
@@ -1460,27 +1432,12 @@
     <div><a href="#analysisCombinedDetails" class="btn" id="showAnalysisCombinedDetails" style="display:none;"></a> </div>
     <div id="analysisCombinedDetails" style="display:none">
         <div class="overlay-title procDetailTitle ">
-<<<<<<< HEAD
-           Detail view of Total Processing Time for <span class="procedureName"></span>
+           Detail view of total processing time for <span class="procedureName"></span>
         </div>
         <div class="clear"></div>
         <div class="overlay-content overlay-content-proc-detail">
-            <!--<div class="generateDate">-->
-                <!--&lt;!&ndash;<div class="generateproDetails">&ndash;&gt;-->
-                     <!--&lt;!&ndash;<p>Generated on: <span class="generatedDate"></span></p>&ndash;&gt;-->
-                <!--&lt;!&ndash;</div>&ndash;&gt;-->
-                <!--<div class="clear"></div>-->
-            <!--</div>-->
             <div class="legendAnalysis" id="totalProcTimeLegend"><span class="circle"></span>
-            <span id="spanCombinedLegend" style="display:none">Total Processing Time</span></div>
-=======
-           Detail view of total processing time for <span class="procedureName"></span>
-        </div>
-        <div class="clear"></div>
-        <div class="overlay-content overlay-content-proc-detail">
-            <div class="legendAnalysis" id="totalProcTimeLegend"><span class="circle_green"></span>
             <span id="spanCombinedLegend">Total Processing Time</span></div>
->>>>>>> 3d8c67aa
              <div class="clear"></div>
 
             <div class="proDetailsHeightAdjstment">
