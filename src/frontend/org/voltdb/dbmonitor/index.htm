﻿<html xmlns="http://www.w3.org/1999/xhtml">
<head>
    <title>VoltDB Management Center</title>
    <meta http-equiv="Content-Type" content="text/html; charset=utf-8" />
    <meta http-equiv="X-UA-Compatible" content="IE=edge,chrome=1">
    <meta name="viewport" content="width=device-width, height=device-height, initial-scale=1">
    <meta name="description" content="">
    <meta name="author" content="">
    <link href="css/aero.css" rel="stylesheet" />
    <link href="css/dataTables_page.css" rel="stylesheet" />
    <link href="css/dataTables_table.css" rel="stylesheet" />
    <link href="css/theme.default.min.css" rel="stylesheet" />
    <link href="css/jquery.dataTables.css" rel="stylesheet" />
    <link href="css/jquery-ui.css" rel="stylesheet" />
    <link href="css/layout.css" rel="stylesheet" />
    <link href="css/nv.d3.css" rel="stylesheet" />
    <link href="css/tablesorter.css" rel="stylesheet" />
    <link href="css/bootstrap.min.css" id="styleBootstrapMin" disabled rel="stylesheet">
    <link href="css/bootstrap-responsive.css" id="styleBootstrapResponsive" disabled rel="stylesheet">
    <link href="css/theme.bootstrap.css" id="styleThemeBootstrap" disabled rel="stylesheet">
    <script type="text/javascript" src="js/jquery-1.11.1.min.js"></script>
    <script type="text/javascript" src="js/d3.v3.min.js"></script>
    <script type="text/javascript" src="js/nv.d3.min(modified).js"></script>
    <script type="text/javascript" src="js/long.js"></script>
    <script type="text/javascript" src="js/jquery.slimscroll.min.js"></script>
    <script type="text/javascript" src="js/jquery.popup.js"></script>
    <script type="text/javascript" src="js/jquery.cookie.js"></script>
    <script type="text/javascript" src="js/voltdb.config.js"></script>
    <script type="application/javascript" src="js/jquery-ui.js"></script>
    <script type="text/javascript" src="js/voltdb.core.js"></script>
    <script type="text/javascript" src="js/voltdb.service.js"></script>
    <script type="text/javascript" src="js/voltdb.render.js"></script>
    <script type="text/javascript" src="js/split.js"></script>
    <script type="text/javascript" src="js/voltdb.ui.js"></script>
    <script type="text/javascript" src="js/voltdb.analysis.js"></script>
    <script type="text/javascript" src="js/voltdb.graph.js"></script>
    <script type="text/javascript" src="js/jquery.tooltipster.js"></script>
    <script type="text/javascript" src="js/voltdb.sqlquery.ui.js"></script>
    <script type="text/javascript" src="js/voltdb.queryrender.js"></script>
    <script type="text/javascript" src="js/sorttable.js"></script>
    <script type="text/javascript" src="js/shortcut.js"></script>
    <script type="text/javascript" src="js/jquery.getSelectedText.min.js"></script>
    <script type="text/javascript" src="js/icheck.js"></script>
    <script type="text/javascript" src="js/voltdb.admin.ui.js"></script>
    <script type="text/javascript" src="js/FileSaver.min.js"></script>
    <script type="text/javascript" src="js/jquery.validate.min.js"></script>
    <script src="js/bignumber.js"></script>
    <script src="js/jsonParse.js"></script>
    <!--<link href="css/datatables/jquery.dataTables.min.css" rel="stylesheet" />-->
    <script src="js/jquery.dataTables.min.js"></script>
    <script src="js/jqueryDatatablePlugins.js"></script>
    <script src="js/sha256.js"></script>
</head>
<body>
    <iframe name="versioncheck" id="versioncheck" style="display: none;" width="1" height="1" frameborder="0" src="about:blank"></iframe>
    <div class="page-wrap">
        <div class="snapshotStatusBar" style="display: none" id="snapshotBar">Snapshot saved successfully.</div>
        <div id="wrapper">
            <div class="header" id="headerMain">
                <div class="headLeft">
                    <div class="logo">
                        <img src="images/voltdb-logo.png" alt="VoltDB" />
                    </div>
                    <div class="menu" id="toggle">
                        <div class="toggleMenu" id="toggleMenu">Menu</div>
                        <nav id="nav">
                            <ul>
                                <li id="navDbmonitor" class="active"><a href="#" class="linkFirst">DB Monitor</a></li>
                                <li id="navAnalysis"><a href="#">Analysis</a></li>
                                <li id="navAdmin" style="display: none;"><a href="#">Admin</a></li>
                                <li id="navSchema"><a href="#o">Schema</a></li>
                                <li id="navSqlQuery"><a href="#">SQL Query</a></li>
                                <li id="navDR" style="display: none;"><a href="#">DR</a></li>
                                <li id="navImporter" style="display:none"><a href="#">Importer</a></li>
                            </ul>
                        </nav>
                    </div>
                    <div class="clear"></div>
                </div>
                <div class="headRight">
                    <ul class="topRightList" id="userSection">
                        <li>
                            <a href="#logoutPopup" id="btnlogOut">
                                <div class="userN" title=""></div>
                            </a>
                        </li>
                        <li>
                            <a href="#logoutPopup" id="logOut">
                                <div class="user" title="Log Out"></div>
                            </a>
                        </li>
                        <li class="line" id="userLine"></li>
                        <li>
                            <div class="menuHome">
                                <ul class="menuHomeList">
                                    <li>
                                        <a href="javascript:void(0);" style="float:left">Help</a>
                                        <div class="helpDrop"></div>
                                        <div class="clear"></div>
                                        <ul>
                                            <li><a href="#help" id="showMyHelp">DB Monitor Help</a></li>
                                            <li><a href="#About" id="ShowAbout">About</a></li>
                                        </ul>
                                    </li>
                                </ul>	
                            </div>
                        </li>
                        <li class="responsiveMenuPlaceHolder">&nbsp;</li>
                    </ul>
                </div>
                <div class="clear"></div>
            </div>
            <div class="contents">
                <!-- Loading -->
                <div id="overlay" style="display: none;">
                    <div class="loading"></div>
                </div>
                <!-- Loading -->
                <div class="container" id="containerMain">
                    <div class="clusterDetailsWrapper" id="clusterDetails">
                        <div class="clusterDetailsContLeft" id="clusterDetailsLeft">
                            <h1 class="headText clusterIcon">Cluster <span id="clusterId"></span></h1>
                            <ul class="clusterStat" id="clusterHealth">
                                <li class="activeIcon">Active <span>()</span></li>
                                <li class="joiningIcon">Joining <span>()</span></li>
                                <li class="missingIcon">Missing <span>()</span></li>
                                <li style="display: none;" class="alertIcon"><a href="#memoryAlerts" id="showMemoryAlerts">Alert <span>()</span></a></li>
                            </ul>
                            <div class="clear"></div>
                        </div>
                        <div class="clusterDetailsContRight" id="clusterDetailsRight">
                            <ul class="serverStat" id="serverStatSection">
                                <li>Monitoring</li>
                                <li class="activeServerName" id="activeServerName" title=""></li>
                            </ul>
                            <div style="float: right; padding: 0 0 0 10px;"><a href="#" id="btnPopServerList" class="btn showServers">Server</a></div>
                            <div class="clear"></div>
                        </div>
                        <div class="clear"></div>
                        <!-- Server List popup-->
                        <div id="popServerList" style="display: none;">
                            <div class="slide-pop-wrapper">
                                <div class="slide-pop-title">
                                    <div class="icon-server searchLeft">Servers</div>
                                    <div class="searchRight">
                                        <div class="search">
                                            <input type="text" id="popServerSearch" class="icon-search" onClick="this.value = '';" onBlur="this.value=!this.value?'Search Server':this.value;" value="Search Server" />
                                        </div>
                                        <div class="thresholdVal">
                                            Alert Threshold
                                            <input type="text" id="threshold" class="theVal" maxlength="3" />
                                            % <a href="#" id="saveThreshold" class="setVal">Set</a>
                                        </div>
                                        <div class="clear"></div>
                                    </div>
                                    <div class="clear"></div>
                                </div>
                                <div class="slide-pop-content">
                                    <!-- <div class="server-info-heading">
                                         <span class="server">Server Name</span> <span class="servIp">IP Address</span> <span class="memory-use">Memory Usage</span>
                                         <div class="clear"></div>
                                     </div>-->
                                    <div class="slimScrollDiv" style="position: relative; overflow: hidden; width: auto; ">
                                        <div id="serverListWrapper">
                                            <table id="tblServerListHeader" class="serversTbl">
                                                <tr>
                                                    <th id="thServerName" width="40%">Server Name</th>
                                                    <th id="thIpAddress" width="30%">IP Address</th>
                                                    <th id="thMemoryUsage" width="30%">Memory Usage</th>
                                                </tr>
                                            </table>
                                            <div style="overflow:auto; width: auto; height: 225px;">
                                                <table class="serversTbl" id="serversList"></table>
                                            </div>
                                        </div>
                                        <div class="slimScrollBar" style="width: 14px; position: absolute; top: 0px; opacity: 0.8; display: none; border-radius: 0px; z-index: 99; right: 1px; height: 255px; background: rgb(63, 83, 100);"></div><div class="slimScrollRail" style="width: 14px; height: 100%; position: absolute; top: 0px; display: none; border-radius: 0px; opacity: 0.2; z-index: 90; right: 1px; background: rgb(63, 83, 100);"></div>
                                    </div>
                                </div>
                            </div>
                        </div>
                    </div>
                    <div class="content displayPre" id="contentServer">
                        <div class="leftShowhide">
                            <div id="GraphBlock" class="">
                                <h1 class="headText1"><a href="#" id="showHideGraphBlock" class="showhideIcon expanded arrowAdjust">Show/Hide Graph</a></h1>
                            </div>
                        </div>
                        <div class="rightShowhide">
                            <ul class="rightShowhideList" id="showHideRightlist">
                                <li class="viewSelect">
                                    <label>View</label>
                                    <select id="graphView">
                                        <option selected="selected">Seconds</option>
                                        <option>Minutes</option>
                                        <option>Days</option>
                                    </select>
                                </li>
                            </ul>
                            <div class="preBtn"><a href="#myPreference" class="btn" id="showMyPreference">Show More/Fewer Charts</a> </div>
                        </div>
                        <div class="clear"></div>
                    </div>

                    <div id="mainGraphBlock">
                    <div class="errorMsgLocalStorageFull" style="display:none">
                        <div class="errorMsgLocalWrapper">
                        <img src="images/alert.png" alt="Alert"/>
                        </div>
                        <div class="textMsgLocalWrapper">
                        <p>Local storage is full. Please delete some saved queries from SQL Query tab or minimize the retained time interval using the above sliding window.</p>
                        </div>
                        <div class="clear"></div>
                    </div>
                        <div class="graphChart" id="graphChart">
                            <div id="chartServerCPU" class="chart">
                                <div class="chartHeader" id="chartHead">
                                    <h1>Server CPU <span class="activeServerName" title=""></span>
                                    <a href="#" class="downloadBtnChart" onclick='downloadCSV(event, { filename: "cpu-data" }, "cpu");'> <img class="downloadCls" src="images/downloadBtn.png" alt="download" title="Download data as CSV"/></a>
                                    <div class="clear"></div>
                                    </h1>
                                </div>
                                <svg id="visualisationCpu" width="100%" height="350"></svg>
                            </div>
                            <div id="chartServerRAM" class="chart">
                                <div class="chartHeader" id="chartRamHeader">
                                    <h1>Server RAM<span class="activeServerName" title=""></span>
                                     <a href="#" class="downloadBtnChart" onclick='downloadCSV(event, { filename: "memory-data" }, "memory");'> <img class="downloadCls" src="images/downloadBtn.png" alt="download" title="Download data as CSV"/></a>
                                    <div class="clear"></div>
                                    </h1>
                                </div>
                                <svg id="visualisationRam" width="100%" height="400"></svg>
                            </div>
                            <div id="chartClusterLatency" class="chart">
                                <div class="chartHeader">
                                    <h1><div class="chartLeft">Cluster Latency (99th percentile, ms)</div>
                                    <a href="#" class="downloadBtnChart" onclick='downloadCSV(event, { filename: "latency-data" }, "latency");'> <img class="downloadCls" src="images/downloadBtn.png" alt="download" title="Download data as CSV"/></a>
                                    <div class="clear"></div>
                                    </h1>
                                </div>
                                <svg id="visualisationLatency" width="100%" height="400"></svg>
                            </div>
                            <div id="chartClusterTransactions" class="chart">
                                <div class="chartHeader">
                                    <h1>Cluster Transactions (tps)
                                    <a href="#" class="downloadBtnChart" onclick='downloadCSV(event, { filename: "clusterTransaction-data" }, "transaction");'> <img class="downloadCls" src="images/downloadBtn.png" alt="download" title="Download data as CSV"/></a>
                                    <div class="clear"></div>
                                    </h1>
                                </div>
                                <svg id="visualisationTransaction" width="100%" height="400"></svg>
                            </div>
                            <div id="chartPartitionIdleTime" class="chart">
                                <div class="chartHeader">
                                    <h1>Partition Idle Time
                                    <a href="#" class="downloadBtnChart" onclick='downloadCSV(event, { filename: "partitionIdle-data" }, "partitionIdle");'> <img class="downloadCls" src="images/downloadBtn.png" alt="download" title="Download data as CSV"/></a>
                                    <div class="clear"></div>
                                    </h1>
                                </div>
                                <div class="legend" style="display:none;">
                                    <ul>
                                        <li><div class="dotGray"></div>Local partitions </li>
                                        <li><div class="dotBlue"></div>Cluster-wide Maximum / Minimum</li>
                                        <li><div class="dotOrange"></div>Multi-partition</li>
                                    </ul>
                                </div>
                                <svg id="visualisationPartitionIdleTime" class="partitionHeight"></svg>
                            </div>
                            <div id="chartCommandLogging" class="chart" style="display: none">
                                <div class="chartHeader">
                                    <h1>Command Log Statistics
                                    <a href="#" class="downloadBtnChart" onclick='downloadCSV(event, { filename: "CommandLog-data" }, "commandLog");'> <img class="downloadCls" src="images/downloadBtn.png" alt="download" title="Download data as CSV"/></a>
                                    <div class="clear"></div>
                                    </h1>
                                </div>
                                <div class="cmdLogLegend" style="display:none;">
                                    <ul>
                                        <li><div class="dotLightBlue"></div>Command Log Statistics</li>
                                        <li><div class="dotRed"></div>Snapshots</li>
                                    </ul>
                                </div>
                                <svg id="visualisationCommandLog" class="logHeight"></svg>
                            </div>
                            <div class="clear"></div>
                        </div>
                    </div>
                    <div class="data">
                        <div id="firstpane" class="menu_list">
                            <!--Code for menu starts here-->
                            <div class="menu_head expanded">
                                <h1 id="ShowHideBlock">Show/Hide Data</h1>
                            </div>
                            <div class="menu_body" style="display: block;">
                                <div id="divSPSection" class="sPShowHide" style="display:none;">
                                    <div id="tblSP_wrapper" class="dataTables_wrapper no-footer">
                                        <div class="tabs-filter-wrapperDR">
                                            <div class="drTitle icon-procedures" id="SPTitle">Stored Procedures (Cluster)</div>
                                            <div class="filter"><input name="filter" id="filterSP" type="text" class="search-box" onBlur="" placeholder="Search Stored Procedures"><a id="searchSP" href="javascript:void(0)" class="icon-search drIcon" title="Search">search</a></div>
                                            <div class="clear"></div>
                                        </div>
                                        <div class="clear"></div>
                                        <div class="dataTables_paginate paging_extStyleLF paginationDefault" id="tblSP_paginate">
                                            <span class="paginate_disabled_previous paginate_button" title="Previous Page">Prev</span>
                                            <div class="navigationLabel">Page <span class="pageIndex"> 0 </span> of <span class="totalPages">0</span></div>
                                            <span class="paginate_enabled_next paginate_button" title="Next Page">Next</span>
                                        </div>
                                        <div class="sPContainer">
                                            <table width="100%" border="0" cellspacing="0" id="tblSP" cellpadding="0" class="storeTbl drTbl no-footer dataTable" aria-describedby="tblSP_info" role="grid">
                                                <thead>
                                                    <tr role="row">
                                                        <th id="Th4" width="10%" data-name="none" class="sorting" tabindex="0" aria-controls="tblSP" rowspan="1" colspan="1" aria-label="Stored Procedure: activate to sort column ascending">Stored Procedure</th>
                                                        <th id="Th5" width="15%" data-name="none" class="sorting" tabindex="0" aria-controls="tblSP" rowspan="1" colspan="1" aria-label="Invocations: activate to sort column ascending">Invocations</th>
                                                        <th id="Th5" width="15%" data-name="none" class="sorting" tabindex="0" aria-controls="tblSP" rowspan="1" colspan="1" aria-label="Min Latency (ms): activate to sort column ascending">Min Latency (ms)</th>
                                                        <th id="Th5" width="15%" data-name="none" class="sorting" tabindex="0" aria-controls="tblSP" rowspan="1" colspan="1" aria-label="Max Latency (ms): activate to sort column ascending">Max Latency (ms)</th>
                                                        <th id="Th5" width="15%" data-name="none" class="sorting" tabindex="0" aria-controls="tblSP" rowspan="1" colspan="1" aria-label="Avg Latency (ms): activate to sort column ascending">Avg Latency (ms)</th>
                                                        <th id="Th5" width="15%" data-name="none" class="sorting" tabindex="0" aria-controls="tblSP" rowspan="1" colspan="1" aria-label="% Time of Execution: activate to sort column ascending">% Time of Execution</th>
                                                    </tr>
                                                </thead>
                                                <tbody><tr><td colspan="6"> No data to be displayed</td></tr></tbody>
                                            </table>
                                        </div>
                                    </div>
                                </div>

                                <div id="divDTSection" class="dTShowHide" style="display:none;">
                                    <div id="tblDT_wrapper" class="dataTables_wrapper no-footer">
                                        <div class="tabs-filter-wrapperDR">
                                            <div class="drTitle icon-tables" id="dTTitle">Database Tables</div>
                                            <div class="filter"><input name="filter" id="filterDT" type="text" class="search-box" onBlur="" placeholder="Search Database Tables"><a id="searchDT" href="javascript:void(0)" class="icon-search drIcon" title="Search">search</a></div>
                                            <div class="clear"></div>
                                        </div>
                                        <div class="clear"></div>
                                        <div class="dataTables_paginate paging_extStyleLF paginationDefault" id="tblDT_paginate">
                                            <span class="paginate_disabled_previous paginate_button" title="Previous Page">Prev</span>
                                            <div class="navigationLabel">Page <span class="pageIndex"> 0 </span> of <span class="totalPages">0</span></div>
                                            <span class="paginate_enabled_next paginate_button" title="Next Page">Next</span>
                                        </div>
                                        <div class="dTContainer">
                                            <table width="100%" border="0" cellspacing="0" id="tblDT" cellpadding="0" class="storeTbl drTbl no-footer dataTable" aria-describedby="tblCmdLog_info" role="grid">
                                                <thead>
                                                    <tr role="row">
                                                        <th id="Th4" width="10%" data-name="none" class="sorting" tabindex="0" aria-controls="tblDT" rowspan="1" colspan="1" aria-label="Table: activate to sort column ascending">Table</th>
                                                        <th id="Th5" width="15%" data-name="none" class="sorting" tabindex="0" aria-controls="tblDT" rowspan="1" colspan="1" aria-label="Row Count: activate to sort column ascending">Row Count</th>
                                                        <th id="Th5" width="15%" data-name="none" class="sorting" tabindex="0" aria-controls="tblDT" rowspan="1" colspan="1" aria-label="Max Rows (per partition): activate to sort column ascending">Max Rows (per partition)</th>
                                                        <th id="Th5" width="15%" data-name="none" class="sorting" tabindex="0" aria-controls="tblDT" rowspan="1" colspan="1" aria-label="Min Rows (per partition): activate to sort column ascending">Min Rows (per partition)</th>
                                                        <th id="Th5" width="15%" data-name="none" class="sorting" tabindex="0" aria-controls="tblDT" rowspan="1" colspan="1" aria-label="Avg Rows (per partition): activate to sort column ascending">Avg Rows (per partition)</th>
                                                        <th id="Th5" width="15%" data-name="none" class="sorting" tabindex="0" aria-controls="tblDT" rowspan="1" colspan="1" aria-label="Type: activate to sort column ascending">Type</th>
                                                    </tr>
                                                </thead>
                                                <tbody><tr><td colspan="6"> No data to be displayed</td></tr></tbody>
                                            </table>
                                        </div>
                                    </div>
                                </div>

                            </div>
                        </div>
                    </div>
                    <div id="divCommandLog" class="clpWrapper" style="display:none">
                        <div class="content drHeader" id="clpHeader">
                            <div class="leftShowhide">
                                <div class="dr">
                                    <h1 class="headText1">
                                        <a href="javascript:void(0);" id="showHideCLPBlock" class="showhideIcon collapsed arrowAdjust">Show/Hide Command Log Performance</a>
                                    </h1>
                                </div>
                            </div>
                            <div class="clear"></div>
                        </div>
                        <div id="clpSection" class="clpShowHide" style="display:none;">
                            <!--<div id="drMasterSection" class="masterWrapper" style="display:block;">-->
                            <div id="tblCmdLog_wrapper" class="dataTables_wrapper no-footer">
                                <div class="tabs-filter-wrapperDR">
                                    <div class="drTitle icon-command" id="drCLPTitle">Command Log Data</div>
                                    <div class="filter"><input name="filter" id="filterServer" type="text" class="search-box" onBlur="" placeholder="Search Server"><a id="searchServer" href="javascript:void(0)" class="icon-search drIcon" title="Search">search</a></div>
                                    <div class="clear"></div>
                                </div>
                                <div class="clear"></div>
                                <div class="dataTables_paginate paging_extStyleLF paginationDefault" id="tblCmdLog_paginate">
                                    <span class="paginate_disabled_previous paginate_button" title="Previous Page">Prev</span>
                                    <div class="navigationLabel">Page <span class="pageIndex"> 0 </span> of <span class="totalPages">0</span></div>
                                    <span class="paginate_enabled_next paginate_button" title="Next Page">Next</span>
                                </div>
                                <div class="cmdLogContainer">
                                    <table width="100%" border="0" cellspacing="0" id="tblCmdLog" cellpadding="0" class="storeTbl drTbl no-footer dataTable" aria-describedby="tblCmdLog_info" role="grid">
                                        <thead>
                                            <tr role="row">
                                                <th id="Th4" width="10%" data-name="none" class="sorting" tabindex="0" aria-controls="tblCLP" rowspan="1" colspan="1" aria-label="Server: activate to sort column ascending">Server</th>
                                                <th id="Th5" width="15%" data-name="none" class="sorting" tabindex="0" aria-controls="tblCLP" rowspan="1" colspan="1" aria-label="Pending (in bytes): activate to sort column ascending">Pending (in bytes)</th>
                                                <th id="Th5" width="15%" data-name="none" class="sorting" tabindex="0" aria-controls="tblCLP" rowspan="1" colspan="1" aria-label="Pending (in transactions): activate to sort column ascending">Pending (in transactions)</th>
                                                <th id="Th5" width="15%" data-name="none" class="sorting" tabindex="0" aria-controls="tblCLP" rowspan="1" colspan="1" aria-label="Total segments: activate to sort column ascending">Total segments</th>
                                                <th id="Th5" width="15%" data-name="none" class="sorting" tabindex="0" aria-controls="tblCLP" rowspan="1" colspan="1" aria-label="Segments in use: activate to sort column ascending">Segments in use</th>
                                                <th id="Th5" width="15%" data-name="none" class="sorting" tabindex="0" aria-controls="tblCLP" rowspan="1" colspan="1" aria-label="Fsyncinterval: activate to sort column ascending">Fsyncinterval</th>
                                            </tr>
                                        </thead>
                                        <tbody><tr><td colspan="6"> No data to be displayed</td></tr></tbody>
                                    </table>
                                </div>
                            </div>
                            <!--</div>-->
                        </div>
                    </div>
                </div>
            </div>
            <!--Analysis-->
            <div id="analysis" class="contents" style="display:none">
                <div class="analysisContainer">
                    <div id="analysisLoader" class="analysisLoader" style="display:none">
                        <div class="analysisLoading"></div>
                    </div>
                    <div class="analysisBody">
                        <div class="analysisWrap">
                            <div class="setThreshold">
                                <a href="#thresholdPopup" id="btnThreshold">Settings</a>
                            </div>
                            <a id="btnAnalyzeNow" class="analyzeBtn" style="display: block;">Analyze Now</a>
                            <!--<button id="btnAnalyzeNow" class="analyzeBtn" style="display: block;">Analyze Now</button>-->
                            <div class="clear"></div>
                        </div>

                        <div class="subTabSection" >
                            <!--tab-->
                            <div class="tabContant analysisSubTab" id="divAnalysis">
                                <ul id="tabAnalysis" class="tabs">
<<<<<<< HEAD
                                    <li><a href="#tabData">Data</a></li>
=======
                                    <!--<li><a href="#tabData">Data</a></li>-->
>>>>>>> e78971bc
                                    <li><a id="tabProcedureBtn" href="#tabProcedure" class="active">Procedures</a></li>
                                </ul>
                                <div class="clear"></div>
                                <div class="tab_container subAnalysisTab_container">
<<<<<<< HEAD
                                    <div id="tabData" class="tab_content dataTab tab_content_data ">
                                        <div id="tblAnalyzeNowContent" class="mainContentAnalysis analyzeNowContent">
                                            <p>Click the <span>Analyze Now</span> Button to start</p>
                                            <p> the analysis of your database</p>
                                        </div>
                                        <div class="mainContentAnalysis" id="divNoContentTable" style="display:none">
                                            <p>No data is available.</p>
                                        </div>
                                        <div id="divTabData" class="tabContant analysisSubTab" style="display:none">
                                            <div class="analysisTableDate">
                                                <div class="generateTableDate">
                                                    <p>Generated on: <span id="analysisDateTable"></span></p>
                                                </div>
                                                <div class="clear"></div>
                                            </div>
                                            <div class="tab_data_container subAnalysisTab_container">
                                                <div id="legendDataAnalysisP" class="legendTableAnalysis">
                                                    <span class="circle"></span>
                                                    <span class="spnAnalysisLegend1">Data Volume By Table</span>
                                                </div>
                                                <div id="legendDataAnalysisR" class="legendTableAnalysis" style="display:none">
                                                    <span class="circle_dark_blue"></span>
                                                    <span class="spnAnalysisLegend1">Data Volume By Table</span>
                                                </div>
                                                <div id="legendDataAnalysisBoth" class="legendTableAnalysis" style="display:none">
                                                    <span class="spnAnalysisLegend1">Data Volume By Table (</span>
                                                    <span class="circle"></span>
                                                    <span>Partitioned</span>
                                                    <span class="circle_dark_blue"></span>
                                                    <span>Replicated</span>
                                                    <span>)</span>
                                                </div>
                                                <div class="clear"></div>
                                                <div style="height: 425px; overflow-y:auto;">
                                                    <div id="chartDataTableAnalysis" >
                                                      <svg id="visualiseDataTable"></svg>
                                                    </div>
                                                </div>
                                            </div>
                                        </div>
                                    </div>
=======
                                    <!--<div id="tabData" class="tab_content dataTab tab_content_data ">-->
                                        <!--<div id="tblAnalyzeNowContent" class="mainContentAnalysis analyzeNowContent">-->
                                            <!--<p>Click the <span>Analyze Now</span> Button to start</p>-->
                                            <!--<p> the analysis of your database</p>-->
                                        <!--</div>-->
                                        <!--&lt;!&ndash;<div class="mainContentAnalysis noDataContent" style="display:none">&ndash;&gt;-->
                                            <!--&lt;!&ndash;<p>No data is available.</p>&ndash;&gt;-->
                                        <!--&lt;!&ndash;</div>&ndash;&gt;-->
                                        <!--<div id="tblNoDataContent" class="mainContentAnalysis noDataContentTable" style="display:none">-->
                                            <!--<p>Work is in progress for the Data tab. Please go to the Procedures tab for viewing latency, frequency and combined charts of procedures.</p>-->
                                        <!--</div>-->
                                    <!--</div>-->
>>>>>>> e78971bc
                                    <div id="tabProcedure" class="tab_content dataTab tab_content_data">
                                        <div class="mainContentAnalysis analyzeNowContent">
                                            <p>Click the <span>Analyze Now</span> Button to start</p>
                                            <p> the analysis of your database</p>
                                        </div>
                                        <div class="mainContentAnalysis noDataContent" style="display:none">
                                            <p>No data is available.</p>
                                        </div>
                                        <div id="divTabProcedure" class="tabContant analysisSubTab dataContent" style="display:none">
                                            <div class="analysisDate">
                                                <div class="generateProcedureDate">
                                                    <p>Generated on: <span id="analysisDate"></span></p>
                                                </div>
                                                <div class="clear"></div>
                                            </div>
                                            <ul id="ulProcedure" class="tabs">
                                                <li><a href="#tabLatency">Execution Time</a></li>
                                                <li><a href="#tabFrequency">Frequency</a></li>
                                                <li><a href="#tabCombined">Total Processing Time</a></li>
                                            </ul>

                                            <div class="tab_container subAnalysisTab_container">
                                                <div id="legendAnalysisP" class="legendAnalysis">
                                                    <span class="circle"></span>
                                                    <span class="spnAnalysisLegend">Average Execution Time</span>
                                                </div>
                                                <div id="legendAnalysisMP" class="legendAnalysis" style="display:none">
                                                    <span class="circle_dark_blue"></span>
                                                    <span class="spnAnalysisLegend">Average Execution Time</span>
                                                </div>
                                                <div id="legendAnalysisBoth" class="legendAnalysis" style="display:none">
                                                    <span class="spnAnalysisLegend">Average Execution Time (</span>
                                                    <span class="circle"></span>
                                                    <span>Single Partitioned</span>
                                                    <span class="circle_dark_blue"></span>
                                                    <span>Multi Partitioned</span>
                                                    <span>)</span>
                                                </div>
                                                <div class="clear"></div>
                                                <div id="tabLatency" class="tab_content tab_content_procedure">
                                                    <div style="height: 400px; overflow-y:auto;">
                                                        <div id="chartLatencyAnalysis" >
                                                          <svg id="visualiseLatencyAnalysis"></svg>
                                                        </div>
                                                    </div>
                                                </div>
                                                <div id="tabFrequency" class="tab_content tab_content_procedure">
                                                    <div style="height: 400px; overflow-y:auto;">
                                                        <div id="chartFrequencyAnalysis" >
                                                          <svg id="visualiseFrequencyAnalysis"></svg>
                                                        </div>
                                                    </div>
                                                </div>
                                                <div id="tabCombined" class="tab_content tab_content_procedure">
                                                    <div style="height: 400px; overflow-y:auto;">
                                                        <div id="chartProcessingTimeAnalysis" >
                                                          <svg id="visualiseProcessingTimeAnalysis"></svg>
                                                        </div>
                                                    </div>
                                                </div>

                                            </div>
                                        </div>
                                    </div>
                                   
                                </div>

                            </div>

                       </div>
                        <div class="clear"></div>
                        <div id="analysisRemarks" class="analysisRemarks" style="display:none">
                            <h1>Analysis</h1>
                            <div id="procedureWarningSection" style="display:none">
                                <h2>Procedures</h2>
                                <div id="procedureWarning">
                                </div>
                            </div>
                            <div id="tableWarningSection" style="display:none">
                                <h2>Table</h2>
                                <div id="tableWarning">
                                    <p>Stock_transcation:Table with distribution cariance greater than 20%</p>
                                </div>
                            </div>
                        </div>
                    </div>

                </div>

            </div>
            <!--Admin-->
            <div id="admin" class="container contents">
                <!-- Loading -->
                <div id="adminActionOverlay" style="display: none;">
                    <div class="loading"></div>
                </div>
                <!-- Loading -->
                <div class="adminWrapper">
                    <div class="adminLeft">
                        <h1 class="headText clusterIcon">Cluster</h1>
                        <div class="adminClusterProperties">
                            <ul class="adminClusterList">
                                <li><a href="#pauseConfirmationPop" class="resume" id="pauseConfirmation">Pause</a> <a href="#resumeConfirmationPop" class="pause" id="resumeConfirmation" style="display: none;">Resume</a> </li>
                                <li><a href="#promoteConfirmationPop" class="promote-disabled" id="promoteConfirmation">Promote</a></li>
                                <li><a href="#savePop" id="saveConfirmation" class="saveme">Save</a></li>
                                <li><a href="#restorePop" id="restoreConfirmation" class="restoreConfirmationDisable">Restore</a></li>
                                <li><a href="#shutDownConfirmationPop" class="shutdown" id="shutDownConfirmation">Shutdown</a></li>
                            </ul>
                        </div>
                        <div class="clear"></div>
                    </div>
                    <div class="adminRight">
                        <div class="downloadConfig">
                            <a id="downloadAdminConfigurations" href="javascript:void(0)" download="deployment.xml" class="btnDown">Download Configuration</a>
                        </div>
                        <div class="adminServer">
                            <div class="serverName" id="serverName">Server<span class="setServer adminIcons"></span></div>
                            <!-- <div class="setServer adminIcons" id="btnServerConfigAdmin"></div>-->
                            <!-- server list -->
                            <div id="serverConfigAdmin" style="display: none;">
                                <div class="slide-pop-wrapper">
                                    <div class="slide-pop-title ">
                                        <div class="icon-server searchLeft searchLeftAdmin">Servers</div>
                                        <div class="searchRight">
                                            <div class="search">
                                                <!-- <input type="text" id="popServerSearchAdmin" class="icon-search icoSS" onclick="this.value='';" onblur="this.value=!this.value?'Search Server':this.value;" value="Search Server" placeholder="Search Server"> -->
                                            </div>
                                        </div>
                                        <div class="clear"></div>
                                    </div>
                                    <div class="slide-pop-content" style="padding: 0 0 15px 0;">
                                        <div style="padding: 15px 16px 0 15px;">
                                            <table width="100%" border="0" cellspacing="0" cellpadding="0" class="tblshutdown">
                                                <tr class="serverHeader">
                                                    <th class="configLabel" width="40%"> Server Name </th>
                                                    <th align="center">IP Address</th>
                                                    <th align="right"> State</th>
                                                </tr>
                                            </table>
                                            <div id="serverListWrapperAdmin" style="height:220px; overflow: auto;">
                                                <table width="100%" border="0" cellspacing="0" cellpadding="0" class="tblshutdown">
                                                    <tbody> </tbody>
                                                </table>
                                            </div>
                                        </div>
                                    </div>
                                </div>
                            </div>
                            <!-- server list -->
                        </div>
                        <div class="clear"></div>
                    </div>
                    <div class="clear"></div>
                </div>
                <div class="adminContainer">
                    <div class="adminContentLeft">
                        <div class="headerAdminContent">
                            <h1>Overview</h1>
                        </div>
                        <div class="overviewTbl">
                            <table width="100%" border="0" cellspacing="0" cellpadding="0" class="adminTbl1">
                                <tr>
                                    <td width="62%" class="configLabel">Sites Per Host</td>
                                    <td id="sitePerHost" width="20%" align="right"></td>
                                    <td width="2%">&nbsp;</td>
                                    <td width="16%">&nbsp;</td>
                                </tr>
                                <tr>
                                    <td class="configLabel">K-Safety </td>
                                    <td id="kSafety" align="right"></td>
                                    <td>&nbsp;</td>
                                    <td>&nbsp;</td>
                                </tr>
                                <tr>
                                    <td class="configLabel">Partition Detection </td>
                                    <td align="right">
                                        <div id="partitionDetectionIcon" class="onIcon"></div>
                                    </td>
                                    <td id="partitionDetectionLabel"></td>
                                    <td>&nbsp;</td>
                                </tr>
                                <!--<tr class="security" id="securityRow">
                                    <td class="configLabel">Security</td>-->
                                <tr class="hasSubLabel parent security" id="row-8">
                                    <td class="configLabel"><a href="javascript:void(0)" class="labelCollapsed">Security</a></td>
                                    <td align="right" class="securitytd">
                                        <div id="securityOptionIcon" class="offIcon"></div>
                                        <input type="checkbox" id="chkSecurity" class="chkSecurity" />
                                        <div id="loadingSecurity" class="loading-small" style="display: none"></div>
                                    </td>
                                    <td><span id="spanSecurity" style="display: inline"></span></td>
                                    <td>
                                        <a id="btnEditSecurityOk" href="#securityPop" class="editOk" title="Save" style="">Ok</a>
                                        <a id="btnEditSecurityCancel" href="javascript:void(0)" class="editCancel" title="Cancel" style="">Cancel</a>
                                        <a href="#securityPop" id="securityEdit" class="edit" title="Edit">&nbsp;</a>
                                    </td>
                                </tr>
                                <tr class="child-row-8 subLabelRow">
                                    <td colspan="4">
                                        <div id="loadingUserList" class="userSecurity" style="display: none;">
                                            <div class="loading-small loadingSecurity"></div>
                                        </div>
                                        <div class="securWrapper" id="UsersList">
                                            <!--<table width="100%" cellpadding="0" cellspacing="0" class="secTbl">
                                                    <tr>
                                                        <th>Username</th>
                                                        <th>Password</th>
                                                        <th>Role</th>
                                                    </tr>
                                                    <tr>
                                                        <td>Test</td>
                                                        <td>Test</td>
                                                        <td>User</td>
                                                    </tr>
                                                </table>-->
                                        </div>
                                        <div class="securWrapper" id="UsersListEditable" style="display: none;">
                                            <div class="userName">Users</div>
                                            <div class="editBtn"><a href="javascript:void(0)" class="btnEd" id="addmorePOIbutton" onClick="insRow()"><span class="userPlus">+</span> Add User</a> </div>
                                            <div class="clear secLine"></div>
                                            <form id="frmUserList" method="get" action="">
                                                <div id="editUserList">
                                                </div>
                                            </form>
                                        </div>
                                    </td>
                                </tr>
                                <tr class="hasSubLabel parent" id="row-1">
                                    <td class="configLabel"><a href="javascript:void(0)" class="labelCollapsed">HTTP Access</a></td>
                                    <td align="right">
                                        <div id="httpAccessIcon" class="onIcon"></div>
                                    </td>
                                    <td id="httpAccessLabel"></td>
                                    <td>&nbsp;</td>
                                </tr>
                                <tr class="child-row-1 subLabelRow">
                                    <td class="configLabel">JSON API</td>
                                    <td align="right">
                                        <div id="jsonAPIIcon" class="onIcon"></div>
                                    </td>
                                    <td id="txtJsonAPI"></td>
                                    <td>&nbsp;</td>
                                </tr>
                                <tr class="hasSubLabel parent" id="row-2">
                                    <td class="configLabel"><a href="javascript:void(0)" class="labelCollapsed">Auto Snapshots</a></td>
                                    <td align="right" id="autoSnapshotOption" class="snapshottd">
                                        <div id="autoSnapshotIcon" class="onIcon"></div>
                                        <input style="display: none;" type="checkbox" id="chkAutoSnapshot" checked="checked" class="snapshot" />
                                        <div id="loadingSnapshot" class="loading-small" style="display: none"></div>
                                    </td>
                                    <td>
                                        <div id="txtAutoSnapshot" class="SnapshotsOn"></div>
                                    </td>
                                    <td><a id="btnEditAutoSnapshotOk" href="#autoSnapshotPop" class="editOk" title="Save" style="">Ok</a> <a id="btnEditAutoSnapshotCancel" href="javascript:void(0)" class="editCancel" title="Cancel" style="">Cancel</a> <a href="javascript:void(0)" id="autoSnapshotEdit" class="edit" title="Edit">&nbsp;</a></td>
                                </tr>
                                <tr class="child-row-2 subLabelRow" id="snapshotPrefixRow">
                                    <td class="configLabel">File Prefix </td>
                                    <td class="tdSnapshotPrefix" align="right">
                                        <form id="frmSnapshotFilePrefix" method="get" action="">
                                            <div id="loadingSnapshotPrefix" class="loading-small" style="display: none;"></div>
                                            <span id="prefixSpan" class="wordBreak"></span>
                                            <input id="txtPrefix" name="txtPrefix" class="exitableTxtBx exitableFilePrefix" type="text" style="display: none" />
                                            <label id="errorSnapshotFilePrefix" for="txtPrefix" class="error" style="display: none;"></label>
                                        </form>
                                    </td>
                                    <td>&nbsp;</td>
                                    <td>&nbsp;</td>
                                </tr>
                                <tr class="child-row-2 subLabelRow" id="snapshotFrequencyRow">
                                    <td class="configLabel">Frequency </td>
                                    <td align="right" class="tdSnapshotFrequency">
                                        <form id="frmSnapshotFrequency" method="get" action="">
                                            <div id="loadingSnapshotFrequency" class="loading-small" style="display: none;"></div>
                                            <span id="frequencySpan"></span>
                                            <input id="txtFrequency" name="txtFrequency" class="exitableTxtBx" type="text" style="display: none" />
                                            <span id="spanFrequencyUnit"></span>
                                            <select id="ddlfrequencyUnit" style="display: none;">
                                                <option>Hrs</option>
                                                <option>Min</option>
                                                <option>Sec</option>
                                            </select>
                                            <label id="errorSnapshotFrequency" for="txtFrequency" class="error" style="display: none;"></label>
                                        </form>
                                    </td>
                                    <td>&nbsp;</td>
                                    <td>&nbsp;</td>
                                </tr>
                                <tr class="child-row-2 subLabelRow" id="snapshotRetainedRow">
                                    <td class="configLabel">Retained </td>
                                    <td align="right" class="tdSnapshotRetained">
                                        <form id="frmSnapshotRetained" method="get" action="">
                                            <div id="loadingSnapshotRetained" class="loading-small" style="display: none;"></div>
                                            <span id="retainedSpan"></span>
                                            <input id="txtRetained" name="txtRetained" class="exitableTxtBx" type="text" style="display: none" />
                                            <span id="retainedSpanUnit"></span>
                                            <label id="errorSnapshotRetained" for="txtRetained" class="error" style="display: none;"></label>
                                        </form>
                                    </td>
                                    <td>&nbsp;</td>
                                    <td>&nbsp;</td>
                                </tr>
                                <tr class="hasSubLabel parent" id="row-3">
                                    <td class="configLabel"><a href="javascript:void(0)" class="labelCollapsed">Command Logging</a></td>
                                    <td align="right">
                                        <div id="commandLogIcon" class="offIcon"></div>
                                    </td>
                                    <td id="commandLogLabel"></td>
                                    <td>&nbsp;</td>
                                </tr>
                                <tr class="child-row-3 subLabelRow">
                                    <td class="configLabel">Log Frequency Time </td>
                                    <td align="right">
                                        <span id="commandLogFrequencyTime"></span>
                                        <span id="commandLogFrequencyUnit"></span>
                                    </td>
                                    <td>&nbsp;</td>
                                    <td>&nbsp;</td>
                                </tr>
                                <tr class="child-row-3 subLabelRow">
                                    <td class="configLabel">Log Frequency Transactions </td>
                                    <td id="commandLogFrequencyTxns" align="right"></td>
                                    <td>&nbsp;</td>
                                    <td>&nbsp;</td>
                                </tr>
                                <tr class="child-row-3 subLabelRow">
                                    <td class="configLabel">Log Size</td>
                                    <td align="right">
                                        <span id="commandLogSegmentSize"></span>
                                        <span id="commandLogSegmentSizeUnit"></span>
                                    </td>
                                    <td>&nbsp;</td>
                                    <td>&nbsp;</td>
                                </tr>
                                <tr class="hasSubLabel parent" id="row-4">
                                    <td class="configLabel"><a href="javascript:void(0)" class="labelCollapsed">Export</a></td>
                                    <td align="right"></td>
                                    <td>&nbsp;</td>
                                    <td>
                                        <a href="javascript:void(0);" id="addNewConfigLink" class="plusAdd" style="display: none;" title="Add Configuration">&nbsp;</a>
                                        <div id="loadingConfiguration" class="loading-small loadExport" style="display: none"></div>
                                        <a href="#addConfigPopup" id="addConfigPopupLink" data-id="-1" title="Add Configuration" style="display: none">Add Configuration</a>
                                    </td>
                                </tr>
                                <tr class="child-row-4 subLabelRow">
                                    <td class="configLabel">Export Streams</td>
                                    <td align="right">&nbsp;
                                        
                                    </td>
                                    <td></td>
                                    <td>
                                        <a href="javascript:void(0);" id="lstExportTbl" class="drTblBtn" style="display: block;" title="List of Export Streams">Export Streams</a>
                                        <a href="#exportTablePopup" id="lstExportTblLink" data-id="-1" title="Add Configuration" style="display: none">Add Configuration</a>
                                    </td>
                                </tr>
                                <tbody id="exportConfiguration" data-status="value" style="display: none;"></tbody>
                                <tr class="hasSubLabel parent" id="row-5">
                                    <td class="configLabel"><a href="javascript:void(0)" class="labelCollapsed">Import</a></td>
                                    <td align="right"></td>
                                    <td>&nbsp;</td>
                                    <td>
                                        <a href="javascript:void(0);" id="addNewImportConfigLink" class="plusAdd" style="display: block;" title="Add Import Configuration">&nbsp;</a>
                                        <div id="loadingImportConfig" class="loading-small loadImport" style="display: none"></div>
                                        <a href="#addImportConfigPopup" id="addImportConfigPopupLink" data-id="-1" title="Add Configuration" style="display: none">Add Configuration</a>
                                    </td>
                                </tr>
                                <tbody id="importConfiguration" data-status="value" style="display: none;"></tbody>
                                 <tr class="hasSubLabel parent" id="row-7" style="display: none;">
                                    <td class="configLabel"><a href="javascript:void(0)" class="labelCollapsed">SNMP</a></td>
                                    <td align="right" id="snmpOption" class="snmptd">
                                        <div id="snmpIcon" class="offIcon"></div>
                                        <input style="display: none;" type="checkbox" id="chkSnmp" class="snapshot" />
                                        <div id="loadingSnmp" class="loading-small loadingSNMP" style="display: none"></div>
                                    </td>
                                    <td>
                                        <div id="txtSnmp" class="snmpOn">Off</div>
                                    </td>
                                    <td><a id="btnEditSnmpOk" href="#snmpPop" class="editOk" title="Save" style="">Ok</a> <a id="btnEditSnmpCancel" href="javascript:void(0)" class="editCancel" title="Cancel" style="">Cancel</a> <a href="javascript:void(0)" id="snmpEdit" class="edit" title="Edit">&nbsp;</a></td>
                                </tr>
                                <tr class="child-row-7 subLabelRow">
                                    <td class="configLabel">Target</td>
                                    <td class="tdTarget snmpForm" align="right">
                                       <form id="frmTarget" method="get" action="">
                                            <div id="loadingTarget" class="loading-small loadingSNMP" style="display: none;"></div>
                                            <span id="targetSpan" class="wordBreak"></span>
                                            <input id="txtTarget" name="txtTarget" class="exitableTxtBx exitableTarget" type="text" style="display: none" />
                                            <label id="errorTarget" for="txtTarget" class="error" style="display: none;"></label>
                                        </form>
                                    </td>
                                    <td>&nbsp;</td>
                                    <td>&nbsp;</td>
                                </tr>
                                <tr class="child-row-7 subLabelRow">
                                    <td class="configLabel">Community</td>
                                    <td class="tdCommunity snmpForm" align="right">
                                        <form id="frmCommunity" method="get" action="">
                                            <div id="loadingCommunity" class="loading-small loadingSNMP" style="display: none;"></div>
                                            <span id="communitySpan" class="wordBreak"></span>
                                            <input id="txtCommunity" name="txtCommunity"  class="exitableTxtBx exitableCommunity" type="text" style="display: none" />
                                            <label id="errorCommunity" for="txtCommunity" class="error" style="display: none;"></label>
                                        </form>
                                        <!--<input type="textbox" placeholder="public">-->
                                    </td>
                                    <td>&nbsp;</td>
                                    <td>&nbsp;</td>
                                </tr>
                                <tr class="child-row-7 subLabelRow">
                                    <td class="configLabel">Username</td>
                                    <td class="tdUsername snmpForm" align="right">
                                         <form id="frmUsername" method="get" action="">
                                            <div id="loadingUsername" class="loading-small loadingSNMP" style="display: none;"></div>
                                            <span id="usernameSpan" class="wordBreak"></span>
                                            <input id="txtUsername" name="txtUsername"  class="exitableTxtBx exitableUsername" type="text" style="display: none" />
                                            <label id="errorUsername" for="txtUsername" class="error" style="display: none;"></label>
                                        </form>

                                    </td>
                                    <td>&nbsp;</td>
                                    <td>&nbsp;</td>
                                </tr>
                                 <tr class="child-row-7 subLabelRow">
                                    <td class="configLabel">Authentication Protocol</td>
                                    <td class="tdAuthProtocol snmpFormSelect" align="right">
                                        <form id="frmAuthProtocol" method="get" action="">
                                            <div id="loadingAuthProtocol" class="loading-small loadingSNMP" style="display: none;"></div>
                                            <span id="authProtocolSpan" class="wordBreak"></span>
                                             <select id="ddlAuthProtocol" style="display: none;">
                                            </select>
                                            <label id="errorAuthProtocol" for="txtAuthProtocol" class="error" style="display: none;"></label>
                                        </form>
                                    </td>
                                    <td>&nbsp;</td>
                                    <td>&nbsp;</td>
                                </tr>
                                 <tr class="child-row-7 subLabelRow">
                                    <td class="configLabel">Authentication Key</td>
                                    <td class="tdAuthKey snmpForm" align="right">
                                        <form id="frmAuthkey" method="get" action="">
                                            <div id="loadingAuthkey" class="loading-small loadingSNMP" style="display: none;"></div>
                                            <span id="authKeySpan" class="wordBreak"></span>
                                            <input id="txtAuthkey" name="txtAuthkey"  class="exitableTxtBx exitableAuthKey" type="text" style="display: none" />
                                            <label id="errorAuthkey" for="txtAuthkey" class="error" style="display: none;"></label>
                                        </form>
                                    </td>
                                    <td>&nbsp;</td>
                                    <td>&nbsp;</td>
                                </tr>
                                 <tr class="child-row-7 subLabelRow">
                                    <td class="configLabel">Privacy Protocol</td>
                                    <td class="snmpFormSelect" align="right">
                                         <form id="frmPrivProtocol" method="get" action="">
                                            <div id="loadingPrivProtocol" class="loading-small loadingSNMP" style="display: none;"></div>
                                            <span id="privProtocolSpan" class="wordBreak"></span>
                                             <select id="ddlPrivProtocol" style="display: none;">
                                            </select>
                                            <label id="errorPrivProtocol" for="txtPrivProtocol" class="error" style="display: none;"></label>
                                        </form>
                                    </td>
                                    <td>&nbsp;</td>
                                    <td>&nbsp;</td>
                                </tr>
                                <tr class="child-row-7 subLabelRow">
                                    <td class="configLabel">Privacy Key</td>
                                    <td class="snmpForm" align="right">
                                         <form id="frmPrivKey" method="get" action="">
                                            <div id="loadingPrivKey" class="loading-small loadingSNMP" style="display: none;"></div>
                                            <span id="privKeySpan" class="wordBreak"></span>
                                            <input id="txtPrivKey" name="txtPrivKey"  class="exitableTxtBx exitablePrivKey" type="text" style="display: none" />
                                            <label id="errorPrivKey" for="txtPrivKey" class="error" style="display: none;"></label>
                                        </form>
                                    </td>
                                    <td>&nbsp;</td>
                                    <td>&nbsp;</td>
                                </tr>
                                <tr class="hasSubLabel parent" id="row-6">
                                    <td class="configLabel"><a href="javascript:void(0)" class="labelCollapsed">Advanced</a></td>
                                    <td>&nbsp;</td>
                                    <td>&nbsp;</td>
                                    <td>&nbsp;</td>
                                </tr>
                                <tr class="child-row-6 subLabelRow">
                                    <td class="configLabel">Max Java Heap </td>
                                    <td align="right">
                                        <span id="maxJavaHeap"></span>
                                        <span id="maxJavaHeapUnit"></span>
                                    </td>
                                    <td>&nbsp;</td>
                                    <td>&nbsp;</td>
                                </tr>
                                <tr class="child-row-6 subLabelRow" id="heartbeatTimeoutRow">
                                    <td class="configLabel">Heartbeat Timeout </td>
                                    <td align="right" class="heartbeattd">
                                        <form id="formHeartbeatTimeout" method="get" action="">
                                            <div id="loadingHeartbeatTimeout" class="loading-small" style="display: none;"></div>
                                            <span id="hrtTimeOutSpan"></span>
                                            <input id="txtHrtTimeOut" name="txtHrtTimeOut" class="exitableTxtBx" type="text" style="display: none" />
                                            <span id="hrtTimeOutUnitSpan"></span>
                                            <label id="errorHeartbeatTimeout" for="txtHrtTimeOut" class="error" style="display: none;"></label>
                                        </form>
                                    </td>
                                    <td>&nbsp;</td>
                                    <td><a id="btnEditHeartbeatTimeoutOk" href="#HrtTimeOutPopup" class="editOk" title="Save" style="">Ok</a> <a id="btnEditHeartbeatTimeoutCancel" href="javascript:void(0)" class="editCancel" title="Cancel" style="">Cancel</a> <a id="btnEditHrtTimeOut" href="javascript:void(0)" class="edit" title="Edit">&nbsp;</a></td>
                                </tr>
                                <tr class="child-row-6 subLabelRow" id="queryTimoutRow">
                                    <td class="configLabel">Query Timeout</td>
                                    <td align="right" class="queryTimeOut">
                                        <form id="formQueryTimeout" method="get" action="">
                                            <div id="loadingQueryTimeout" class="loading-small" style="display: none;"></div>
                                            <span id="queryTimeOutSpan"></span>
                                            <input id="txtQueryTimeout" name="txtQueryTimeout" class="exitableTxtBx" type="text" style="display: none" />
                                            <span id="queryTimeOutUnitSpan"></span>
                                            <label id="errorQueryTimeout" for="txtQueryTimeout" class="error" style="display: none;"></label>
                                        </form>
                                    </td>
                                    <td>&nbsp;</td>
                                    <td><a id="btnEditQueryTimeoutOk" href="#QueryTimeOutPopup" class="editOk" title="Save" style="">Ok</a> <a id="btnEditQueryTimeoutCancel" href="javascript:void(0)" class="editCancel" title="Cancel" style="">Cancel</a> <a id="btnEditQueryTimeout" href="javascript:void(0)" class="edit" title="Edit">&nbsp;</a></td>
                                </tr>
                                <tr class="child-row-6 subLabelRow">
                                    <td class="configLabel">Max Temp Table Memory</td>
                                    <td align="right">
                                        <span id="temptablesmaxsize"></span>
                                        <span id="temptablesmaxsizeUnit"></span>
                                    </td>
                                    <td>&nbsp;</td>
                                    <td>&nbsp;</td>
                                </tr>
                                <tr class="child-row-6 subLabelRow">
                                    <td class="configLabel">Snapshot Priority</td>
                                    <td id="snapshotpriority" align="right"></td>
                                    <td>&nbsp;</td>
                                    <td>&nbsp;</td>
                                </tr>
                                <tr class="child-row-6 subLabelRow" id="memorySizeTimeout">
                                    <td class="configLabel">Memory Limit</td>
                                    <td align="right" class="memorySize">
                                        <form id="formMemoryLimit" method="get" action="">
                                            <div id="loadingMemoryLimit" class="loading-small" style="display: none;"></div>
                                            <span id="memoryLimitSize"></span>
                                            <input id="txtMemoryLimitSize" name="txtMemoryLimitSize" class="exitableMemoryLimit" type="text" style="display: none" />
                                            <span id="memoryLimitSizeUnit"></span>
                                            <select id="ddlMemoryLimitUnit" style="display: none;">
                                                <option>GB</option>
                                                <option>%</option>
                                            </select>
                                            <label id="errorMemorySize" for="txtMemoryLimitSize" class="error" style="display: none;"></label>
                                        </form>
                                    </td>
                                    <td>&nbsp;</td>
                                    <td>
                                        <a id="btnEditMemorySizeOk" href="#MemoryLimitPopup" class="editOk" title="Save" style="">Ok</a>
                                        <a id="btnEditMemorySizeCancel" href="javascript:void(0)" class="editCancel" title="Cancel" style="">Cancel</a>
                                        <a id="btnEditMemorySize" href="javascript:void(0)" class="edit" title="Edit">&nbsp;</a>
                                        <a href="#addDiskLimitPopup" id="addDiskLimitPopupLink" data-id="-1" title="Add Disk Limit" style="display: none">Add Disk Limit</a>
                                        <a id="btnDeleteMemory" href="#deleteMemoryLimitPopup" class="deleteSmall" title="Delete" style="display:none;">&nbsp;</a>
                                    </td>
                                </tr>
                                <tbody id="diskLimitConfiguration" data-status="value" style="display: none;"></tbody>
                            </table>
                        </div>
                        <div class="drWrapperAdmin" id="divDrWrapperAdmin" style="display:none">
                            <div class="headerAdminContent">
                                <h1>
                                    <div class="drAdminHeaderLeft">Database Replication (DR)</div>
                                    <div class="drAdminHeaderRight">
                                        <ul class="drList">
                                            <li>Mode</li>
                                            <li id="drMode" class="drArrow"></li>
                                        </ul>
                                        <div class="clear"></div>
                                    </div>
                                    <div class="clear"></div>
                                </h1>
                            </div>
                            <div class="drContent">
                                <table width="100%" border="0" cellspacing="0" cellpadding="0" class="adminTbl1">
                                    <!--<tr>
                                        <td width="62%" class="configLabel">State</td>
                                        <td width="20%" align="right">
                                            <div id="drStateIcon" class="onIcon"></div>
                                            <input style="display: none;" type="checkbox" id="chkDrState" checked="checked" class="drstate" />
                                            <div id="loadingDrState" class="loading-small" style="display: none"></div>
                                        </td>
                                         <td width="2%"><div id="txtDrState" class="drStateOn">On</div></td>
                                        <td width="16%"><a id="btnEditDrStateOk" href="#drStatePop" class="editOk" title="Save" style="">Ok</a> <a id="btnEditDrStateCancel" href="javascript:void(0)" class="editCancel" title="Cancel" style="">Cancel</a> <a href="javascript:void(0)" id="drStateEdit" class="edit" title="Edit">&nbsp;</a></td>
                                    </tr>-->
                                    <tr>
                                        <td width="62%" class="configLabel">ID</td>
                                        <td id="drId" width="20%" align="right"></td>
                                        <td width="2%">&nbsp;</td>
                                        <td width="16%">&nbsp;</td>
                                    </tr>
                                    <tr id="row-DrConfig">
                                        <td class="configLabel">Master</td>
                                        <td align="right" class="tdDrConfig">
                                            <div id="drMasterIcon" class="offIcon"></div>
                                            <input style="display: none;" type="checkbox" checked="checked" id="chkDrMaster" />
                                            <div id="loadingDrMaster" class="loading-small" style="display: none"></div>
                                        </td>
                                        <td><div id="txtDrMaster" class="drMasterOn"></div></td>
                                        <td>
                                            <a id="btnEditDrMasterOk" href="#drMasterPop" class="editOk" title="Save" style="">Ok</a>
                                            <a id="btnEditDrMasterCancel" href="javascript:void(0)" class="editCancel" title="Cancel" style="">Cancel</a>
                                            <a href="javascript:void(0);" id="drMasterEdit" class="edit" title="Edit">&nbsp;</a>
                                        </td>
                                    </tr>
                                    <tr>
                                        <td class="configLabel">Replica <span id="replicaSource" style="font-weight:normal"></span></td>
                                        <td align="right">
                                            <div id="drReplicaIcon" class="offIcon" title=""></div>
                                            <input style="display: none;" type="checkbox" id="chkDrReplica" checked="checked" />
                                            <div id="loadingDrReplica" class="loading-small" style="display: none"></div>
                                        </td>
                                        <td><div id="txtDrReplica" class="drReplicaOn" title=""></div></td>
                                        <td><!--<a id="btnEditDrReplicaOk" href="#drReplicaPop" class="editOk" title="Save" style="">Ok</a> <a id="btnEditDrReplicaCancel" href="javascript:void(0)" class="editCancel" title="Cancel" style="">Cancel</a> <a href="javascript:void(0);" id="drReplicaEdit" class="edit" title="Edit">&nbsp;</a>--> &nbsp;</td>
                                    </tr>
                                    <tr>
                                        <td class="configLabel">DR Tables</td>
                                        <td></td>
                                        <td><a href="#replicatedTablePopup" id="lstDrTblLink" data-id="-1" title="Add Configuration" style="display: none">Add Configuration</a></td>
                                        <td align="right"><a href="javascript:void(0);" id="lstDrTbl" class="drTblBtn" style="display: block;" title="List of DR Tables">DR Tables</a></td>
                                    </tr>
                                </table>
                            </div>
                        </div>
                    </div>
                    <div class="adminContentRight">
                        <div class="adminPorts">
                            <div class="headerAdminContent">
                                <h1>Network Interfaces</h1>
                            </div>
                            <div style="overflow: auto">
                                <table width="100%" border="0" cellspacing="0" cellpadding="0" class="adminTbl2 network">
                                    <tr>
                                        <th width="30%" id="hPortName">Port Name</th>
                                        <th width="45%" id="hServerSettings">Server Settings</th>
                                        <th width="25%" id="hClusterSettings">Cluster Settings</th>
                                    </tr>
                                    <tr>
                                        <td>Client Port</td>
                                        <td id="clientport"></td>
                                        <td id="clusterClientport"></td>
                                    </tr>
                                    <tr>
                                        <td>Admin Port</td>
                                        <td id="adminport"></td>
                                        <td id="clusterAdminport"></td>
                                    </tr>
                                    <tr>
                                        <td>HTTP Port</td>
                                        <td id="httpport"></td>
                                        <td id="clusterHttpport"></td>
                                    </tr>
                                    <tr>
                                        <td>Internal Port</td>
                                        <td id="internalPort"></td>
                                        <td id="clusterInternalPort"></td>
                                    </tr>
                                    <tr>
                                        <td>Zookeeper Port</td>
                                        <td id="zookeeperPort"></td>
                                        <td id="clusterZookeeperPort"></td>
                                    </tr>
                                    <tr>
                                        <td>Replication Port</td>
                                        <td id="replicationPort"></td>
                                        <td id="clusterReplicationPort"></td>
                                    </tr>
                                </table>
                            </div>
                        </div>
                        <div class="adminDirectories">
                            <div class="headerAdminContent">
                                <h1>Directories</h1>
                            </div>
                            <div class="adminDirect">
                                <table width="100%" border="0" cellspacing="0" cellpadding="0" class="adminTbl2">
                                    <tr>
                                        <td width="76%">Root (Destination)</td>
                                        <td id="voltdbroot" width="24%"></td>
                                    </tr>
                                    <tr>
                                        <td>Snapshot</td>
                                        <td id="snapshotpath"></td>
                                    </tr>
                                    <tr>
                                        <td>Export Overflow</td>
                                        <td id="exportOverflow"></td>
                                    </tr>
                                    <tr>
                                        <td>Command Log</td>
                                        <td id="commandlogpath"></td>
                                    </tr>
                                    <tr>
                                        <td>Command Log Snapshots</td>
                                        <td id="commandlogsnapshotpath"></td>
                                    </tr>
                                    <tr>
                                        <td>DR Overflow</td>
                                        <td id="droverflowpath"></td>
                                    </tr>
                                </table>
                            </div>
                        </div>
                    </div>
                    <div class="clear"></div>
                </div>
            </div>
            <!--Schema Tab-->
            <div id="schema" class="contents">
            </div>
            <!--Sql Query Tab-->
            <div id="sqlQuery" class="containerStudio contents">
                <div class="blockWrapper" id="BlockContainer01">
                    <div id="a" class="objectExplorer split split-horizontal" >
                        <!-- Loading -->
                        <div id="sqlQueryOverlay" style="display: none;">
                            <div class="loading-medium"></div>
                        </div>
                        <!-- Loading -->
                        <div class="explorer">
                            <!--tab-->
                            <div class="tabContant" id="tabMain">
                                <button class="refreshBtn">Refresh</button>
                                <ul id="tabSQL" class="tabs refreshList">
                                    <li><a href="#tab1">Tables</a></li>
                                    <li><a href="#tab2">Streams</a></li>
                                    <li><a href="#tab3">Views</a></li>
                                    <li><a href="#tab4">Stored Procedures</a></li>
                                </ul>
                                <div class="tab_container">
                                    <div id="tabScroller" class="tabScroller">
                                        <div id="tab1" class="tab_content tab_contentSQL">
                                            <div id="accordionTable">
                                            </div>
                                        </div>
                                        <div id="tab2" class="tab_content tab_contentSQL">
                                            <div id="accordionStreamedTable">streams</div>
                                        </div>
                                        <div id="tab3" class="tab_content tab_contentSQL">
                                            <div id="accordionViews"></div>
                                        </div>
                                        <div id="tab4" class="tab_content tab_contentSQL">
                                            <div id="accordionProcedures"></div>
                                        </div>
                                    </div>
                                </div>
                            </div>
                        </div>
                        <div class="clear"></div>
                    </div>
                    <div class="queryInput split split-horizontal" id="inputQuery">
                    <h1 class="theHeadingQuery">
                    
                    <div class="icon-query queryHeadName"><span>Query</span></div>
                    <div class="clsQueryWrapper">
                        <div id="queryTimeOut" class="queryTimeClass">
                            <ul class="btnList" id="queryBtnList">
                                <li>
                                    <div class="queryTimeOutLabel" id="divQueryTimeOut">
                                        <span id="queryTimeoutTxt" class="qtmText"></span>
                                        <span id="timeoutCross" class="setqueryTimeOut timeOutCross"></span>
                                    </div>
                                </li>
                                <li>
                                    <a href="#queryTimeoutConfigPopup" id="bntTimeoutSetting" class="setServer sqlSetting"></a>
                                </li>
                            </ul>
                        </div>
                        <div id="divQueryBtns" class="clsQueryBtns">

                        </div>
                    <div class="clear"></div>
                    </div>
                    <div class="clear"></div>
                    </h1>
                    <div class="query">
                            <form name="" id="queryForm">
                                <div class="textWritingArea">
                                    <!--<textarea id="theQueryText"></textarea>-->
                                    <div id="workspace" class="workspace" style="left: 255px;">
                                        <div id="worktabs" class="noborder ui-tabs ui-widget ui-widget-content ui-corner-all">
                                            <ul id="ulTabList" class="noborder ui-tabs-nav ui-helper-reset ui-helper-clearfix ui-widget-header ui-corner-all" style="background:transparent !important;">
                                            </ul>
                                        </div>

                                    </div>
                                </div>
                            </form>
                        </div>
                    </div>
                    <div class="clear"></div>
                </div>
            </div>
            <!--DR-->
            <div id="dr" class="container contents">
                <div style="display:none">
                    <span id="drProducerId"></span>
                    <span id="drRemoteId"></span>
                    <span id="drCombinedId"></span>
                </div>
                <!-- Loading -->
                <div id="overlay1" style="display: none;">
                    <div class="loading"></div>
                </div>
                <!-- Loading -->
                <div id="divDrRoles">

                </div>
                <div class="DRHeaderWrapper">
                    <div class="DRHeaderLeft">
                        <h1 class="headText clusterIcon drIconHead">Cluster <span id="drCLusterId"> </span></h1>
                    </div>
                    <div class="DRHeaderRight">
                        <div class="drSelectLeft" id="divDrView">
                           <ul class="drShowhideList">
                               <li class="viewSelect">
                                   <label>View</label>
                                   <select id="drGraphView">
                                       <option selected="selected">Seconds</option>
                                       <option>Minutes</option>
                                       <option>Days</option>
                                   </select>
                               </li>
                           </ul>
                        </div>
                        <div class="drModeRight">
                           <ul class="drHeadList">
                               <li>Role</li>
                               <li id="drModeName" class="drArrow">Replica</li>
                           </ul>
                           <div class="clear"></div>
                        </div>
                       <div class="clear"></div>
                    </div>
                    <div class="clear"></div>
                </div>
            </div>
            <!--Importer-->
            <div class="container contents" id="importer" style="display: none;">
                <div class="content displayPre" id="contentImport">
                    <div class="leftShowhide">
                        <div id="GraphBlock1" class="">
                            <h1 class="headText1"><a href="#" id="showHideImporterGraphBlock" class="showhideImporterIcon expanded arrowAdjust">Show/Hide Graph</a></h1>
                        </div>
                    </div>
                    <div class="rightShowhide">
                        <ul class="rightShowhideList" id="showHideRightImportList">
                            <li class="viewSelect">
                                <label>View</label>
                                <select id="importerGraphView">
                                    <option selected="selected">Seconds</option>
                                    <option>Minutes</option>
                                    <option>Days</option>
                                </select>
                            </li>
                        </ul>
                    </div>
                    <div class="clear"></div>
                </div>
                <div id="mainImporterGraphBlock">
                    <div class="errorImporterMsgLocalStorageFull" style="display:none">
                        <div class="errorMsgLocalWrapper">
                            <img src="images/alert.png" alt="Alert"/>
                        </div>
                        <div class="textMsgLocalWrapper">
                            <p>Local storage is full. Please delete some saved queries from SQL Query tab or minimize the retained time interval using the above sliding window.</p>
                        </div>
                        <div class="clear"></div>
                    </div>
                    <div class="graphChart" id="graphChartImporter">
                        <div id="chartOutTransaction" class="chart left">
                            <div class="chartHeader" id="chartOutTransHeader">
                                <h1>Outstanding Transaction<span class="activeServerName" title=""></span>
                                <a href="#" class="downloadBtnChart" onclick='downloadCSV(event, { filename: "outstanding-transaction-data" }, "outTrans");'> <img class="downloadCls" src="images/downloadBtn.png" alt="download" title="Download data as CSV"/></a>
                                <div class="clear"></div>
                                </h1>
                            </div>
                            <svg id="visualisationOutTrans" width="100%" height="350"></svg>
                        </div>
                        <div id="chartSuccessRate" class="chart right">
                            <div class="chartHeader" id="chartSuccessRateHeader">
                                <h1>Success Rate<span class="activeServerName" title=""></span>
                                 <a href="#" class="downloadBtnChart" onclick='downloadCSV(event, { filename: "success-rate-data" }, "successRate");'> <img class="downloadCls" src="images/downloadBtn.png" alt="download" title="Download data as CSV"/></a>
                                <div class="clear"></div>
                                </h1>
                            </div>
                            <svg id="visualisationSuccessRate" width="100%" height="400"></svg>
                        </div>
                        <div id="chartFailureRate" class="chart left">
                            <div class="chartHeader">
                                <h1>Failure Rate<span class="activeServerName" title=""></span>
                                <a href="#" class="downloadBtnChart" onclick='downloadCSV(event, { filename: "failure-rate-data" }, "failureRate");'> <img class="downloadCls" src="images/downloadBtn.png" alt="download" title="Download data as CSV"/></a>
                                <div class="clear"></div>
                                </h1>
                            </div>
                            <svg id="visualisationFailureRate" width="100%" height="400"></svg>
                        </div>
                        <div class="clear"></div>
                    </div>
                </div>
            </div>
        </div>
    </div>
    <div class="footer" id="mainFooter">
        <p>Copyright (C) 2008-2017 VoltDB Inc. All rights reserved. </p>
    </div>
    <!-- POPUP Saved Preferences -->
    <div id="myPreference" style="display: none">
        <div class="overlay-title">Graph/Data Preferences</div>
        <div class="clear"></div>
        <div class="overlay-content graphPop">
            <form name="popupForm" id="formPopup" method="post">
                <ul class="user-preferences" id="userPreferences">
                    <li class="pref-graph">
                        Server CPU
                        <input type="checkbox" id="ServerCPU" name="" value="cpu" checked="checked" />
                    </li>
                    <li class="pref-graph">
                        Server RAM
                        <input type="checkbox" id="ServerRAM" name="" value="ram" checked="checked" />
                    </li>
                    <li class="pref-graph">
                        Cluster Latency
                        <input type="checkbox" id="ClusterLatency" name="" value="latency" checked="checked" />
                    </li>
                    <li class="pref-graph">
                        Cluster Transactions
                        <input type="checkbox" id="ClusterTransactions" name="" value="transaction" checked="checked" />
                    </li>
                    <li class="pref-graph">
                        Partition Idle Time
                        <input type="checkbox" id="PartitionIdleTime" name="" value="transaction" checked="checked" />
                    </li>
                    <li class="pref-graph" id="liCommandLogStat" style="display:block">
                        <span>Command Log Statistics</span>
                        <input type="checkbox" id="CommandLogStat" name="" value="commandLogStat" checked="checked" />
                    </li>
                    <li class="pref-storedProc">
                        Stored Procedures
                        <input type="checkbox" id="StoredProcedures" name="" value="stored_proc" checked="checked" />
                    </li>
                    <li class="pref-tables" id="liTables">
                        Database Tables
                        <input type="checkbox" id="DatabaseTables" name="" value="table" checked="checked" />
                    </li>
                    <li class="pref-tables" id="liCommandLogTables" style="display:block;">
                        <span>Command Log Data</span>
                        <input type="checkbox" id="CommandLogTables" name="" value="table" checked="checked" />
                    </li>
                </ul>
                <input type="submit" name="account_details" id="account_details" value="Save" class="input-submit left" hidden="hidden" style="display: none;" />
            </form>
        </div>
        <div class="overlay-btns"><a href="#" class="btn" id="savePreference">Save</a></div>
    </div>
<<<<<<< HEAD
    <!--*****************************-->
    <!--<div style="display:none" id="hideTableName"></div>-->
    <!--<div><a href="#analysisDetails" class="btn" id="showAnalysisDetails" style="display:none;"></a> </div>-->
    <!--<div id="analysisDetails" style="display:none">-->
        <!--<div class="overlay-title procDetailTitle ">-->
           <!--Detail view of Execution Time for <span id="procedureName"></span>-->
        <!--</div>-->
        <!--<div class="clear"></div>-->
        <!--<div class="overlay-content overlay-content-proc-detail">-->
            <!--<div class="legendAnalysis" id="execTimeLegend"><span class="circle_green"></span>-->
            <!--<span id="spanAnalysisLegend">Average Execution Time</span></div>-->
             <!--<div class="clear"></div>-->

            <!--<div class="proDetailsHeightAdjstment">-->
                <!--<div id="divVisualizeLatencyDetail">-->
                     <!--<svg class="proDetailSvgHeight" id="visualizeLatencyDetail"></svg>-->
                <!--</div>-->
            <!--</div>-->
        <!--</div>-->
    <!--</div>    -->
    <!--*/*********************************************************-->
=======
>>>>>>> e78971bc
    <div style="display:none" id="hidProcedureName"></div>
    <div><a href="#analysisDetails" class="btn" id="showAnalysisDetails" style="display:none;"></a> </div>
    <div id="analysisDetails" style="display:none">
        <div class="overlay-title procDetailTitle ">
           Detail view of Execution Time for <span id="procedureName"></span>
        </div>
        <div class="clear"></div>
        <div class="overlay-content overlay-content-proc-detail">
            <div class="legendAnalysis" id="execTimeLegend"><span class="circle_green"></span>
            <span id="spanAnalysisLegend">Average Execution Time</span></div>
             <div class="clear"></div>

            <div class="proDetailsHeightAdjstment">
                <div id="divVisualizeLatencyDetail">
                     <svg class="proDetailSvgHeight" id="visualizeLatencyDetail"></svg>
                </div>
            </div>
        </div>
    </div>
    <div><a href="#analysisFreqDetails" class="btn" id="showAnalysisFreqDetails" style="display:none;"></a> </div>
    <div id="analysisFreqDetails" style="display:none">
        <div class="overlay-title procDetailTitle ">
           Detail view of Frequency for <span class="procedureName"></span>
        </div>
        <div class="clear"></div>
        <div class="overlay-content overlay-content-proc-detail">
            <div class="legendAnalysis" id="freqLegend"><span class="circle_green"></span>
            <span id="spanFreqLegend">Number Of Invocations</span></div>
             <div class="clear"></div>

            <div class="proDetailsHeightAdjstment">
                <div id="divVisualizeFreqDetail">
                     <svg class="proDetailSvgHeight" id="visualizeFrequencyDetails"></svg>
                </div>
            </div>
        </div>
    </div>
    <div><a href="#analysisCombinedDetails" class="btn" id="showAnalysisCombinedDetails" style="display:none;"></a> </div>
    <div id="analysisCombinedDetails" style="display:none">
        <div class="overlay-title procDetailTitle ">
           Detail view of total processing time for <span class="procedureName"></span>
        </div>
        <div class="clear"></div>
        <div class="overlay-content overlay-content-proc-detail">
            <div class="legendAnalysis" id="totalProcTimeLegend"><span class="circle_green"></span>
            <span id="spanCombinedLegend">Total Processing Time</span></div>
             <div class="clear"></div>

            <div class="proDetailsHeightAdjstment">
                <div id="divVisualizeCombinedDetail">
                     <svg class="proDetailSvgHeight" id="visualizeCombinedDetails"></svg>
                </div>
            </div>
        </div>
    </div>
    <div id="thresholdPopup" style="display:none">
        <div class="overlay-title ">
           <span>Settings</span>

        </div>
        <div class="overlay-content setThresholdPopContent">
            <div>
                <div class="settingMessage">
                   Choose whether to include system procedures in the graphs and set the warning threshold.
                   Any entries that exceed the threshold are highlighted in the graph and explained in the area below the graph.
                </div>
            </div>
            <table id="tblAnalysisSettings" width="100%" cellpadding="0" cellspacing="0" class="alertThresholdTbl">
                <tr>
                    <td width="50%">Average Execution Time</td>
                    <td width="30%" style="text-align:right"><input type="text" value="" id="averageExecutionTime"></td>
                    <td width="20%">ms</td>
                </tr>
            </table>
        </div>
       <div class="overlay-btns">
           <a id="btnSaveThreshold" class="btn">Save</a>
           <a id="btnCancelThreshold" class="btn btn-gray">Cancel</a>
       </div>
    </div>

    <!-- POPUP Saved Preferences -->
    <!-- POPUP Alerts -->
    <div id="memoryAlerts" style="display: none">
        <div class="overlay-title">Memory Usage Alerts</div>
        <div class="clear"></div>
        <div class="overlay-content overlayAlert">
            <!--style="display:block;height: auto !important"-->
            <div class="mainContentAlert">
                <table class="serversListTbl">
                    <tr class="serverHeader">
                        <th width="40%">Server Name</th>
                        <th width="30%">IP Address</th>
                        <th width="30%">Memory Usage</th>
                    </tr>
                </table>
                <div class="alertWrap">
                    <table class="serversListTbl" id="memoryAlertsList"></table>
                </div>
            </div>
        </div>
    </div>
    <!-- POPUP Alerts -->
    <div style="display: none"><a href="#error" id="errorPopup">Error</a></div>
    <!--Error popup-->
    <div id="error" style="display: none">
        <div class="overlay-title errorIcon ">Error</div>
        <div class="clear"></div>
        <div class="overlay-contentError errorMsg">
            <p id="errorMessage"></p>
            <br />
            <div class="overlay-btns" style="padding: 0"><a href="#" class="btn" id="btnOk">Ok</a></div>
        </div>
    </div>
    <!--Error popup-->
    <!--Logout popup-->
    <div id="logoutPopup" style="display: none">
        <div class="overlay-title ">
            <img src="images/Information.png" class="imgError" />Logout
        </div>
        <div class="clear"></div>
        <div class="overlay-contentError errorMsg">
            <p>Do you want to logout?</p>
            <br />
            <ul class="btnList" id="Ul1">
                <li>
                    <div class="overlay-btns" style="padding: 0"><a href="javascript:void(0)" class="btn" id="A1" onClick="logout();">Ok</a></div>
                </li>
                <li>
                    <div class="overlay-btns" style="padding: 0"><a class="btn" id="btnCancel">Cancel</a></div>
                </li>
            </ul>
        </div>
    </div>
    <!--Logout popup-->
    <!--Connection popup-->
    <div style="display: none"><a href="#connectionPopup" id="conPopup">Connection Error</a></div>
    <div id="connectionPopup" style="display: none">
        <div id="conpop">
            <div class="overlay-title ">
                <img src="images/error.png" class="imgError" />Error
            </div>
            <div class="clear"></div>
            <div class="overlay-contentError errorMsg">
                <p>Lost connection to Database. Please click ok when the server is back online. </p>
                <br />
                <div class="overlay-btns" style="padding: 0"><a class="btn" id="btnConOk">Ok</a></div>
            </div>
        </div>
    </div>
    <!--Connection popup-->
    <!--Server Shutdown Information-->
    <div style="display: none"><a href="#shutdownInfoPopup" id="serverShutdownPopup">Cluster Shutdown</a></div>
    <div id="shutdownInfoPopup" style="display: none">
        <div id="shutdownPop">
            <div class="overlay-title ">
                <img src="images/error.png" class="imgError" />Error
            </div>
            <div class="clear"></div>
            <div class="overlay-contentError errorMsg">
                <p>Database has been shutdown. Please click ok when the server is back online. </p>
                <br />
                <div class="overlay-btns" style="padding: 0"><a class="btn" id="btnServerShutdownOk">Ok</a></div>
            </div>
        </div>
    </div>
    <!--Server Shutdown Information-->
    <!--Server not available popup-->
    <div style="display: none"><a href="#serverUnavailablePopup" id="serUnavailablePopup">Connection Error</a></div>
    <div id="serverUnavailablePopup" style="display: none">
        <div id="servUnavailablePop">
            <div class="overlay-title ">
                <img src="images/error.png" class="imgError" />Error
            </div>
            <div class="clear"></div>
            <div class="overlay-contentError errorMsg">
                <p>
                    Could not establish connection to Database. The service is either down, very slow to respond or the server refused connection.
                    Please click ok when the server is back online.
                </p>
                <br />
                <div class="overlay-btns" style="padding: 0"><a class="btn" id="serverUnavailableBtn">Ok</a></div>
            </div>
        </div>
    </div>

    <div style="display: none"><a href="#unAuthorizedPopup" id="unAuthorized">UnAuthorized</a></div>
    <div id="unAuthorizedPopup" style="display: none">
        <div id="kerberosPopup">
            <div class="overlay-title ">
                <img src="images/error.png" class="imgError" />Error
            </div>
            <div class="clear"></div>
            <div class="overlay-contentError errorMsg">
                <p>
                    Failed to authenticate to the server via Kerberos. Please check the configuration of your client/browser.
                </p>
                <br />
                <div class="overlay-btns" style="padding: 0"><a class="btn" id="unAuthorizedOk">Ok</a></div>
            </div>
        </div>
    </div>
    <!--Server not available popup-->
    <!--Help popup-->
    <div id="helppopup"></div>
    <!--help popup ends-->
    <!--About popup-->
    <div id="About" style="display: none">
        <div class="overlay-title helpIcon ">System Overview</div>
        <div class="clear"></div>
        <div class="overlay-contentAbout helpAboutWrap">
            <!-- <h1>VoltDB Management Center: DB Monitor</h1> -->
            <div class="dataBlock">
                <div class="dataBlockContent systemOver" style="padding:0;">
                    <table id="tblSystemOverview" class="table table-condensed">
                        <tbody>
                            <tr>
                                <td>Mode</td>
                                <td id="mode"></td>
                                <td></td>
                            </tr>
                            <tr>
                                <td>VoltDB Version</td>
                                <td id="voltdbVersion"></td>
                                <td></td>
                            </tr>
                            <tr>
                                <td>Buildstring</td>
                                <td id="buildString"></td>
                                <td></td>
                            </tr>
                            <tr>
                                <td>Cluster Composition</td>
                                <td id="clusterComposition"></td>
                                <td></td>
                            </tr>
                            <tr>
                                <td>Running Since</td>
                                <td id="runningSince"></td>
                                <td></td>
                            </tr>
                            <!--<tr class="trLicenseInfo">
                                <td></td>
                                <td></td>
                                <td></td>
                            </tr>-->
                            <tr>
                                <td style="font-weight: bold" class="trLicenseInfo">License Information:</td>
                                <td class="trLicenseInfo"></td>
                                <td class="trLicenseInfo"></td>
                            </tr>
                            <tr id="tdLicenseInfo" style="display: none">
                                <td>Community Edition</td>
                                <td></td>
                                <td></td>
                            </tr>
                            <tr class="licenseInfo" style="display: none">
                                <td>Host Count</td>
                                <td id="tdHostCount"></td>
                                <td></td>
                            </tr>
                            <tr class="licenseInfo" style="display: none">
                                <td>WAN Replication</td>
                                <td id="tdWanReplication"></td>
                                <td></td>
                            </tr>
                            <tr class="licenseInfo" style="display: none">
                                <td>Expiration</td>
                                <td id="tdExpiration"></td>
                                <td></td>
                            </tr>
                            <tr class="licenseInfo" style="display: none">
                                <td>Command Logging</td>
                                <td id="tdCommandLogging"></td>
                                <td></td>
                            </tr>
                            <tr class="licenseInfo" style="display: none">
                                <td>Trial</td>
                                <td id="tdTrial"></td>
                                <td></td>
                            </tr>
                        </tbody>
                    </table>
                    <p></p>
                </div>
            </div>
        </div>
    </div>
    <!--help popup ends-->
    <!-- POPUP shutDownConfirmationPop -->
    <div id="shutDownConfirmationPop" style="display: none">
        <div class="overlay-title icon-alert">Shutdown: Confirmation</div>
        <div class="clear"></div>
        <div class="overlay-content" id="divSaveSnapshot">

        </div>
        <div class="overlay-btns"><a id="btnShutdownConfirmationOk" class="btn">Ok</a> <a id="btnShutdownConfirmationCancel" class="btn btn-gray">Cancel</a></div>
    </div>
    <!-- POPUP shutDownConfirmationPop -->
    <!-- POPUP stopConfirmationPop -->
    <div id="stopConfirmationPop" style="display: none">
        <div class="overlay-title icon-alert">Stop: Confirmation</div>
        <div class="clear"></div>
        <div class="overlay-content">
            <p class="txt-bold">Are you sure you want to stop the Server?</p>
        </div>
        <div class="overlay-btns"><a id="StopConfirmOK" class="btn closeBtn">Ok</a> <a id="StopConfirmCancel" class="btn btn-gray closeBtn">Cancel</a></div>
    </div>
    <!-- POPUP stopConfirmationPop -->
    <!-- POPUP stopConfirmationPop -->
    <div id="startConfirmationPop" style="display: none">
        <div class="overlay-title icon-alert">Start: Confirmation</div>
        <div class="clear"></div>
        <div class="overlay-content">
            <p class="txt-bold">Are you sure you want to start the Server?</p>
        </div>
        <div class="overlay-btns"><a id="startConfirmOk" class="btn">Ok</a> <a id="startConfirmCancel" class="btn btn-gray">Cancel</a></div>
    </div>
    <!-- POPUP stopConfirmationPop -->
    <!-- POPUP promoteConfirmationPop -->
    <div id="promoteConfirmationPop" style="display: none">
        <div class="overlay-title icon-alert">Promote: Confirmation</div>
        <div class="clear"></div>
        <div class="overlay-content">
            <p class="txt-bold">Do you want to promote the cluster?</p>
        </div>
        <div class="overlay-btns"><a id="promoteConfirmOk" class="btn">Ok</a> <a id="promoteConfirmCancel" class="btn btn-gray">Cancel</a></div>
    </div>
    <!-- POPUP promoteConfirmationPop -->
    <!-- POPUP pauseConfirmationPop 1 -->
    <div id="pauseConfirmationPop" style="display: none">
        <div class="overlay-title icon-alert">Pause: Confirmation</div>
        <div class="clear"></div>
        <div class="overlay-content">
            <p class="txt-bold">Do you want to pause the cluster and enter admin mode?</p>
        </div>
        <div class="overlay-btns"><a id="btnPauseConfirmationOk" class="btn">Ok</a> <a id="btnPauseConfirmationCancel" class="btn btn-gray">Cancel</a></div>
    </div>
    <!-- POPUP pauseConfirmationPop -->
    <!-- POPUP shutdownPopupPop 2 -->
    <div id="shutdownPopupPop" style="display: none">
        <div class="overlay-title icon-alert">Server</div>
        <div class="clear"></div>
        <div class="overlay-content">
            <p class="txt-bold">Are you sure you want to stop this node?</p>
            <p>Continue with the shutdown?</p>
        </div>
        <div class="overlay-btns"><a class="btn closeBtn">Ok</a> <a class="btn btn-gray closeBtn">Cancel</a></div>
    </div>
    <!-- POPUP shutdownPopupPop -->
    <!-- POPUP shutdownPopupPop -->
    <div id="shutdownPopupPop1" style="display: none">
        <div class="overlay-title icon-alert">Server</div>
        <div class="clear"></div>
        <div class="overlay-content">
            <p class="txt-bold">Are you sure you want to enable this node?</p>
            <p>Continue with the enable?</p>
        </div>
        <div class="overlay-btns"><a class="btn closeBtn">Ok</a> <a class="btn btn-gray closeBtn">Cancel</a></div>
    </div>
    <!-- POPUP shutdownPopupPop -->
    <!-- POPUP shutdownClusterPopupPop -->
    <div id="shutdownClusterPopupPop" style="display: none">
        <div class="overlay-title icon-alert">Shutdown</div>
        <div class="clear"></div>
        <div class="overlay-content">
            <p class="txt-bold">Are you sure you want to shutdown the cluster?</p>
            <p>Any data not saved to a snapshot or command log will be lost.</p>
            <p>Continue with the shutdown?</p>
        </div>
        <div class="overlay-btns"><a class="btn closeBtn">Ok</a> <a class="btn btn-gray closeBtn">Cancel</a></div>
    </div>
    <!-- POPUP shutdownPopupPop -->
    <!-- POPUP resumeConfirmationPop -->
    <div id="resumeConfirmationPop" style="display: none">
        <div class="overlay-title icon-alert">Resume: Confirmation</div>
        <div class="clear"></div>
        <div class="overlay-content">
            <p class="txt-bold">Do you want to resume the cluster and exit admin mode?</p>
        </div>
        <div class="overlay-btns"><a id="btnResumeConfirmationOk" class="btn">Ok</a> <a id="btnResumeConfirmationCancel" class="btn btn-gray">Cancel</a></div>
    </div>
    <!-- POPUP resumeConfirmationPop -->
    <!-- POPUP autoSnapshotyPop -->
    <div id="autoSnapshotPop" style="display: none">
        <div class="overlay-title icon-alert">Auto Snapshots</div>
        <div class="clear"></div>
        <div class="overlay-content confirmationHeight">
            <p class="txt-bold">Do you want to save the value?</p>
        </div>
        <div class="overlay-btns"><a id="btnSaveSnapshot" class="btn">Ok</a> <a id="btnPopupAutoSnapshotCancel" class="btn btn-gray">Cancel</a></div>
    </div>
    <!-- POPUP autoSnapshotyPop -->
    <div id="snmpPop" style="display: none">
        <div class="overlay-title icon-alert">SNMP</div>
        <div class="clear"></div>
        <div class="overlay-content confirmationHeight">
            <p class="txt-bold">Do you want to save the value?</p>
        </div>
        <div class="overlay-btns"><a id="btnSaveSnmp" class="btn">Ok</a> <a id="btnPopupSnmpCancel" class="btn btn-gray">Cancel</a></div>
    </div>
    <!-- POPUP securityPop -->
    <div id="securityPop" style="display: none">
        <div class="overlay-title icon-alert">Security: Confirmation</div>
        <div class="clear"></div>
        <div class="overlay-content confirmationHeight">
            <p class="txt-bold">Do you want to change Security?</p>
        </div>
        <div class="overlay-btns"><a class="btn" id="btnSecurityOk">Ok</a> <a id="btnPopupSecurityCancel" class="btn btn-gray">Cancel</a></div>
    </div>
    <!-- POPUP securityPop -->
    <!-- POPUP securityWarningPop -->
    <div style="display: none"><a id="loginWarnPopup" href="#loginWarningPopup">login error</a></div>
    <div id="loginWarningPopup" style="display: none">
        <div class="overlay-title ">
            <img src="images/error.png" class="imgError" />Error
        </div>
        <div class="clear"></div>
        <div class="overlay-contentError errorMsg">
            <p id="loginWarningPopupMsg">Security settings have been changed. You no longer have permission to view this page.</p>
            <br />
            <div class="overlay-btns"><a class="btn" id="btnLoginWarningOk">Ok</a></div>
        </div>
    </div>
    <!-- POPUP securityWarningPop -->
    <!-- POPUP savePop -->
    <div id="savePop" style="display: none">
        <div class="overlay-title icon-alert">Save</div>
        <div class="clear"></div>
        <div id="saveSnapshot">
            <div class="overlay-content ">
                <form id="formSaveSnapshot" method="get" action="">
                    <table width="100%" border="0" cellspacing="0" cellpadding="0" class="tblSave">
                        <tr>
                            <td>Directory:<br />(absolute path)</td>
                            <td id="tdSnapshotDirectory"></td>
                        </tr>
                        <tr>
                            <td>Snapshot Name:</td>
                            <td id="tdSnapshotName"></td>
                        </tr>
                    </table>
                </form>
            </div>
            <div class="overlay-btns"><a id="btnSaveSnapshots" class="btn">Save</a> <a id="btnSaveSnapshotCancel" class="btn btn-gray">Cancel</a> </div>
        </div>
    </div>
    <!-- POPUP savePop -->
    <!-- POPUP restorePop -->
    <div id="restorePop" style="display: none">
        <div id="restoredPopup">
            <div class="overlay-title icon-alert">Restore</div>
            <div class="clear"></div>
            <div class="restoreInfo">
                <div class="overlay-content">
                    <div class="restoreCont">
                        <form id="formSearchSnapshot" method="get" action="">
                            <div class="directoryRestore">
                                <table width="100%" border="0" cellspacing="0" cellpadding="0" class="tblRestore">
                                    <tr>
                                        <th align="left">Directory <br />(absolute path)</th>
                                        <td align="left" id="tdSearchSnapshots">
                                            <!--<input id="txtSearchSnapshots" type="text">-->
                                        </td>
                                        <td align="left" id="tdSearchSnapshotsBtn">
                                            <!--<a id="btnSearchSnapshots" class="save-search" title="Search" href="#">Search</a>-->
                                        </td>
                                    </tr>
                                </table>
                            </div>
                        </form>
                        <form id="formRestoreSnapshot" method="get" action="">
                            <div class="restoreSnapshot">
                                <table width="100%" border="0" cellspacing="0" cellpadding="0" class="tblRestore" id="tblSearchList"></table>
                            </div>
                            <div id="errorRestoreMsgContainer" class="errorLabelMsg"></div>
                        </form>
                    </div>
                </div>
                <div class="overlay-btns"><a id="btnRestore" class="btn restoreBtn">Restore</a> <a id="btnRestoreCancel" class="btn btn-gray">Cancel</a></div>
            </div>
            <div id="restoreConfirm" class="restoreConfirmation" style="display: none;">
                <div class="overlay-content ">
                    <div class="confirmationInfo">Are you sure you want to Restore?</div>
                </div>
                <div id="divConfirm" class="overlay-btns"><a id="btnRestoreSnapshotOk" class="btn">Yes</a> <a class="btn btn-gray confirmNoRestore">No</a> </div>
            </div>
        </div>
    </div>
    <!-- POPUP restorePop -->
    <!-- POPUP restorePop -->
    <div id="HrtTimeOutPopup" style="display: none">
        <div class="overlay-title icon-alert">Heartbeat Timeout</div>
        <div class="clear"></div>
        <div class="overlay-content confirmationHeight">
            <p class="txt-bold">Do you want to save the value?</p>
        </div>
        <div class="overlay-btns"><a class="btn" id="btnPopupHeartbeatTimeoutOk">Ok</a> <a class="btn btn-gray" id="btnPopupHeartbeatTimeoutCancel">Cancel</a> </div>
    </div>
    <!-- POPUP restorePop -->
    <!-- POPUP Query timeout Popup -->
    <div id="QueryTimeOutPopup" style="display: none">
        <div class="overlay-title icon-alert">Query Timeout</div>
        <div class="clear"></div>
        <div class="overlay-content confirmationHeight">
            <p class="txt-bold">Do you want to save the value?</p>
        </div>
        <div class="overlay-btns"><a class="btn" id="btnPopupQueryTimeoutOk">Ok</a> <a class="btn btn-gray" id="btnPopupQueryTimeoutCancel">Cancel</a> </div>
    </div>
    <!-- POPUP Query timeout Popup -->
    <!-- POPUP Memory Limit -->
    <div id="MemoryLimitPopup" style="display: none">
        <div class="overlay-title icon-alert">Memory Limit</div>
        <div class="clear"></div>
        <div class="overlay-content confirmationHeight">
            <p class="txt-bold">Do you want to save the value?</p>
        </div>
        <div class="overlay-btns"><a class="btn" id="btnPopupMemoryLimitOk">Ok</a> <a class="btn btn-gray" id="btnPopupMemoryLimitCancel">Cancel</a> </div>
    </div>
    <div id="deleteMemoryLimitPopup" style="display:none">
        <div class="overlay-title icon-alert">Memory Limit</div>
        <div class="clear"></div>
        <div class="overlay-content confirmationHeight">
            <p class="txt-bold">Do you want to delete the value?</p>
        </div>
        <div class="overlay-btns"><a class="btn" id="btnDelPopupMemoryLimitOk">Ok</a> <a class="btn btn-gray" id="btnDelPopupMemoryLimitCancel">Cancel</a> </div>
    </div>
    <!-- POPUP Query timeout Popup -->
    <!-- POPUP Memory Limit -->
    <div id="diskLimitPopup" style="display: none">
        <div class="overlay-title icon-alert">Disk Limit</div>
        <div class="clear"></div>
        <div class="overlay-content confirmationHeight">
            <p class="txt-bold">Do you want to save the value?</p>
        </div>
        <div class="overlay-btns"><a class="btn" id="btnPopupDiskLimitOk">Ok</a> <a class="btn btn-gray" id="btnPopupDiskLimitCancel">Cancel</a> </div>
    </div>
    <!-- POPUP Memory Limit -->
    <!-- POPUP saveConfirmationPopup -->
    <div id="Div2" style="display: none">
        <div class="overlay-title icon-alert">Save Confirmation</div>
        <div class="clear"></div>
        <div class="overlay-content">
            <p class="txt-bold">Do you want to save the value?</p>
        </div>
        <div class="overlay-btns"><a class="btn closeBtn" id="btnDone">Ok</a> <a class="btn btn-gray closeBtn">Cancel</a></div>
    </div>
    <!-- POPUP saveConfirmationPopup -->
    <!-- POPUP RestoreConfirmationPopup -->
    <div id="Div3" style="display: none">
        <div class="overlay-title icon-alert">Restore Confirmation</div>
        <div class="clear"></div>
        <div class="overlay-content">
            <p class="txt-bold">Do you want to save the value?</p>
        </div>
        <div class="overlay-btns"><a class="btn closeBtn" id="A4">Ok</a> <a class="btn btn-gray closeBtn">Cancel</a></div>
    </div>
    <!-- POPUP RestoreConfirmationPopup -->
    <!-- POPUP SaveSnapshotPopup -->
    <div style="display: none"><a href="#saveSnapShotPopup" id="btnSaveSnapshotPopup">Save Snapshot</a></div>
    <div id="saveSnapShotPopup" style="display: none">
        <div id="saveSnaps">
            <div class="overlay-title ">
                <img id="imgSaveSnapshotStatus" src="images/Information.png" class="imgError" /> <span id="saveSnapshotStatus"></span>
            </div>
            <div class="clear"></div>
            <div class="overlay-contentError ">
                <p id="saveSnapshotMessage" class="snapshotErrorMsg"></p>
                <br />
                <div class="overlay-btns" style="padding: 0"><a class="btn" id="btnSaveSnapshotStatus">Ok</a></div>
            </div>
        </div>
    </div>
    <!-- POPUP SaveSnapshotPopup -->
    <!-- Error Promote Popup-->
    <div style="display: none"><a href="#errorPromotePopup" id="btnErrorPromotePopup">Cluster Promote Error</a></div>
    <div id="errorPromotePopup" style="display: none">
        <div id="errorPromote">
            <div class="overlay-title ">
                <img src="images/Information.png" class="imgError" /><span id="promoteErrorHeader">Failed to promote cluster</span>
            </div>
            <div class="clear"></div>
            <div class="overlay-contentError ">
                <p id="promoteErrorMessage" class="snapshotErrorMsg"></p>
                <br />
                <div class="overlay-btns" style="padding: 0"><a class="btn" id="btnPromoteErrorOk">Ok</a></div>
            </div>
        </div>
    </div>
    <!-- Error Promote Popupp -->
    <!--Update error Popup-->
    <div style="display: none"><a href="#updateErrorPopup" id="updateErrorPopupLink">Update Error</a></div>
    <div id="updateErrorPopup" style="display: none">
        <div id="updateInnerErrorPopup">
            <div class="overlay-title ">
                <img src="images/error.png" class="imgError" />Error
            </div>
            <div class="clear"></div>
            <div class="overlay-contentError errorMsg">
                <p>
                    Could not update the value of <span id="updateErrorFieldMsg"></span>
                </p>
                <br />
                <div class="overlay-btns" style="padding: 0"><a class="btn" id="btnUpdateErrorOk">Ok</a></div>
            </div>
        </div>
    </div>
    <!--Update error Popup-->
    <!--Update Import Configuration error Popup-->
    <div style="display: none"><a href="#updateImportErrorPopup" id="updateImportErrorPopupLink">Update Error</a></div>
    <div id="updateImportErrorPopup" style="display: none">
        <div id="updateImportInnerErrorPopup">
            <div class="overlay-title ">
                <img src="images/error.png" class="imgError" />Error
            </div>
            <div class="clear"></div>
            <div class="overlay-contentError errorMsg">
                <p>
                    Could not update the value of <span id="updateImportErrorFieldMsg"></span>
                </p>
                <br />
                <div class="overlay-btns" style="padding: 0"><a class="btn" id="btnImportUpdateErrorOk">Ok</a></div>
            </div>
        </div>
    </div>
    <!--Update error Popup-->
    <!--Update error Auto Snapshot Popup-->
    <div style="display: none"><a href="#updateSnapshotErrorPopup" id="updateErrorSnapshotPopupLink">Update Error</a></div>
    <div id="updateSnapshotErrorPopup" style="display: none">
        <div id="updateInnerSnapshotErrorPopup">
            <div class="overlay-title ">
                <img src="images/error.png" class="imgError" />Error
            </div>
            <div class="clear"></div>
            <div class="overlay-contentError errorMsg">
                <p>
                    Could not update the value of <span id="updateSnapshotErrorFieldMsg"></span>
                </p>
                <br />
                <div class="overlay-btns" style="padding: 0"><a class="btn" id="btnUpdateSnapshotErrorOk">Ok</a></div>
            </div>
        </div>
    </div>

    <!--Update error Popup-->
    <!--Update error Auto Snapshot Popup-->
    <div style="display: none"><a href="#updateSnmpErrorPopup" id="updateErrorSnmpPopupLink">Update Error</a></div>
    <div id="updateSnmpErrorPopup" style="display: none">
        <div id="updateInnerSnmpErrorPopup">
            <div class="overlay-title ">
                <img src="images/error.png" class="imgError" />Error
            </div>
            <div class="clear"></div>
            <div class="overlay-contentError errorMsg">
                <p>
                    Could not update the value of <span id="updateSnmpErrorFieldMsg"></span>
                </p>
                <br />
                <div class="overlay-btns" style="padding: 0"><a class="btn" id="btnUpdateSnmpErrorOk">Ok</a></div>
            </div>
        </div>
    </div>
    <!--Update error Popup-->
    <!--Update error DR Master Popup-->
    <div style="display: none"><a href="#updateDrMasterErrorPopup" id="updateErrorDrMasterPopupLink">Update Error</a></div>
    <div id="updateDrMasterErrorPopup" style="display: none">
        <div id="updateInnerDrMasterErrorPopup">
            <div class="overlay-title ">
                <img src="images/error.png" class="imgError" />Error
            </div>
            <div class="clear"></div>
            <div class="overlay-contentError errorMsg">
                <p>
                    Could not update the value of <span id="updateDrMasterErrorFieldMsg"></span>
                </p>
                <br />
                <div class="overlay-btns" style="padding: 0"><a class="btn" id="btnUpdateDrMasterOk">Ok</a></div>
            </div>
        </div>
    </div>
    <!--Update error Popup-->
    <!--Update Query Timeout error Popup-->
    <div style="display: none"><a href="#queryTimeoutUpdateErrorPopup" id="queryTimeoutUpdateErrorPopupLink">Update Error</a></div>
    <div id="queryTimeoutUpdateErrorPopup" style="display: none">
        <div id="queryTimeoutUpdateInnerErrorPopup">
            <div class="overlay-title ">
                <img src="images/error.png" class="imgError" />Error
            </div>
            <div class="clear"></div>
            <div class="overlay-contentError errorMsg">
                <p>
                    Could not update the value of <span id="queryTimeoutUpdateErrorFieldMsg"></span>
                </p>
                <br />
                <div class="overlay-btns" style="padding: 0"><a class="btn" id="btnQueryTimeoutUpdateErrorOk">Ok</a></div>
            </div>
        </div>
    </div>
    <!--Update error Popup-->
    <!--Update Memory Limit error Popup-->
    <div style="display: none"><a href="#memorySizeUpdateErrorPopup" id="memorySizeUpdateErrorPopupLink">Update Error</a></div>
    <div id="memorySizeUpdateErrorPopup" style="display: none">
        <div id="memorySizeUpdateInnerErrorPopup">
            <div class="overlay-title ">
                <img src="images/error.png" class="imgError" />Error
            </div>
            <div class="clear"></div>
            <div class="overlay-contentError errorMsg">
                <p>
                    Could not update the value of <span id="memorySizeUpdateErrorFieldMsg"></span>
                </p>
                <br />
                <div class="overlay-btns" style="padding: 0"><a class="btn" id="btnMemorySizeUpdateErrorOk">Ok</a></div>
            </div>
        </div>
    </div>
    <!--Update error Popup-->
    <!--Update Disk Limit error Popup-->
    <div style="display: none"><a href="#diskSizeUpdateErrorPopup" id="diskSizeUpdateErrorPopupLink">Update Error</a></div>
    <div id="diskSizeUpdateErrorPopup" style="display: none">
        <div id="diskSizeUpdateInnerErrorPopup">
            <div class="overlay-title ">
                <img src="images/error.png" class="imgError" />Error
            </div>
            <div class="clear"></div>
            <div class="overlay-contentError errorMsg">
                <p>
                    Could not update the value of <span id="diskSizeUpdateErrorFieldMsg"></span>
                </p>
                <br />
                <div class="overlay-btns" style="padding: 0"><a class="btn" id="btnDiskSizeUpdateErrorOk">Ok</a></div>
            </div>
        </div>
    </div>
    <!--Update error Popup-->
    <!--Update error Security User-->
    <div style="display: none"><a href="#securityUserErrorPopup" id="sercurityUserPopupLink">Update Error</a></div>
    <div id="securityUserErrorPopup" style="display: none">
        <div id="securityUserInnerErrorPopup">
            <div class="overlay-title ">
                <img src="images/error.png" class="imgError" />Error
            </div>
            <div class="clear"></div>
            <div class="overlay-contentError errorMsg">
                <p>
                    <span id="securityUserErrorFieldMsg"></span>
                </p>
                <br />
                <div class="overlay-btns" style="padding: 0"><a class="btn" id="btnSecurityUserErrorOk">Ok</a></div>
            </div>
        </div>
    </div>
    <!--Update error Popup-->
    <!-- POPUP StopServerErrorPopup-->
    <div id="divStopServerError" style="display: none;">
        <div class="overlay-title icon-alert">Stop Error</div>
        <div class="clear"></div>
        <div class="overlay-content resizeCon">
            <p id="errorLabel" class="txt-bold resizeRestore">Server could not be stopped at the moment</p>
        </div>
        <div class="overlay-btns"><a class="btn closeBtn" id="A2">Ok</a></div>
    </div>
    <!-- POPUP StopServerErrorPopup-->
    <!--Add Configuration Popup-->
    <div id="addConfigPopup" style="display: none">
        <div id="addConfigInnerPopup">
            <div class="overlay-title icon-alert">
                <div id="addConfigHeader" class="addConfigHeader">Add Configuration</div>
                <div id="deleteAddConfig" class="deleteAddConfig "><a href="javascript:void(0);"><span class="iconDeleteAddConfig"></span>Delete this Configuration</a></div>
                <div class="clear"></div>
            </div>
            <div id="addConfigControls">
                <div class="clear"></div>
                <form id="formAddConfiguration" method="get" action="" novalidate style="overflow:auto;">
                    <div id="addConfigWrapper" class="configWrapper">
                    </div>
                </form>
                <br />
                <div class="overlay-btns"><a id="btnAddConfigSave" class="btn">Save</a> <a id="btnAddConfigCancel" class="btn btn-gray">Cancel</a></div>
            </div>
            <div id="saveConfigConfirmation" style="display: none;">
                <div class="overlay-content ">
                    <div class="confirmationInfo">Are you sure you want to <span data-state="edit" id="expotSaveConfigText">save</span>?</div>
                </div>
                <div class="overlay-btns"><a id="btnSaveConfigOk" class="btn closeBtn">Yes</a> <a id="btnSaveConfigCancel" class="btn btn-gray confirmNoSave">No</a> </div>
            </div>
        </div>
    </div>
    <!--Add Disk Limit Popup-->
    <!--Add Import Configuration Popup-->
    <div id="addImportConfigPopup" style="display: none">
        <div id="addImportConfigInnerPopup">
            <div class="overlay-title icon-alert">
                <div id="addImportConfigHeader" class="addConfigHeader">Add Configuration</div>
                <div id="deleteImportConfig" class="deleteAddConfig "><a href="javascript:void(0);"><span class="iconDeleteAddConfig"></span>Delete this Configuration</a></div>
                <div class="clear"></div>
            </div>
            <div id="addImportConfigControls">
                <div class="clear"></div>
                <form id="formAddImportConfiguration" method="get" action="" novalidate style="overflow:auto;">
                    <div id="addImportConfigWrapper" class="configWrapper">
                    </div>
                </form>
                <br />
                <div class="overlay-btns"><a id="btnAddImportConfigSave" class="btn">Save</a> <a id="btnAddImportConfigCancel" class="btn btn-gray">Cancel</a></div>
            </div>
            <div id="saveImportConfigConfirmation" style="display: none;">
                <div class="overlay-content ">
                    <div class="confirmationInfo">Are you sure you want to <span data-state="edit" id="importSaveConfigText">save</span>?</div>
                </div>
                <div class="overlay-btns"><a id="btnSaveImportConfigOk" class="btn closeBtn">Yes</a> <a id="btnSaveImportConfigCancel" class="btn btn-gray confirmNoSave">No</a> </div>
            </div>
        </div>
    </div>
    <!--Add Import Configuration Popup-->
    <div id="addDiskLimitPopup" style="display: none">
        <div id="addDiskLimitInnerPopup">
            <div class="overlay-title icon-alert">
                <div id="addDiskLimitHeader" class="addConfigHeader">Add Disk Limit</div>
                <div class="clear"></div>
            </div>
            <div id="addDiskLimitControls">
                <div class="clear"></div>
                <form id="formAddDiskLimit" method="get" action="" novalidate style="overflow:auto;">
                    <div id="addDiskLimitWrapper" class="configWrapper">
                    </div>
                </form>
                <br />
                <div class="overlay-btns"><a id="btnAddDiskLimitSave" class="btn">Save</a> <a id="btnAddDiskLimitCancel" class="btn btn-gray">Cancel</a></div>
            </div>
            <div id="saveDiskLimitConfirmation" style="display: none;">
                <div class="overlay-content ">
                    <div class="confirmationInfo">Are you sure you want to <span data-state="edit" id="expotSaveDiskLimitText">save</span>?</div>
                </div>
                <div class="overlay-btns"><a id="btnSaveDiskLimitOk" class="btn closeBtn">Yes</a> <a id="btnSaveDiskLimitCancel" class="btn btn-gray confirmNoSave">No</a> </div>
            </div>
        </div>
    </div>
    <div id="replicatedTablePopup" style="display:none">
        <div class="overlay-title icon-alert">DR Tables</div>
        <div class="overlay-content resizeCon">
            <div id="drPopup" class="repliWrapper">
            </div>
        </div>
        <div class="overlay-btns"><a class="btn closeBtn" id="A2">Ok</a></div>
    </div>
    <div id="exportTablePopup" style="display:none">
        <div class="overlay-title icon-alert">Export Streams</div>
        <div class="overlay-content resizeCon">
            <div id="exportPopup" class="repliWrapper">
            </div>
        </div>
        <div class="overlay-btns"><a class="btn closeBtn" id="A2">Ok</a></div>
    </div>
    <!--Add Configuration Popup-->
    <!-- Query error because of Paused Database Popup-->
    <div style="display: none"><a href="#queryDatabasePausedErrorPopup" id="queryDatabasePausedErrorPopupLink">Query Error</a></div>
    <div id="queryDatabasePausedErrorPopup" style="display: none">
        <div id="queryDatabasePausedInnerErrorPopup">
            <div class="overlay-title ">
                <img src="images/error.png" class="imgError" />Query Execution Error
            </div>
            <div class="clear"></div>
            <div class="overlay-contentError errorQueryDbPause">
                <p>
                    The query could not be executed because the database is Paused. You can run the query by switching to admin port.
                </p>
                <p>&nbsp;</p>
                <p>
                    <span style="font-weight: bold">Do you want to switch to admin port?</span>
                </p>
                <br />
                <div class="overlay-btns" style="padding: 0"><a class="btn" id="btnQueryDatabasePausedErrorOk">Ok</a> <a id="btnQueryDatabasePausedErrorCancel" class="btn btn-gray closeBtn">Cancel</a></div>
            </div>
        </div>
    </div>
    <!-- Query error because of Paused Database Popup-->
    <a href="#addUserPopup" id="addNewUserLink" class="plusAdd" title="Add User" style="display: none;">&nbsp;</a>
    <div id="addUserPopup" style="display: none">
        <div id="addUserInnerPopup" data-isupdate="" data-username="" data-role="">
            <div class="overlay-title icon-alert">
                <div id="addUserHeader" class="addConfigHeader">Add User</div>
                <div id="deleteUser" class="deleteAddConfig"><a id="deleteSecUser" href="javascript:void(0);"><span class="iconDeleteAddConfig"></span>Delete this User</a></div>
                <div class="clear"></div>
            </div>
            <div id="addUserControl">
                <div class="clear"></div>
                <form id="frmAddUser" method="get" action="" novalidate style="overflow:auto;">
                    <div id="addUserWrapper" class="editUserWrapper">
                    </div>
                </form>
                <br />
                <div class="overlay-btns"><a id="btnSaveUser" class="btn">Save</a> <a id="btnCancelUser" class="btn btn-gray">Cancel</a></div>
            </div>
            <div id="saveUserControl" style="display: none;">
                <div class="overlay-content ">
                    <div class="confirmationInfo">Are you sure you want to <span id="userSaveDelete" data-status=""></span>?</div>
                </div>
                <div class="overlay-btns"><a id="btnSaveSecUser" class="btn closeBtn">Yes</a> <a id="btnCancelSaveSecUser" class="btn btn-gray confirmNoSave">No</a> </div>
            </div>
        </div>
    </div>
    <!--DR warning POPUP  -->
    <div id="drPartitionWarning" style="display: none">
        <div class="overlay-title"><div class="warninghead"><img src="images/Information.png" />Warning</div></div>
        <div class="clear"></div>
        <div class="overlay-content warning">
            <p id="drPartitionWarningMsg"></p>
            <div class="overlay-btns" style="padding:0;">
                <a id="btnDrPartitionWarning" class="btn">Ok</a>
                <div class="clear"></div>
            </div>
        </div>
    </div>
    <!-- DR warning POPUP end  -->
    <!-- POPUP DRStatePop -->
    <div id="drStatePop" style="display: none">
        <div class="overlay-title icon-alert">DR State</div>
        <div class="clear"></div>
        <div class="overlay-content confirmationHeight">
            <p class="txt-bold">Do you want to save the value?</p>
        </div>
        <div class="overlay-btns"><a id="btnSaveDrState" class="btn">Ok</a> <a id="btnPopupDrStateCancel" class="btn btn-gray">Cancel</a></div>
    </div>
    <!-- POPUP DRStatePop -->
    <!-- POPUP DRMasterPop -->
    <div id="drMasterPop" style="display: none">
        <div class="overlay-title icon-alert">DR Master</div>
        <div class="clear"></div>
        <div class="overlay-content confirmationHeight">
            <p class="txt-bold">Do you want to save the value?</p>
        </div>
        <div class="overlay-btns"><a id="btnSaveDrMaster" class="btn">Ok</a> <a id="btnPopupDrMasterCancel" class="btn btn-gray">Cancel</a></div>
    </div>
    <!-- POPUP DRStatePop -->
    <!-- POPUP DRReplicaPop -->
    <div id="drReplicaPop" style="display: none">
        <div class="overlay-title icon-alert">DR Replica</div>
        <div class="clear"></div>
        <div class="overlay-content confirmationHeight">
            <p class="txt-bold">Do you want to save the value?</p>
        </div>
        <div class="overlay-btns"><a id="btnSaveDrReplica" class="btn">Ok</a> <a id="btnPopupDrReplicaCancel" class="btn btn-gray">Cancel</a></div>
    </div>
    <!-- POPUP DRReplicaPop -->
    <!--Configure Query Timeout Popup-->
    <div id="queryTimeoutConfigPopup" style="display: none;">
      <div id="queryTimeoutConfigInnerPopup">
        <div class="overlay-title icon-alert">
          <div id="queryTimeoutConfigHeader" class="addConfigHeader">Query Timeout</div>
          <div class="clear"></div>
        </div>
        <div id="queryTimeoutConfigControls">
          <div class="queryTimeout">
            <form id="formQueryTimeoutConfiguration" method="get" action="">
              <table id="tblQueryTimeout" width="100%" class="QueryTbl">
                <tbody><tr>
                  <td>Query Timeout</td>
                  <td align="center">
                    <input id="txtQueryTimeoutConfig" name="txtQueryTimeoutConfig"  type="text">
                    <label id="errorQueryTimeoutConfig" for="txtQueryTimeoutConfig" class="error errorTimeOut" style="display: none;"></label>
                  </td>
                  <td align="left">milliseconds</td>
                  </tr>
                </tbody>
              </table>
            </form>
            <p> You can set time limit for read-only queries. Read-only queries that take longer than the specified time will
              be canceled.</p>
          </div>

          <div class="overlay-btns">
            <a id="btnQueryTimeoutConfigSave" class="btn">Save</a>
            <a id="btnQueryTimeoutConfigClear" class="btn btn-gray">Clear</a>
            <a id="btnQueryTimeoutConfigCancel" class="btn btn-gray" style="margin-left:0.02%;">Cancel</a>
          </div>
        </div>
      </div>
    </div>
    <!-- Tab close confirmation -->
    <a id="btnCloseTabConfirmation" href="#closeTabConfirmation" style="display: none;"></a>
    <div id="closeTabConfirmation" style="display: none" data-id="" data-elementid="">
        <div class="overlay-title icon-alert">Confirmation</div>
        <div class="clear"></div>
        <div class="overlay-content confirmationHeight">
            <p class="txt-bold">Do you want to close the tab?</p>
        </div>
        <div class="overlay-btns"><a id="btnCloseTabOk" class="btn">Ok</a> <a id="btnCloseTabCancel" class="btn btn-gray">Cancel</a></div>
    </div>
    <!-- Tab close confirmation -->

    <!-- Query save confirmation -->
    <a id="btnQuerySaveConfirmation" href="#querySaveConfirmation" style="display: none;"></a>
    <div id="querySaveConfirmation" style="display: none" data-id="" data-elementid="">
        <div class="overlay-title icon-alert">Confirmation</div>
        <div class="clear"></div>
        <div class="overlay-content confirmationHeight">
            <p class="txt-bold">Do you want to close the tab?</p>
        </div>
        <div class="overlay-btns"><a id="btnQuerySaveOk" class="btn">Ok</a> <a id="btnQuerySaveCancel" class="btn btn-gray">Cancel</a></div>
    </div>
    <!-- Query save confirmation -->

    <!--Save Query Popup-->
    <a id="btnSaveQueryConfirmation" href="#saveQueryPopup" style="display: none;"></a>
    <div id="saveQueryPopup" style="display: none; width:20px;">
        <div id="saveQueryInnerPopup">
            <div id="divSaveQueryConfirmation" class="overlay-title icon-alert">
                <div id="saveQueryHeader" class="addConfigHeader">Save Query</div>
            </div>
            <div id="saveQueryControls">
                <div class="clear"></div>
                <form id="formSaveQuery" method="get" action=""  style="overflow:auto;">
                    <div id="saveQueryWrapper" class="configWrapper" style="width:300px; overflow:hidden">
                        <table width="100%" cellpadding="0" cellspacing="0" class="configurTbl">
                            <tbody>
                                <tr id="Tr1">
                                    <td>Name:</td>
                                    <td width="65%" class="txtQName">
                                        <input id="txtQueryName" name="txtQueryName" type="text" maxlength="25">
                                        <label id="errorQueryName" for="txtQueryName" class="error errorHeightFix" style="display: none;"></label>
                                    </td>
                                </tr>
                                <tr id = 'queryError'>
                                   <td colspan="2">
                                       <span class="error">Query is empty.</span>
                                   </td>
                                </tr>
                            </tbody>
                        </table>
                    </div>
                </form>
                <br />
                <div class="overlay-btns"><a id="btnSaveQueryOk" class="btn">Save</a> <a id="btnSaveQueryCancel" class="btn btn-gray">Cancel</a></div>
            </div>
            <div id="saveQueryConfirmation" style="display: none;">
                <div class="overlay-content ">
                    <div class="confirmationInfo">Are you sure you want to <span data-state="edit" id="queryText">save</span>?</div>
                </div>
                <div class="overlay-btns"><a id="btnSaveQueryConfrmOk" class="btn closeBtn">Yes</a> <a id="btnSaveQueryConfrmCancel" class="btn btn-gray confirmNoSave">No</a> </div>
            </div>
        </div>
    </div>
    <!--Save Query Popup-->

    <!-- Memory exceeded message -->
    <a id="btnMemoryError" href="#memoryErrorPopup" style="display: none;"></a>
    <div id="memoryErrorPopup" style="display: none" data-id="" data-elementid="">
        <div class="overlay-title errorIcon ">Error</div>
        <div class="clear"></div>
        <div class="overlay-content confirmationHeight">
            <p id="memErrorMsg" class="txt-bold">Maximum storage limit reached. Cannot save the current tab. <br/>Please remove the existing tabs or decrease the length of query.</p>
        </div>

        <div class="overlay-btns"><a id="btnMemoryErrorOk" class="btn">Ok</a></div>

    </div>
    <!-- Memory exceeded message -->

    <!-- HTML5 support popup -->
    <a id="btnHtmlSupport" href="#htmlSupportPopup" style="display: none;"></a>
    <div id="htmlSupportPopup" style="display: none" data-id="" data-elementid="">
        <div class="overlay-title errorIcon ">Error</div>
        <div class="clear"></div>
        <div class="overlay-content confirmationHeight">
            <p class="txt-bold">Your browser doesn't support the html5 web storage. Cannot save the current tab.</p>
        </div>
        <div class="overlay-btns"><a id="btnIsSupportedOk" class="btn">Ok</a></div>
    </div>
    <!-- HTML5 support popup -->

    <!-- Prepare Shutdown popup -->
    <a id="btnPrepareShutdown" href="#shutdownStatusPopup" style="display: none;"></a>
    <div id="shutdownStatusPopup" style="display: none;">
        <div class="overlay-title ">
                <img id="" src="images/Information.png" class="imgError" /> <span>Shutting Down</span>
        </div>
        <div class="clear"></div>
        <div class="overlay-content confirmationHeight" style="width:300px">
            <ul id="shutdownMsg">
                <li id="liPrepareShutdownNormal"><span class='shutdownNormal'></span>Preparing for shutdown.</li>
                <li id="liPrepareShutdownLoad" style="display:none"><span class='shutdownLoader'><img src='images/shutdown-loader.gif'></span>Preparing for shutdown.</li>
                <li id="liPrepareShutdownOk" style="display:none"><span class='shutdownSuccess'><img src='images/shutdown-success.png'></span>Preparing for shutdown.</li>
                <li id="liPrepareShutdownFailure" style="display:none"><span class='shutdownFailure'><img src='images/shutdown-failure.png'></span>Preparing for shutdown.</li>

                <li id="liQueueExpDataNormal"><span class='shutdownNormal'></span>Writing out all queued export data.</li>
                <li id="liQueueExpDataLoad" style="display:none"><span class='shutdownLoader'><img src='images/shutdown-loader.gif'></span>Writing out all queued export data.</li>
                <li id="liQueueExpDataOk"  style="display:none"><span class='shutdownSuccess'><img src='images/shutdown-success.png'></span>Writing out all queued export data.</li>
                <li id="liQueueExpDataFailure"  style="display:none"><span class='shutdownFailure'><img src='images/shutdown-failure.png'></span>Writing out all queued export data.</li>

                <li id="liCompleteOutstandingExpDrNormal"><span class='shutdownNormal'></span>Completing outstanding export and DR transactions.</li>
                <li id="liCompleteOutstandingExpDrLoad" style="display:none"><span class='shutdownLoader'><img src='images/shutdown-loader.gif'></span>Completing outstanding export and DR transactions.</li>
                <li id="liCompleteOutstandingExpDrOk" style="display:none"><span class='shutdownSuccess'><img src='images/shutdown-success.png'></span>Completing outstanding export and DR transactions.</li>

                <li id="liCompleteClientTransNormal"><span class='shutdownNormal'></span>Completing outstanding client transactions.</li>
                <li id="liCompleteClientTransLoad" style="display:none"><span class='shutdownLoader'><img src='images/shutdown-loader.gif'></span>Completing outstanding client transactions.</li>
                <li id="liCompleteClientTransOk" style="display:none"><span class='shutdownSuccess'><img src='images/shutdown-success.png'></span>Completing outstanding client transactions.</li>

                <li id="liCompleteOutstandingImpNormal"><span class='shutdownNormal'></span>Completing outstanding importer requests.</li>
                <li id="liCompleteOutstandingImpLoad" style="display:none"><span class='shutdownLoader'><img src='images/shutdown-loader.gif'></span>Completing outstanding importer requests.</li>
                <li id="liCompleteOutstandingImpOk" style="display:none"><span class='shutdownSuccess'><img src='images/shutdown-success.png'></span>Completing outstanding importer requests.</li>

                <li id="liShutdownReadyNormal"><span class='shutdownNormal'></span>Cluster will shutdown now.</li>
                <li id="liShutdownReadyLoad" style="display:none"><span class='shutdownLoader'><img src='images/shutdown-loader.gif'></span>Cluster will shutdown now.</li>
                <li id="liShutdownReadyOk" style="display:none"><span class='shutdownSuccess'><img src='images/shutdown-success.png'></span>Cluster will shutdown now.</li>
                <li id="liShutdownReadyFailure" style="display:none"><span class='shutdownFailure'><img src='images/shutdown-failure.png'></span>Cluster will shutdown now.</li>
            </ul>
        </div>
        <div class="shutdownErrorMsg" id="divShutdownErrMsg" style="display:none">
            <h2>Error Occured</h2>
            <p><span id="shutdownErrMsg"></span></p>
        </div>
        <div class="shutdownRetryMsg" id="divShutdownRetryMsg"><p> Do you want to retry?</p></div>
        <div class="overlayShutdownBtn" id="divRetryBtn" style="display:none">

            <a id="btnPrepareShutdownOk" class="btn">Ok</a>
            <a id="btnPrepareShutdownCancel" class="btn btn-gray confirmNoSave">Cancel</a>
        </div>

    </div>
    <!-- Prepare Shutdown popup -->

    <!-- Placed at the end of the document so the pages load faster -->
    <script src="js/bootstrap.js"></script>
    <script src="js/jquery.tablesorter.js"></script>
    <script src="js/jquery.tablesorter.widgets.js"></script>
    <!-- Placed at the end of the document so the pages load faster -->
</body>
</html><|MERGE_RESOLUTION|>--- conflicted
+++ resolved
@@ -420,16 +420,11 @@
                             <!--tab-->
                             <div class="tabContant analysisSubTab" id="divAnalysis">
                                 <ul id="tabAnalysis" class="tabs">
-<<<<<<< HEAD
                                     <li><a href="#tabData">Data</a></li>
-=======
-                                    <!--<li><a href="#tabData">Data</a></li>-->
->>>>>>> e78971bc
                                     <li><a id="tabProcedureBtn" href="#tabProcedure" class="active">Procedures</a></li>
                                 </ul>
                                 <div class="clear"></div>
                                 <div class="tab_container subAnalysisTab_container">
-<<<<<<< HEAD
                                     <div id="tabData" class="tab_content dataTab tab_content_data ">
                                         <div id="tblAnalyzeNowContent" class="mainContentAnalysis analyzeNowContent">
                                             <p>Click the <span>Analyze Now</span> Button to start</p>
@@ -471,20 +466,6 @@
                                             </div>
                                         </div>
                                     </div>
-=======
-                                    <!--<div id="tabData" class="tab_content dataTab tab_content_data ">-->
-                                        <!--<div id="tblAnalyzeNowContent" class="mainContentAnalysis analyzeNowContent">-->
-                                            <!--<p>Click the <span>Analyze Now</span> Button to start</p>-->
-                                            <!--<p> the analysis of your database</p>-->
-                                        <!--</div>-->
-                                        <!--&lt;!&ndash;<div class="mainContentAnalysis noDataContent" style="display:none">&ndash;&gt;-->
-                                            <!--&lt;!&ndash;<p>No data is available.</p>&ndash;&gt;-->
-                                        <!--&lt;!&ndash;</div>&ndash;&gt;-->
-                                        <!--<div id="tblNoDataContent" class="mainContentAnalysis noDataContentTable" style="display:none">-->
-                                            <!--<p>Work is in progress for the Data tab. Please go to the Procedures tab for viewing latency, frequency and combined charts of procedures.</p>-->
-                                        <!--</div>-->
-                                    <!--</div>-->
->>>>>>> e78971bc
                                     <div id="tabProcedure" class="tab_content dataTab tab_content_data">
                                         <div class="mainContentAnalysis analyzeNowContent">
                                             <p>Click the <span>Analyze Now</span> Button to start</p>
@@ -1439,30 +1420,6 @@
         </div>
         <div class="overlay-btns"><a href="#" class="btn" id="savePreference">Save</a></div>
     </div>
-<<<<<<< HEAD
-    <!--*****************************-->
-    <!--<div style="display:none" id="hideTableName"></div>-->
-    <!--<div><a href="#analysisDetails" class="btn" id="showAnalysisDetails" style="display:none;"></a> </div>-->
-    <!--<div id="analysisDetails" style="display:none">-->
-        <!--<div class="overlay-title procDetailTitle ">-->
-           <!--Detail view of Execution Time for <span id="procedureName"></span>-->
-        <!--</div>-->
-        <!--<div class="clear"></div>-->
-        <!--<div class="overlay-content overlay-content-proc-detail">-->
-            <!--<div class="legendAnalysis" id="execTimeLegend"><span class="circle_green"></span>-->
-            <!--<span id="spanAnalysisLegend">Average Execution Time</span></div>-->
-             <!--<div class="clear"></div>-->
-
-            <!--<div class="proDetailsHeightAdjstment">-->
-                <!--<div id="divVisualizeLatencyDetail">-->
-                     <!--<svg class="proDetailSvgHeight" id="visualizeLatencyDetail"></svg>-->
-                <!--</div>-->
-            <!--</div>-->
-        <!--</div>-->
-    <!--</div>    -->
-    <!--*/*********************************************************-->
-=======
->>>>>>> e78971bc
     <div style="display:none" id="hidProcedureName"></div>
     <div><a href="#analysisDetails" class="btn" id="showAnalysisDetails" style="display:none;"></a> </div>
     <div id="analysisDetails" style="display:none">
