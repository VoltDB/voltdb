/* This file is part of VoltDB.
 * Copyright (C) 2008-2018 VoltDB Inc.
 *
 * This program is free software: you can redistribute it and/or modify
 * it under the terms of the GNU Affero General Public License as
 * published by the Free Software Foundation, either version 3 of the
 * License, or (at your option) any later version.
 *
 * This program is distributed in the hope that it will be useful,
 * but WITHOUT ANY WARRANTY; without even the implied warranty of
 * MERCHANTABILITY or FITNESS FOR A PARTICULAR PURPOSE.  See the
 * GNU Affero General Public License for more details.
 *
 * You should have received a copy of the GNU Affero General Public License
 * along with VoltDB.  If not, see <http://www.gnu.org/licenses/>.
 */

package org.voltdb.messaging;

import java.io.IOException;
import java.nio.ByteBuffer;

import org.voltcore.messaging.TransactionInfoBaseMessage;
import org.voltcore.utils.CoreUtils;
import org.voltdb.iv2.MpRestartSequenceGenerator;
import org.voltdb.iv2.TxnEgo;

public class CompleteTransactionMessage extends TransactionInfoBaseMessage
{
    boolean m_isRollback;
    boolean m_requiresAck;
    boolean m_rollbackForFault;
    long m_timestamp = INITIAL_TIMESTAMP;
<<<<<<< HEAD
    boolean m_restartable = true;
=======
    boolean m_isAbortDuringRepair;
>>>>>>> a67bc518
    int m_hash;
    int m_flags = 0;
    static final int ISROLLBACK = 0;
    static final int REQUIRESACK = 1;
    static final int ISRESTART = 2;
    static final int ISNPARTTXN = 3;
    static final int ISABORTDURINGREPAIR = 4;

    private void setBit(int position, boolean value)
    {
        if (value) {
            m_flags |= (1 << position);
        }
        else {
            m_flags &= ~(1 << position);
        }
    }

    private boolean getBit(int position)
    {
        return (((m_flags >> position) & 0x1) == 1);
    }

    /** Empty constructor for de-serialization */
    CompleteTransactionMessage() {
        super();
    }

    /**
     * These four args needed for base class
     * @param initiatorHSId
     * @param coordinatorHSId
     * @param txnId
     * @param isReadOnly
     *
     * @param isRollback  Should the recipient rollback this transaction to complete it?
     * @param requiresAck  Does the recipient need to respond to this message
     *                     with a CompleteTransactionResponseMessage?
     * @param isRestart   Does this CompleteTransactionMessage indicate a restart of this transaction?
     */
    public CompleteTransactionMessage(long initiatorHSId, long coordinatorHSId,
                                      long txnId, boolean isReadOnly, int hash,
                                      boolean isRollback, boolean requiresAck,
                                      boolean isRestart, boolean isForReplay,
                                      boolean isNPartTxn, boolean isAbortDuringRepair)
    {
        super(initiatorHSId, coordinatorHSId, txnId, 0, isReadOnly, isForReplay);
        m_hash = hash;
        setBit(ISROLLBACK, isRollback);
        setBit(REQUIRESACK, requiresAck);
        setBit(ISRESTART, isRestart);
        setBit(ISNPARTTXN, isNPartTxn);
        setBit(ISABORTDURINGREPAIR, isAbortDuringRepair);
    }

    public CompleteTransactionMessage(long initiatorHSId, long coordinatorHSId, CompleteTransactionMessage msg)
    {
        super(initiatorHSId, coordinatorHSId, msg);
        m_hash = msg.m_hash;
        m_flags = msg.m_flags;
    }

    public boolean isRollback()
    {
        return getBit(ISROLLBACK);
    }

    public boolean requiresAck()
    {
        return getBit(REQUIRESACK);
    }

    public boolean isRestart()
    {
        return getBit(ISRESTART);
    }

    public boolean isNPartTxn()
    {
        return getBit(ISNPARTTXN);
    }

    public boolean isAbortDuringRepair() {
        return getBit(ISABORTDURINGREPAIR);
    }

    public int getHash() {
        return m_hash;
    }

    public void setRequireAck(boolean requireAck) {
        setBit(REQUIRESACK, requireAck);
    }

    public boolean needsCoordination() {
        return !isNPartTxn() && !isReadOnly();
    }

    // This is used when MP txn is restarted.
    public void setTimestamp(long timestamp) {
        m_timestamp = timestamp;
    }

    public long getTimestamp() {
        return m_timestamp;
    }

    @Override
    public int getSerializedSize()
    {
        int msgsize = super.getSerializedSize();
        msgsize += 4 + 4 + 8 + 1;
        return msgsize;
    }

    @Override
    public void flattenToBuffer(ByteBuffer buf) throws IOException
    {
        buf.put(VoltDbMessageFactory.COMPLETE_TRANSACTION_ID);
        super.flattenToBuffer(buf);
        buf.putInt(m_hash);
        buf.putInt(m_flags);
        buf.putLong(m_timestamp);
        buf.put(m_restartable ? (byte) 1 : (byte) 0);
        assert(buf.capacity() == buf.position());
        buf.limit(buf.position());
    }

    @Override
    public void initFromBuffer(ByteBuffer buf) throws IOException
    {
        super.initFromBuffer(buf);
        m_hash = buf.getInt();
        m_flags = buf.getInt();
        m_timestamp = buf.getLong();
        m_restartable = (buf.get() == 1);
        assert(buf.capacity() == buf.position());
    }

    public void setRestartable(boolean restartable) {
        m_restartable = restartable;
    }

    public boolean isRestartable() {
        return m_restartable;
    }

    @Override
    public String toString() {
        StringBuilder sb = new StringBuilder();

        sb.append("COMPLETE_TRANSACTION (FROM COORD: ");
        sb.append(CoreUtils.hsIdToString(m_coordinatorHSId));
        sb.append(") FOR TXN ");
        sb.append(TxnEgo.txnIdToString(m_txnId) + "(" + m_txnId + ")");
        sb.append("\n SP HANDLE: ");
        sb.append(TxnEgo.txnIdToString(getSpHandle()));
        sb.append("\n  FLAGS: ").append(m_flags);

        if (isNPartTxn())
            sb.append("\n  ").append(" N Partition TXN");

        sb.append("\n  TIMESTAMP: ");
        MpRestartSequenceGenerator.restartSeqIdToString(m_timestamp, sb);
        sb.append("\n  TRUNCATION HANDLE:" + TxnEgo.txnIdToString(getTruncationHandle()));
        sb.append("\n  HASH: " + String.valueOf(m_hash));

        if (isRollback())
            sb.append("\n  THIS IS AN ROLLBACK REQUEST");

        if (requiresAck())
            sb.append("\n  THIS MESSAGE REQUIRES AN ACK");

        if (isRestart()) {
            sb.append("\n  THIS IS A TRANSACTION RESTART");
        }

        if (!isForReplica()) {
            sb.append("\n  SEND TO LEADER");
        }

<<<<<<< HEAD
        if(!isRestartable()) {
            sb.append("\n  THIS IS NOT RESTARTABLE");
=======
        if(isAbortDuringRepair()) {
            sb.append("\n  THIS IS NOT RESTARTABLE (ABORT) REPAIR");
>>>>>>> a67bc518
        }
        return sb.toString();
    }
}<|MERGE_RESOLUTION|>--- conflicted
+++ resolved
@@ -31,11 +31,7 @@
     boolean m_requiresAck;
     boolean m_rollbackForFault;
     long m_timestamp = INITIAL_TIMESTAMP;
-<<<<<<< HEAD
-    boolean m_restartable = true;
-=======
     boolean m_isAbortDuringRepair;
->>>>>>> a67bc518
     int m_hash;
     int m_flags = 0;
     static final int ISROLLBACK = 0;
@@ -147,7 +143,7 @@
     public int getSerializedSize()
     {
         int msgsize = super.getSerializedSize();
-        msgsize += 4 + 4 + 8 + 1;
+        msgsize += 4 + 4 + 8;
         return msgsize;
     }
 
@@ -159,7 +155,6 @@
         buf.putInt(m_hash);
         buf.putInt(m_flags);
         buf.putLong(m_timestamp);
-        buf.put(m_restartable ? (byte) 1 : (byte) 0);
         assert(buf.capacity() == buf.position());
         buf.limit(buf.position());
     }
@@ -171,16 +166,7 @@
         m_hash = buf.getInt();
         m_flags = buf.getInt();
         m_timestamp = buf.getLong();
-        m_restartable = (buf.get() == 1);
         assert(buf.capacity() == buf.position());
-    }
-
-    public void setRestartable(boolean restartable) {
-        m_restartable = restartable;
-    }
-
-    public boolean isRestartable() {
-        return m_restartable;
     }
 
     @Override
@@ -217,13 +203,8 @@
             sb.append("\n  SEND TO LEADER");
         }
 
-<<<<<<< HEAD
-        if(!isRestartable()) {
-            sb.append("\n  THIS IS NOT RESTARTABLE");
-=======
         if(isAbortDuringRepair()) {
             sb.append("\n  THIS IS NOT RESTARTABLE (ABORT) REPAIR");
->>>>>>> a67bc518
         }
         return sb.toString();
     }
