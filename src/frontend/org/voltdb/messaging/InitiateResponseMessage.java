--- conflicted
+++ resolved
@@ -334,7 +334,6 @@
         return sb.toString();
     }
 
-<<<<<<< HEAD
     public void setForOldLeader(boolean forOldLeader) {
         m_isForOldLeader = forOldLeader;
     }
@@ -343,10 +342,8 @@
         return m_isForOldLeader;
     }
 
-=======
     @Override
     public String getMessageInfo() {
         return "InitiateResponseMessage TxnId:" + TxnEgo.txnIdToString(m_txnId);
     }
->>>>>>> a35e09e4
 }