--- conflicted
+++ resolved
@@ -311,7 +311,6 @@
          * For JDBC we want a dedicated thread to block on calls to the remote database
          * so the data source thread can overflow data to disk.
          */
-
         if (fut == null) {
             return;
         }
@@ -340,15 +339,6 @@
                                 final ByteBuffer buf = cont.b();
                                 buf.position(startPosition);
                                 buf.order(ByteOrder.LITTLE_ENDIAN);
-<<<<<<< HEAD
-                                if (edb.isLegacy()) {
-                                    // It is too painful to collect the first Txn start time for legacy connectors so measure delivery time
-                                    cont.updateStartTime(System.currentTimeMillis());
-                                    while (buf.hasRemaining() && !m_shutdown) {
-                                        int length = buf.getInt();
-                                        byte[] rowdata = new byte[length];
-                                        buf.get(rowdata, 0, length);
-=======
                                 byte version = buf.get();
                                 assert(version == 1);
                                 long generation = buf.getLong();
@@ -372,29 +362,12 @@
                                     byte[] rowdata = new byte[length];
                                     buf.get(rowdata, 0, length);
                                     if (edb.isLegacy()) {
->>>>>>> 82775ae6
                                         edb.onBlockStart();
                                         edb.processRow(length, rowdata);
-                                    }
-                                    edb.onBlockCompletion();
-                                }
-                                else {
-                                    long generation = -1L;
-                                    ExportRow row = null;
-                                    while (buf.hasRemaining() && !m_shutdown) {
-                                        int length = buf.getInt();
-                                        byte[] rowdata = new byte[length];
-                                        buf.get(rowdata, 0, length);
+                                    } else {
                                         //New style connector.
                                         try {
-                                            if (row == null) {
-                                                // Decode first row of the block (and find transaction start time)
-                                                row = ExportRow.decodeRow(edb.getPreviousRow(), source.getPartitionId(), m_startTS, rowdata);
-                                                cont.updateStartTime((long)row.values[1]);
-                                            }
-                                            else {
-                                                row = ExportRow.decodeRow(edb.getPreviousRow(), source.getPartitionId(), m_startTS, rowdata);
-                                            }
+                                            row = ExportRow.decodeRow(edb.getPreviousRow(), source.getPartitionId(), m_startTS, rowdata);
                                             edb.setPreviousRow(row);
                                         } catch (IOException ioe) {
                                             m_logger.warn("Failed decoding row for partition" + source.getPartitionId() + ". " + ioe.getMessage());
@@ -408,12 +381,19 @@
                                         }
                                         edb.processRow(row);
                                     }
-                                    if (row != null) {
-                                        edb.onBlockCompletion(row);
-                                    }
-                                }
-                                //Make sure to discard after onBlockCompletion so that if completion wants to retry we dont lose block.
-                                if (cont != null) {
+                                }
+                                if (edb.isLegacy()) {
+                                    edb.onBlockCompletion();
+                                }
+                                if (row != null) {
+                                    edb.onBlockCompletion(row);
+                                }
+                                // Make sure to discard after onBlockCompletion so that if completion
+                                // wants to retry we don't lose block.
+                                // Please note that if export manager is shutting down it's possible
+                                // that container isn't fully consumed. Discard the buffer prematurely
+                                // would cause missing rows in export stream.
+                                if (!m_shutdown && cont != null) {
                                     cont.discard();
                                     cont = null;
                                 }
@@ -437,7 +417,10 @@
                                 }
                             }
                         }
-                        //Dont discard the block also set the start position to the begining.
+                        // Don't discard the block also set the start position to the begining.
+                        // TODO: it would be nice to keep the last position in the buffer so that
+                        //       next time connector can pick up from where it left last time and
+                        //       continue. It helps to reduce exporting duplicated rows.
                         if (m_shutdown && cont != null) {
                             if (m_logger.isDebugEnabled()) {
                                 // log message for debugging.
