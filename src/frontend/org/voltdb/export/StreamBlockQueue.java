/* This file is part of VoltDB.
 * Copyright (C) 2008-2018 VoltDB Inc.
 *
 * This program is free software: you can redistribute it and/or modify
 * it under the terms of the GNU Affero General Public License as
 * published by the Free Software Foundation, either version 3 of the
 * License, or (at your option) any later version.
 *
 * This program is distributed in the hope that it will be useful,
 * but WITHOUT ANY WARRANTY; without even the implied warranty of
 * MERCHANTABILITY or FITNESS FOR A PARTICULAR PURPOSE.  See the
 * GNU Affero General Public License for more details.
 *
 * You should have received a copy of the GNU Affero General Public License
 * along with VoltDB.  If not, see <http://www.gnu.org/licenses/>.
 */
package org.voltdb.export;

import java.io.IOException;
import java.nio.ByteBuffer;
import java.nio.ByteOrder;
import java.util.ArrayDeque;
import java.util.Iterator;

import org.voltcore.logging.VoltLogger;
import org.voltcore.utils.DBBPool.BBContainer;
import org.voltdb.utils.BinaryDeque;
import org.voltdb.utils.BinaryDeque.BinaryDequeReader;
import org.voltdb.utils.BinaryDeque.BinaryDequeTruncator;
import org.voltdb.utils.BinaryDeque.TruncatorResponse;
import org.voltdb.utils.PersistentBinaryDeque;
import org.voltdb.utils.PersistentBinaryDeque.ByteBufferTruncatorResponse;
import org.voltdb.utils.VoltFile;

/**
 * A customized queue for StreamBlocks that contain export data. The queue is able to
 * overflow to disk when more then two stream blocks are stored
 * as well as persist to disk when sync is invoked. Right now sync doesn't actually do an fsync on
 * the file unless it is specifically requested. It just pushed the two in memory blocks to the persistent
 *
 * portion of the queue
 *
 */
public class StreamBlockQueue {

    private static final VoltLogger exportLog = new VoltLogger("EXPORT");

    /**
     * Deque containing reference to stream blocks that are in memory. Some of these
     * stream blocks may still be persisted to disk others are stored completely in memory
     */
    private final ArrayDeque<StreamBlock> m_memoryDeque = new ArrayDeque<StreamBlock>();

    /**
     * A deque for persisting data to disk both for persistence and as a means of overflowing storage
     */
    private BinaryDeque m_persistentDeque;

    private final String m_nonce;
    private final String m_path;
    private BinaryDequeReader m_reader;

    public StreamBlockQueue(String path, String nonce) throws java.io.IOException {
        m_persistentDeque = new PersistentBinaryDeque( nonce, new VoltFile(path), exportLog);
        m_path = path;
        m_nonce = nonce;
        m_reader = m_persistentDeque.openForRead(m_nonce);
        // temporary debug stmt
        exportLog.info(m_nonce + " At SBQ creation, PBD size is " + (m_reader.sizeInBytes() - (8 * m_reader.getNumObjects())));
    }

    public boolean isEmpty() throws IOException {
        if (m_memoryDeque.isEmpty() && m_reader.isEmpty()) {
            return true;
        }
        return false;
    }

    /**
     * Wrapper around the common operation of pulling an element out of the persistent deque.
     * The behavior is complicated (and might change) since the persistent deque can throw an IOException.
     * The poll always removes the element from the persistent queue
     * (although not necessarily removing the file backing, that happens at deleteContents) and will add
     * a reference to the block to the in memory deque unless actuallyPoll is true.
     * @param actuallyPoll
     * @return
     */
    private StreamBlock pollPersistentDeque(boolean actuallyPoll) {
        BBContainer cont = null;
        try {
            cont = m_reader.poll(PersistentBinaryDeque.UNSAFE_CONTAINER_FACTORY);
        } catch (IOException e) {
            exportLog.error(e);
        }

        if (cont == null) {
            return null;
        } else {
            cont.b().order(ByteOrder.LITTLE_ENDIAN);
            //If the container is not null, unpack it.
            final BBContainer fcont = cont;
            fcont.b().order(ByteOrder.LITTLE_ENDIAN);
            long uso = cont.b().getLong(0);
            int tupleCount = cont.b().getInt(8);
            fcont.b().order(ByteOrder.BIG_ENDIAN);
            //Pass the stream block a subset of the bytes, provide
            //a container that discards the original returned by the persistent deque
            StreamBlock block = new StreamBlock( fcont,
                uso,
                tupleCount,
                true);

            //Optionally store a reference to the block in the in memory deque
            if (!actuallyPoll) {
                m_memoryDeque.offer(block);
            }
            return block;
        }
    }
    /*
     * Present an iterator that is backed by the blocks
     * that are already loaded as well as blocks that
     * haven't been polled from the persistent deque.
     *
     * The iterator wraps an iterator from the memoryDeque,
     * and regenerates it every time an element is added to the memoryDeque from
     * the persistent deque.
     */
    public Iterator<StreamBlock> iterator() {
        return new Iterator<StreamBlock>() {
            private Iterator<StreamBlock> m_memoryIterator = m_memoryDeque.iterator();
            @Override
            public boolean hasNext() {
                if (m_memoryIterator.hasNext()) {
                    return true;
                } else {
                    if (pollPersistentDeque(false) != null) {
                        m_memoryIterator = m_memoryDeque.iterator();
                        for (int ii = 0; ii < m_memoryDeque.size() - 1; ii++) {
                            m_memoryIterator.next();
                        }
                        return true;
                    }
                }
                return false;
            }

            @Override
            public StreamBlock next() {
                if (m_memoryIterator.hasNext()) {
                    return m_memoryIterator.next();
                }

                StreamBlock block = pollPersistentDeque(false);
                if (block == null) {
                    throw new java.util.NoSuchElementException();
                } else {
                    m_memoryIterator = m_memoryDeque.iterator();
                    for (int ii = 0; ii < m_memoryDeque.size(); ii++) {
                        m_memoryIterator.next();
                    }
                    return block;
                }
            }

            @Override
            public void remove() {
                m_memoryIterator.remove();
            }
        };
    }

    public StreamBlock peek() {
        if (m_memoryDeque.peek() != null) {
            return m_memoryDeque.peek();
        }
        return pollPersistentDeque(false);
    }

    // For test
    public StreamBlock poll() {
        StreamBlock sb = null;
        if (m_memoryDeque.peek() != null) {
            sb = m_memoryDeque.poll();
        } else {
            sb = pollPersistentDeque(true);
        }
        return sb;
    }

    public StreamBlock pop() {
        if (m_memoryDeque.isEmpty()) {
            StreamBlock sb = pollPersistentDeque(true);
            if (sb == null) {
                throw new java.util.NoSuchElementException();
            }
            return sb;
        } else {
            return m_memoryDeque.pop();
        }
    }

    /*
     * Only allow two blocks in memory, put the rest in the persistent deque
     */
    public void offer(StreamBlock streamBlock) throws IOException {
        m_persistentDeque.offer(streamBlock.asBBContainer());
        long unreleasedUso = streamBlock.unreleasedUso();
        if (m_memoryDeque.size() < 2) {
            StreamBlock fromPBD = pollPersistentDeque(false);
            if ((streamBlock.uso() == fromPBD.uso()) && (unreleasedUso > streamBlock.uso())) {
                fromPBD.releaseUso(unreleasedUso - 1);
                assert(fromPBD.unreleasedUso() < fromPBD.uso() + fromPBD.totalSize() - 1);
            }
        }
    }

    /*
     * This is a no-op now with nofsync=true
     */
    public void sync(boolean nofsync) throws IOException {
        if (!nofsync) {
            m_persistentDeque.sync();
        }
    }

    public long sizeInBytes() throws IOException {
        long memoryBlockUsage = 0;
        for (StreamBlock b : m_memoryDeque) {
            //Use only unreleased size, but throw in the USO
            //to make book keeping consistent when flushed to disk
            //Also dont count persisted blocks.
            memoryBlockUsage += b.unreleasedSize();
        }
        //Subtract USO from on disk size
        return memoryBlockUsage + m_reader.sizeInBytes() - (StreamBlock.HEADER_SIZE * m_reader.getNumObjects());
    }

    public void close() throws IOException {
        sync(true);
        m_persistentDeque.close();
        for (StreamBlock sb : m_memoryDeque) {
            sb.discard();
        }
        m_memoryDeque.clear();
    }

    public void closeAndDelete() throws IOException {
        m_persistentDeque.closeAndDelete();
        for (StreamBlock sb : m_memoryDeque) {
            sb.discard();
        }
    }

    public void truncateToTxnId(final long txnId) throws IOException {
        assert(m_memoryDeque.isEmpty());
        m_persistentDeque.parseAndTruncate(new BinaryDequeTruncator() {

        @Override
        public TruncatorResponse parse(BBContainer bbc) {
            ByteBuffer b = bbc.b();
            b.order(ByteOrder.LITTLE_ENDIAN);
            try {
<<<<<<< HEAD
                final int headerSize = 8 + 4 + 4 + 1; // generation, partition index + column count + byte for schema flag.
                b.position(b.position() + StreamBlock.HEADER_SIZE);//Don't need the USO + rowCount
=======
                b.position(b.position() + 8);//Don't need the USO
                byte version = b.get();
                assert(version == 1);
                b.getLong();  // generation
                int firstRowStart = b.position() + b.getInt();
                b.position(firstRowStart);

>>>>>>> 82775ae6
                while (b.hasRemaining()) {
                    final int rowStart = b.position();
                    int rowLength = b.getInt();
                    //Get partition col index
                    b.position(b.position() + 4);
                    //Get column count includes metadata column count.
                    int columnCount = b.getInt();

                    int nullArrayLength = ((columnCount + 7) & -8) >> 3;
                    b.position(b.position() + nullArrayLength);

                    long rowTxnId = b.getLong();
                    if (exportLog.isTraceEnabled()) {
                        exportLog.trace("Evaluating row with txnId " + rowTxnId + " for truncation");
                    }
                    if (rowTxnId > txnId) {
                        if (exportLog.isDebugEnabled()) {
                            exportLog.debug(
                                    "Export stream " + m_nonce + " found export data to truncate at txn " + rowTxnId);
                        }
                        //The txnid of this row is the greater then the truncation txnid.
                        //Don't want this row, but want to preserve all rows before it.
                        //Move back before the row length prefix, txnId and header
                        b.position(rowStart);

                        //If the truncation point was the first row in the block, the entire block is to be discard
                        //We know it is the first row if the position before the row is after the uso (8 bytes)
                        if (b.position() == firstRowStart) {
                            return PersistentBinaryDeque.fullTruncateResponse();
                        } else {
                            //Return everything in the block before the truncation point.
                            //Indicate this is the end of the interesting data.
                            b.limit(b.position());
                            b.position(0);
                            return new ByteBufferTruncatorResponse(b);
                        }
                    } else {
                        //Not the row we are looking to truncate at. Skip past it (row length + row length field).
                        b.position(rowStart + rowLength + 4);
                    }
                }
            } finally {
                b.order(ByteOrder.BIG_ENDIAN);
            }
            return null;
        }
        });

        // close reopen reader
        m_persistentDeque.close();
        m_persistentDeque = new PersistentBinaryDeque(m_nonce, new VoltFile(m_path), exportLog);
        m_reader = m_persistentDeque.openForRead(m_nonce);
        // temporary debug stmt
        exportLog.info("After truncate, PBD size is " + (m_reader.sizeInBytes() - (8 * m_reader.getNumObjects())));
    }


    @Override
    public void finalize() {
        try {
            int nonEmptyCnt = 0;
            nonEmptyCnt = m_memoryDeque.stream().filter((block) -> (!block.isPersisted())).map((_item) -> 1).reduce(nonEmptyCnt, Integer::sum);
            if (nonEmptyCnt > 0) {
                exportLog.error("Finalized StreamBlockQueue with " + nonEmptyCnt + " items in the memory deque that are not persisted. Path: " + m_path + " Nonce: " + m_nonce);
            }
        } finally {
            try {
                super.finalize();
            } catch (Throwable ex) {
               ;
            }
        }
    }
}<|MERGE_RESOLUTION|>--- conflicted
+++ resolved
@@ -99,7 +99,6 @@
             cont.b().order(ByteOrder.LITTLE_ENDIAN);
             //If the container is not null, unpack it.
             final BBContainer fcont = cont;
-            fcont.b().order(ByteOrder.LITTLE_ENDIAN);
             long uso = cont.b().getLong(0);
             int tupleCount = cont.b().getInt(8);
             fcont.b().order(ByteOrder.BIG_ENDIAN);
@@ -261,18 +260,13 @@
             ByteBuffer b = bbc.b();
             b.order(ByteOrder.LITTLE_ENDIAN);
             try {
-<<<<<<< HEAD
-                final int headerSize = 8 + 4 + 4 + 1; // generation, partition index + column count + byte for schema flag.
-                b.position(b.position() + StreamBlock.HEADER_SIZE);//Don't need the USO + rowCount
-=======
-                b.position(b.position() + 8);//Don't need the USO
+                b.position(b.position() +  StreamBlock.HEADER_SIZE);//Don't need the USO, rowCount
                 byte version = b.get();
                 assert(version == 1);
                 b.getLong();  // generation
                 int firstRowStart = b.position() + b.getInt();
                 b.position(firstRowStart);
 
->>>>>>> 82775ae6
                 while (b.hasRemaining()) {
                     final int rowStart = b.position();
                     int rowLength = b.getInt();
@@ -346,4 +340,5 @@
             }
         }
     }
+
 }