/* This file is part of VoltDB.
 * Copyright (C) 2008-2018 VoltDB Inc.
 *
 * This program is free software: you can redistribute it and/or modify
 * it under the terms of the GNU Affero General Public License as
 * published by the Free Software Foundation, either version 3 of the
 * License, or (at your option) any later version.
 *
 * This program is distributed in the hope that it will be useful,
 * but WITHOUT ANY WARRANTY; without even the implied warranty of
 * MERCHANTABILITY or FITNESS FOR A PARTICULAR PURPOSE.  See the
 * GNU Affero General Public License for more details.
 *
 * You should have received a copy of the GNU Affero General Public License
 * along with VoltDB.  If not, see <http://www.gnu.org/licenses/>.
 */

package org.voltdb.export;

import java.io.File;
import java.io.IOException;
import java.nio.ByteBuffer;
import java.util.ArrayList;
import java.util.HashMap;
import java.util.HashSet;
import java.util.Iterator;
import java.util.List;
import java.util.Map;
import java.util.Properties;
import java.util.Set;
import java.util.concurrent.atomic.AtomicReference;

import org.voltcore.logging.Level;
import org.voltcore.logging.VoltLogger;
import org.voltcore.messaging.HostMessenger;
import org.voltcore.utils.DBBPool;
import org.voltcore.utils.Pair;
import org.voltdb.CatalogContext;
import org.voltdb.ExportStatsBase.ExportStatsRow;
import org.voltdb.VoltDB;
import org.voltdb.catalog.CatalogMap;
import org.voltdb.catalog.Cluster;
import org.voltdb.catalog.Connector;
import org.voltdb.catalog.ConnectorProperty;
import org.voltdb.catalog.ConnectorTableInfo;
import org.voltdb.catalog.Database;
import org.voltdb.utils.LogKeys;
import org.voltdb.utils.VoltFile;

import com.google_voltpatches.common.base.Preconditions;

/**
 * Bridges the connection to an OLAP system and the buffers passed
 * between the OLAP connection and the execution engine. Each processor
 * implements ExportDataProcessor interface. The processors are passed one
 * or more ExportDataSources. The sources map, currently, 1:1 with Export
 * enabled tables. The ExportDataSource has poll() and ack() methods that
 * processors may use to pull and acknowledge as processed, EE Export data.
 * Data passed to processors is wrapped in ExportDataBlocks which in turn
 * wrap a BBContainer.
 *
 * Processors are loaded by reflection based on configuration in project.xml.
 */
public class ExportManager implements ExportManagerInterface
{
    /**
     * the only supported processor class
     */
    public static final String PROCESSOR_CLASS =
            "org.voltdb.export.processors.GuestProcessor";
    /**
     * This is property used for checking Export clients for validation only.
     */
    public final static String CONFIG_CHECK_ONLY = "__voltdb_config_check_only__";

    /**
     * Processors also log using this facility.
     */
    private static final VoltLogger exportLog = new VoltLogger("EXPORT");

    private final AtomicReference<ExportGeneration> m_generation = new AtomicReference<>(null);

    private final HostMessenger m_messenger;

    /**
     * Set of partition ids for which this export manager instance is master of
     */
    private final Set<Integer> m_masterOfPartitions = new HashSet<Integer>();

    /**
     * Master sends RELEASE_BUFFER to all its replicas to discard buffer.
     */
    public static final byte RELEASE_BUFFER = 1;

    /**
     * Master sends GIVE_MASTERSHIP to one replica to transfer leadership.
     */
    public static final byte GIVE_MASTERSHIP = 2;

    /**
     * Master sends GAP_QUERY to all nodes to know: can you cover the next sequence number?
     *
     * This is called when master hits gap in the stream.
     */
    public static final byte GAP_QUERY = 3;

    /**
     * Node that receives GAP_QUERY sends back QUERY_RESPONSE with the information that whether
     * it has data for the next sequence number.
     */
    public static final byte QUERY_RESPONSE = 4;

    /**
     * Data sources under new SPI or SPI who receives failed host notification
     * sends TASK_MASTERSHIP to all nodes to ask master to transfer leadership back.
     * If master doesn't exist promote itself to be master.
     */
    public static final byte TAKE_MASTERSHIP = 5;

    /**
     * Node that receives TAKE_MASTERSHIP sends back TAKE_MASTERSHIP_RESPONSE to indicate
     * it's not master.
     */
    public static final byte TAKE_MASTERSHIP_RESPONSE = 6;

    /**
     * Connections OLAP loaders. Currently at most one loader allowed.
     * Supporting multiple loaders mainly involves reference counting
     * the EE data blocks and bookkeeping ACKs from processors.
     */
    AtomicReference<ExportDataProcessor> m_processor = new AtomicReference<ExportDataProcessor>();

    private ExportStats m_exportStats;
    private final int m_hostId;

    // this used to be flexible, but no longer - now m_loaderClass is just null or default value
    public static final String DEFAULT_LOADER_CLASS = "org.voltdb.export.processors.GuestProcessor";
    private final String m_loaderClass = DEFAULT_LOADER_CLASS;

    private volatile Map<String, Pair<Properties, Set<String>>> m_processorConfig = new HashMap<>();

    private int m_exportTablesCount = 0;
    private int m_connCount = 0;
    private boolean m_startPolling = false;

<<<<<<< HEAD
=======

    public class ExportStats extends ExportStatsBase {
        List<ExportStatsRow> m_stats;

        ExportStats() {
            super();
        }

        @Override
        public Iterator<Object> getStatsRowKeyIterator(boolean interval) {
            m_stats = getStats(interval);
            return buildIterator();
        }

        private Iterator<Object> buildIterator() {
            return new Iterator<Object>() {
                int index = 0;

                @Override
                public boolean hasNext() {
                    return index < m_stats.size();
                }

                @Override
                public Object next() {
                    if (index < m_stats.size()) {
                        return index++;
                    }
                    throw new NoSuchElementException();
                }

                @Override
                public void remove() {
                    throw new UnsupportedOperationException();
                }

            };
        }

        @Override
        protected void updateStatsRow(Object rowKey, Object rowValues[]) {
            super.updateStatsRow(rowKey, rowValues);
            int rowIndex = (Integer) rowKey;
            assert (rowIndex >= 0);
            assert (rowIndex < m_stats.size());
            ExportStatsRow stat = m_stats.get(rowIndex);
            rowValues[columnNameToIndex.get(Columns.SITE_ID)] = stat.m_siteId;
            rowValues[columnNameToIndex.get(Columns.PARTITION_ID)] = stat.m_partitionId;
            rowValues[columnNameToIndex.get(Columns.SOURCE_NAME)] = stat.m_sourceName;
            rowValues[columnNameToIndex.get(Columns.EXPORT_TARGET)] = stat.m_exportTarget;
            rowValues[columnNameToIndex.get(Columns.ACTIVE)] = stat.m_isExporting;
            rowValues[columnNameToIndex.get(Columns.TUPLE_COUNT)] = stat.m_tupleCount;
            rowValues[columnNameToIndex.get(Columns.TUPLE_PENDING)] = stat.m_tuplesPending;
            rowValues[columnNameToIndex.get(Columns.LAST_QUEUED_TIMESTAMP)] = stat.m_lastQueuedTimestamp;
            rowValues[columnNameToIndex.get(Columns.LAST_ACKED_TIMESTAMP)] = stat.m_lastAckedTimestamp;
            rowValues[columnNameToIndex.get(Columns.AVERAGE_LATENCY)] = stat.m_averageLatency;
            rowValues[columnNameToIndex.get(Columns.MAX_LATENCY)] = stat.m_maxLatency;
            rowValues[columnNameToIndex.get(Columns.QUEUE_GAP)] = stat.m_queueGap;
            rowValues[columnNameToIndex.get(Columns.STATUS)] = stat.m_status;
        }

        public ExportStatsRow getStatsRow(Object rowKey) {
            int rowIndex = (Integer) rowKey;
            assert (rowIndex >= 0);
            assert (rowIndex < m_stats.size());
            ExportStatsRow stat = m_stats.get(rowIndex);
            return stat;
        }
    }

    /**
     * Construct ExportManager using catalog.
     * @param myHostId
     * @param catalogContext
     * @throws ExportManager.SetupException
     */
    // FIXME - this synchronizes on the ExportManager class, but everyone else synchronizes on the instance.
    public static synchronized void initialize(
            int myHostId,
            CatalogContext catalogContext,
            boolean isRejoin,
            boolean forceCreate,
            HostMessenger messenger,
            List<Pair<Integer, Integer>> partitions)
            throws ExportManager.SetupException
    {
        ExportManager em = new ExportManager(myHostId, catalogContext, messenger);
        m_self = em;
        if (forceCreate) {
            em.clearOverflowData();
        }
        em.initialize(catalogContext, partitions, isRejoin);

        RealVoltDB db=(RealVoltDB)VoltDB.instance();
        db.getStatsAgent().registerStatsSource(StatsSelector.EXPORT,
                myHostId, // m_siteId,
                em.getExportStats());
    }

>>>>>>> 71afd7a3
    private CatalogMap<Connector> getConnectors(CatalogContext catalogContext) {
        final Cluster cluster = catalogContext.catalog.getClusters().get("cluster");
        final Database db = cluster.getDatabases().get("database");
        return db.getConnectors();
    }

    private boolean hasEnabledConnectors(CatalogMap<Connector> connectors) {
        for (Connector conn : connectors) {
            if (conn.getEnabled() && !conn.getTableinfo().isEmpty()) {
                return true;
            }
        }
        return false;
    }

    /**
     * Indicate to associated {@link ExportGeneration}s to become
     * masters for the given partition id
     * @param partitionId
     */
    @Override
    synchronized public void takeMastership(int partitionId) {
        m_masterOfPartitions.add(partitionId);
        ExportGeneration generation = m_generation.get();
        if (generation == null) {
            return;
        }
        generation.takeMastership(partitionId);
    }

    /**
     * Indicate local partition became the SPI Leader
     * still waiting for old leader (ack) to trigger take over mastership
     * @param partitionId
     */
    @Override
    synchronized public void prepareAcceptMastership(int partitionId) {
        // can't acquire mastership twice for the same partition id
        if (!m_masterOfPartitions.add(partitionId)) {
            return;
        }
        if (exportLog.isDebugEnabled()) {
            exportLog.debug("Export streams on local partition " + partitionId + " will become master.");
        }
    }

    /**
     * Indicate to associated {@link ExportGeneration}s to
     * prepare give up mastership for the given partition id to hostId
     * @param partitionId
     */
    @Override
    synchronized public void prepareTransferMastership(int partitionId, int hostId) {
        // remove mastership for partition id, so when failure happen during the mastership transfer
        // this node can be elected as new master again.
        m_masterOfPartitions.remove(partitionId);

        if (exportLog.isDebugEnabled()) {
            exportLog.debug("Export stream masters on " + partitionId + " are going to migrate away");
        }
        ExportGeneration generation = m_generation.get();
        if (generation == null) {
            return;
        }
        generation.prepareTransferMastership(partitionId, hostId);
    }

    protected ExportManager() {
        m_hostId = 0;
        m_messenger = null;
    }

    /**
     * Read the catalog to setup manager and loader(s)
     */
    public ExportManager(
            int myHostId,
            CatalogContext catalogContext,
            HostMessenger messenger)
    throws ExportManager.SetupException
    {
        m_hostId = myHostId;
        m_messenger = messenger;
        m_exportStats = new ExportStats();

        exportLog.info("Running " + this.getClass().getName());

        boolean compress = !Boolean.getBoolean(StreamBlockQueue.EXPORT_DISABLE_COMPRESSION_OPTION);
        exportLog.info("Export has compression "
                + (compress ? "enabled" : "disabled") + " in " + VoltDB.instance().getExportOverflowPath());

        CatalogMap<Connector> connectors = getConnectors(catalogContext);
        if (!hasEnabledConnectors(connectors)) {
            exportLog.info("System is not using any export functionality or connectors configured are disabled.");
            return;
        }

        updateProcessorConfig(connectors);

        exportLog.info(String.format("Export is enabled and can overflow to %s.", VoltDB.instance().getExportOverflowPath()));
    }

    public HostMessenger getHostMessenger() {
        return m_messenger;
    }

    @Override
    public void clearOverflowData() throws ExportManagerInterface.SetupException {
        String overflowDir = VoltDB.instance().getExportOverflowPath();
        try {
            exportLog.info(
                String.format("Cleaning out contents of export overflow directory %s for create with force", overflowDir));
            VoltFile.recursivelyDelete(new File(overflowDir), false);
        } catch(IOException e) {
            String msg = String.format("Error cleaning out export overflow directory %s: %s",
                    overflowDir, e.getMessage());
            if (exportLog.isDebugEnabled()) {
                exportLog.debug(msg, e);
            }
            throw new ExportManager.SetupException(msg);
        }

    }

    @Override
    public synchronized void startPolling(CatalogContext catalogContext) {
        m_startPolling = true;

        CatalogMap<Connector> connectors = getConnectors(catalogContext);
        if(!hasEnabledConnectors(connectors)) {
            exportLog.info("System is not using any export functionality or connectors configured are disabled.");
            return;
        }

        ExportDataProcessor processor = m_processor.get();
        Preconditions.checkState(processor != null, "guest processor is not set");

        processor.startPolling();
    }

    private void updateProcessorConfig(final CatalogMap<Connector> connectors) {
        Map<String, Pair<Properties, Set<String>>> config = new HashMap<>();

        // If the export source changes before the previous generation drains
        // then the outstanding exports will go to the new source when export resumes.
        int connCount = 0;
        int tableCount = 0;
        for (Connector conn : connectors) {
            // skip disabled connectors
            if (!conn.getEnabled() || conn.getTableinfo().isEmpty()) {
                continue;
            }

            connCount++;
            Properties properties = new Properties();
            Set<String> tables = new HashSet<>();

            String targetName = conn.getTypeName();

            for (ConnectorTableInfo ti : conn.getTableinfo()) {
                tables.add(ti.getTable().getTypeName());
                tableCount++;
            }

            if (conn.getConfig() != null) {
                Iterator<ConnectorProperty> connPropIt = conn.getConfig().iterator();
                while (connPropIt.hasNext()) {
                    ConnectorProperty prop = connPropIt.next();
                    properties.put(prop.getName(), prop.getValue().trim());
                    if (!prop.getName().toLowerCase().contains("password")) {
                        properties.put(prop.getName(), prop.getValue().trim());
                    } else {
                        //Dont trim passwords
                        properties.put(prop.getName(), prop.getValue());
                    }
                }
            }

            Pair<Properties, Set<String>> connConfig = new Pair<>(properties, tables);
            config.put(targetName, connConfig);
        }

        m_connCount = connCount;
        m_exportTablesCount = tableCount;
        m_processorConfig = config;
    }

    @Override
    public int getExportTablesCount() {
        return m_exportTablesCount;
    }

    @Override
    public int getConnCount() {
        return m_connCount;
    }

    /** Creates the initial export processor if export is enabled */
    @Override
    public void initialize(CatalogContext catalogContext, List<Pair<Integer, Integer>> localPartitionsToSites,
            boolean isRejoin) {
        try {
            CatalogMap<Connector> connectors = getConnectors(catalogContext);
            if (!hasEnabledConnectors(connectors)) {
                return;
            }

            if (exportLog.isDebugEnabled()) {
                exportLog.debug("Creating connector " + m_loaderClass);
            }
            ExportDataProcessor newProcessor = getNewProcessorWithProcessConfigSet(m_processorConfig);
            m_processor.set(newProcessor);

            File exportOverflowDirectory = new File(VoltDB.instance().getExportOverflowPath());
            ExportGeneration generation = new ExportGeneration(exportOverflowDirectory);
            generation.initialize(m_messenger, m_hostId, catalogContext,
                    connectors, localPartitionsToSites, exportOverflowDirectory);

            m_generation.set(generation);
            newProcessor.setExportGeneration(generation);
            newProcessor.readyForData();
        }
        catch (final ClassNotFoundException e) {
            exportLog.l7dlog( Level.ERROR, LogKeys.export_ExportManager_NoLoaderExtensions.name(), e);
            throw new RuntimeException(e);
        }
        catch (final Exception e) {
            exportLog.error("Initialize failed with:", e);
            throw new RuntimeException(e);
        }
    }

    @Override
    public synchronized void updateCatalog(CatalogContext catalogContext, boolean requireCatalogDiffCmdsApplyToEE,
            boolean requiresNewExportGeneration, List<Pair<Integer, Integer>> localPartitionsToSites)
    {
        final Cluster cluster = catalogContext.catalog.getClusters().get("cluster");
        final Database db = cluster.getDatabases().get("database");
        final CatalogMap<Connector> connectors = db.getConnectors();

        Map<String, Pair<Properties, Set<String>>> processorConfigBeforeUpdate = m_processorConfig;
        updateProcessorConfig(connectors);
        if (m_processorConfig.isEmpty() && processorConfigBeforeUpdate.isEmpty()) {
            return;
        }
        if (!requiresNewExportGeneration) {
            exportLog.info("No stream related changes in update catalog.");
            return;
        }
        /**
         * This checks if the catalogUpdate was done in EE or not. If catalog update is skipped for @UpdateClasses and such
         * EE does not roll to new generation and thus we need to ignore creating new generation roll with the current generation.
         * If anything changes in getDiffCommandsForEE or design changes pay attention to fix this.
         */
        if (requireCatalogDiffCmdsApplyToEE == false) {
            exportLog.info("Skipped rolling generations as generation not created in EE.");
            return;
        }
        if (m_generation.get() == null) {
            File exportOverflowDirectory = new File(VoltDB.instance().getExportOverflowPath());
            try {
                ExportGeneration gen = new ExportGeneration(exportOverflowDirectory);
                m_generation.set(gen);
            } catch (IOException crash) {
                //This means durig UAC we had a bad disk on a node or bad directory.
                VoltDB.crashLocalVoltDB("Error creating export generation", true, crash);
                return;
            }
        }
        ExportGeneration generation = m_generation.get();
        assert(generation != null);
        /*
         * If there is no existing export processor, create an initial one.
         * This occurs when export is turned on/off at runtime.
         */
        if (m_processor.get() == null) {
            if (exportLog.isDebugEnabled()) {
                exportLog.debug("First stream created processor will be initialized: " + m_loaderClass);
            }
            try {
                generation.initializeGenerationFromCatalog(catalogContext,
                        connectors, m_hostId, m_messenger, localPartitionsToSites);
                if (exportLog.isDebugEnabled()) {
                    exportLog.debug("Creating connector " + m_loaderClass);
                }
                ExportDataProcessor newProcessor = getNewProcessorWithProcessConfigSet(m_processorConfig);
                m_processor.set(newProcessor);
                newProcessor.setExportGeneration(generation);
                if (m_startPolling && !m_processorConfig.isEmpty()) {
                    newProcessor.startPolling();
                }
                newProcessor.readyForData();

                /*
                 * When it isn't startup, it is necessary to kick things off with the mastership
                 * settings that already exist
                 *
                 * This strategy is the one that piggy backs on
                 * regular partition mastership distribution to determine
                 * who will process export data for different partitions.
                 * We stashed away all the ones we have mastership of
                 * in m_masterOfPartitions
                 */
                for (Integer partitionId: m_masterOfPartitions) {
                    generation.acceptMastership(partitionId);
                }
            }
            catch (final ClassNotFoundException e) {
                exportLog.l7dlog( Level.ERROR, LogKeys.export_ExportManager_NoLoaderExtensions.name(), e);
                throw new RuntimeException(e);
            }
            catch (final Exception e) {
                throw new RuntimeException(e);
            }
        }
        else {
            swapWithNewProcessor(catalogContext, generation,
                    connectors, localPartitionsToSites, m_processorConfig);
        }
    }

    // remove and install new processor
    private void swapWithNewProcessor(
            final CatalogContext catalogContext,
            ExportGeneration generation,
            CatalogMap<Connector> connectors,
            List<Pair<Integer, Integer>> partitions,
            Map<String, Pair<Properties, Set<String>>> config)
    {
        ExportDataProcessor oldProcessor = m_processor.get();
        if (exportLog.isDebugEnabled()) {
            exportLog.debug("Shutdown guestprocessor");
        }
        oldProcessor.shutdown();
        if (exportLog.isDebugEnabled()) {
            exportLog.debug("Processor shutdown completed, install new export processor");
        }
        generation.unacceptMastership();
        if (exportLog.isDebugEnabled()) {
            exportLog.debug("Existing export datasources unassigned.");
        }
        //Load any missing tables.
        generation.initializeGenerationFromCatalog(catalogContext, connectors, m_hostId, m_messenger, partitions);
        for (Pair<Integer, Integer> partition : partitions) {
            generation.updateAckMailboxes(partition.getFirst(), null);
        }

        //We create processor even if we dont have any streams.
        try {
            ExportDataProcessor newProcessor = getNewProcessorWithProcessConfigSet(config);
            newProcessor.setExportGeneration(generation);
            if (m_startPolling && !config.isEmpty()) {
                newProcessor.startPolling();
            }
            m_processor.getAndSet(newProcessor);
            newProcessor.readyForData();
        }
        catch (Exception crash) {
            VoltDB.crashLocalVoltDB("Error creating next export processor", true, crash);
        }
        for (int partitionId : m_masterOfPartitions) {
            generation.acceptMastership(partitionId);
        }
    }

    private  ExportDataProcessor getNewProcessorWithProcessConfigSet(Map<String, Pair<Properties, Set<String>>> config) throws ClassNotFoundException, InstantiationException, IllegalAccessException {
        final Class<?> loaderClass = Class.forName(m_loaderClass);
        ExportDataProcessor newProcessor = (ExportDataProcessor)loaderClass.newInstance();
        newProcessor.addLogger(exportLog);
        newProcessor.setProcessorConfig(config);
        return newProcessor;
    }

    @Override
    public void shutdown() {
        ExportGeneration generation = m_generation.getAndSet(null);
        if (generation != null) {
            generation.close(m_messenger);
        }
        ExportDataProcessor proc = m_processor.getAndSet(null);
        if (proc != null) {
            proc.shutdown();
        }
    }

    @Override
    public List<ExportStatsRow> getStats(final boolean interval) {
        try {
            ExportGeneration generation = m_generation.get();
            if (generation != null) {
                return generation.getStats(interval);
            }
        } catch (Exception e) {
            //Don't let anything take down the execution site thread
            exportLog.error("Failed to get export queued bytes.", e);
        }
        return new ArrayList<ExportStatsRow>();
    }

    /*
     * This method pulls double duty as a means of pushing export buffers
     * and "syncing" export data to disk. Syncing doesn't imply fsync, it just means
     * writing the data to a file instead of keeping it all in memory.
     * End of stream indicates that no more data is coming from this source
     * for this generation.
     */
    public static void pushEndOfStream(
            int partitionId,
            String signature) {
        ExportManagerInterface instance = ExportManagerInterface.instance();
        try {
            ExportGeneration generation = instance.getGeneration();
            if (generation != null) {
                generation.pushEndOfStream(partitionId, signature);
            }
        } catch (Exception e) {
            //Don't let anything take down the execution site thread
            exportLog.error("Error pushing export end of stream", e);
        }
    }
    /*
     * This method pulls double duty as a means of pushing export buffers
     * and "syncing" export data to disk. Syncing doesn't imply fsync, it just means
     * writing the data to a file instead of keeping it all in memory.
     * End of stream indicates that no more data is coming from this source
     * for this generation.
     */
    public static void pushExportBuffer(
            int partitionId,
            String signature,
            long startSequenceNumber,
            long tupleCount,
            long uniqueId,
            long bufferPtr,
            ByteBuffer buffer,
            boolean sync) {
        //For validating that the memory is released
        if (bufferPtr != 0) DBBPool.registerUnsafeMemory(bufferPtr);
        ExportManagerInterface instance = ExportManagerInterface.instance();
        try {
            ExportGeneration generation = instance.getGeneration();
            if (generation == null) {
                if (buffer != null) {
                    DBBPool.wrapBB(buffer).discard();
                }
                return;
            }
            generation.pushExportBuffer(partitionId, signature, startSequenceNumber,
                    (int)tupleCount, uniqueId, buffer, sync);
        } catch (Exception e) {
            //Don't let anything take down the execution site thread
            exportLog.error("Error pushing export buffer", e);
        }
    }

    @Override
    public void updateInitialExportStateToSeqNo(int partitionId, String signature,
                                                boolean isRecover, long sequenceNumber) {
        //If the generation was completely drained, wait for the task to finish running
        //by waiting for the permit that will be generated
        ExportGeneration generation = m_generation.get();
        if (generation != null) {
            generation.updateInitialExportStateToSeqNo(partitionId, signature,
                                                       isRecover, sequenceNumber);
        }
    }

    public static synchronized void sync(final boolean nofsync) {
        if (exportLog.isDebugEnabled()) {
            exportLog.debug("Syncing export data");
        }
        ExportGeneration generation = ExportManagerInterface.instance().getGeneration();
        if (generation != null) {
            generation.sync(nofsync);
        }
    }

    @Override
    public ExportStats getExportStats() {
        return m_exportStats;
    }

    @Override
    public ExportGeneration getGeneration() {
        return m_generation.get();
    }
}<|MERGE_RESOLUTION|>--- conflicted
+++ resolved
@@ -143,108 +143,6 @@
     private int m_connCount = 0;
     private boolean m_startPolling = false;
 
-<<<<<<< HEAD
-=======
-
-    public class ExportStats extends ExportStatsBase {
-        List<ExportStatsRow> m_stats;
-
-        ExportStats() {
-            super();
-        }
-
-        @Override
-        public Iterator<Object> getStatsRowKeyIterator(boolean interval) {
-            m_stats = getStats(interval);
-            return buildIterator();
-        }
-
-        private Iterator<Object> buildIterator() {
-            return new Iterator<Object>() {
-                int index = 0;
-
-                @Override
-                public boolean hasNext() {
-                    return index < m_stats.size();
-                }
-
-                @Override
-                public Object next() {
-                    if (index < m_stats.size()) {
-                        return index++;
-                    }
-                    throw new NoSuchElementException();
-                }
-
-                @Override
-                public void remove() {
-                    throw new UnsupportedOperationException();
-                }
-
-            };
-        }
-
-        @Override
-        protected void updateStatsRow(Object rowKey, Object rowValues[]) {
-            super.updateStatsRow(rowKey, rowValues);
-            int rowIndex = (Integer) rowKey;
-            assert (rowIndex >= 0);
-            assert (rowIndex < m_stats.size());
-            ExportStatsRow stat = m_stats.get(rowIndex);
-            rowValues[columnNameToIndex.get(Columns.SITE_ID)] = stat.m_siteId;
-            rowValues[columnNameToIndex.get(Columns.PARTITION_ID)] = stat.m_partitionId;
-            rowValues[columnNameToIndex.get(Columns.SOURCE_NAME)] = stat.m_sourceName;
-            rowValues[columnNameToIndex.get(Columns.EXPORT_TARGET)] = stat.m_exportTarget;
-            rowValues[columnNameToIndex.get(Columns.ACTIVE)] = stat.m_isExporting;
-            rowValues[columnNameToIndex.get(Columns.TUPLE_COUNT)] = stat.m_tupleCount;
-            rowValues[columnNameToIndex.get(Columns.TUPLE_PENDING)] = stat.m_tuplesPending;
-            rowValues[columnNameToIndex.get(Columns.LAST_QUEUED_TIMESTAMP)] = stat.m_lastQueuedTimestamp;
-            rowValues[columnNameToIndex.get(Columns.LAST_ACKED_TIMESTAMP)] = stat.m_lastAckedTimestamp;
-            rowValues[columnNameToIndex.get(Columns.AVERAGE_LATENCY)] = stat.m_averageLatency;
-            rowValues[columnNameToIndex.get(Columns.MAX_LATENCY)] = stat.m_maxLatency;
-            rowValues[columnNameToIndex.get(Columns.QUEUE_GAP)] = stat.m_queueGap;
-            rowValues[columnNameToIndex.get(Columns.STATUS)] = stat.m_status;
-        }
-
-        public ExportStatsRow getStatsRow(Object rowKey) {
-            int rowIndex = (Integer) rowKey;
-            assert (rowIndex >= 0);
-            assert (rowIndex < m_stats.size());
-            ExportStatsRow stat = m_stats.get(rowIndex);
-            return stat;
-        }
-    }
-
-    /**
-     * Construct ExportManager using catalog.
-     * @param myHostId
-     * @param catalogContext
-     * @throws ExportManager.SetupException
-     */
-    // FIXME - this synchronizes on the ExportManager class, but everyone else synchronizes on the instance.
-    public static synchronized void initialize(
-            int myHostId,
-            CatalogContext catalogContext,
-            boolean isRejoin,
-            boolean forceCreate,
-            HostMessenger messenger,
-            List<Pair<Integer, Integer>> partitions)
-            throws ExportManager.SetupException
-    {
-        ExportManager em = new ExportManager(myHostId, catalogContext, messenger);
-        m_self = em;
-        if (forceCreate) {
-            em.clearOverflowData();
-        }
-        em.initialize(catalogContext, partitions, isRejoin);
-
-        RealVoltDB db=(RealVoltDB)VoltDB.instance();
-        db.getStatsAgent().registerStatsSource(StatsSelector.EXPORT,
-                myHostId, // m_siteId,
-                em.getExportStats());
-    }
-
->>>>>>> 71afd7a3
     private CatalogMap<Connector> getConnectors(CatalogContext catalogContext) {
         final Cluster cluster = catalogContext.catalog.getClusters().get("cluster");
         final Database db = cluster.getDatabases().get("database");
