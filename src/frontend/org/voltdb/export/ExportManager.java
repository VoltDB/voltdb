/* This file is part of VoltDB.
 * Copyright (C) 2008-2019 VoltDB Inc.
 *
 * This program is free software: you can redistribute it and/or modify
 * it under the terms of the GNU Affero General Public License as
 * published by the Free Software Foundation, either version 3 of the
 * License, or (at your option) any later version.
 *
 * This program is distributed in the hope that it will be useful,
 * but WITHOUT ANY WARRANTY; without even the implied warranty of
 * MERCHANTABILITY or FITNESS FOR A PARTICULAR PURPOSE.  See the
 * GNU Affero General Public License for more details.
 *
 * You should have received a copy of the GNU Affero General Public License
 * along with VoltDB.  If not, see <http://www.gnu.org/licenses/>.
 */

package org.voltdb.export;

import java.io.File;
import java.io.IOException;
import java.nio.ByteBuffer;
import java.util.ArrayList;
import java.util.HashMap;
import java.util.HashSet;
import java.util.Iterator;
import java.util.List;
import java.util.Map;
import java.util.Properties;
import java.util.Set;
import java.util.concurrent.atomic.AtomicReference;

import org.voltcore.logging.Level;
import org.voltcore.logging.VoltLogger;
import org.voltcore.messaging.HostMessenger;
import org.voltcore.utils.DBBPool;
import org.voltcore.utils.Pair;
import org.voltdb.CatalogContext;
<<<<<<< HEAD
import org.voltdb.ExportStatsBase.ExportStatsRow;
=======
import org.voltdb.ClientInterface;
import org.voltdb.ExportStatsBase;
import org.voltdb.ExportStatsBase.ExportStatsRow;
import org.voltdb.RealVoltDB;
import org.voltdb.SimpleClientResponseAdapter;
import org.voltdb.StatsSelector;
import org.voltdb.TTLManager;
>>>>>>> f1f8696b
import org.voltdb.VoltDB;
import org.voltdb.VoltTable;
import org.voltdb.catalog.CatalogMap;
import org.voltdb.catalog.Connector;
import org.voltdb.catalog.ConnectorProperty;
import org.voltdb.catalog.ConnectorTableInfo;
import org.voltdb.client.ProcedureCallback;
import org.voltdb.sysprocs.ExportControl.OperationMode;
import org.voltdb.utils.CatalogUtil;
import org.voltdb.utils.LogKeys;
import org.voltdb.utils.VoltFile;

import com.google_voltpatches.common.base.Preconditions;

/**
 * Bridges the connection to an OLAP system and the buffers passed
 * between the OLAP connection and the execution engine. Each processor
 * implements ExportDataProcessor interface. The processors are passed one
 * or more ExportDataSources. The sources map, currently, 1:1 with Export
 * enabled tables. The ExportDataSource has poll() and ack() methods that
 * processors may use to pull and acknowledge as processed, EE Export data.
 * Data passed to processors is wrapped in ExportDataBlocks which in turn
 * wrap a BBContainer.
 *
 * Processors are loaded by reflection based on configuration in project.xml.
 */
public class ExportManager implements ExportManagerInterface
{
    /**
     * the only supported processor class
     */
    public static final String PROCESSOR_CLASS =
            "org.voltdb.export.processors.GuestProcessor";
    /**
     * This is property used for checking Export clients for validation only.
     */
    public final static String CONFIG_CHECK_ONLY = "__voltdb_config_check_only__";

    /**
     * Processors also log using this facility.
     */
    private static final VoltLogger exportLog = new VoltLogger("EXPORT");

    private final AtomicReference<ExportGeneration> m_generation = new AtomicReference<>(null);

    private final HostMessenger m_messenger;

    /**
     * Set of partition ids for which this export manager instance is master of
     */
    private final Set<Integer> m_masterOfPartitions = new HashSet<Integer>();

    /**
     * Master sends RELEASE_BUFFER to all its replicas to discard buffer.
     */
    public static final byte RELEASE_BUFFER = 1;

    /**
<<<<<<< HEAD
     * Master sends GIVE_MASTERSHIP to one replica to transfer leadership.
     */
    public static final byte GIVE_MASTERSHIP = 2;

    /**
     * Master sends GAP_QUERY to all nodes to know: can you cover the next sequence number?
     *
     * This is called when master hits gap in the stream.
     */
    public static final byte GAP_QUERY = 3;

    /**
     * Node that receives GAP_QUERY sends back QUERY_RESPONSE with the information that whether
     * it has data for the next sequence number.
     */
    public static final byte QUERY_RESPONSE = 4;

    /**
     * Data sources under new SPI or SPI who receives failed host notification
     * sends TASK_MASTERSHIP to all nodes to ask master to transfer leadership back.
     * If master doesn't exist promote itself to be master.
     */
    public static final byte TAKE_MASTERSHIP = 5;

    /**
     * Node that receives TAKE_MASTERSHIP sends back TAKE_MASTERSHIP_RESPONSE to indicate
     * it's not master.
     */
    public static final byte TAKE_MASTERSHIP_RESPONSE = 6;
=======
     * Thrown if the initial setup of the loader fails
     */
    public static class SetupException extends Exception {
        private static final long serialVersionUID = 1L;

        SetupException(final String msg) {
            super(msg);
        }

        SetupException(final Throwable cause) {
            super(cause);
        }
    }
>>>>>>> f1f8696b

    /**
     * Connections OLAP loaders. Currently at most one loader allowed.
     * Supporting multiple loaders mainly involves reference counting
     * the EE data blocks and bookkeeping ACKs from processors.
     */
    AtomicReference<ExportDataProcessor> m_processor = new AtomicReference<ExportDataProcessor>();

    private ExportStats m_exportStats;
    private final int m_hostId;

    // this used to be flexible, but no longer - now m_loaderClass is just null or default value
    public static final String DEFAULT_LOADER_CLASS = "org.voltdb.export.processors.GuestProcessor";
    private final String m_loaderClass = DEFAULT_LOADER_CLASS;

    private volatile Map<String, Pair<Properties, Set<String>>> m_processorConfig = new HashMap<>();

    private int m_exportTablesCount = 0;
    private int m_connCount = 0;
    private boolean m_startPolling = false;
<<<<<<< HEAD

    private CatalogMap<Connector> getConnectors(CatalogContext catalogContext) {
        final Cluster cluster = catalogContext.catalog.getClusters().get("cluster");
        final Database db = cluster.getDatabases().get("database");
        return db.getConnectors();
    }

    private boolean hasEnabledConnectors(CatalogMap<Connector> connectors) {
        for (Connector conn : connectors) {
            if (conn.getEnabled() && !conn.getTableinfo().isEmpty()) {
                return true;
            }
        }
        return false;
=======
    private SimpleClientResponseAdapter m_adapter;
    private ClientInterface m_ci;

    public class ExportStats extends ExportStatsBase {
        List<ExportStatsRow> m_stats;

        ExportStats() {
            super();
        }

        @Override
        public Iterator<Object> getStatsRowKeyIterator(boolean interval) {
            m_stats = getStats(interval);
            return buildIterator();
        }

        private Iterator<Object> buildIterator() {
            return new Iterator<Object>() {
                int index = 0;

                @Override
                public boolean hasNext() {
                    return index < m_stats.size();
                }

                @Override
                public Object next() {
                    if (index < m_stats.size()) {
                        return index++;
                    }
                    throw new NoSuchElementException();
                }

                @Override
                public void remove() {
                    throw new UnsupportedOperationException();
                }

            };
        }

        @Override
        protected void updateStatsRow(Object rowKey, Object rowValues[]) {
            super.updateStatsRow(rowKey, rowValues);
            int rowIndex = (Integer) rowKey;
            assert (rowIndex >= 0);
            assert (rowIndex < m_stats.size());
            ExportStatsRow stat = m_stats.get(rowIndex);
            rowValues[columnNameToIndex.get(Columns.SITE_ID)] = stat.m_siteId;
            rowValues[columnNameToIndex.get(Columns.PARTITION_ID)] = stat.m_partitionId;
            rowValues[columnNameToIndex.get(Columns.SOURCE_NAME)] = stat.m_sourceName;
            rowValues[columnNameToIndex.get(Columns.EXPORT_TARGET)] = stat.m_exportTarget;
            rowValues[columnNameToIndex.get(Columns.ACTIVE)] = stat.m_exportingRole;
            rowValues[columnNameToIndex.get(Columns.TUPLE_COUNT)] = stat.m_tupleCount;
            rowValues[columnNameToIndex.get(Columns.TUPLE_PENDING)] = stat.m_tuplesPending;
            rowValues[columnNameToIndex.get(Columns.LAST_QUEUED_TIMESTAMP)] = stat.m_lastQueuedTimestamp;
            rowValues[columnNameToIndex.get(Columns.LAST_ACKED_TIMESTAMP)] = stat.m_lastAckedTimestamp;
            rowValues[columnNameToIndex.get(Columns.AVERAGE_LATENCY)] = stat.m_averageLatency;
            rowValues[columnNameToIndex.get(Columns.MAX_LATENCY)] = stat.m_maxLatency;
            rowValues[columnNameToIndex.get(Columns.QUEUE_GAP)] = stat.m_queueGap;
            rowValues[columnNameToIndex.get(Columns.STATUS)] = stat.m_status;
        }

        public ExportStatsRow getStatsRow(Object rowKey) {
            int rowIndex = (Integer) rowKey;
            assert (rowIndex >= 0);
            assert (rowIndex < m_stats.size());
            ExportStatsRow stat = m_stats.get(rowIndex);
            return stat;
        }
    }

    /**
     * Construct ExportManager using catalog.
     *
     * NOTE: this synchronizes on the ExportManager class, but everyone else
     * synchronizes on the instance.
     *
     * @param myHostId
     * @param catalogContext
     * @throws ExportManager.SetupException
     */
    public static synchronized void initialize(
            int myHostId,
            CatalogContext catalogContext,
            boolean isRejoin,
            boolean forceCreate,
            HostMessenger messenger,
            List<Pair<Integer, Integer>> partitions)
            throws ExportManager.SetupException
    {
        ExportManager em = new ExportManager(myHostId, catalogContext, messenger);
        m_self = em;
        if (forceCreate) {
            em.clearOverflowData();
        }
        em.initialize(catalogContext, partitions, isRejoin);

        RealVoltDB db=(RealVoltDB)VoltDB.instance();
        db.getStatsAgent().registerStatsSource(StatsSelector.EXPORT,
                myHostId, // m_siteId,
                em.getExportStats());
>>>>>>> f1f8696b
    }

    /**
     * Indicate to associated {@link ExportGeneration}s to become
     * leaders for the given partition id
     * @param partitionId
     */
<<<<<<< HEAD
    @Override
    synchronized public void takeMastership(int partitionId) {
=======
    synchronized public void becomeLeader(int partitionId) {
>>>>>>> f1f8696b
        m_masterOfPartitions.add(partitionId);
        ExportGeneration generation = m_generation.get();
        if (generation == null) {
            return;
        }
<<<<<<< HEAD
        generation.takeMastership(partitionId);
    }

    /**
     * Indicate local partition became the SPI Leader
     * still waiting for old leader (ack) to trigger take over mastership
     * @param partitionId
     */
    @Override
    synchronized public void prepareAcceptMastership(int partitionId) {
        // can't acquire mastership twice for the same partition id
        if (!m_masterOfPartitions.add(partitionId)) {
            return;
        }
        if (exportLog.isDebugEnabled()) {
            exportLog.debug("Export streams on local partition " + partitionId + " will become master.");
        }
    }

    /**
     * Indicate to associated {@link ExportGeneration}s to
     * prepare give up mastership for the given partition id to hostId
     * @param partitionId
     */
    @Override
    synchronized public void prepareTransferMastership(int partitionId, int hostId) {
        // remove mastership for partition id, so when failure happen during the mastership transfer
        // this node can be elected as new master again.
        m_masterOfPartitions.remove(partitionId);

        if (exportLog.isDebugEnabled()) {
            exportLog.debug("Export stream masters on " + partitionId + " are going to migrate away");
        }
        ExportGeneration generation = m_generation.get();
        if (generation == null) {
            return;
        }
        generation.prepareTransferMastership(partitionId, hostId);
=======
        generation.becomeLeader(partitionId);
>>>>>>> f1f8696b
    }

    protected ExportManager() {
        m_hostId = 0;
        m_messenger = null;
    }

    /**
     * Read the catalog to setup manager and loader(s)
     */
    public ExportManager(
            int myHostId,
            CatalogContext catalogContext,
            HostMessenger messenger)
    throws ExportManager.SetupException
    {
        m_hostId = myHostId;
        m_messenger = messenger;
        m_exportStats = new ExportStats();

        exportLog.info("Running " + this.getClass().getName());

        boolean compress = !Boolean.getBoolean(StreamBlockQueue.EXPORT_DISABLE_COMPRESSION_OPTION);
        exportLog.info("Export has compression "
                + (compress ? "enabled" : "disabled") + " in " + VoltDB.instance().getExportOverflowPath());

        CatalogMap<Connector> connectors = CatalogUtil.getConnectors(catalogContext);
        if (!CatalogUtil.hasEnabledConnectors(connectors)) {
            exportLog.info("System is not using any export functionality or connectors configured are disabled.");
            return;
        }
        updateProcessorConfig(connectors);

        exportLog.info(String.format("Export is enabled and can overflow to %s.", VoltDB.instance().getExportOverflowPath()));
    }

<<<<<<< HEAD
    public HostMessenger getHostMessenger() {
        return m_messenger;
    }

    @Override
    public void clearOverflowData() throws ExportManagerInterface.SetupException {
=======
    private void clearOverflowData() throws ExportManager.SetupException {
>>>>>>> f1f8696b
        String overflowDir = VoltDB.instance().getExportOverflowPath();
        try {
            exportLog.info(
                String.format("Cleaning out contents of export overflow directory %s for create with force", overflowDir));
            VoltFile.recursivelyDelete(new File(overflowDir), false);
        } catch(IOException e) {
            String msg = String.format("Error cleaning out export overflow directory %s: %s",
                    overflowDir, e.getMessage());
            if (exportLog.isDebugEnabled()) {
                exportLog.debug(msg, e);
            }
            throw new ExportManager.SetupException(msg);
        }

    }

    @Override
    public synchronized void startPolling(CatalogContext catalogContext) {
        m_startPolling = true;

        CatalogMap<Connector> connectors = CatalogUtil.getConnectors(catalogContext);
        if(!CatalogUtil.hasEnabledConnectors(connectors)) {
            exportLog.info("System is not using any export functionality or connectors configured are disabled.");
            return;
        }

        ExportDataProcessor processor = m_processor.get();
        Preconditions.checkState(processor != null, "guest processor is not set");

        processor.startPolling();
    }

    private void updateProcessorConfig(final CatalogMap<Connector> connectors) {

        Map<String, Pair<Properties, Set<String>>> config = new HashMap<>();

        // If the export source changes before the previous generation drains
        // then the outstanding exports will go to the new source when export resumes.
        int connCount = 0;
        int tableCount = 0;
        for (Connector conn : connectors) {
            // skip disabled connectors
            if (!conn.getEnabled() || conn.getTableinfo().isEmpty()) {
                continue;
            }

            connCount++;
            Properties properties = new Properties();
            Set<String> tables = new HashSet<>();

            String targetName = conn.getTypeName();

            for (ConnectorTableInfo ti : conn.getTableinfo()) {
                tables.add(ti.getTable().getTypeName());
                tableCount++;
            }

            if (conn.getConfig() != null) {
                Iterator<ConnectorProperty> connPropIt = conn.getConfig().iterator();
                while (connPropIt.hasNext()) {
                    ConnectorProperty prop = connPropIt.next();
                    properties.put(prop.getName(), prop.getValue().trim());
                    if (!prop.getName().toLowerCase().contains("password")) {
                        properties.put(prop.getName(), prop.getValue().trim());
                    } else {
                        //Dont trim passwords
                        properties.put(prop.getName(), prop.getValue());
                    }
                }
            }

            Pair<Properties, Set<String>> connConfig = new Pair<>(properties, tables);
            config.put(targetName, connConfig);
        }

        m_connCount = connCount;
        m_exportTablesCount = tableCount;
        m_processorConfig = config;
    }

    @Override
    public int getExportTablesCount() {
        return m_exportTablesCount;
    }

    @Override
    public int getConnCount() {
        return m_connCount;
    }

    /** Creates the initial export processor if export is enabled */
    @Override
    public void initialize(CatalogContext catalogContext, List<Pair<Integer, Integer>> localPartitionsToSites,
            boolean isRejoin) {
        try {
            CatalogMap<Connector> connectors = CatalogUtil.getConnectors(catalogContext);
            if (exportLog.isDebugEnabled()) {
                exportLog.debug("initialize for " + connectors.size() + " connectors.");
                CatalogUtil.dumpConnectors(exportLog, connectors);
            }
            if (!CatalogUtil.hasExportedTables(connectors)) {
                return;
            }

            if (exportLog.isDebugEnabled()) {
                exportLog.debug("Creating processor " + m_loaderClass);
            }
            ExportDataProcessor newProcessor = getNewProcessorWithProcessConfigSet(m_processorConfig);
            m_processor.set(newProcessor);

            File exportOverflowDirectory = new File(VoltDB.instance().getExportOverflowPath());
            ExportGeneration generation = new ExportGeneration(exportOverflowDirectory, m_messenger);
            generation.initialize(m_hostId, catalogContext,
                    connectors, newProcessor, localPartitionsToSites, exportOverflowDirectory);

            m_generation.set(generation);
            newProcessor.setExportGeneration(generation);
            newProcessor.readyForData();
        }
        catch (final ClassNotFoundException e) {
            exportLog.l7dlog( Level.ERROR, LogKeys.export_ExportManager_NoLoaderExtensions.name(), e);
            throw new RuntimeException(e);
        }
        catch (final Exception e) {
            exportLog.error("Initialize failed with:", e);
            throw new RuntimeException(e);
        }
    }

    @Override
    public synchronized void updateCatalog(CatalogContext catalogContext, boolean requireCatalogDiffCmdsApplyToEE,
            boolean requiresNewExportGeneration, List<Pair<Integer, Integer>> localPartitionsToSites)
    {
        final CatalogMap<Connector> connectors = CatalogUtil.getConnectors(catalogContext);

        if (exportLog.isDebugEnabled()) {
            exportLog.debug("UpdateCatalog: requiresNewGeneration: " + requiresNewExportGeneration
                    + ", for " + connectors.size() + " connectors.");
            CatalogUtil.dumpConnectors(exportLog, connectors);
        }

        // Update processor config: note that we want to run a generation update even if the
        // processor config has no changes; we still need to handle changes in the exported tables
        updateProcessorConfig(connectors);

        if (!requiresNewExportGeneration) {
            // Even for catalog update doesn't affect export, genId still need to pass to EDS.
            // Because each ACK message is associated with a genId.
            if (m_generation.get() != null) {
                m_generation.get().updateGenerationId(catalogContext.m_genId);
            }
            exportLog.info("No stream related changes in update catalog.");
            return;
        }
        /*
         * This checks if the catalogUpdate was done in EE or not. If catalog update is skipped for @UpdateClasses and such
         * EE does not roll to new generation and thus we need to ignore creating new generation roll with the current generation.
         * If anything changes in getDiffCommandsForEE or design changes pay attention to fix this.
         */
        if (requireCatalogDiffCmdsApplyToEE == false) {
            exportLog.info("Skipped rolling generations as generation not created in EE.");
            return;
        }
        if (m_generation.get() == null) {
            File exportOverflowDirectory = new File(VoltDB.instance().getExportOverflowPath());
            try {
                ExportGeneration gen = new ExportGeneration(exportOverflowDirectory, m_messenger);
                m_generation.set(gen);
            } catch (IOException crash) {
                //This means durig UAC we had a bad disk on a node or bad directory.
                VoltDB.crashLocalVoltDB("Error creating export generation", true, crash);
                return;
            }
        }
        ExportGeneration generation = m_generation.get();
        assert(generation != null);
        /*
         * If there is no existing export processor, create an initial one.
         * This occurs when export is turned on/off at runtime.
         */
        if (m_processor.get() == null) {
            if (exportLog.isDebugEnabled()) {
                exportLog.debug("First stream created processor will be initialized: " + m_loaderClass);
            }
            try {
                ExportDataProcessor newProcessor = getNewProcessorWithProcessConfigSet(m_processorConfig);
                m_processor.set(newProcessor);
                generation.initializeGenerationFromCatalog(catalogContext,
                        connectors, newProcessor, m_hostId, localPartitionsToSites, true);
                if (exportLog.isDebugEnabled()) {
                    exportLog.debug("Creating connector " + m_loaderClass);
                }
                newProcessor.setExportGeneration(generation);
                if (m_startPolling && !m_processorConfig.isEmpty()) {
                    newProcessor.startPolling();
                }
                newProcessor.readyForData();

                /*
                 * When it isn't startup, it is necessary to kick things off with the leadership
                 * settings that already exist
                 *
                 * This strategy is the one that piggy backs on
                 * regular partition leadership distribution to determine
                 * who will process export data for different partitions.
                 * We stashed away all the ones we have leadership of
                 * in m_masterOfPartitions
                 */
                for (Integer partitionId: m_masterOfPartitions) {
                    generation.becomeLeader(partitionId);
                }
            }
            catch (final ClassNotFoundException e) {
                exportLog.l7dlog( Level.ERROR, LogKeys.export_ExportManager_NoLoaderExtensions.name(), e);
                throw new RuntimeException(e);
            }
            catch (final Exception e) {
                throw new RuntimeException(e);
            }
        }
        else {
            swapWithNewProcessor(catalogContext, generation,
                    connectors, localPartitionsToSites, m_processorConfig);
        }
    }

    // remove and install new processor
    private void swapWithNewProcessor(
            final CatalogContext catalogContext,
            ExportGeneration generation,
            CatalogMap<Connector> connectors,
            List<Pair<Integer, Integer>> partitions,
            Map<String, Pair<Properties, Set<String>>> config)
    {
        ExportDataProcessor oldProcessor = m_processor.get();
        if (exportLog.isDebugEnabled()) {
            exportLog.debug("Shutdown guestprocessor");
        }
        oldProcessor.shutdown();
        if (exportLog.isDebugEnabled()) {
            exportLog.debug("Processor shutdown completed, install new export processor");
        }
        generation.onProcessorShutdown();
        if (exportLog.isDebugEnabled()) {
            exportLog.debug("Existing export datasources unassigned.");
        }
        try {
            ExportDataProcessor newProcessor = getNewProcessorWithProcessConfigSet(config);
            //Load any missing tables.
            generation.initializeGenerationFromCatalog(catalogContext, connectors, newProcessor,
                    m_hostId, partitions, true);
            for (Pair<Integer, Integer> partition : partitions) {
                generation.updateAckMailboxes(partition.getFirst(), null);
            }
            //We create processor even if we dont have any streams.
            newProcessor.setExportGeneration(generation);
            if (m_startPolling && !config.isEmpty()) {
                newProcessor.startPolling();
            }
            m_processor.getAndSet(newProcessor);
            newProcessor.readyForData();
        } catch (Exception crash) {
            VoltDB.crashLocalVoltDB("Error creating next export processor", true, crash);
        }

        for (int partitionId : m_masterOfPartitions) {
            if (exportLog.isDebugEnabled()) {
                exportLog.debug("Set mastership on partition " + partitionId);
            }
            generation.becomeLeader(partitionId);
        }
    }

    private  ExportDataProcessor getNewProcessorWithProcessConfigSet(Map<String, Pair<Properties, Set<String>>> config) throws ClassNotFoundException, InstantiationException, IllegalAccessException {
        final Class<?> loaderClass = Class.forName(m_loaderClass);
        ExportDataProcessor newProcessor = (ExportDataProcessor)loaderClass.newInstance();
        newProcessor.setProcessorConfig(config);
        return newProcessor;
    }

    @Override
    public void shutdown() {
        ExportGeneration generation = m_generation.getAndSet(null);
        if (generation != null) {
            generation.close();
        }
        ExportDataProcessor proc = m_processor.getAndSet(null);
        if (proc != null) {
            proc.shutdown();
        }
    }

    @Override
    public List<ExportStatsRow> getStats(final boolean interval) {
        try {
            ExportGeneration generation = m_generation.get();
            if (generation != null) {
                return generation.getStats(interval);
            }
        } catch (Exception e) {
            //Don't let anything take down the execution site thread
            exportLog.error("Failed to get export queued bytes.", e);
        }
        return new ArrayList<ExportStatsRow>();
    }

    /*
     * This method pulls double duty as a means of pushing export buffers
     * and "syncing" export data to disk. Syncing doesn't imply fsync, it just means
     * writing the data to a file instead of keeping it all in memory.
     * End of stream indicates that no more data is coming from this source
     * for this generation.
     */
    public static void pushEndOfStream(
            int partitionId,
            String tableName) {
    }
    /*
     * This method pulls double duty as a means of pushing export buffers
     * and "syncing" export data to disk. Syncing doesn't imply fsync, it just means
     * writing the data to a file instead of keeping it all in memory.
     * End of stream indicates that no more data is coming from this source
     * for this generation.
     */
    public static void pushExportBuffer(
            int partitionId,
            String tableName,
            long startSequenceNumber,
            long committedSequenceNumber,
            long tupleCount,
            long uniqueId,
            long genId,
            long bufferPtr,
            ByteBuffer buffer) {
        //For validating that the memory is released
        if (bufferPtr != 0) DBBPool.registerUnsafeMemory(bufferPtr);
        ExportManagerInterface instance = ExportManagerInterface.instance();
        instance.pushBuffer(partitionId, signature, startSequenceNumber,
                tupleCount, uniqueId, bufferPtr, buffer, sync);
    }

    @Override
    public void pushBuffer(
            int partitionId,
            String signature,
            long startSequenceNumber,
            long tupleCount,
            long uniqueId,
            long bufferPtr,
            ByteBuffer buffer,
            boolean sync) {

        try {
            Generation generation = getGeneration();
            if (generation == null) {
                if (buffer != null) {
                    DBBPool.wrapBB(buffer).discard();
                }
                return;
            }
            generation.pushExportBuffer(partitionId, tableName,
                    startSequenceNumber, committedSequenceNumber,
                    (int)tupleCount, uniqueId, genId, buffer);
        } catch (Exception e) {
            //Don't let anything take down the execution site thread
            exportLog.error("Error pushing export buffer", e);
        }
    }


    @Override
    public void updateInitialExportStateToSeqNo(int partitionId, String signature,
                                                boolean isRecover, boolean isRejoin,
                                                Map<Integer, Pair<Long, Long>> sequenceNumberPerPartition,
                                                boolean isLowestSite) {
        //If the generation was completely drained, wait for the task to finish running
        //by waiting for the permit that will be generated
        ExportGeneration generation = m_generation.get();
        if (generation != null) {
            generation.updateInitialExportStateToSeqNo(partitionId, signature,
                                                       isRecover, isRejoin,
                                                       sequenceNumberPerPartition, isLowestSite);
        }
    }

<<<<<<< HEAD
    @Override
    public synchronized void sync(final boolean nofsync) {
=======
    public static synchronized void sync() {
>>>>>>> f1f8696b
        if (exportLog.isDebugEnabled()) {
            exportLog.debug("Syncing export data");
        }
        syncSources(nofsync);
    }

    private void syncSources(final boolean nofsync) {

        Generation generation = ExportManagerInterface.instance().getGeneration();
        if (generation != null) {
            generation.sync();
        }
    }

    @Override
    public ExportStats getExportStats() {
        return m_exportStats;
    }

    @Override
    public Generation getGeneration() {
        return m_generation.get();
    }

    @Override
    public void processStreamControl(String exportStream, List<String> exportTargets, OperationMode operation, VoltTable results) {
        if (m_generation.get() != null) {
           m_generation.get().processStreamControl(exportStream, exportTargets, operation, results);
        }
    }

    public void clientInterfaceStarted(ClientInterface clientInterface) {
        m_ci = clientInterface;
        m_adapter = new SimpleClientResponseAdapter(ClientInterface.MIGRATE_ROWS_DELETE_CID,
                                                    "MigrateRowsAdapter");
        m_ci.bindAdapter(m_adapter, null);
    }

    public void invokeMigrateRowsDelete(int partition, String tableName, int batchSize, long deletableTxnId,  ProcedureCallback cb) {
        m_ci.getDispatcher().getInternelAdapterNT().callProcedure(m_ci.getInternalUser(), true, TTLManager.NT_PROC_TIMEOUT, cb,
                "@MigrateRowsDeleterNT", new Object[] {partition, tableName, deletableTxnId, batchSize});
    }
}<|MERGE_RESOLUTION|>--- conflicted
+++ resolved
@@ -36,17 +36,10 @@
 import org.voltcore.utils.DBBPool;
 import org.voltcore.utils.Pair;
 import org.voltdb.CatalogContext;
-<<<<<<< HEAD
+import org.voltdb.ClientInterface;
 import org.voltdb.ExportStatsBase.ExportStatsRow;
-=======
-import org.voltdb.ClientInterface;
-import org.voltdb.ExportStatsBase;
-import org.voltdb.ExportStatsBase.ExportStatsRow;
-import org.voltdb.RealVoltDB;
 import org.voltdb.SimpleClientResponseAdapter;
-import org.voltdb.StatsSelector;
 import org.voltdb.TTLManager;
->>>>>>> f1f8696b
 import org.voltdb.VoltDB;
 import org.voltdb.VoltTable;
 import org.voltdb.catalog.CatalogMap;
@@ -105,53 +98,6 @@
     public static final byte RELEASE_BUFFER = 1;
 
     /**
-<<<<<<< HEAD
-     * Master sends GIVE_MASTERSHIP to one replica to transfer leadership.
-     */
-    public static final byte GIVE_MASTERSHIP = 2;
-
-    /**
-     * Master sends GAP_QUERY to all nodes to know: can you cover the next sequence number?
-     *
-     * This is called when master hits gap in the stream.
-     */
-    public static final byte GAP_QUERY = 3;
-
-    /**
-     * Node that receives GAP_QUERY sends back QUERY_RESPONSE with the information that whether
-     * it has data for the next sequence number.
-     */
-    public static final byte QUERY_RESPONSE = 4;
-
-    /**
-     * Data sources under new SPI or SPI who receives failed host notification
-     * sends TASK_MASTERSHIP to all nodes to ask master to transfer leadership back.
-     * If master doesn't exist promote itself to be master.
-     */
-    public static final byte TAKE_MASTERSHIP = 5;
-
-    /**
-     * Node that receives TAKE_MASTERSHIP sends back TAKE_MASTERSHIP_RESPONSE to indicate
-     * it's not master.
-     */
-    public static final byte TAKE_MASTERSHIP_RESPONSE = 6;
-=======
-     * Thrown if the initial setup of the loader fails
-     */
-    public static class SetupException extends Exception {
-        private static final long serialVersionUID = 1L;
-
-        SetupException(final String msg) {
-            super(msg);
-        }
-
-        SetupException(final Throwable cause) {
-            super(cause);
-        }
-    }
->>>>>>> f1f8696b
-
-    /**
      * Connections OLAP loaders. Currently at most one loader allowed.
      * Supporting multiple loaders mainly involves reference counting
      * the EE data blocks and bookkeeping ACKs from processors.
@@ -170,185 +116,22 @@
     private int m_exportTablesCount = 0;
     private int m_connCount = 0;
     private boolean m_startPolling = false;
-<<<<<<< HEAD
-
-    private CatalogMap<Connector> getConnectors(CatalogContext catalogContext) {
-        final Cluster cluster = catalogContext.catalog.getClusters().get("cluster");
-        final Database db = cluster.getDatabases().get("database");
-        return db.getConnectors();
-    }
-
-    private boolean hasEnabledConnectors(CatalogMap<Connector> connectors) {
-        for (Connector conn : connectors) {
-            if (conn.getEnabled() && !conn.getTableinfo().isEmpty()) {
-                return true;
-            }
-        }
-        return false;
-=======
     private SimpleClientResponseAdapter m_adapter;
     private ClientInterface m_ci;
-
-    public class ExportStats extends ExportStatsBase {
-        List<ExportStatsRow> m_stats;
-
-        ExportStats() {
-            super();
-        }
-
-        @Override
-        public Iterator<Object> getStatsRowKeyIterator(boolean interval) {
-            m_stats = getStats(interval);
-            return buildIterator();
-        }
-
-        private Iterator<Object> buildIterator() {
-            return new Iterator<Object>() {
-                int index = 0;
-
-                @Override
-                public boolean hasNext() {
-                    return index < m_stats.size();
-                }
-
-                @Override
-                public Object next() {
-                    if (index < m_stats.size()) {
-                        return index++;
-                    }
-                    throw new NoSuchElementException();
-                }
-
-                @Override
-                public void remove() {
-                    throw new UnsupportedOperationException();
-                }
-
-            };
-        }
-
-        @Override
-        protected void updateStatsRow(Object rowKey, Object rowValues[]) {
-            super.updateStatsRow(rowKey, rowValues);
-            int rowIndex = (Integer) rowKey;
-            assert (rowIndex >= 0);
-            assert (rowIndex < m_stats.size());
-            ExportStatsRow stat = m_stats.get(rowIndex);
-            rowValues[columnNameToIndex.get(Columns.SITE_ID)] = stat.m_siteId;
-            rowValues[columnNameToIndex.get(Columns.PARTITION_ID)] = stat.m_partitionId;
-            rowValues[columnNameToIndex.get(Columns.SOURCE_NAME)] = stat.m_sourceName;
-            rowValues[columnNameToIndex.get(Columns.EXPORT_TARGET)] = stat.m_exportTarget;
-            rowValues[columnNameToIndex.get(Columns.ACTIVE)] = stat.m_exportingRole;
-            rowValues[columnNameToIndex.get(Columns.TUPLE_COUNT)] = stat.m_tupleCount;
-            rowValues[columnNameToIndex.get(Columns.TUPLE_PENDING)] = stat.m_tuplesPending;
-            rowValues[columnNameToIndex.get(Columns.LAST_QUEUED_TIMESTAMP)] = stat.m_lastQueuedTimestamp;
-            rowValues[columnNameToIndex.get(Columns.LAST_ACKED_TIMESTAMP)] = stat.m_lastAckedTimestamp;
-            rowValues[columnNameToIndex.get(Columns.AVERAGE_LATENCY)] = stat.m_averageLatency;
-            rowValues[columnNameToIndex.get(Columns.MAX_LATENCY)] = stat.m_maxLatency;
-            rowValues[columnNameToIndex.get(Columns.QUEUE_GAP)] = stat.m_queueGap;
-            rowValues[columnNameToIndex.get(Columns.STATUS)] = stat.m_status;
-        }
-
-        public ExportStatsRow getStatsRow(Object rowKey) {
-            int rowIndex = (Integer) rowKey;
-            assert (rowIndex >= 0);
-            assert (rowIndex < m_stats.size());
-            ExportStatsRow stat = m_stats.get(rowIndex);
-            return stat;
-        }
-    }
-
-    /**
-     * Construct ExportManager using catalog.
-     *
-     * NOTE: this synchronizes on the ExportManager class, but everyone else
-     * synchronizes on the instance.
-     *
-     * @param myHostId
-     * @param catalogContext
-     * @throws ExportManager.SetupException
-     */
-    public static synchronized void initialize(
-            int myHostId,
-            CatalogContext catalogContext,
-            boolean isRejoin,
-            boolean forceCreate,
-            HostMessenger messenger,
-            List<Pair<Integer, Integer>> partitions)
-            throws ExportManager.SetupException
-    {
-        ExportManager em = new ExportManager(myHostId, catalogContext, messenger);
-        m_self = em;
-        if (forceCreate) {
-            em.clearOverflowData();
-        }
-        em.initialize(catalogContext, partitions, isRejoin);
-
-        RealVoltDB db=(RealVoltDB)VoltDB.instance();
-        db.getStatsAgent().registerStatsSource(StatsSelector.EXPORT,
-                myHostId, // m_siteId,
-                em.getExportStats());
->>>>>>> f1f8696b
-    }
 
     /**
      * Indicate to associated {@link ExportGeneration}s to become
      * leaders for the given partition id
      * @param partitionId
      */
-<<<<<<< HEAD
-    @Override
-    synchronized public void takeMastership(int partitionId) {
-=======
+    @Override
     synchronized public void becomeLeader(int partitionId) {
->>>>>>> f1f8696b
         m_masterOfPartitions.add(partitionId);
         ExportGeneration generation = m_generation.get();
         if (generation == null) {
             return;
         }
-<<<<<<< HEAD
-        generation.takeMastership(partitionId);
-    }
-
-    /**
-     * Indicate local partition became the SPI Leader
-     * still waiting for old leader (ack) to trigger take over mastership
-     * @param partitionId
-     */
-    @Override
-    synchronized public void prepareAcceptMastership(int partitionId) {
-        // can't acquire mastership twice for the same partition id
-        if (!m_masterOfPartitions.add(partitionId)) {
-            return;
-        }
-        if (exportLog.isDebugEnabled()) {
-            exportLog.debug("Export streams on local partition " + partitionId + " will become master.");
-        }
-    }
-
-    /**
-     * Indicate to associated {@link ExportGeneration}s to
-     * prepare give up mastership for the given partition id to hostId
-     * @param partitionId
-     */
-    @Override
-    synchronized public void prepareTransferMastership(int partitionId, int hostId) {
-        // remove mastership for partition id, so when failure happen during the mastership transfer
-        // this node can be elected as new master again.
-        m_masterOfPartitions.remove(partitionId);
-
-        if (exportLog.isDebugEnabled()) {
-            exportLog.debug("Export stream masters on " + partitionId + " are going to migrate away");
-        }
-        ExportGeneration generation = m_generation.get();
-        if (generation == null) {
-            return;
-        }
-        generation.prepareTransferMastership(partitionId, hostId);
-=======
         generation.becomeLeader(partitionId);
->>>>>>> f1f8696b
     }
 
     protected ExportManager() {
@@ -385,16 +168,12 @@
         exportLog.info(String.format("Export is enabled and can overflow to %s.", VoltDB.instance().getExportOverflowPath()));
     }
 
-<<<<<<< HEAD
     public HostMessenger getHostMessenger() {
         return m_messenger;
     }
 
     @Override
     public void clearOverflowData() throws ExportManagerInterface.SetupException {
-=======
-    private void clearOverflowData() throws ExportManager.SetupException {
->>>>>>> f1f8696b
         String overflowDir = VoltDB.instance().getExportOverflowPath();
         try {
             exportLog.info(
@@ -702,9 +481,6 @@
     }
 
     /*
-     * This method pulls double duty as a means of pushing export buffers
-     * and "syncing" export data to disk. Syncing doesn't imply fsync, it just means
-     * writing the data to a file instead of keeping it all in memory.
      * End of stream indicates that no more data is coming from this source
      * for this generation.
      */
@@ -713,11 +489,7 @@
             String tableName) {
     }
     /*
-     * This method pulls double duty as a means of pushing export buffers
-     * and "syncing" export data to disk. Syncing doesn't imply fsync, it just means
-     * writing the data to a file instead of keeping it all in memory.
-     * End of stream indicates that no more data is coming from this source
-     * for this generation.
+     * Push an export buffer
      */
     public static void pushExportBuffer(
             int partitionId,
@@ -732,20 +504,22 @@
         //For validating that the memory is released
         if (bufferPtr != 0) DBBPool.registerUnsafeMemory(bufferPtr);
         ExportManagerInterface instance = ExportManagerInterface.instance();
-        instance.pushBuffer(partitionId, signature, startSequenceNumber,
-                tupleCount, uniqueId, bufferPtr, buffer, sync);
+        instance.pushBuffer(partitionId, tableName,
+                startSequenceNumber, committedSequenceNumber,
+                tupleCount, uniqueId, genId, bufferPtr, buffer);
     }
 
     @Override
     public void pushBuffer(
             int partitionId,
-            String signature,
+            String tableName,
             long startSequenceNumber,
+            long committedSequenceNumber,
             long tupleCount,
             long uniqueId,
+            long genId,
             long bufferPtr,
-            ByteBuffer buffer,
-            boolean sync) {
+            ByteBuffer buffer) {
 
         try {
             Generation generation = getGeneration();
@@ -780,19 +554,16 @@
         }
     }
 
-<<<<<<< HEAD
-    @Override
-    public synchronized void sync(final boolean nofsync) {
-=======
-    public static synchronized void sync() {
->>>>>>> f1f8696b
+    // FIXME: Review synchronization
+    @Override
+    public synchronized void sync() {
         if (exportLog.isDebugEnabled()) {
             exportLog.debug("Syncing export data");
         }
-        syncSources(nofsync);
-    }
-
-    private void syncSources(final boolean nofsync) {
+        syncSources();
+    }
+
+    private static void syncSources() {
 
         Generation generation = ExportManagerInterface.instance().getGeneration();
         if (generation != null) {
@@ -817,6 +588,7 @@
         }
     }
 
+    @Override
     public void clientInterfaceStarted(ClientInterface clientInterface) {
         m_ci = clientInterface;
         m_adapter = new SimpleClientResponseAdapter(ClientInterface.MIGRATE_ROWS_DELETE_CID,
@@ -824,6 +596,7 @@
         m_ci.bindAdapter(m_adapter, null);
     }
 
+    @Override
     public void invokeMigrateRowsDelete(int partition, String tableName, int batchSize, long deletableTxnId,  ProcedureCallback cb) {
         m_ci.getDispatcher().getInternelAdapterNT().callProcedure(m_ci.getInternalUser(), true, TTLManager.NT_PROC_TIMEOUT, cb,
                 "@MigrateRowsDeleterNT", new Object[] {partition, tableName, deletableTxnId, batchSize});
