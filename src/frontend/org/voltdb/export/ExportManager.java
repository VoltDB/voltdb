--- conflicted
+++ resolved
@@ -157,14 +157,11 @@
                     exportLog.info("Generation already drained: " + m_generation);
                     return;
                 }
-                if (m_generations.isEmpty()) {
-                    exportLog.info(m_generation + " generations empty");
-                }
             }
             //After all generations drained processors can not be null as above check should kick you out.
             ExportDataProcessor proc = m_processor.get();
             if (proc == null) {
-                VoltDB.crashLocalVoltDB("No export data processor found, generation " + m_generation, true, null);
+                VoltDB.crashLocalVoltDB("No export data processor found, generation drained:" + m_generation, true, null);
             }
             proc.queueWork(new Runnable() {
                 @Override
@@ -214,7 +211,6 @@
                         newProcessor.setProcessorConfig(m_processorConfig);
                         newProcessor.readyForData(false);
                     } else {
-                        exportLog.info("NOT Creating connector generation drained is unknown: " + nextGeneration.m_timestamp);
                         //Just set the next generation.
                         m_processor.get().setExportGeneration(nextGeneration);
                         //make sure so that we can re acquire.
@@ -259,11 +255,10 @@
          * The old processor should shutdown if we installed a new processor.
          */
         if (oldProcessor != null && installNewProcessor) {
-            exportLog.info("Shutdown older processor, drained generation ts: " + drainedGeneration.m_timestamp);
             oldProcessor.shutdown();
         }
         try {
-            exportLog.info("Delete files for generation: " + drainedGeneration.m_timestamp);
+            exportLog.info("Cleanup files for generation: " + drainedGeneration.m_timestamp);
             //We close and delete regardless
             drainedGeneration.closeAndDelete(m_messenger);
         } catch (IOException e) {
@@ -625,19 +620,11 @@
 
         updateProcessorConfig(connectors);
         if (m_processorConfig.isEmpty()) {
-<<<<<<< HEAD
             exportLog.info("No Export configuration exists no generation will be created.");
-=======
->>>>>>> 2f867cfc
             m_lastNonEnabledGeneration = catalogContext.m_uniqueId;
             return;
         }
 
-<<<<<<< HEAD
-        if (CatalogUtil.getDiffCommandsForEE(diffCommands).length() == 0) {
-            // empty diff cmds means java specific catalog changes EE not touched.
-            exportLog.info("Skipped rolling generations as catalog was not updated in EE.");
-=======
         /**
          * This checks if the catalogUpdate was done in EE or not. If catalog update is skipped for @UpdateClasses and such
          * EE does not roll to new generation and thus we need to ignore creating new generation roll with the current generation.
@@ -645,7 +632,6 @@
          */
         if (CatalogUtil.getDiffCommandsForEE(diffCommands).length() == 0) {
             exportLog.info("Skipped rolling generations as generation not created in EE.");
->>>>>>> 2f867cfc
             return;
         }
         File exportOverflowDirectory = new File(VoltDB.instance().getExportOverflowPath());
