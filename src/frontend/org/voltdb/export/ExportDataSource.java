--- conflicted
+++ resolved
@@ -765,10 +765,6 @@
             @Override
             public void run() {
                 try {
-<<<<<<< HEAD
-                    if (!m_es.isShutdown()) {
-                        ackImpl(uso);
-=======
                     // ENG-12282: A race condition between export data source
                     // master promotion and getting acks from the previous
                     // failed master can occur. The failed master could have
@@ -783,9 +779,8 @@
                     // Now that we are on the same thread, check to see if we
                     // are already promoted to be the master. If so, ignore the
                     // ack.
-                    if (!getLocalExecutorService().isShutdown() && !m_mastershipAccepted.get()) {
+                    if (!m_es.isShutdown() && !m_mastershipAccepted.get()) {
                        ackImpl(uso);
->>>>>>> d732217b
                     }
                 } catch (Exception e) {
                     exportLog.error("Error acking export buffer", e);
