--- conflicted
+++ resolved
@@ -62,12 +62,8 @@
 import org.voltdb.catalog.Column;
 import org.voltdb.export.AdvertisedDataSource.ExportFormat;
 import org.voltdb.exportclient.ExportClientBase;
-<<<<<<< HEAD
-import org.voltdb.iv2.TxnEgo;
+import org.voltdb.iv2.MpInitiator;
 import org.voltdb.sysprocs.ExportControl.OperationMode;
-=======
-import org.voltdb.iv2.MpInitiator;
->>>>>>> d12f6ed2
 import org.voltdb.utils.CatalogUtil;
 import org.voltdb.utils.VoltFile;
 
@@ -161,11 +157,6 @@
     public final ArrayList<Integer> m_columnLengths = new ArrayList<>();
     private String m_partitionColumnName = "";
 
-<<<<<<< HEAD
-    static enum streamStatus { ACTIVE, DROPPED, PAUSED, BLOCKED }
-
-    private AtomicReference<streamStatus> m_status = new AtomicReference<>();
-=======
     private static final boolean DISABLE_AUTO_GAP_RELEASE = Boolean.getBoolean("DISABLE_AUTO_GAP_RELEASE");
 
     static enum StreamStatus {
@@ -185,7 +176,6 @@
         }
 
     }
->>>>>>> d12f6ed2
 
     /**
      * Create a new data source.
@@ -294,12 +284,7 @@
         m_eos = false;
         m_client = null;
         m_es = CoreUtils.getListeningExecutorService("ExportDataSource for table " +
-<<<<<<< HEAD
-        m_tableName + " partition " + m_partitionId, 1);
-        m_status.set(streamStatus.ACTIVE);
-=======
                     m_tableName + " partition " + m_partitionId, 1);
->>>>>>> d12f6ed2
     }
 
     public ExportDataSource(Generation generation, File adFile,
@@ -370,7 +355,6 @@
         m_client = null;
         m_es = CoreUtils.getListeningExecutorService("ExportDataSource for table " +
                 m_tableName + " partition " + m_partitionId, 1);
-        m_status.set(streamStatus.ACTIVE);
     }
 
     public void setReadyForPolling(boolean readyForPolling) {
@@ -1572,49 +1556,11 @@
         return m_lastReleasedSeqNo;
     }
 
-<<<<<<< HEAD
-    public void setStatus(streamStatus status) {
-        this.m_status.set(status);
-    }
-
-    public boolean isBlocked() {
-        return m_status.get() == streamStatus.BLOCKED;
-    }
-
-    public boolean isMastershipAccepted() {
-        return m_mastershipAccepted.get();
-    }
-
-    public void setGapCount(long gapCount) {
-        m_gapCount = gapCount;
-    }
-
-    public String getTarget() {
-        return m_exportTargetName;
-    }
-
-    public void applyExportControl(String opMode) {
-        OperationMode operation = OperationMode.valueOf(opMode.toUpperCase());
-        switch (operation) {
-        case RELEASE:
-            if (m_status.get().equals(streamStatus.BLOCKED)) {
-                setStatus(streamStatus.ACTIVE);
-                //TO DO: find the new m_firstUnpolledUso from gap tracker.
-                //m_firstUnpolledUso
-            }
-            break;
-        default:
-            throw new IllegalArgumentException("The export target is in " + m_status.get()+ " state. The operation " + operation + " is not valid.");
-        }
-    }
-
-=======
     // Status is accessed by multiple threads
     public synchronized void setStatus(StreamStatus status) {
         this.m_status = status;
     }
 
->>>>>>> d12f6ed2
     @Override
     public String toString() {
         return "ExportDataSource for table " + getTableName() + " partition " + getPartitionId();
@@ -1640,4 +1586,31 @@
         m_lastReleasedSeqNo = m_gapTracker.isEmpty() ? 0L : m_gapTracker.getFirstSeqNo();
         m_firstUnpolledSeqNo =  m_lastReleasedSeqNo + 1;
     }
+
+    public boolean isBlocked() {
+        return m_status == StreamStatus.BLOCKED;
+    }
+
+    public boolean isMastershipAccepted() {
+        return m_mastershipAccepted.get();
+    }
+
+    public String getTarget() {
+        return m_exportTargetName;
+    }
+
+    public void applyExportControl(String opMode) {
+        OperationMode operation = OperationMode.valueOf(opMode.toUpperCase());
+        switch (operation) {
+        case RELEASE:
+            if (m_status == StreamStatus.BLOCKED) {
+                setStatus(StreamStatus.ACTIVE);
+                //TO DO: find the new m_firstUnpolledUso from gap tracker.
+                //m_firstUnpolledUso
+            }
+            break;
+        default:
+            throw new IllegalArgumentException("The export target is in " + m_status+ " state. The operation " + operation + " is not valid.");
+        }
+    }
 }