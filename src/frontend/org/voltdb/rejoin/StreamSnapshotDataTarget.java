--- conflicted
+++ resolved
@@ -760,7 +760,6 @@
         }
     }
 
-<<<<<<< HEAD
     /**
      * @param tableId ID of table
      * @return serialized schema for {@code tableId} or {@code null} if the schema has already been sent
@@ -768,11 +767,10 @@
     protected byte[] getSchema(int tableId) {
         return m_schemas.get(tableId).getSecond();
     }
-=======
+
     // No in use
     public void setInProgressHandler(Runnable inProgress) {}
 
     // No need to track stream snapshot progress
     public void trackProgress() {}
->>>>>>> d3722752
 }