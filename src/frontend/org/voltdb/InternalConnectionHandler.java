/* This file is part of VoltDB.
 * Copyright (C) 2008-2017 VoltDB Inc.
 *
 * This program is free software: you can redistribute it and/or modify
 * it under the terms of the GNU Affero General Public License as
 * published by the Free Software Foundation, either version 3 of the
 * License, or (at your option) any later version.
 *
 * This program is distributed in the hope that it will be useful,
 * but WITHOUT ANY WARRANTY; without even the implied warranty of
 * MERCHANTABILITY or FITNESS FOR A PARTICULAR PURPOSE.  See the
 * GNU Affero General Public License for more details.
 *
 * You should have received a copy of the GNU Affero General Public License
 * along with VoltDB.  If not, see <http://www.gnu.org/licenses/>.
 */

package org.voltdb;

import java.util.Map;
import java.util.concurrent.atomic.AtomicLong;
import java.util.function.Function;

import org.voltcore.logging.Level;
import org.voltcore.logging.VoltLogger;
import org.voltdb.AuthSystem.AuthUser;
import org.voltdb.catalog.Procedure;
import org.voltdb.catalog.Table;
import org.voltdb.client.BatchTimeoutOverrideType;
import org.voltdb.client.ClientResponse;
import org.voltdb.client.ProcedureCallback;
import org.voltdb.iv2.MpInitiator;
import org.voltdb.utils.MiscUtils;

import com.google_voltpatches.common.collect.ImmutableMap;

/**
 * This class packs the parameters and dispatches the transactions.
 * Make sure responses over network thread does not touch this class.
 */
public class InternalConnectionHandler {
    final static String DEFAULT_INTERNAL_ADAPTER_NAME = "+!_InternalAdapter_!+";

    public final static long SUPPRESS_INTERVAL = 60;
    private static final VoltLogger m_logger = new VoltLogger("InternalConnectionHandler");

    // Atomically allows the catalog reference to change between access
    private final AtomicLong m_failedCount = new AtomicLong();
    private final AtomicLong m_submitSuccessCount = new AtomicLong();
    private volatile Map<Integer, InternalClientResponseAdapter> m_adapters = ImmutableMap.of();

    // Synchronized in case multiple partitions are added concurrently.
    public synchronized void addAdapter(int pid, InternalClientResponseAdapter adapter)
    {
        final ImmutableMap.Builder<Integer, InternalClientResponseAdapter> builder = ImmutableMap.builder();
        builder.putAll(m_adapters);
        builder.put(pid, adapter);
        m_adapters = builder.build();
    }

    public boolean hasAdapter(int pid)
    {
        return m_adapters.containsKey(pid);
    }

    /**
     * Returns true if a table with the given name exists in the server catalog.
     */
    public boolean hasTable(String name) {
        Table table = getCatalogContext().tables.get(name);
        return (table!=null);
    }

    public class NullCallback implements ProcedureCallback {
        @Override
        public void clientCallback(ClientResponse response) throws Exception {
        }
    }

    private CatalogContext getCatalogContext() {
        return VoltDB.instance().getCatalogContext();
    }

    public boolean callProcedure(
            AuthUser user,
            boolean isAdmin,
            int timeout,
            ProcedureCallback cb,
            String procName,
            Object...args)
    {
        return callProcedure(user, isAdmin, timeout, cb, false, null, procName, args);
    }

    public boolean callProcedure(
            AuthUser user,
            boolean isAdmin,
            int timeout,
            ProcedureCallback cb,
            boolean ntPriority,
            Function<Integer, Boolean> backPressurePredicate,
            String procName,
            Object...args)
    {
        return callProcedure(null, user, isAdmin, timeout, cb, ntPriority, backPressurePredicate, procName, args);
    }

    public boolean callProcedure(
            String hostname,
            AuthUser user,
            boolean isAdmin,
            int timeout,
            ProcedureCallback cb,
            boolean ntPriority,
            Function<Integer, Boolean> backPressurePredicate,
            String procName,
            Object...args)
    {
        Procedure catProc = InvocationDispatcher.getProcedureFromName(procName, getCatalogContext());
        if (catProc == null) {
            String fmt = "Cannot invoke procedure %s. Procedure not found.";
            m_logger.rateLimitedLog(SUPPRESS_INTERVAL, Level.ERROR, null, fmt, procName);
            m_failedCount.incrementAndGet();
            return false;
        }

        StoredProcedureInvocation task = new StoredProcedureInvocation();
        task.setProcName(procName);
        task.setParams(args);

        try {
            task = MiscUtils.roundTripForCL(task);
        } catch (Exception e) {
            String fmt = "Cannot invoke procedure %s. failed to create task.";
            m_logger.rateLimitedLog(SUPPRESS_INTERVAL, Level.ERROR, null, fmt, procName);
            m_failedCount.incrementAndGet();
            return false;
        }

        if (timeout != BatchTimeoutOverrideType.NO_TIMEOUT) {
            task.setBatchTimeout(timeout);
        }

        int[] partitions = null;
        try {
            partitions = InvocationDispatcher.getPartitionsForProcedure(catProc, task);
        } catch (Exception e) {
            String fmt = "Can not invoke procedure %s. Partition not found.";
            m_logger.rateLimitedLog(SUPPRESS_INTERVAL, Level.ERROR, e, fmt, procName);
            m_failedCount.incrementAndGet();
            return false;
        }

        boolean mp = (partitions[0] == MpInitiator.MP_INIT_PID) || (partitions.length > 1);
        final InternalClientResponseAdapter adapter = mp ? m_adapters.get(MpInitiator.MP_INIT_PID) : m_adapters.get(partitions[0]);
<<<<<<< HEAD
=======
        String adapterName = (hostname == null ? DEFAULT_INTERNAL_ADAPTER_NAME : hostname);
>>>>>>> a1b93841
        InternalAdapterTaskAttributes kattrs = new InternalAdapterTaskAttributes(
                adapterName, isAdmin, adapter.connectionId());

        if (!adapter.createTransaction(kattrs, procName, catProc, cb, null, task, user, partitions, ntPriority, backPressurePredicate)) {
            m_failedCount.incrementAndGet();
            return false;
        }
        m_submitSuccessCount.incrementAndGet();
        return true;
    }

    // Use null backPressurePredicate for no back pressure
    public boolean callProcedure(InternalConnectionContext caller,
                                 Function<Integer, Boolean> backPressurePredicate,
                                 InternalConnectionStatsCollector statsCollector,
                                 ProcedureCallback procCallback, String proc, Object... fieldList) {
        Procedure catProc = InvocationDispatcher.getProcedureFromName(proc, getCatalogContext());
        if (catProc == null) {
            String fmt = "Cannot invoke procedure %s from streaming interface %s. Procedure not found.";
            m_logger.rateLimitedLog(SUPPRESS_INTERVAL, Level.ERROR, null, fmt, proc, caller);
            m_failedCount.incrementAndGet();
            return false;
        }

        StoredProcedureInvocation task = new StoredProcedureInvocation();

        task.setProcName(proc);
        task.setParams(fieldList);
        try {
            task = MiscUtils.roundTripForCL(task);
        } catch (Exception e) {
            String fmt = "Cannot invoke procedure %s from streaming interface %s. failed to create task.";
            m_logger.rateLimitedLog(SUPPRESS_INTERVAL, Level.ERROR, null, fmt, proc, caller);
            m_failedCount.incrementAndGet();
            return false;
        }
        int[] partitions = null;
        try {
            partitions = InvocationDispatcher.getPartitionsForProcedure(catProc, task);
        } catch (Exception e) {
            String fmt = "Can not invoke procedure %s from streaming interface %s. Partition not found.";
            m_logger.rateLimitedLog(SUPPRESS_INTERVAL, Level.ERROR, e, fmt, proc, caller);
            m_failedCount.incrementAndGet();
            return false;
        }

        boolean mp = (partitions[0] == MpInitiator.MP_INIT_PID) || (partitions.length > 1);
        final InternalClientResponseAdapter adapter = mp ? m_adapters.get(MpInitiator.MP_INIT_PID) : m_adapters.get(partitions[0]);
        InternalAdapterTaskAttributes kattrs = new InternalAdapterTaskAttributes(caller,  adapter.connectionId());

        final AuthUser user = getCatalogContext().authSystem.getImporterUser();

        if (!adapter.createTransaction(kattrs, proc, catProc, procCallback, statsCollector, task, user, partitions, false, backPressurePredicate)) {
            m_failedCount.incrementAndGet();
            return false;
        }
        m_submitSuccessCount.incrementAndGet();
        return true;
    }
}<|MERGE_RESOLUTION|>--- conflicted
+++ resolved
@@ -153,10 +153,7 @@
 
         boolean mp = (partitions[0] == MpInitiator.MP_INIT_PID) || (partitions.length > 1);
         final InternalClientResponseAdapter adapter = mp ? m_adapters.get(MpInitiator.MP_INIT_PID) : m_adapters.get(partitions[0]);
-<<<<<<< HEAD
-=======
         String adapterName = (hostname == null ? DEFAULT_INTERNAL_ADAPTER_NAME : hostname);
->>>>>>> a1b93841
         InternalAdapterTaskAttributes kattrs = new InternalAdapterTaskAttributes(
                 adapterName, isAdmin, adapter.connectionId());
 
