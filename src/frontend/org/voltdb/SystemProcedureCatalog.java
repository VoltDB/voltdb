/* This file is part of VoltDB.
 * Copyright (C) 2008-2017 VoltDB Inc.
 *
 * This program is free software: you can redistribute it and/or modify
 * it under the terms of the GNU Affero General Public License as
 * published by the Free Software Foundation, either version 3 of the
 * License, or (at your option) any later version.
 *
 * This program is distributed in the hope that it will be useful,
 * but WITHOUT ANY WARRANTY; without even the implied warranty of
 * MERCHANTABILITY or FITNESS FOR A PARTICULAR PURPOSE.  See the
 * GNU Affero General Public License for more details.
 *
 * You should have received a copy of the GNU Affero General Public License
 * along with VoltDB.  If not, see <http://www.gnu.org/licenses/>.
 */

package org.voltdb;

import org.voltdb.CatalogContext.ProcedurePartitionInfo;
import org.voltdb.catalog.Column;
import org.voltdb.catalog.Procedure;

import com.google_voltpatches.common.collect.ImmutableMap;


/**
 * Lists built-in system stored procedures with metadata
 */
public class SystemProcedureCatalog {

    // Historical note:

    // We used to list syprocs in the catalog (inserting them in
    // VoltCompiler). That adds unnecessary content to catalogs,
    // couples catalogs to versions (an old catalog wouldn't be able
    // to invoke a new sysprocs), and complicates the idea of
    // commercial-only sysprocs.

    // Now we maintain this list here in code. This is also not
    // roses - as ProcedureWrapper really wants catalog.Procedures
    // and ClientInterface has to check two lists at dispatch
    // time.

    /* Data about each registered procedure */
    public static class Config {
        public final String className;
        public final boolean readOnly;
        public final boolean singlePartition;
        public final boolean everySite;
        // partitioning parameter for SP sysprocs, 0 by default.
        public final int partitionParam;
        // type of partitioning parameter for SP sysprocs
        public final VoltType partitionParamType;
        public final boolean commercial;
        // whether this procedure will terminate replication
        public final boolean terminatesReplication;
        // whether this procedure should be skipped in replication
        public final boolean skipReplication;
        // whether normal clients can call this sysproc in secondary
        public final boolean allowedInReplica;
        //Durable?
        public final boolean durable;
        // whether this procedure is allowed in cluster shutdown
        public final boolean allowedInShutdown;
        // whether transactional or not
        public final boolean transactional;
        // whether restartable
        public final boolean restartable;

        public Config(String className,
                      boolean singlePartition,
                      boolean readOnly,
                      boolean everySite,
                      int partitionParam,
                      VoltType partitionParamType,
                      boolean commercial,
                      boolean terminatesReplication,
                      boolean skipReplication,
                      boolean allowedInReplica,
                      boolean durable,
                      boolean allowedInShutdown,
                      boolean transactional,
                      boolean restartable)
        {
            this.className = className;
            this.singlePartition = singlePartition;
            this.readOnly = readOnly;
            this.everySite = everySite;
            this.partitionParam = partitionParam;
            this.partitionParamType = partitionParamType;
            this.commercial = commercial;
            this.terminatesReplication = terminatesReplication;
            this.skipReplication = skipReplication;
            this.allowedInReplica = allowedInReplica;
            this.durable = durable;
            this.allowedInShutdown = allowedInShutdown;
            this.transactional = transactional;
            this.restartable = restartable;
        }

        public boolean isDurable() {
            return durable;
        }

        public boolean isRestartable() {
            return restartable;
        }

        public boolean getEverysite() {
            return everySite;
        }

        public boolean getReadonly() {
            return readOnly;
        }

        public boolean getSinglepartition() {
            return singlePartition;
        }

        public String getClassname() {
            return className;
        }

        Procedure asCatalogProcedure() {
            Column partitionCol = new Column();
            partitionCol.setType(partitionParamType.getValue());

            Procedure p = new Procedure();
            p.setClassname(className);
            p.setSinglepartition(singlePartition);
            p.setReadonly(readOnly);
            p.setEverysite(everySite);
            p.setSystemproc(true);
            p.setDefaultproc(false);
            p.setHasjava(true);
            p.setPartitiontable(null);
            p.setPartitioncolumn(partitionCol);
            p.setPartitionparameter(partitionParam);
            p.setAttachment(new ProcedurePartitionInfo( partitionParamType, partitionParam ));
            p.setAllowedinshutdown(allowedInShutdown);
            p.setTransactional(transactional);
            return p;
        }
    }

    public static final ImmutableMap<String, Config> listing;

    static {                                                                                            // SP     RO     Every  Param ParamType           PRO    killDR skipDR replica-ok durable allowedInShutdown transactional
        // special-case replica acceptability by DR version
        ImmutableMap.Builder<String, Config> builder = ImmutableMap.builder();
        builder.put("@AdHoc_RW_MP",             new Config("org.voltdb.sysprocs.AdHoc_RW_MP",              false, false, false, 0,    VoltType.INVALID,   false, false, false, false,     true,   false,            true, true  ));
        builder.put("@AdHoc_RW_SP",             new Config("org.voltdb.sysprocs.AdHoc_RW_SP",              true,  false, false, 0,    VoltType.VARBINARY, false, false, false, false,     true,   false,            true, true  ));
        builder.put("@AdHoc_RO_MP",             new Config("org.voltdb.sysprocs.AdHoc_RO_MP",              false, true,  false, 0,    VoltType.INVALID,   false, false, false, true,      false,  false,            true, true  ));
        builder.put("@AdHoc_RO_SP",             new Config("org.voltdb.sysprocs.AdHoc_RO_SP",              true,  true,  false, 0,    VoltType.VARBINARY, false, false, false, true,      false,  false,            true, true  ));
        builder.put("@Pause",                   new Config("org.voltdb.sysprocs.Pause",                    false, false, true,  0,    VoltType.INVALID,   false, false, true,  true,      false,  false,            true, false ));
        builder.put("@Resume",                  new Config("org.voltdb.sysprocs.Resume",                   false, false, true,  0,    VoltType.INVALID,   false, false, true,  true,      false,  false,            true, false ));
        builder.put("@Quiesce",                 new Config("org.voltdb.sysprocs.Quiesce",                  false, false, false, 0,    VoltType.INVALID,   false, false, true,  true,      false,  true ,            true, false ));
        builder.put("@SnapshotSave",            new Config("org.voltdb.sysprocs.SnapshotSave",             false, false, false, 0,    VoltType.INVALID,   false,  false, true,  true,      false,  true ,            true, false ));
        builder.put("@SnapshotRestore",         new Config("org.voltdb.sysprocs.SnapshotRestore",          false, false, false, 0,    VoltType.INVALID,   false,  true,  true,  false,     false,  false,            true, false ));
        builder.put("@SnapshotStatus",          new Config("org.voltdb.sysprocs.SnapshotStatus",           false, false, false, 0,    VoltType.INVALID,   false,  false, true,  true,      false,  false,            true, false ));
        builder.put("@SnapshotScan",            new Config("org.voltdb.sysprocs.SnapshotScan",             false, false, false, 0,    VoltType.INVALID,   false,  false, true,  true,      false,  false,            true, false ));
        builder.put("@SnapshotDelete",          new Config("org.voltdb.sysprocs.SnapshotDelete",           false, false, false, 0,    VoltType.INVALID,   false,  false, true,  true,      false,  false,            true, false ));
        builder.put("@Shutdown",                new Config("org.voltdb.sysprocs.Shutdown",                 false, false, false, 0,    VoltType.INVALID,   false, false, true,  true,      false,  true ,            true, false ));
        builder.put("@ProfCtl",                 new Config("org.voltdb.sysprocs.ProfCtl",                  false, false, true,  0,    VoltType.INVALID,   false, false, true,  true,      false,  false,            true, false ));
        builder.put("@Statistics",              new Config("org.voltdb.sysprocs.Statistics",               false, true,  false, 0,    VoltType.INVALID,   false, false, true,  true,      false,  true ,            true, false ));
        builder.put("@SystemCatalog",           new Config("org.voltdb.sysprocs.SystemCatalog",            true,  true,  false, 0,    VoltType.STRING,    false, false, true,  true,      false,  false,            true, false ));
        builder.put("@SystemInformation",       new Config("org.voltdb.sysprocs.SystemInformation",        false, true,  false, 0,    VoltType.INVALID,   false, false, true,  true,      false,  false,            true, false ));
        builder.put("@UpdateLogging",           new Config("org.voltdb.sysprocs.UpdateLogging",            false, false, true,  0,    VoltType.INVALID,   false, false, true,  true,      false,  false,            true, false ));
        builder.put("@BalancePartitions",       new Config("org.voltdb.sysprocs.BalancePartitions",        false, false, false, 0,    VoltType.INVALID,   true,  false, true,  false,     true,   false,            true, false ));
        builder.put("@UpdateCore",              new Config("org.voltdb.sysprocs.UpdateCore",               false, false, false, 0,    VoltType.INVALID,   false, false, false, true,      true,   false,            true, true  ));
        builder.put("@VerifyCatalogAndWriteJar",new Config("org.voltdb.sysprocs.VerifyCatalogAndWriteJar", false, false, false, 0,    VoltType.INVALID,   false, false, false, true,      true,   false,            false,false ));
        builder.put("@UpdateApplicationCatalog",new Config("org.voltdb.sysprocs.UpdateApplicationCatalog", false, false, false, 0,    VoltType.INVALID,   false, false, false, true,      true,   false,            false,false ));
        builder.put("@UpdateClasses",           new Config("org.voltdb.sysprocs.UpdateClasses",            false, false, false, 0,    VoltType.INVALID,   false, false, false, true,      true,   false,            false,false ));
        builder.put("@LoadMultipartitionTable", new Config("org.voltdb.sysprocs.LoadMultipartitionTable",  false, false, false, 0,    VoltType.INVALID,   false, false, false, false,     true,   false,            true, true  ));
        builder.put("@LoadSinglepartitionTable",new Config("org.voltdb.sysprocs.LoadSinglepartitionTable", true,  false, false, 0,    VoltType.VARBINARY, false, false, false, false,     true,   false,            true, false ));
        builder.put("@Promote",                 new Config("org.voltdb.sysprocs.Promote",                  false, false, false, 0,    VoltType.INVALID,   false, false, true,  true,      false,  false,            false,false ));
        builder.put("@ValidatePartitioning",    new Config("org.voltdb.sysprocs.ValidatePartitioning",     false, false, false, 0,    VoltType.INVALID,   false, false, true,  true,      false,  false,            true, false ));
        builder.put("@GetHashinatorConfig",     new Config("org.voltdb.sysprocs.GetHashinatorConfig",      false, true,  false, 0,    VoltType.INVALID,   false,  false, true,  true,      false,  false,            true, false ));
        builder.put("@ApplyBinaryLogSP",        new Config("org.voltdb.sysprocs.ApplyBinaryLogSP",         true,  false, false, 0,    VoltType.VARBINARY, true,  false, false, true,      true,   false,            true, false ));
        builder.put("@ApplyBinaryLogMP",        new Config("org.voltdb.sysprocs.ApplyBinaryLogMP",         false, false, false, 0,    VoltType.INVALID,   true,  false, false, true,      true,   false,            true, true  ));
        builder.put("@LoadVoltTableSP",         new Config("org.voltdb.sysprocs.LoadVoltTableSP",          true,  false, false, 0,    VoltType.VARBINARY, true,  false, false, true,      true,   false,            true, false ));
        builder.put("@LoadVoltTableMP",         new Config("org.voltdb.sysprocs.LoadVoltTableMP",          false, false, false, 0,    VoltType.INVALID,   true,  false, false, true,      true,   false,            true, false ));
        builder.put("@ResetDR",                 new Config("org.voltdb.sysprocs.ResetDR",                  false, false, false, 0,    VoltType.INVALID,   true,  false, true,  true,      false,  false,            true, false ));
        /* @ExecuteTask is a all-in-one system store procedure and should be ONLY used for internal purpose */
        builder.put("@ExecuteTask",             new Config("org.voltdb.sysprocs.ExecuteTask",              false, false, false, 0,    VoltType.INVALID,   false, false, false, true,      true,   false,            true, true  ));
        builder.put("@ExecuteTask_SP",          new Config("org.voltdb.sysprocs.ExecuteTask_SP",           true,  false, false, 0,    VoltType.VARBINARY, false, false, true,  true,      true,   false,            true, false ));
        builder.put("@UpdateSettings",          new Config("org.voltdb.sysprocs.UpdateSettings",           false, false, false, 0,    VoltType.INVALID,   false, false, false, true,      true,   false,            true, false ));
        builder.put("@Ping",                    new Config(null,                                           true,  true,  false, 0,    VoltType.INVALID,   false, false, true,  true,      false,  false,            true, false ));
        builder.put("@GetPartitionKeys",        new Config(null,                                           false, true,  true,  0,    VoltType.INVALID,   false, false, true,  true,      false,  false,            true, false ));
        builder.put("@Subscribe",               new Config(null,                                           false, true,  false, 0,    VoltType.INVALID,   false, false, true,  true,      false,  false,            true, false ));
        builder.put("@GC",                      new Config("org.voltdb.sysprocs.GC",                       false, false, false, 0,    VoltType.INVALID,   false, false, true,  true,      false,  false,            false,false ));
        builder.put("@AdHoc",                   new Config("org.voltdb.sysprocs.AdHoc",                    false, false, false, 0,    VoltType.INVALID,   false, false, true,  true,      false,  false,            false,true  ));
        builder.put("@AdHocSpForTest",          new Config("org.voltdb.sysprocs.AdHocSpForTest",           false, false, false, 0,    VoltType.INVALID,   false, false, true,  true,      false,  false,            false,true  ));
        builder.put("@AdHocLarge",              new Config("org.voltdb.sysprocs.AdHocLarge",               false, false, false, 0,    VoltType.INVALID,   false, false, true,  true,      false,  false,            false,true  ));
        builder.put("@StopNode",                new Config(null,                                           true,  false, false, 0,    VoltType.INVALID,   false, false, true,  true,      false,  false,            true, false ));
        builder.put("@Explain",                 new Config("org.voltdb.sysprocs.Explain",                  false, true,  false, 0,    VoltType.INVALID,   false, false, true,  true,      false,  false,            false,false ));
        builder.put("@ExplainProc",             new Config("org.voltdb.sysprocs.ExplainProc",              false, true,  false, 0,    VoltType.INVALID,   false, false, true,  true,      false,  false,            false,false ));
        builder.put("@ExplainView",             new Config("org.voltdb.sysprocs.ExplainView",              false, true,  false, 0,    VoltType.INVALID,   false, false, true,  true,      false,  false,            false,false ));
        builder.put("@SendSentinel",            new Config(null,                                           true,  false, false, 0,    VoltType.INVALID,   true,  false, false, true,      false,  false,            true, false ));
        builder.put("@PrepareShutdown",         new Config("org.voltdb.sysprocs.PrepareShutdown",          false, false, false, 0,    VoltType.INVALID,   false, false, true,  true,      false,  true ,            true, false ));
        builder.put("@SwapTables",              new Config("org.voltdb.sysprocs.SwapTables",               false, false, false, 0,    VoltType.INVALID,   false, false, true,  true,      true,   false,            false,false ));
        builder.put("@SwapTablesCore",          new Config("org.voltdb.sysprocs.SwapTablesCore",           false, false, false, 0,    VoltType.INVALID,   false, false, true,  true,      true,   false,            true, false ));
        builder.put("@Trace",                   new Config(null,                                           false, true,  false, 0,    VoltType.INVALID,   false, false, true,  true,      false,  false,            true, false ));
        builder.put("@CheckUpgradePlanNT",      new Config("org.voltdb.sysprocs.CheckUpgradePlanNT",       true,  false, false, 0,    VoltType.INVALID,   true,  false, true,  true,      false,  false,            false, false ));
        builder.put("@PrerequisitesCheckNT",    new Config("org.voltdb.sysprocs.CheckUpgradePlanNT$PrerequisitesCheckNT",
<<<<<<< HEAD
                                                                                                           false, false, false, 0,    VoltType.INVALID,   true,  false, true,  true,      false,  false,            false ));
        builder.put("@ExplainJSON",             new Config("org.voltdb.sysprocs.ExplainJSON",              false, true,  false, 0,    VoltType.INVALID,   false, false, true,  true,      false,  false,            false ));
=======
                                                           false, false, false, 0,    VoltType.INVALID,   true,  false, true,  true,      false,  false,            false, false ));
        builder.put("@RestartDRConsumerNT",     new Config("org.voltdb.sysprocs.RestartDRConsumerNT",      false,  false, false, 0,    VoltType.INVALID,   true,  false, true,  true,      false,  false,            false, false ));
        builder.put("@ShutdownNodeDRConsumerNT", new Config("org.voltdb.sysprocs.RestartDRConsumerNT$ShutdownNodeDRConsumerNT",
                                                           false, false, false, 0,    VoltType.INVALID,   true,  false, true,  true,      false,  false,            false, false ));
        builder.put("@StartNodeDRConsumerNT",   new Config("org.voltdb.sysprocs.RestartDRConsumerNT$StartNodeDRConsumerNT",
                                                           false, false, false, 0,    VoltType.INVALID,   true,  false, true,  true,      false,  false,            false, false ));
>>>>>>> b36875e6
        listing = builder.build();
    }
}<|MERGE_RESOLUTION|>--- conflicted
+++ resolved
@@ -198,6 +198,7 @@
         builder.put("@Explain",                 new Config("org.voltdb.sysprocs.Explain",                  false, true,  false, 0,    VoltType.INVALID,   false, false, true,  true,      false,  false,            false,false ));
         builder.put("@ExplainProc",             new Config("org.voltdb.sysprocs.ExplainProc",              false, true,  false, 0,    VoltType.INVALID,   false, false, true,  true,      false,  false,            false,false ));
         builder.put("@ExplainView",             new Config("org.voltdb.sysprocs.ExplainView",              false, true,  false, 0,    VoltType.INVALID,   false, false, true,  true,      false,  false,            false,false ));
+        builder.put("@ExplainJSON",             new Config("org.voltdb.sysprocs.ExplainJSON",              false, true,  false, 0,    VoltType.INVALID,   false, false, true,  true,      false,  false,            false ));
         builder.put("@SendSentinel",            new Config(null,                                           true,  false, false, 0,    VoltType.INVALID,   true,  false, false, true,      false,  false,            true, false ));
         builder.put("@PrepareShutdown",         new Config("org.voltdb.sysprocs.PrepareShutdown",          false, false, false, 0,    VoltType.INVALID,   false, false, true,  true,      false,  true ,            true, false ));
         builder.put("@SwapTables",              new Config("org.voltdb.sysprocs.SwapTables",               false, false, false, 0,    VoltType.INVALID,   false, false, true,  true,      true,   false,            false,false ));
@@ -205,17 +206,12 @@
         builder.put("@Trace",                   new Config(null,                                           false, true,  false, 0,    VoltType.INVALID,   false, false, true,  true,      false,  false,            true, false ));
         builder.put("@CheckUpgradePlanNT",      new Config("org.voltdb.sysprocs.CheckUpgradePlanNT",       true,  false, false, 0,    VoltType.INVALID,   true,  false, true,  true,      false,  false,            false, false ));
         builder.put("@PrerequisitesCheckNT",    new Config("org.voltdb.sysprocs.CheckUpgradePlanNT$PrerequisitesCheckNT",
-<<<<<<< HEAD
-                                                                                                           false, false, false, 0,    VoltType.INVALID,   true,  false, true,  true,      false,  false,            false ));
-        builder.put("@ExplainJSON",             new Config("org.voltdb.sysprocs.ExplainJSON",              false, true,  false, 0,    VoltType.INVALID,   false, false, true,  true,      false,  false,            false ));
-=======
                                                            false, false, false, 0,    VoltType.INVALID,   true,  false, true,  true,      false,  false,            false, false ));
         builder.put("@RestartDRConsumerNT",     new Config("org.voltdb.sysprocs.RestartDRConsumerNT",      false,  false, false, 0,    VoltType.INVALID,   true,  false, true,  true,      false,  false,            false, false ));
         builder.put("@ShutdownNodeDRConsumerNT", new Config("org.voltdb.sysprocs.RestartDRConsumerNT$ShutdownNodeDRConsumerNT",
                                                            false, false, false, 0,    VoltType.INVALID,   true,  false, true,  true,      false,  false,            false, false ));
         builder.put("@StartNodeDRConsumerNT",   new Config("org.voltdb.sysprocs.RestartDRConsumerNT$StartNodeDRConsumerNT",
                                                            false, false, false, 0,    VoltType.INVALID,   true,  false, true,  true,      false,  false,            false, false ));
->>>>>>> b36875e6
         listing = builder.build();
     }
 }