--- conflicted
+++ resolved
@@ -287,17 +287,11 @@
     // when TaskLogs are replayed during rejoining.
     static ImmutableSet<String> s_allowableSysprocsInTaskLog;
     static {
-<<<<<<< HEAD
         final ImmutableMap.Builder<String, Config> builder = ImmutableMap.builder();
         //              SP     RO      Every  Param  ParamType
         //              PRO    killDR  replica-ok    durable
         //              allowedInShutdown transactional restartable
         // Special case: replica acceptability by DR version
-=======
-        // SP     RO     Every  Param ParamType           PRO    killDR replica-ok durable allowedInShutdown transactional restartable
-        final ImmutableMap.Builder<String, Config> builder = ImmutableMap.builder();
-        // special-case replica acceptability by DR version
->>>>>>> 7ef84080
         builder.put("@AdHoc_RW_MP",
                 new Config("org.voltdb.sysprocs.AdHoc_RW_MP",
                         false, false, false, 0, VoltType.INVALID,
@@ -688,7 +682,6 @@
                         false, false, false,  0, VoltType.INVALID,
                         true, false, true, Durability.NOT_DURABLE,
                         false, true, Restartability.RESTARTABLE));
-<<<<<<< HEAD
         builder.put("@OpPseudoShutdown",
                 new Config("org.voltdb.operator.OpPseudoShutdown",
                         false, false, false, 0, VoltType.INVALID,
@@ -699,8 +692,6 @@
                         true,  false, false, 0, VoltType.INVALID,
                         false, false, true, Durability.NOT_APPLICABLE,
                         false, true, Restartability.NOT_APPLICABLE));
-=======
->>>>>>> 7ef84080
         builder.put("@StoreKiplingGroup", Builder
                 .createSp("org.voltdb.sysprocs.KiplingProcedures$StoreGroup", VoltType.STRING).commercial().build());
         builder.put("@DeleteKiplingGroup", Builder
@@ -717,15 +708,12 @@
         builder.put("@DeleteExpiredKiplingOffsets",
                 Builder.createSp("org.voltdb.sysprocs.KiplingProcedures$DeleteExpiredOffsets", -1, VoltType.INVALID)
                         .commercial().build());
-<<<<<<< HEAD
-=======
         builder.put("@UpdateLicense",
                 Builder.createNp("org.voltdb.sysprocs.UpdateLicense").commercial().allowedInReplica().build());
         builder.put("@LicenseValidation",
                 Builder.createNp("org.voltdb.sysprocs.UpdateLicense$LicenseValidation").commercial().allowedInReplica().build());
         builder.put("@LiveLicenseUpdate",
                 Builder.createNp("org.voltdb.sysprocs.UpdateLicense$LiveLicenseUpdate").commercial().allowedInReplica().build());
->>>>>>> 7ef84080
 
         listing = builder.build();
     }
