--- conflicted
+++ resolved
@@ -691,19 +691,6 @@
                         Initiator.MULTI_PARTITION, Mutable.READ_WRITE, false,  0, VoltType.INVALID,
                         true, false, true, Durability.NOT_DURABLE,
                         false, true, Restartability.RESTARTABLE));
-<<<<<<< HEAD
-=======
-        builder.put("@OpPseudoShutdown",
-                new Config("org.voltdb.operator.OpPseudoShutdown",
-                        Initiator.MULTI_PARTITION, Mutable.READ_WRITE, false, 0, VoltType.INVALID,
-                        false, false, true, Durability.NOT_DURABLE,
-                        true, true, Restartability.NOT_RESTARTABLE));
-        builder.put("@OpPseudoStop",
-                new Config(null,
-                        Initiator.SINGLE_PARTITION, Mutable.READ_WRITE, false, 0, VoltType.INVALID,
-                        false, false, true, Durability.NOT_APPLICABLE,
-                        false, true, Restartability.NOT_APPLICABLE));
->>>>>>> 21920f96
         builder.put("@StoreKiplingGroup", Builder
                 .createSp("org.voltdb.sysprocs.KiplingProcedures$StoreGroup", VoltType.STRING).commercial().build());
         builder.put("@DeleteKiplingGroup", Builder
