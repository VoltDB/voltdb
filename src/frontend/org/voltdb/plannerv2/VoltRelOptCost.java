/* This file is part of VoltDB.
 * Copyright (C) 2008-2019 VoltDB Inc.
 *
 * This program is free software: you can redistribute it and/or modify
 * it under the terms of the GNU Affero General Public License as
 * published by the Free Software Foundation, either version 3 of the
 * License, or (at your option) any later version.
 *
 * This program is distributed in the hope that it will be useful,
 * but WITHOUT ANY WARRANTY; without even the implied warranty of
 * MERCHANTABILITY or FITNESS FOR A PARTICULAR PURPOSE.  See the
 * GNU Affero General Public License for more details.
 *
 * You should have received a copy of the GNU Affero General Public License
 * along with VoltDB.  If not, see <http://www.gnu.org/licenses/>.
 */

package org.voltdb.plannerv2;

import java.util.Comparator;
import java.util.Objects;

import org.apache.calcite.plan.RelOptCost;
import org.apache.calcite.plan.RelOptCostFactory;
import org.apache.calcite.plan.RelOptUtil;

public class VoltRelOptCost implements RelOptCost, Comparator<VoltRelOptCost> {

<<<<<<< HEAD
    static final RelOptCostFactory FACTORY = new Factory();

    private static final VoltRelOptCost INFINITY = new VoltRelOptCost(
            Double.POSITIVE_INFINITY,
            Double.POSITIVE_INFINITY,
            Double.POSITIVE_INFINITY) {
=======
    /** Implementation of {@link org.apache.calcite.plan.RelOptCostFactory}
     * that creates {@link org.voltdb.plannerv2.VoltRelOptCost}s. */
    static final RelOptCostFactory FACTORY = new RelOptCostFactory() {
        @Override public RelOptCost makeCost(double dRows, double dCpu, double dIo) {
            return new VoltRelOptCost(dRows, dCpu, dIo);
        }
        @Override public RelOptCost makeHugeCost() {
            return VoltRelOptCost.HUGE;
        }
        @Override public RelOptCost makeInfiniteCost() {
            return VoltRelOptCost.INFINITY;
        }
        @Override public RelOptCost makeTinyCost() {
            return VoltRelOptCost.TINY;
        }
        @Override public RelOptCost makeZeroCost() {
            return VoltRelOptCost.ZERO;
        }
    };

    private static final VoltRelOptCost INFINITY = new VoltRelOptCost(
            Double.POSITIVE_INFINITY, Double.POSITIVE_INFINITY, Double.POSITIVE_INFINITY) {
>>>>>>> 107f37f7
        public String toString() {
            return "{inf}";
        }
    };

<<<<<<< HEAD
    private static final VoltRelOptCost HUGE = new VoltRelOptCost(
            Double.MAX_VALUE,
            Double.MAX_VALUE,
            Double.MAX_VALUE) {
=======
    private static final VoltRelOptCost HUGE = new VoltRelOptCost(Double.MAX_VALUE, Double.MAX_VALUE, Double.MAX_VALUE) {
>>>>>>> 107f37f7
        public String toString() {
            return "{huge}";
        }
    };

    private static final VoltRelOptCost ZERO = new VoltRelOptCost(0.0, 0.0, 0.0) {
        public String toString() {
            return "{0}";
        }
    };

    private static final VoltRelOptCost TINY = new VoltRelOptCost(1.0, 1.0, 0.0) {
        public String toString() {
            return "{tiny}";
        }
    };

    // ~ Instance fields
    // --------------------------------------------------------

    private final double cpu;
    private final double io;
    private final double rowCount;

    // ~ Constructors
    // -----------------------------------------------------------

    VoltRelOptCost(double rowCount, double cpu, double io) {
        this.rowCount = Math.max(0.0, rowCount);
        this.cpu = Math.max(0.0, cpu);
        this.io = Math.max(0.0, io);
    }

    // ~ Methods
    // ----------------------------------------------------------------

    @Override public double getCpu() {
        return cpu;
    }

    @Override public double getIo() {
        return io;
    }

    @Override public double getRows() {
        return rowCount;
    }

    @Override public boolean isInfinite() {
        return this == INFINITY || rowCount == Double.POSITIVE_INFINITY
                || cpu == Double.POSITIVE_INFINITY || io == Double.POSITIVE_INFINITY;
    }

    @Override public int compare(VoltRelOptCost lhs, VoltRelOptCost rhs) {
        return Comparator
                .comparingDouble(VoltRelOptCost::getCpu)
                .thenComparingDouble(VoltRelOptCost::getRows)
                .thenComparingDouble(VoltRelOptCost::getIo)
                .compare(lhs, rhs);
    }

    @Override public boolean isLe(RelOptCost other) {
        return compare(this, (VoltRelOptCost) other) <= 0;
<<<<<<< HEAD
    }

    @Override public boolean isLt(RelOptCost other) {
        return compare(this, (VoltRelOptCost) other) < 0;
    }

    @Override public boolean equals(RelOptCost other) {
        return compare(this, (VoltRelOptCost) other) == 0;
=======
>>>>>>> 107f37f7
    }

    @Override public boolean isLt(RelOptCost other) {
        return compare(this, (VoltRelOptCost) other) < 0;
    }

<<<<<<< HEAD
=======
    @Override public boolean equals(RelOptCost other) {
        return compare(this, (VoltRelOptCost) other) == 0;
    }

    @Override public int hashCode() {
        return Objects.hash(rowCount, cpu, io);
    }

>>>>>>> 107f37f7
    @Override public boolean isEqWithEpsilon(RelOptCost other) {
        final VoltRelOptCost that = (VoltRelOptCost) other;
        if (compare(this, that) == 0) {
            return true;
        } else {
            final VoltRelOptCost delta = (VoltRelOptCost) minus(other);
<<<<<<< HEAD
            return Math.max(Math.abs(delta.getCpu()),
                    Math.max(Math.abs(delta.getRows()),
                            Math.abs(delta.getIo()))) < RelOptUtil.EPSILON;
=======
            return Math.max(Math.abs(delta.getCpu()), Math.max(Math.abs(delta.getRows()), Math.abs(delta.getIo()))) <
                    RelOptUtil.EPSILON;
>>>>>>> 107f37f7
        }
    }

    @Override public RelOptCost minus(RelOptCost other) {
        if (this == INFINITY) {
            return this;
        } else {
            final VoltRelOptCost that = (VoltRelOptCost) other;
<<<<<<< HEAD
            return new VoltRelOptCost(rowCount - that.rowCount,
                    cpu - that.cpu, io - that.io);
=======
            return new VoltRelOptCost(rowCount - that.rowCount, cpu - that.cpu, io - that.io);
>>>>>>> 107f37f7
        }
    }

    @Override public RelOptCost multiplyBy(double factor) {
        if (this == INFINITY) {
            return this;
        } else {
            return new VoltRelOptCost(rowCount * factor, cpu * factor, io * factor);
        }
    }

    @Override public double divideBy(RelOptCost cost) {
        // Compute the geometric average of the ratios of all of the factors
        // which are non-zero and finite.
        final VoltRelOptCost that = (VoltRelOptCost) cost;
        double d = 1;
        double n = 0;
        if (rowCount != 0 && !Double.isInfinite(rowCount)
                && that.rowCount != 0 && !Double.isInfinite(that.rowCount)) {
            d *= rowCount / that.rowCount;
            ++n;
        }
<<<<<<< HEAD
        if (cpu != 0 && !Double.isInfinite(cpu) && that.cpu != 0
                && !Double.isInfinite(that.cpu)) {
            d *= cpu / that.cpu;
            ++n;
        }
        if (io != 0 && !Double.isInfinite(io) && that.io != 0
                && !Double.isInfinite(that.io)) {
=======
        if (cpu != 0 && !Double.isInfinite(cpu) && that.cpu != 0 && !Double.isInfinite(that.cpu)) {
            d *= cpu / that.cpu;
            ++n;
        }
        if (io != 0 && !Double.isInfinite(io) && that.io != 0 && !Double.isInfinite(that.io)) {
>>>>>>> 107f37f7
            d *= io / that.io;
            ++n;
        }
        if (n == 0) {
            return 1.0;
        } else {
            return Math.pow(d, 1 / n);
        }
    }

    @Override public RelOptCost plus(RelOptCost other) {
<<<<<<< HEAD
        final VoltRelOptCost that = (VoltRelOptCost) other;
        if (this == INFINITY || that == INFINITY) {
            return INFINITY;
        } else if (Double.isInfinite(rowCount + that.rowCount)) {
            throw new VoltOverflowException("VoltRelOptCost rowCount is infinite");
        } else if (Double.isInfinite(cpu + that.cpu)) {
            throw new VoltOverflowException("VoltRelOptCost cpu is infinite");
        } else if (Double.isInfinite(io + that.io)) {
            throw new VoltOverflowException("VoltRelOptCost io is infinite");
        } else {
            return new VoltRelOptCost(rowCount + that.rowCount,
                    cpu + that.cpu, io + that.io);
        }
=======
        assert other instanceof VoltRelOptCost : "plus(): other is not an instance of VoltRelOptCost";
        final VoltRelOptCost that = (VoltRelOptCost) other;
        return new VoltRelOptCost(rowCount + that.rowCount, cpu + that.cpu, io + that.io);
>>>>>>> 107f37f7
    }

    @Override public String toString() {
        return "{" + rowCount + " rows, " + cpu + " cpu, " + io + " io}";
    }
}<|MERGE_RESOLUTION|>--- conflicted
+++ resolved
@@ -26,14 +26,6 @@
 
 public class VoltRelOptCost implements RelOptCost, Comparator<VoltRelOptCost> {
 
-<<<<<<< HEAD
-    static final RelOptCostFactory FACTORY = new Factory();
-
-    private static final VoltRelOptCost INFINITY = new VoltRelOptCost(
-            Double.POSITIVE_INFINITY,
-            Double.POSITIVE_INFINITY,
-            Double.POSITIVE_INFINITY) {
-=======
     /** Implementation of {@link org.apache.calcite.plan.RelOptCostFactory}
      * that creates {@link org.voltdb.plannerv2.VoltRelOptCost}s. */
     static final RelOptCostFactory FACTORY = new RelOptCostFactory() {
@@ -56,20 +48,12 @@
 
     private static final VoltRelOptCost INFINITY = new VoltRelOptCost(
             Double.POSITIVE_INFINITY, Double.POSITIVE_INFINITY, Double.POSITIVE_INFINITY) {
->>>>>>> 107f37f7
         public String toString() {
             return "{inf}";
         }
     };
 
-<<<<<<< HEAD
-    private static final VoltRelOptCost HUGE = new VoltRelOptCost(
-            Double.MAX_VALUE,
-            Double.MAX_VALUE,
-            Double.MAX_VALUE) {
-=======
     private static final VoltRelOptCost HUGE = new VoltRelOptCost(Double.MAX_VALUE, Double.MAX_VALUE, Double.MAX_VALUE) {
->>>>>>> 107f37f7
         public String toString() {
             return "{huge}";
         }
@@ -133,7 +117,6 @@
 
     @Override public boolean isLe(RelOptCost other) {
         return compare(this, (VoltRelOptCost) other) <= 0;
-<<<<<<< HEAD
     }
 
     @Override public boolean isLt(RelOptCost other) {
@@ -142,39 +125,20 @@
 
     @Override public boolean equals(RelOptCost other) {
         return compare(this, (VoltRelOptCost) other) == 0;
-=======
->>>>>>> 107f37f7
-    }
-
-    @Override public boolean isLt(RelOptCost other) {
-        return compare(this, (VoltRelOptCost) other) < 0;
-    }
-
-<<<<<<< HEAD
-=======
-    @Override public boolean equals(RelOptCost other) {
-        return compare(this, (VoltRelOptCost) other) == 0;
     }
 
     @Override public int hashCode() {
         return Objects.hash(rowCount, cpu, io);
     }
 
->>>>>>> 107f37f7
     @Override public boolean isEqWithEpsilon(RelOptCost other) {
         final VoltRelOptCost that = (VoltRelOptCost) other;
         if (compare(this, that) == 0) {
             return true;
         } else {
             final VoltRelOptCost delta = (VoltRelOptCost) minus(other);
-<<<<<<< HEAD
-            return Math.max(Math.abs(delta.getCpu()),
-                    Math.max(Math.abs(delta.getRows()),
-                            Math.abs(delta.getIo()))) < RelOptUtil.EPSILON;
-=======
             return Math.max(Math.abs(delta.getCpu()), Math.max(Math.abs(delta.getRows()), Math.abs(delta.getIo()))) <
                     RelOptUtil.EPSILON;
->>>>>>> 107f37f7
         }
     }
 
@@ -183,12 +147,7 @@
             return this;
         } else {
             final VoltRelOptCost that = (VoltRelOptCost) other;
-<<<<<<< HEAD
-            return new VoltRelOptCost(rowCount - that.rowCount,
-                    cpu - that.cpu, io - that.io);
-=======
             return new VoltRelOptCost(rowCount - that.rowCount, cpu - that.cpu, io - that.io);
->>>>>>> 107f37f7
         }
     }
 
@@ -211,21 +170,11 @@
             d *= rowCount / that.rowCount;
             ++n;
         }
-<<<<<<< HEAD
-        if (cpu != 0 && !Double.isInfinite(cpu) && that.cpu != 0
-                && !Double.isInfinite(that.cpu)) {
-            d *= cpu / that.cpu;
-            ++n;
-        }
-        if (io != 0 && !Double.isInfinite(io) && that.io != 0
-                && !Double.isInfinite(that.io)) {
-=======
         if (cpu != 0 && !Double.isInfinite(cpu) && that.cpu != 0 && !Double.isInfinite(that.cpu)) {
             d *= cpu / that.cpu;
             ++n;
         }
         if (io != 0 && !Double.isInfinite(io) && that.io != 0 && !Double.isInfinite(that.io)) {
->>>>>>> 107f37f7
             d *= io / that.io;
             ++n;
         }
@@ -237,25 +186,9 @@
     }
 
     @Override public RelOptCost plus(RelOptCost other) {
-<<<<<<< HEAD
-        final VoltRelOptCost that = (VoltRelOptCost) other;
-        if (this == INFINITY || that == INFINITY) {
-            return INFINITY;
-        } else if (Double.isInfinite(rowCount + that.rowCount)) {
-            throw new VoltOverflowException("VoltRelOptCost rowCount is infinite");
-        } else if (Double.isInfinite(cpu + that.cpu)) {
-            throw new VoltOverflowException("VoltRelOptCost cpu is infinite");
-        } else if (Double.isInfinite(io + that.io)) {
-            throw new VoltOverflowException("VoltRelOptCost io is infinite");
-        } else {
-            return new VoltRelOptCost(rowCount + that.rowCount,
-                    cpu + that.cpu, io + that.io);
-        }
-=======
         assert other instanceof VoltRelOptCost : "plus(): other is not an instance of VoltRelOptCost";
         final VoltRelOptCost that = (VoltRelOptCost) other;
         return new VoltRelOptCost(rowCount + that.rowCount, cpu + that.cpu, io + that.io);
->>>>>>> 107f37f7
     }
 
     @Override public String toString() {
