--- conflicted
+++ resolved
@@ -22,10 +22,7 @@
 import org.apache.calcite.schema.SchemaPlus;
 import org.apache.calcite.schema.impl.ScalarFunctionImpl;
 import org.apache.calcite.schema.impl.AggregateFunctionImpl;
-<<<<<<< HEAD
-=======
 import org.voltdb.VoltDB;
->>>>>>> df51077c
 import org.voltdb.catalog.Database;
 import org.voltdb.plannerv2.sqlfunctions.VoltSqlFunctions;
 import org.voltdb.plannerv2.sqlfunctions.VoltSqlFunctions.ScalarFunctionDescriptor;
@@ -62,36 +59,6 @@
             schema.add(table.getTypeName(), new VoltTable(table));
         });
 
-<<<<<<< HEAD
-        // add Volt extend SQL functions to the SchemaPlus
-        for (Map.Entry<Class, VoltSqlFunctions.FunctionDescriptor> function :
-                VoltSqlFunctions.VOLT_SQL_FUNCTIONS.entries()) {
-            switch(function.getValue().getType()){
-                case SCALAR:
-                    ScalarFunctionDescriptor scalarFunction = (ScalarFunctionDescriptor) function.getValue();
-                    schema.add(scalarFunction.getFunctionName().toUpperCase(),
-                            ScalarFunctionImpl.create(
-                                    function.getKey(),
-                                    scalarFunction.getFunctionName(),
-                                    scalarFunction.isExactArgumentTypes(),
-                                    scalarFunction.getFunctionId(),
-                                    scalarFunction.getArgumentTypes()));
-                    break;
-                case AGGREGATE:
-                    AggregateFunctionDescriptor aggregateFunction = (AggregateFunctionDescriptor) function.getValue();
-                    schema.add(aggregateFunction.getFunctionName().toUpperCase(),
-                            AggregateFunctionImpl.create(
-                                    function.getKey(),
-                                    aggregateFunction.getFunctionName(),
-                                    aggregateFunction.isExactArgumentTypes(),
-                                    aggregateFunction.getAggType(),
-                                    aggregateFunction.getArgumentTypes()));
-                    break;
-                default:
-                    break;
-            }
-        }
-=======
         // Get all user-defined function from the database and add them to the SchemaPlus.
         db.getFunctions().forEach(function -> {
             try {
@@ -110,7 +77,6 @@
                         + function.getClassname() + ", method " + function.getMethodname());
             }
         });
->>>>>>> df51077c
 
         // add Volt extend SQL functions to the SchemaPlus
         for (Map.Entry<Class, VoltSqlFunctions.FunctionDescriptor> function :
