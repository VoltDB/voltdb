--- conflicted
+++ resolved
@@ -17,15 +17,6 @@
 
 package org.voltdb.plannerv2.rel.physical;
 
-<<<<<<< HEAD
-=======
-import java.util.Collections;
-import java.util.List;
-import java.util.stream.Collectors;
-import java.util.stream.Stream;
-import java.util.stream.StreamSupport;
-
->>>>>>> e6d51a0c
 import org.apache.calcite.plan.RelOptCluster;
 import org.apache.calcite.plan.RelOptCost;
 import org.apache.calcite.plan.RelOptPlanner;
@@ -106,7 +97,6 @@
     public double estimateRowCount(RelMetadataQuery mq) {
         return getInput(0).estimateRowCount(mq);
      }
-<<<<<<< HEAD
 
     @Override
     public RelOptCost computeSelfCost(RelOptPlanner planner, RelMetadataQuery mq) {
@@ -129,31 +119,6 @@
         cpu = rowCount * Math.log(rowCount);
         return planner.getCostFactory().makeCost(rowCount, cpu, 0);
     }
-
-=======
-
-    @Override
-    public RelOptCost computeSelfCost(RelOptPlanner planner, RelMetadataQuery mq) {
-        final double rowCount = estimateRowCount(mq);
-        final List<Integer> collations =
-                PlanCostUtil.collationIndices(getTraitSet().getTrait(RelCollationTraitDef.INSTANCE));
-        final double cpu;
-        // NOTE: it is not necessary to discount based on index, since VoltPhysicalSort is only used on single table scan;
-        // and the VoltPhysicalTable{Sequential,Index}TableScan node beneath are sufficient to pick the best candidate.
-        /*
-        if (getIndexes((VolcanoPlanner) planner).stream()
-                .filter(index -> index.getPredicatejson().isEmpty())   // partial index cannot be used
-                .map(PlanCostUtil::indexColumns)
-                .anyMatch(cols -> PlanCostUtil.commonPrefixLength(cols, collations) == collations.size())) {
-            // there is an index on the table with identical (or includes) the collation order
-            cpu = 1;
-        } else { // no matching index: the worst-case time complexity is mandated to be O(nlogn)
-            cpu = rowCount * Math.log(rowCount);
-        }*/
-        cpu = rowCount * Math.log(rowCount);
-        return planner.getCostFactory().makeCost(rowCount, cpu, 0);
-    }
->>>>>>> e6d51a0c
 
     private static List<Index> getIndexes(VolcanoPlanner planner) {
         final List<Table> tables = planner.getRelNodes().stream()
