--- conflicted
+++ resolved
@@ -17,6 +17,12 @@
 
 package org.voltdb.plannerv2.rel.physical;
 
+import java.util.Collections;
+import java.util.List;
+import java.util.stream.Collectors;
+import java.util.stream.Stream;
+import java.util.stream.StreamSupport;
+
 import org.apache.calcite.plan.RelOptCluster;
 import org.apache.calcite.plan.RelOptCost;
 import org.apache.calcite.plan.RelOptPlanner;
@@ -29,15 +35,10 @@
 import org.apache.calcite.rel.core.Sort;
 import org.apache.calcite.rel.metadata.RelMetadataQuery;
 import org.apache.calcite.rex.RexNode;
-<<<<<<< HEAD
-=======
-import org.voltdb.catalog.ColumnRef;
 import org.voltdb.catalog.Index;
 import org.voltdb.catalog.Table;
-import org.voltdb.plannerv2.guards.CalcitePlanningException;
 import org.voltdb.plannerv2.rel.logical.VoltLogicalTableScan;
 import org.voltdb.plannerv2.rel.util.PlanCostUtil;
->>>>>>> 107f37f7
 import org.voltdb.plannerv2.utils.VoltRexUtil;
 import org.voltdb.plannodes.AbstractPlanNode;
 import org.voltdb.plannodes.LimitPlanNode;
@@ -45,15 +46,6 @@
 
 import com.google.common.base.Preconditions;
 
-<<<<<<< HEAD
-=======
-import java.util.Collections;
-import java.util.List;
-import java.util.stream.Collectors;
-import java.util.stream.Stream;
-import java.util.stream.StreamSupport;
-
->>>>>>> 107f37f7
 public class VoltPhysicalSort extends Sort implements VoltPhysicalRel {
 
     private final int m_splitCount;
@@ -108,12 +100,6 @@
 
     @Override
     public RelOptCost computeSelfCost(RelOptPlanner planner, RelMetadataQuery mq) {
-<<<<<<< HEAD
-        double rowCount = estimateRowCount(mq);
-        //the worst-case time complexity is mandated to be O(nlogn)
-        double cpu = rowCount * Math.log(rowCount);
-        return planner.getCostFactory().makeCost(rowCount, cpu, 0);
-=======
         final double rowCount = estimateRowCount(mq);
         final List<Integer> collations =
                 PlanCostUtil.collationIndices(getTraitSet().getTrait(RelCollationTraitDef.INSTANCE));
@@ -142,7 +128,6 @@
         } else {    // either sort from multiple table joins, or from a calc
             return Collections.emptyList();
         }
->>>>>>> 107f37f7
     }
 
     @Override
