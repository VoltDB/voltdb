--- conflicted
+++ resolved
@@ -69,15 +69,10 @@
 
     @Override
     public RelOptCost computeSelfCost(RelOptPlanner planner, RelMetadataQuery mq) {
-<<<<<<< HEAD
-        RelOptCost cost = super.computeSelfCost(planner, mq);
-        return planner.getCostFactory().makeCost(cost.getRows(), cost.getRows(), cost.getIo());
-=======
         final RelOptCost cost = super.computeSelfCost(planner, mq);
         return planner.getCostFactory().makeCost(cost.getRows(),
                 cost.getRows(),     // NOTE: CPU cost comes into effect in physical planning stage.
                 cost.getIo());
->>>>>>> 107f37f7
     }
 
 }