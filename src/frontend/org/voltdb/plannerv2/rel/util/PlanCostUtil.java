/* This file is part of VoltDB.
 * Copyright (C) 2008-2019 VoltDB Inc.
 *
 * This program is free software: you can redistribute it and/or modify
 * it under the terms of the GNU Affero General Public License as
 * published by the Free Software Foundation, either version 3 of the
 * License, or (at your option) any later version.
 *
 * This program is distributed in the hope that it will be useful,
 * but WITHOUT ANY WARRANTY; without even the implied warranty of
 * MERCHANTABILITY or FITNESS FOR A PARTICULAR PURPOSE.  See the
 * GNU Affero General Public License for more details.
 *
 * You should have received a copy of the GNU Affero General Public License
 * along with VoltDB.  If not, see <http://www.gnu.org/licenses/>.
 */

package org.voltdb.plannerv2.rel.util;

import java.util.List;
<<<<<<< HEAD
import java.util.stream.IntStream;
=======
import java.util.stream.Collectors;
import java.util.stream.IntStream;
import java.util.stream.StreamSupport;
>>>>>>> 107f37f7

import org.apache.calcite.plan.RelOptUtil;
import org.apache.calcite.plan.RelTraitSet;
import org.apache.calcite.rel.RelCollation;
import org.apache.calcite.rel.RelDistributionTraitDef;
import org.apache.calcite.rel.RelDistributions;
import org.apache.calcite.rel.RelNode;
import org.apache.calcite.rel.metadata.RelMetadataQuery;
import org.apache.calcite.rex.RexLiteral;
import org.apache.calcite.rex.RexNode;
import org.apache.calcite.rex.RexProgram;
import org.apache.calcite.sql.SqlKind;
<<<<<<< HEAD
=======
import org.voltdb.catalog.ColumnRef;
>>>>>>> 107f37f7
import org.voltdb.catalog.Index;
import org.voltdb.planner.AccessPath;
import org.voltdb.types.IndexLookupType;
import org.voltdb.types.IndexType;
import org.voltdb.utils.CatalogUtil;

import com.google_voltpatches.common.base.Preconditions;

/**
 * Helper utilities to determine Plan Cost.
 */
public final class PlanCostUtil {
    // Scan filters
    private static final double MAX_PER_POST_FILTER_DISCOUNT = 0.1;
    private static final double MAX_PER_COLLATION_DISCOUNT = 0.1;

    // A factor to denote an average column value repetition -
    // 1/TABLE_COLUMN_SPARSITY of all rows has distinct values
    private static final double TABLE_COLUMN_SPARSITY = 0.1;

    // Join filters
    private static final double MAX_EQ_FILTER_DISCOUNT = 0.09;
    private static final double MAX_OTHER_FILTER_DISCOUNT = 0.045;

    // If Limit ?, it's likely to be a small number. So pick up 50 here.
    private static final int DEFAULT_LIMIT_VALUE_PARAMETERIZED = 50;

    // SetOP overlap
    public static final double SET_OP_OVERLAP = 0.2;

    // "Covering cell" indexes get further special treatment below that tries to
    // properly credit their benefit even when they do not actually eliminate
    // the expensive exact contains post-filter.
    // I can't quite justify that rationally, but it "seems reasonable". --paul
    private static final double GEO_INDEX_ARTIFICIAL_TUPLE_DISCOUNT_FACTOR = 0.08;

    private static final double E_CONST = Math.exp(1);

    private PlanCostUtil() {
    }

    public static double discountJoinRowCount(double rowCount, RexNode joinCondition) {
        if (joinCondition == null) {
            return rowCount;
        }
<<<<<<< HEAD
        List<RexNode> predicates = RelOptUtil.conjunctions(joinCondition);
        // Counters to count the number of equality and all other expressions
        int eqCount = 0;
        int otherCount = 0;
        double discountCountFactor = 1.0;
        // Discount tuple count.
        for (RexNode predicate: predicates) {
            if (predicate.isA(SqlKind.EQUALS)) {
                discountCountFactor -= Math.pow(MAX_EQ_FILTER_DISCOUNT, ++eqCount);
            } else {
                discountCountFactor -= Math.pow(MAX_OTHER_FILTER_DISCOUNT, ++otherCount);
            }
        }
        return rowCount * discountCountFactor;
    }

    public static double discountTableScanRowCount(double rowCount, RexProgram program) {
        if (program != null && program.getCondition() != null) {
            int condSize = RelOptUtil.conjunctions(program.getCondition()).size();
            return calculateFilterDiscount(rowCount, condSize);
        } else {
            return rowCount;
        }
    }

    public static double discountPartialIndexRowCount(double rowCount, AccessPath accessPath) {
        Preconditions.checkArgument(accessPath != null);
        int condSize = accessPath.getPartialIndexExpression().size();
        return calculateFilterDiscount(rowCount, condSize);
    }

=======
        // Counters to count the number of equality and all other expressions
        int eqCount = 0;
        int otherCount = 0;
        double discountCountFactor = 0;
        // Discount tuple count.
        for (RexNode predicate: RelOptUtil.conjunctions(joinCondition)) {
            if (predicate.isA(SqlKind.EQUALS)) {
                discountCountFactor += Math.pow(MAX_EQ_FILTER_DISCOUNT, ++eqCount);
            } else {
                discountCountFactor += Math.pow(MAX_OTHER_FILTER_DISCOUNT, ++otherCount);
            }
        }
        return rowCount * (1.0 - discountCountFactor);
    }

    public static double discountTableScanRowCount(double rowCount, RexProgram program) {
        if (program != null && program.getCondition() != null) {
            return calculateFilterDiscount(rowCount, RelOptUtil.conjunctions(program.getCondition()).size());
        } else {
            return rowCount;
        }
    }

    public static double discountPartialIndexRowCount(double rowCount, AccessPath accessPath) {
        Preconditions.checkArgument(accessPath != null);
        return calculateFilterDiscount(rowCount, accessPath.getPartialIndexExpression().size());
    }

>>>>>>> 107f37f7
    private static double calculateFilterDiscount(double rowCount, int filterCount) {
        double discountFactor = 1.0;
        // Eliminated filters discount the cost of processing tuples with a rapidly
        // diminishing effect that ranges from a discount of 0.9 for one skipped filter
        // to a discount approaching 0.888... (=8/9) for many skipped filters.

        // Avoid applying the discount to an initial tie-breaker value of 2 or 3
        for (int i = 0; i < filterCount; ++i) {
            discountFactor -= Math.pow(MAX_PER_POST_FILTER_DISCOUNT, i + 1);
        }
        rowCount *= discountFactor;
        // Ensure non-zero cost
        return Math.max(1., rowCount);
    }

    public static double discountSerialAggregateRowCount(double rowCount, int groupCount) {
        // Give a discount to the Aggregate based on the number of the collation fields.
        //  - Serial Aggregate - the collation size is equal to the number of the GROUP BY columns
        //          and max discount 1 - 0.1 -  0.01 - 0.001 - ...
        //  - Partial Aggregate - anything in between
        // The required order will be enforced by some index which collation would match / satisfy
        // the aggregate's collation. If a table has more than one index multiple Aggregate / IndexScan
        // combinations are possible and we want to pick the one that has the maximum GROUP BY columns
        // covered resulting in a more efficient aggregation (less hashing)
        double discountFactor = 1.0;

        for (int i = 0; i < groupCount; ++i) {
            discountFactor -= Math.pow(MAX_PER_COLLATION_DISCOUNT, i + 1);
        }
        return rowCount * discountFactor;
    }

    /**
     * Discourage Calcite from picking a plan with a Calc that have a RelDistributions.ANY
     * distribution trait.
     *
     * @param rowCount
     * @param traitSet
     * @return new rowCount
     */
    public static double adjustRowCountOnRelDistribution(double rowCount, RelTraitSet traitSet) {
        if (traitSet.getTrait(RelDistributionTraitDef.INSTANCE) != null &&
<<<<<<< HEAD
                RelDistributions.ANY.getType().equals(traitSet.getTrait(RelDistributionTraitDef.INSTANCE).getType())) {
            return rowCount * 10000;
        } else {
            return rowCount;
        }
    }

    /**
     * Adjust row count in a presence of a possible limit and / or offset
     *
     * @param rowCount
     * @param offsetNode
     * @param limitNode
     * @return
     */
    public static double discountLimitOffsetRowCount(double rowCount, RexNode offsetNode, RexNode limitNode) {
        double limit = 0f;
        // limit and offset can be question marks
        if (limitNode != null) {
            limit = (limitNode.getKind() != SqlKind.DYNAMIC_PARAM) ?
                    RexLiteral.intValue(limitNode) : DEFAULT_LIMIT_VALUE_PARAMETERIZED;
        }
        if (offsetNode != null) {
            limit += (offsetNode.getKind() != SqlKind.DYNAMIC_PARAM) ?
                    RexLiteral.intValue(offsetNode) : DEFAULT_LIMIT_VALUE_PARAMETERIZED;
        }
        if (limit == 0f || rowCount < limit) {
            limit = rowCount;
        }
        return limit;
    }

    public static double computeIndexCost(Index index, AccessPath accessPath, double rowCount, RelMetadataQuery mq) {
=======
                RelDistributions.ANY.getType().equals(
                        traitSet.getTrait(RelDistributionTraitDef.INSTANCE).getType())) {
            return rowCount * 10000;
        } else {
            return rowCount;
        }
    }

    /**
     * Adjust row count in a presence of a possible limit and / or offset
     *
     * @param rowCount
     * @param offsetNode
     * @param limitNode
     * @return
     */
    public static double discountLimitOffsetRowCount(double rowCount, RexNode offsetNode, RexNode limitNode) {
        double limit = 0f;
        // limit and offset can be question marks
        if (limitNode != null) {
            limit = (limitNode.getKind() != SqlKind.DYNAMIC_PARAM) ?
                    RexLiteral.intValue(limitNode) : DEFAULT_LIMIT_VALUE_PARAMETERIZED;
        }
        if (offsetNode != null) {
            limit += (offsetNode.getKind() != SqlKind.DYNAMIC_PARAM) ?
                    RexLiteral.intValue(offsetNode) : DEFAULT_LIMIT_VALUE_PARAMETERIZED;
        }
        if (limit == 0f || rowCount < limit) {
            limit = rowCount;
        }
        return limit;
    }

    public static double computeIndexCost(Index index, AccessPath accessPath, RelCollation collation, double rowCount) {
>>>>>>> 107f37f7

        // HOW WE COST INDEXES
        // Since Volt only supports TREE based indexes, the CPU cost can be approximated as following
        // log(e - 1 + N * sparsity) / sparsity
<<<<<<< HEAD
        // where N is number of rows in a table and Sparsity represents the reciprocal of number of identical rows -
        // sparsity is 0.1 if on average, 10 rows have identical values on the column(s) of the index.
        // For a UNIQUE index, sparsity is 1.
=======
        // where N is the number of rows in a table and Sparsity represents the reciprocal of number of identical rows -
        // sparsity is 0.1 if on average, 10 rows have identical values on the column(s) of the index.
        // For a UNIQUE index, sparsity is 1 (cannot be more sparse than this).
        //
        // We favor a large sparsity value, by penalizing various cases that index match is not perfect.
>>>>>>> 107f37f7
        //
        // The above formula favors sparser cases, UNIQUE index being an extreme in that direction. The extreme in
        // the opposite direction is sparsity == 1/N, where the cost becomes N, and index is not useful at all!
        //
        // To account for a multi-column indexes and partial coverage, Sparsity is adjusted to be
<<<<<<< HEAD
        // Adjusted sparsity = sparsity / log(|Index Column Count - Key Width + e|)
        // where the Index Column Count denotes number of columns / expressions in the index
        // and Key Width denotes the number of Index columns / expressions covered by a given access path.
        // The motivation is that we favor fuller coverage of an index, by dis-favoring more partial coverage that
        // decreases sparsity. The favoring/disfavoring goes symmetric in both coverage directions, so for query:
        // SELECT a, b FROM t ORDER BY a, b;
        // and index1(a), index2(a, b), index3(a, b, c),
        // the cost for index2 wins, and cost of index1 and index2 should equally be dis-favored.
        //
        // This adjusted sparsity is then substituted into the first expression with log().
=======
        // Adjusted sparsity *= log(Index Column Count + e) / log(|Index Column Count - Key Width| + e)
        // where the Index Column Count denotes number of columns or expressions in the index,
        // and Key Width denotes the number of Index columns or expressions covered by a given access path.
        // When matching DQL with equi-filter that matches some indexes, we want to choose the index with best match,
        // and maximum number of columns, so the query:
        // SELECT c FROM t WHERE a = 0 AND b = 0;
        // and index1(a), index2(a, b), index3(a, b, c), then the denominator of above calculation favors index1 and index2
        // equally over index3; but the numerator factor favors index2 because it contains more columns.
        //
        // Then, we further adjust the sparsity by penalizing collation mismatch, where the index with the larger number
        // of columns is not necessarily the best, e.g.
        // SELECT a, b FROM t ORDER BY a, b;
        // the cost for index2 wins, and cost of index1 and index2 should equally be dis-favored.
        // That is done with discounting factor calculated between the candidate index and query collation, if any.
>>>>>>> 107f37f7
        //
        // "Covering cell" indexes get a special adjustment to make them look more favorable.
        // Partial Indexes are discounted further

        // get the width of the index - number of columns or expression included in the index
        // need doubles for math
        final double colCount = CatalogUtil.getCatalogIndexSize(index);
        final double keyWidth = getSearchExpressionKeyWidth(accessPath, colCount);
        Preconditions.checkState(keyWidth <= colCount);

<<<<<<< HEAD
//<<<<<<< HEAD
        double sparsity = (index.getUnique() || index.getAssumeunique())? // && colCount == keyWidth?
               1 : TABLE_COLUMN_SPARSITY;
        sparsity /= Math.log(Math.abs(colCount - keyWidth + E_CONST));
        // Promote multi-columns indexes
        sparsity *= Math.log(Math.abs(colCount + E_CONST));
        // Promote partial indexes that eliminates the most filters
        if (!accessPath.getEliminatedPostExpressions().isEmpty()) {
            double partialFilterMultiplier =
                    Math.abs(accessPath.getOtherExprs().size() - accessPath.getEliminatedPostExpressions().size()) + E_CONST;
            sparsity *= Math.log(partialFilterMultiplier);
        }

//=======
//        double sparsity = index.getUnique() || index.getAssumeunique() ? 1 : TABLE_COLUMN_SPARSITY;
//        sparsity /= Math.log(Math.abs(colCount - keyWidth + E_CONST));
//>>>>>>> Make cpu estimates to be equal row count for all logical rels to make new VoltRelOptCost.isLT behaive as old Calcite's implementation
=======
        double sparsity = (index.getUnique() || index.getAssumeunique()) ? 1 : TABLE_COLUMN_SPARSITY;
        // penalize partial index match, and favor longest index match
        sparsity *= Math.log(E_CONST + colCount) / Math.log(Math.abs(colCount - keyWidth) + E_CONST);
        // penalize for collation mismatch
        sparsity /= discountIndexCollation(index, collation);
        // Promote partial indexes that eliminates the most filters
        if (!accessPath.getEliminatedPostExpressions().isEmpty()) {
            sparsity *= Math.log(E_CONST +
                    Math.abs(accessPath.getOtherExprs().size() - accessPath.getEliminatedPostExpressions().size()));
        }

>>>>>>> 107f37f7
        double tuplesToRead = Math.log(E_CONST - 1 + rowCount * sparsity) / sparsity;

        if (index.getType() == IndexType.COVERING_CELL_INDEX.getValue()) {
            tuplesToRead *= GEO_INDEX_ARTIFICIAL_TUPLE_DISCOUNT_FACTOR;
        }

        // Apply discounts similar to the keyWidth one for the additional post-filters that get
        // eliminated by exactly matched partial index filters. The existing discounts are not
        // supposed to give a "full refund" of the optimized-out post filters, because there is
        // an offsetting cost to using the index, typically order log(n). That offset cost will
        // be lower (order log(smaller n)) for partial indexes, but it's not clear what the typical
        // relative costs are of a partial index with x key components and y partial index predicates
        // vs. a full or partial index with x+n key components and y-m partial index predicates.
        double discountFactor = 1;
        // Eliminated filters discount the cost of processing tuples with a rapidly
        // diminishing effect that ranges from a discount of 0.9 for one skipped filter
        // to a discount approaching 0.888... (=8/9) for many skipped filters.
        if (!accessPath.getEliminatedPostExpressions().isEmpty() && tuplesToRead > 1) {
            discountFactor -= IntStream.range(0, accessPath.getEliminatedPostExpressions().size())
                    .mapToDouble(i -> Math.pow(MAX_PER_POST_FILTER_DISCOUNT, i + 1))
                    .sum();
        }
        Preconditions.checkState(discountFactor > 0);
<<<<<<< HEAD
        return Math.max(1., tuplesToRead * discountFactor);
=======
        return tuplesToRead * discountFactor;
    }

    /**
     * Translate sorting order to column indices. Ascending order are set to be positive, and descending order negative.
     * @param collation collation
     * @return a list of integers, whose absolute value are the column index of the collation; and sign mark whether the
     * sort order is ascending (+) or not (-).
     */
    public static List<Integer> collationIndices(RelCollation collation) {
        return collation.getFieldCollations().stream()
                .map(col -> (col.getDirection().isDescending() ? -1 : 1) * col.getFieldIndex())
                .collect(Collectors.toList());
    }

    /**
     * Get the length of longest common prefix of two lists.
     * @param lhs the first list
     * @param rhs the second list
     * @return the length of longest common prefix from two lists
     */
    public static<O> int commonPrefixLength(List<O> lhs, List<O> rhs) {
        int index = 0;
        final int len = Math.min(lhs.size(), rhs.size());
        while (index < len && lhs.get(index).equals(rhs.get(index))) {
            ++index;
        }
        return index;
    }

    public static List<Integer> indexColumns(Index index) {
        return StreamSupport.stream((index.getColumns()).spliterator(), false)
                .map(ColumnRef::getIndex).collect(Collectors.toList());
    }

    private static double discountIndexCollation(Index index, RelCollation collation) {
        return Math.log(index.getColumns().size() -
                commonPrefixLength(collationIndices(collation), indexColumns(index)) + E_CONST);
>>>>>>> 107f37f7
    }

    private static double getSearchExpressionKeyWidth(AccessPath accessPath, final double colCount) {
        double keyWidth = accessPath.getIndexExpressions().size();
        Preconditions.checkState(keyWidth <= colCount);
        // count a range scan as a half covered column
        if (keyWidth > 0.0 &&
                accessPath.getIndexLookupType() != IndexLookupType.EQ &&
                accessPath.getIndexLookupType() != IndexLookupType.GEO_CONTAINS) {
            keyWidth -= 0.5;
        } else if (keyWidth == 0.0 && !accessPath.getIndexExpressions().isEmpty()) {
            // When there is no start key, count an end-key as a single-column range scan key.

            // TODO: ( (double) ExpressionUtil.uncombineAny(m_endExpression).size() ) - 0.5
            // might give a result that is more in line with multi-component start-key-only scans.
            keyWidth = 0.5;
        }
        return keyWidth;
    }

    /**
     * SetOps CPU cost is a total of individual row counts
     * @param setOpChildren
     * @param mq
     * @return
     */
    public static double computeSetOpCost(List<RelNode> setOpChildren, RelMetadataQuery mq) {
        return setOpChildren.stream().map(child -> child.estimateRowCount(mq))
                .reduce(1., (accumCount, childCount) -> accumCount + childCount);
    }
}<|MERGE_RESOLUTION|>--- conflicted
+++ resolved
@@ -18,13 +18,9 @@
 package org.voltdb.plannerv2.rel.util;
 
 import java.util.List;
-<<<<<<< HEAD
-import java.util.stream.IntStream;
-=======
 import java.util.stream.Collectors;
 import java.util.stream.IntStream;
 import java.util.stream.StreamSupport;
->>>>>>> 107f37f7
 
 import org.apache.calcite.plan.RelOptUtil;
 import org.apache.calcite.plan.RelTraitSet;
@@ -37,10 +33,7 @@
 import org.apache.calcite.rex.RexNode;
 import org.apache.calcite.rex.RexProgram;
 import org.apache.calcite.sql.SqlKind;
-<<<<<<< HEAD
-=======
 import org.voltdb.catalog.ColumnRef;
->>>>>>> 107f37f7
 import org.voltdb.catalog.Index;
 import org.voltdb.planner.AccessPath;
 import org.voltdb.types.IndexLookupType;
@@ -86,39 +79,6 @@
         if (joinCondition == null) {
             return rowCount;
         }
-<<<<<<< HEAD
-        List<RexNode> predicates = RelOptUtil.conjunctions(joinCondition);
-        // Counters to count the number of equality and all other expressions
-        int eqCount = 0;
-        int otherCount = 0;
-        double discountCountFactor = 1.0;
-        // Discount tuple count.
-        for (RexNode predicate: predicates) {
-            if (predicate.isA(SqlKind.EQUALS)) {
-                discountCountFactor -= Math.pow(MAX_EQ_FILTER_DISCOUNT, ++eqCount);
-            } else {
-                discountCountFactor -= Math.pow(MAX_OTHER_FILTER_DISCOUNT, ++otherCount);
-            }
-        }
-        return rowCount * discountCountFactor;
-    }
-
-    public static double discountTableScanRowCount(double rowCount, RexProgram program) {
-        if (program != null && program.getCondition() != null) {
-            int condSize = RelOptUtil.conjunctions(program.getCondition()).size();
-            return calculateFilterDiscount(rowCount, condSize);
-        } else {
-            return rowCount;
-        }
-    }
-
-    public static double discountPartialIndexRowCount(double rowCount, AccessPath accessPath) {
-        Preconditions.checkArgument(accessPath != null);
-        int condSize = accessPath.getPartialIndexExpression().size();
-        return calculateFilterDiscount(rowCount, condSize);
-    }
-
-=======
         // Counters to count the number of equality and all other expressions
         int eqCount = 0;
         int otherCount = 0;
@@ -147,7 +107,6 @@
         return calculateFilterDiscount(rowCount, accessPath.getPartialIndexExpression().size());
     }
 
->>>>>>> 107f37f7
     private static double calculateFilterDiscount(double rowCount, int filterCount) {
         double discountFactor = 1.0;
         // Eliminated filters discount the cost of processing tuples with a rapidly
@@ -190,8 +149,8 @@
      */
     public static double adjustRowCountOnRelDistribution(double rowCount, RelTraitSet traitSet) {
         if (traitSet.getTrait(RelDistributionTraitDef.INSTANCE) != null &&
-<<<<<<< HEAD
-                RelDistributions.ANY.getType().equals(traitSet.getTrait(RelDistributionTraitDef.INSTANCE).getType())) {
+                RelDistributions.ANY.getType().equals(
+                        traitSet.getTrait(RelDistributionTraitDef.INSTANCE).getType())) {
             return rowCount * 10000;
         } else {
             return rowCount;
@@ -223,75 +182,21 @@
         return limit;
     }
 
-    public static double computeIndexCost(Index index, AccessPath accessPath, double rowCount, RelMetadataQuery mq) {
-=======
-                RelDistributions.ANY.getType().equals(
-                        traitSet.getTrait(RelDistributionTraitDef.INSTANCE).getType())) {
-            return rowCount * 10000;
-        } else {
-            return rowCount;
-        }
-    }
-
-    /**
-     * Adjust row count in a presence of a possible limit and / or offset
-     *
-     * @param rowCount
-     * @param offsetNode
-     * @param limitNode
-     * @return
-     */
-    public static double discountLimitOffsetRowCount(double rowCount, RexNode offsetNode, RexNode limitNode) {
-        double limit = 0f;
-        // limit and offset can be question marks
-        if (limitNode != null) {
-            limit = (limitNode.getKind() != SqlKind.DYNAMIC_PARAM) ?
-                    RexLiteral.intValue(limitNode) : DEFAULT_LIMIT_VALUE_PARAMETERIZED;
-        }
-        if (offsetNode != null) {
-            limit += (offsetNode.getKind() != SqlKind.DYNAMIC_PARAM) ?
-                    RexLiteral.intValue(offsetNode) : DEFAULT_LIMIT_VALUE_PARAMETERIZED;
-        }
-        if (limit == 0f || rowCount < limit) {
-            limit = rowCount;
-        }
-        return limit;
-    }
-
     public static double computeIndexCost(Index index, AccessPath accessPath, RelCollation collation, double rowCount) {
->>>>>>> 107f37f7
 
         // HOW WE COST INDEXES
         // Since Volt only supports TREE based indexes, the CPU cost can be approximated as following
         // log(e - 1 + N * sparsity) / sparsity
-<<<<<<< HEAD
-        // where N is number of rows in a table and Sparsity represents the reciprocal of number of identical rows -
-        // sparsity is 0.1 if on average, 10 rows have identical values on the column(s) of the index.
-        // For a UNIQUE index, sparsity is 1.
-=======
         // where N is the number of rows in a table and Sparsity represents the reciprocal of number of identical rows -
         // sparsity is 0.1 if on average, 10 rows have identical values on the column(s) of the index.
         // For a UNIQUE index, sparsity is 1 (cannot be more sparse than this).
         //
         // We favor a large sparsity value, by penalizing various cases that index match is not perfect.
->>>>>>> 107f37f7
         //
         // The above formula favors sparser cases, UNIQUE index being an extreme in that direction. The extreme in
         // the opposite direction is sparsity == 1/N, where the cost becomes N, and index is not useful at all!
         //
         // To account for a multi-column indexes and partial coverage, Sparsity is adjusted to be
-<<<<<<< HEAD
-        // Adjusted sparsity = sparsity / log(|Index Column Count - Key Width + e|)
-        // where the Index Column Count denotes number of columns / expressions in the index
-        // and Key Width denotes the number of Index columns / expressions covered by a given access path.
-        // The motivation is that we favor fuller coverage of an index, by dis-favoring more partial coverage that
-        // decreases sparsity. The favoring/disfavoring goes symmetric in both coverage directions, so for query:
-        // SELECT a, b FROM t ORDER BY a, b;
-        // and index1(a), index2(a, b), index3(a, b, c),
-        // the cost for index2 wins, and cost of index1 and index2 should equally be dis-favored.
-        //
-        // This adjusted sparsity is then substituted into the first expression with log().
-=======
         // Adjusted sparsity *= log(Index Column Count + e) / log(|Index Column Count - Key Width| + e)
         // where the Index Column Count denotes number of columns or expressions in the index,
         // and Key Width denotes the number of Index columns or expressions covered by a given access path.
@@ -306,7 +211,6 @@
         // SELECT a, b FROM t ORDER BY a, b;
         // the cost for index2 wins, and cost of index1 and index2 should equally be dis-favored.
         // That is done with discounting factor calculated between the candidate index and query collation, if any.
->>>>>>> 107f37f7
         //
         // "Covering cell" indexes get a special adjustment to make them look more favorable.
         // Partial Indexes are discounted further
@@ -317,25 +221,6 @@
         final double keyWidth = getSearchExpressionKeyWidth(accessPath, colCount);
         Preconditions.checkState(keyWidth <= colCount);
 
-<<<<<<< HEAD
-//<<<<<<< HEAD
-        double sparsity = (index.getUnique() || index.getAssumeunique())? // && colCount == keyWidth?
-               1 : TABLE_COLUMN_SPARSITY;
-        sparsity /= Math.log(Math.abs(colCount - keyWidth + E_CONST));
-        // Promote multi-columns indexes
-        sparsity *= Math.log(Math.abs(colCount + E_CONST));
-        // Promote partial indexes that eliminates the most filters
-        if (!accessPath.getEliminatedPostExpressions().isEmpty()) {
-            double partialFilterMultiplier =
-                    Math.abs(accessPath.getOtherExprs().size() - accessPath.getEliminatedPostExpressions().size()) + E_CONST;
-            sparsity *= Math.log(partialFilterMultiplier);
-        }
-
-//=======
-//        double sparsity = index.getUnique() || index.getAssumeunique() ? 1 : TABLE_COLUMN_SPARSITY;
-//        sparsity /= Math.log(Math.abs(colCount - keyWidth + E_CONST));
-//>>>>>>> Make cpu estimates to be equal row count for all logical rels to make new VoltRelOptCost.isLT behaive as old Calcite's implementation
-=======
         double sparsity = (index.getUnique() || index.getAssumeunique()) ? 1 : TABLE_COLUMN_SPARSITY;
         // penalize partial index match, and favor longest index match
         sparsity *= Math.log(E_CONST + colCount) / Math.log(Math.abs(colCount - keyWidth) + E_CONST);
@@ -347,7 +232,6 @@
                     Math.abs(accessPath.getOtherExprs().size() - accessPath.getEliminatedPostExpressions().size()));
         }
 
->>>>>>> 107f37f7
         double tuplesToRead = Math.log(E_CONST - 1 + rowCount * sparsity) / sparsity;
 
         if (index.getType() == IndexType.COVERING_CELL_INDEX.getValue()) {
@@ -371,9 +255,6 @@
                     .sum();
         }
         Preconditions.checkState(discountFactor > 0);
-<<<<<<< HEAD
-        return Math.max(1., tuplesToRead * discountFactor);
-=======
         return tuplesToRead * discountFactor;
     }
 
@@ -412,7 +293,6 @@
     private static double discountIndexCollation(Index index, RelCollation collation) {
         return Math.log(index.getColumns().size() -
                 commonPrefixLength(collationIndices(collation), indexColumns(index)) + E_CONST);
->>>>>>> 107f37f7
     }
 
     private static double getSearchExpressionKeyWidth(AccessPath accessPath, final double colCount) {
