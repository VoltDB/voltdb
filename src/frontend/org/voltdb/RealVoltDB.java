--- conflicted
+++ resolved
@@ -444,13 +444,8 @@
         return null;
     }
 
-<<<<<<< HEAD
     private void managedPathsEmptyCheck(Configuration config) {
         List<String> nonEmptyPaths = managedPathsWithFiles(config, m_catalogContext.getDeployment());
-=======
-    private void managedPathsEmptyCheck() {
-        List<String> nonEmptyPaths = managedPathsWithFiles(m_catalogContext.getDeployment());
->>>>>>> 457c7a2e
         if (!nonEmptyPaths.isEmpty()) {
             StringBuilder crashMessage =
                     new StringBuilder("Files from a previous database session exist in the managed directories:");
@@ -461,27 +456,6 @@
                 " to start a new database session overwriting existing files.");
             VoltDB.crashLocalVoltDB(crashMessage.toString());
         }
-<<<<<<< HEAD
-=======
-    }
-
-    private final List<String> managedPathsWithFiles(DeploymentType deployment) {
-        ImmutableList.Builder<String> nonEmptyPaths = ImmutableList.builder();
-        PathsType paths = deployment.getPaths();
-        String voltDbRoot = paths.getVoltdbroot().getPath();
-        String path;
-        if ((path = managedPathEmptyCheck(voltDbRoot, paths.getSnapshots().getPath())) != null)
-            nonEmptyPaths.add(path);
-        if ((path = managedPathEmptyCheck(voltDbRoot, paths.getExportoverflow().getPath())) != null)
-            nonEmptyPaths.add(path);
-        if ((path = managedPathEmptyCheck(voltDbRoot, paths.getDroverflow().getPath())) != null)
-            nonEmptyPaths.add(path);
-        if ((path = managedPathEmptyCheck(voltDbRoot, paths.getCommandlog().getPath())) != null)
-            nonEmptyPaths.add(path);
-        if ((path = managedPathEmptyCheck(voltDbRoot, paths.getCommandlogsnapshot().getPath())) != null)
-            nonEmptyPaths.add(path);
-        return nonEmptyPaths.build();
->>>>>>> 457c7a2e
     }
 
     private final List<String> managedPathsWithFiles(Configuration config, DeploymentType deployment) {
@@ -580,7 +554,6 @@
                 } catch (IOException e) {
                     VoltDB.crashLocalVoltDB("Failed to write default deployment.", false, null);
                     return;
-<<<<<<< HEAD
                 }
             }
 
@@ -618,32 +591,6 @@
                 }
             }
 
-=======
-                }
-            }
-
-            ReadDeploymentResults readDepl = readPrimedDeployment(config);
-
-            if (config.m_startAction == StartAction.INITIALIZE) {
-                stageDeploymemtFileForInitialize(config, readDepl.deployment);
-                stageInitializedMarker(config);
-                hostLog.info("Initialized VoltDB on " + config.m_voltdbRoot.getPath());
-                consoleLog.info("Initialized VoltDB on " + config.m_voltdbRoot.getPath());
-                VoltDB.exit(0);
-            }
-
-            if (config.m_startAction.isLegacy()) {
-                File rootFH = CatalogUtil.getVoltDbRoot(readDepl.deployment.getPaths());
-                File inzFH = new VoltFile(rootFH, VoltDB.INITIALIZED_MARKER);
-                if (inzFH.exists()) {
-                    VoltDB.crashLocalVoltDB("cannot use legacy start action "
-                            + config.m_startAction + " on voltdbroot "
-                            + rootFH + " that was initialized with the init command");
-                    return;
-                }
-            }
-
->>>>>>> 457c7a2e
             if (config.m_hostCount == VoltDB.UNDEFINED) {
                 config.m_hostCount = readDepl.deployment.getCluster().getHostcount();
             }
@@ -718,17 +665,10 @@
                 hostLog.info(action);
                 consoleLog.info(action);
             }
-<<<<<<< HEAD
 
             m_config.m_startAction = determination.startAction;
             m_config.m_hostCount = determination.hostCount;
 
-=======
-
-            m_config.m_startAction = determination.startAction;
-            m_config.m_hostCount = determination.hostCount;
-
->>>>>>> 457c7a2e
             modifyIfNecessaryDeploymentHostCount(m_config, readDepl.deployment, determination.hostCount);
             // determine if this is a rejoining node
             // (used for license check and later the actual rejoin)
@@ -755,19 +695,12 @@
 
             Map<Integer, String> hostGroups = null;
 
-<<<<<<< HEAD
             try {
                 final int numberOfNodes = readDeploymentAndCreateStarterCatalogContext(config);
                 if (config.m_isEnterprise && m_config.m_startAction.doesRequireEmptyDirectories()
                         && !config.m_forceVoltdbCreate) {
                         managedPathsEmptyCheck(config);
                 }
-=======
-            final int numberOfNodes = readDeploymentAndCreateStarterCatalogContext();
-            if (config.m_isEnterprise && m_config.m_startAction.doesRequireEmptyDirectories() && !config.m_forceVoltdbCreate) {
-                    managedPathsEmptyCheck();
-            }
->>>>>>> 457c7a2e
 
                 if (!isRejoin && !m_joining) {
                     hostGroups = m_messenger.waitForGroupJoin(numberOfNodes);
@@ -1731,7 +1664,6 @@
                     false, e);
             return;
         }
-<<<<<<< HEAD
 
         //Get all paths and put it in properties build the list early so managed check and others can use it.
         try {
@@ -1773,10 +1705,6 @@
 
         // check for already existing artifacts
         List<String> nonEmptyPaths = managedPathsWithFiles(config, dt);
-=======
-        // check for already existing artifacts
-        List<String> nonEmptyPaths = managedPathsWithFiles(dt);
->>>>>>> 457c7a2e
         if (!nonEmptyPaths.isEmpty()) {
             StringBuilder crashMessage =
                     new StringBuilder("Files from a previous database session exist in the managed directories:");
@@ -1823,7 +1751,6 @@
                 return;
             }
         }
-<<<<<<< HEAD
 
         //Now its safe to Save .paths
         stagePathConfiguration(config);
@@ -1839,8 +1766,6 @@
         }
 
         //After deployment is emptied out of path now write it.
-=======
->>>>>>> 457c7a2e
         // see if you just can simply copy the deployment file
         if (differingRoots) {
             File depFH = getConfigLogDeployment(config);
@@ -1863,10 +1788,7 @@
                 return;
             }
         }
-<<<<<<< HEAD
-
-=======
->>>>>>> 457c7a2e
+
     }
 
     private void stageInitializedMarker(Configuration config) {
@@ -1878,7 +1800,6 @@
         }
     }
 
-<<<<<<< HEAD
     private void stagePathConfiguration(Configuration config) {
         File depFH = new VoltFile(config.m_voltdbRoot, VoltDB.INITIALIZED_PATHS);
         try (PrintWriter pw = new PrintWriter(new FileWriter(depFH), true)) {
@@ -1901,8 +1822,6 @@
         }
     }
 
-=======
->>>>>>> 457c7a2e
     private void deleteEverythingButLogs(File rootDH) {
         File [] allButLog = rootDH.listFiles(new FileFilter() {
             @Override
@@ -1925,11 +1844,7 @@
         }
     }
 
-<<<<<<< HEAD
     int readDeploymentAndCreateStarterCatalogContext(VoltDB.Configuration config) throws IOException {
-=======
-    int readDeploymentAndCreateStarterCatalogContext() {
->>>>>>> 457c7a2e
         /*
          * Debate with the cluster what the deployment file should be
          */
@@ -2156,7 +2071,6 @@
         }
     }
 
-<<<<<<< HEAD
     @Override
     public void loadLegacyPathProperties(DeploymentType deployment) throws IOException {
         //Load deployment paths now if  Legacy so that we access through the interface all the time.
@@ -2195,8 +2109,6 @@
         }
     }
 
-=======
->>>>>>> 457c7a2e
     static class ReadDeploymentResults {
         final byte [] deploymentBytes;
         final DeploymentType deployment;
@@ -2267,10 +2179,7 @@
             // adjust deployment host count when the cluster members are given by mesh configuration
             // providers
             if (config.m_startAction == StartAction.PROBE) {
-<<<<<<< HEAD
                 loadPathConfiguration(config);
-=======
->>>>>>> 457c7a2e
                 if (config.m_hostCount == VoltDB.UNDEFINED) {
                     config.m_hostCount = 1;
                 }
@@ -2477,11 +2386,7 @@
      */
     MeshProber.Determination buildClusterMesh(ReadDeploymentResults readDepl) {
         final boolean bareAtStartup  = m_config.m_forceVoltdbCreate
-<<<<<<< HEAD
                 || managedPathsWithFilesPrimed(m_config, readDepl.deployment).isEmpty();
-=======
-                || managedPathsWithFiles(readDepl.deployment).isEmpty();
->>>>>>> 457c7a2e
 
         MeshProber criteria = MeshProber.builder()
                 .coordinators(m_config.m_coordinators)
@@ -3081,7 +2986,6 @@
                 if (m_clientInterface != null) {
                     m_clientInterface.notifyOfCatalogUpdate();
                 }
-<<<<<<< HEAD
 
                 // 3. update HTTPClientInterface (asynchronously)
                 // This purges cached connection state so that access with
@@ -3108,34 +3012,6 @@
 
                 // 6. Perform updates required by the DR subsystem
 
-=======
-
-                // 3. update HTTPClientInterface (asynchronously)
-                // This purges cached connection state so that access with
-                // stale auth info is prevented.
-                if (m_adminListener != null)
-                {
-                    m_adminListener.notifyOfCatalogUpdate();
-                }
-
-                // 4. Flush StatisticsAgent old catalog statistics.
-                // Otherwise, the stats agent will hold all old catalogs
-                // in memory.
-                getStatsAgent().notifyOfCatalogUpdate();
-
-                // 5. MPIs don't run fragments. Update them here. Do
-                // this after flushing the stats -- this will re-register
-                // the MPI statistics.
-                if (m_MPI != null) {
-                    m_MPI.updateCatalog(diffCommands, m_catalogContext, csp);
-                }
-
-                // Update catalog for import processor this should be just/stop start and updat partitions.
-                ImportManager.instance().updateCatalog(m_catalogContext, m_messenger);
-
-                // 6. Perform updates required by the DR subsystem
-
->>>>>>> 457c7a2e
                 // 6.1. Create the DR consumer if we've just enabled active-active.
                 // Perform any actions that would have been taken during the ordinary
                 // initialization path
@@ -3792,7 +3668,6 @@
     static String setupDefaultDeployment(VoltLogger logger) throws IOException {
         return setupDefaultDeployment(logger, CatalogUtil.getVoltDbRoot(null));
     }
-<<<<<<< HEAD
 
     /**
      * Create default deployment.xml file in voltdbroot if the deployment path is null.
@@ -3804,43 +3679,14 @@
         File configInfoDir = new VoltFile(voltdbroot, VoltDB.CONFIG_DIR);
         configInfoDir.mkdirs();
 
-=======
-
-    /**
-     * Create default deployment.xml file in voltdbroot if the deployment path is null.
-     *
-     * @return pathto default deployment file
-     * @throws IOException
-     */
-   static String setupDefaultDeployment(VoltLogger logger, File voltdbroot) throws IOException {
-        File configInfoDir = new VoltFile(voltdbroot, VoltDB.CONFIG_DIR);
-        configInfoDir.mkdirs();
-
->>>>>>> 457c7a2e
         File depFH = new VoltFile(configInfoDir, "deployment.xml");
         if (!depFH.exists()) {
             logger.info("Generating default deployment file \"" + depFH.getAbsolutePath() + "\"");
 
             try (BufferedWriter bw = new BufferedWriter(new FileWriter(depFH))) {
-<<<<<<< HEAD
                 for (String line : defaultDeploymentXML) {
                     bw.write(line);
                     bw.newLine();
-=======
-                int atline = 0;
-                for (String line : defaultDeploymentXML) {
-                    if (atline == insertPathsAtLine && !VoltDB.DBROOT.equals(voltdbroot.getPath())) {
-                        bw.write("    <paths>");
-                        bw.newLine();
-                        bw.write("        <voltdbroot path=\"" + voltdbroot.getPath() + "\"/>");
-                        bw.newLine();
-                        bw.write("    </paths>");
-                        bw.newLine();
-                    }
-                    bw.write(line);
-                    bw.newLine();
-                    atline += 1;
->>>>>>> 457c7a2e
                 }
             } finally {
             }
