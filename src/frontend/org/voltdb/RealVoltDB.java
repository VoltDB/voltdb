--- conflicted
+++ resolved
@@ -152,7 +152,6 @@
 import com.google_voltpatches.common.base.Throwables;
 import com.google_voltpatches.common.collect.ImmutableList;
 import com.google_voltpatches.common.collect.ImmutableMap;
-import com.google_voltpatches.common.io.Files;
 import com.google_voltpatches.common.net.HostAndPort;
 import com.google_voltpatches.common.util.concurrent.ListenableFuture;
 import com.google_voltpatches.common.util.concurrent.ListeningExecutorService;
@@ -302,12 +301,6 @@
 
     private volatile boolean m_isRunning = false;
     private boolean m_isRunningWithOldVerb = true;
-<<<<<<< HEAD
-
-    @Override
-    public boolean isRunningWithOldVerbs() { return m_isRunningWithOldVerb; };
-=======
->>>>>>> 9ac2a055
 
     @Override
     public boolean isRunningWithOldVerbs() {
@@ -1660,7 +1653,6 @@
         String deprootFN = dt.getPaths().getVoltdbroot().getPath();
         File   deprootFH = new VoltFile(deprootFN);
         File   cnfrootFH = config.m_voltdbRoot;
-        boolean writeGeneratedDF = false;
 
         if (!cnfrootFH.exists() && !cnfrootFH.mkdirs()) {
             VoltDB.crashLocalVoltDB("Unable to create the voltdbroot directory in " + cnfrootFH, false, null);
@@ -1674,11 +1666,10 @@
             }
             File cnfcanoFH = cnfrootFH.getCanonicalFile();
             if (!cnfcanoFH.equals(depcanoFH)) {
-                writeGeneratedDF = true;
                 dt.getPaths().getVoltdbroot().setPath(cnfrootFH.getPath());
             }
             // root in deployment conflicts with command line voltdbroot
-            if (!VoltDB.DBROOT.equals(deprootFN) && writeGeneratedDF) {
+            if (!VoltDB.DBROOT.equals(deprootFN)) {
                 consoleLog.info("Ignoring voltdbroot \"" + deprootFN + "\"specified in the deployment file");
                 hostLog.info("Ignoring voltdbroot \"" + deprootFN + "\"specified in the deployment file");
             }
@@ -1686,7 +1677,6 @@
             // the rewrite-flag reflect to rewrite the deployment instead of copy
             if(dt.getAdminMode().isAdminstartup()) {
                 dt.getAdminMode().setAdminstartup(false);
-               writeGeneratedDF = true;
             }
         } catch (IOException e) {
             VoltDB.crashLocalVoltDB(
@@ -1751,22 +1741,19 @@
             }
         }
 
-<<<<<<< HEAD
         //Now its safe to Save .paths
         stagePathConfiguration(config);
 
-        //Now that we are done with deployment configuration set all path null.
-        dt.getPaths().getVoltdbroot().setPath(null);
-        if (config.m_isEnterprise) {
-            dt.getPaths().getCommandlog().setPath(null);
-            dt.getPaths().getCommandlogsnapshot().setPath(null);
-            dt.getPaths().getSnapshots().setPath(null);
-            dt.getPaths().getExportoverflow().setPath(null);
-            dt.getPaths().getDroverflow().setPath(null);
-        }
-
-        //After deployment is emptied out of path now write it.
-=======
+         //Now that we are done with deployment configuration set all path null.
+         dt.getPaths().getVoltdbroot().setPath(null);
+         if (config.m_isEnterprise) {
+             dt.getPaths().getCommandlog().setPath(null);
+             dt.getPaths().getCommandlogsnapshot().setPath(null);
+             dt.getPaths().getSnapshots().setPath(null);
+             dt.getPaths().getExportoverflow().setPath(null);
+             dt.getPaths().getDroverflow().setPath(null);
+         }
+
         // log message unconditionally indicating that the provided host-count and admin-mode settings in
         // deployment, if any, will be ignored
         consoleLog.info("When using the INIT command, some deployment file settings (hostcount, voltdbroot path, "
@@ -1774,29 +1761,14 @@
         hostLog.info("When using the INIT command, some deployment file settings (hostcount, voltdbroot path, "
                 + "and admin-mode) are ignored");
 
->>>>>>> 9ac2a055
-        // see if you just can simply copy the deployment file
-        if (writeGeneratedDF) {
-            File depFH = getConfigLogDeployment(config);
-            try (FileWriter fw = new FileWriter(depFH)) {
-                fw.write(CatalogUtil.getDeployment(dt, true /* pretty print indent */));
-            } catch (IOException|RuntimeException e) {
-                VoltDB.crashLocalVoltDB("Unable to marshal deployment configuration to " + depFH, false, e);
-                return;
-            }
-        } else {
-            File optFH = new VoltFile(config.m_pathToDeployment);
-            File depFH = getConfigLogDeployment(config);
-            try {
-                // can't copy file to itself
-                if (!depFH.getCanonicalFile().equals(optFH.getCanonicalFile())) {
-                    Files.copy(optFH, depFH);
-                }
-            } catch (IOException e) {
-                VoltDB.crashLocalVoltDB("Unable to set up deployment configuration in " + depFH, false, e);
-                return;
-            }
-        }
+        File depFH = getConfigLogDeployment(config);
+        try (FileWriter fw = new FileWriter(depFH)) {
+            fw.write(CatalogUtil.getDeployment(dt, true /* pretty print indent */));
+        } catch (IOException|RuntimeException e) {
+            VoltDB.crashLocalVoltDB("Unable to marshal deployment configuration to " + depFH, false, e);
+            return;
+        }
+
     }
 
     private void stageInitializedMarker(Configuration config) {
