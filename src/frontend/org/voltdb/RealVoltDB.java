/* This file is part of VoltDB.
 * Copyright (C) 2008-2016 VoltDB Inc.
 *
 * This program is free software: you can redistribute it and/or modify
 * it under the terms of the GNU Affero General Public License as
 * published by the Free Software Foundation, either version 3 of the
 * License, or (at your option) any later version.
 *
 * This program is distributed in the hope that it will be useful,
 * but WITHOUT ANY WARRANTY; without even the implied warranty of
 * MERCHANTABILITY or FITNESS FOR A PARTICULAR PURPOSE.  See the
 * GNU Affero General Public License for more details.
 *
 * You should have received a copy of the GNU Affero General Public License
 * along with VoltDB.  If not, see <http://www.gnu.org/licenses/>.
 */

package org.voltdb;

import java.io.BufferedWriter;
import java.io.ByteArrayInputStream;
import java.io.File;
import java.io.FileInputStream;
import java.io.FileOutputStream;
import java.io.FileWriter;
import java.io.IOException;
import java.io.InputStream;
import java.io.PrintStream;
import java.io.PrintWriter;
import java.io.UnsupportedEncodingException;
import java.lang.management.ManagementFactory;
import java.lang.reflect.Constructor;
import java.lang.reflect.Field;
import java.net.Inet4Address;
import java.net.Inet6Address;
import java.net.InetAddress;
import java.net.NetworkInterface;
import java.net.SocketException;
import java.nio.charset.StandardCharsets;
import java.text.SimpleDateFormat;
import java.util.ArrayList;
import java.util.Arrays;
import java.util.Collection;
import java.util.Date;
import java.util.Enumeration;
import java.util.HashMap;
import java.util.HashSet;
import java.util.LinkedList;
import java.util.List;
import java.util.Map;
import java.util.Map.Entry;
import java.util.Optional;
import java.util.Random;
import java.util.Set;
import java.util.SortedMap;
import java.util.TreeMap;
import java.util.concurrent.Callable;
import java.util.concurrent.ExecutionException;
import java.util.concurrent.Future;
import java.util.concurrent.ScheduledExecutorService;
import java.util.concurrent.ScheduledFuture;
import java.util.concurrent.ScheduledThreadPoolExecutor;
import java.util.concurrent.Semaphore;
import java.util.concurrent.TimeUnit;
import java.util.concurrent.atomic.AtomicBoolean;

import org.apache.cassandra_voltpatches.GCInspector;
import org.apache.log4j.Appender;
import org.apache.log4j.DailyRollingFileAppender;
import org.apache.log4j.FileAppender;
import org.apache.log4j.Logger;
import org.apache.zookeeper_voltpatches.CreateMode;
import org.apache.zookeeper_voltpatches.KeeperException;
import org.apache.zookeeper_voltpatches.WatchedEvent;
import org.apache.zookeeper_voltpatches.Watcher;
import org.apache.zookeeper_voltpatches.ZooDefs.Ids;
import org.apache.zookeeper_voltpatches.ZooKeeper;
import org.apache.zookeeper_voltpatches.data.Stat;
import org.json_voltpatches.JSONException;
import org.json_voltpatches.JSONObject;
import org.json_voltpatches.JSONStringer;
import org.voltcore.logging.Level;
import org.voltcore.logging.VoltLogger;
import org.voltcore.messaging.HostMessenger;
import org.voltcore.messaging.SiteMailbox;
import org.voltcore.utils.CoreUtils;
import org.voltcore.utils.OnDemandBinaryLogger;
import org.voltcore.utils.Pair;
import org.voltcore.utils.ShutdownHooks;
import org.voltcore.zk.ZKCountdownLatch;
import org.voltcore.zk.ZKUtil;
import org.voltdb.TheHashinator.HashinatorType;
import org.voltdb.VoltDB.Configuration;
import org.voltdb.catalog.Catalog;
import org.voltdb.catalog.Cluster;
import org.voltdb.catalog.Database;
import org.voltdb.catalog.Deployment;
import org.voltdb.catalog.SnapshotSchedule;
import org.voltdb.catalog.Systemsettings;
import org.voltdb.common.NodeState;
import org.voltdb.compiler.AdHocCompilerCache;
import org.voltdb.compiler.AsyncCompilerAgent;
import org.voltdb.compiler.ClusterConfig;
import org.voltdb.compiler.deploymentfile.ConsistencyType;
import org.voltdb.compiler.deploymentfile.DeploymentType;
import org.voltdb.compiler.deploymentfile.HeartbeatType;
import org.voltdb.compiler.deploymentfile.PartitionDetectionType;
import org.voltdb.compiler.deploymentfile.PathsType;
import org.voltdb.compiler.deploymentfile.SystemSettingsType;
import org.voltdb.deploy.JoinerConfig;
import org.voltdb.dtxn.InitiatorStats;
import org.voltdb.dtxn.LatencyHistogramStats;
import org.voltdb.dtxn.LatencyStats;
import org.voltdb.dtxn.SiteTracker;
import org.voltdb.export.ExportManager;
import org.voltdb.importer.ImportManager;
import org.voltdb.iv2.BaseInitiator;
import org.voltdb.iv2.Cartographer;
import org.voltdb.iv2.Initiator;
import org.voltdb.iv2.KSafetyStats;
import org.voltdb.iv2.LeaderAppointer;
import org.voltdb.iv2.MpInitiator;
import org.voltdb.iv2.SpInitiator;
import org.voltdb.iv2.SpScheduler.DurableUniqueIdListener;
import org.voltdb.iv2.TxnEgo;
import org.voltdb.jni.ExecutionEngine;
import org.voltdb.join.BalancePartitionsStatistics;
import org.voltdb.join.ElasticJoinService;
import org.voltdb.licensetool.LicenseApi;
import org.voltdb.messaging.VoltDbMessageFactory;
import org.voltdb.planner.ActivePlanRepository;
import org.voltdb.rejoin.Iv2RejoinCoordinator;
import org.voltdb.rejoin.JoinCoordinator;
import org.voltdb.utils.CLibrary;
import org.voltdb.utils.CatalogUtil;
import org.voltdb.utils.CatalogUtil.CatalogAndIds;
import org.voltdb.utils.Encoder;
import org.voltdb.utils.HTTPAdminListener;
import org.voltdb.utils.LogKeys;
import org.voltdb.utils.MiscUtils;
import org.voltdb.utils.PlatformProperties;
import org.voltdb.utils.SystemStatsCollector;
import org.voltdb.utils.VoltFile;
import org.voltdb.utils.VoltSampler;

import com.google_voltpatches.common.base.Charsets;
import com.google_voltpatches.common.base.Joiner;
import com.google_voltpatches.common.base.Preconditions;
import com.google_voltpatches.common.base.Throwables;
import com.google_voltpatches.common.collect.ImmutableList;
import com.google_voltpatches.common.collect.ImmutableMap;
import com.google_voltpatches.common.io.Files;
import com.google_voltpatches.common.net.HostAndPort;
import com.google_voltpatches.common.util.concurrent.ListenableFuture;
import com.google_voltpatches.common.util.concurrent.ListeningExecutorService;
import com.google_voltpatches.common.util.concurrent.SettableFuture;

/**
 * RealVoltDB initializes global server components, like the messaging
 * layer, ExecutionSite(s), and ClientInterface. It provides accessors
 * or references to those global objects. It is basically the global
 * namespace. A lot of the global namespace is described by VoltDBInterface
 * to allow test mocking.
 */
<<<<<<< HEAD
public class RealVoltDB implements VoltDBInterface, RestoreAgent.Callback {
    private static final boolean DISABLE_JMX = Boolean.valueOf(System.getProperty("DISABLE_JMX", "true"));
=======
public class RealVoltDB implements VoltDBInterface, RestoreAgent.Callback, HostMessenger.MembershipAcceptor, HostMessenger.HostWatcher {
    private static final boolean DISABLE_JMX = Boolean.valueOf(System.getProperty("DISABLE_JMX", "false"));
>>>>>>> 848d0818

    /** Default deployment file contents if path to deployment is null */
    private static final String[] defaultDeploymentXML = {
        "<?xml version=\"1.0\"?>",
        "<!-- This file is an auto-generated default deployment configuration. -->",
        "<deployment>",
        "   <cluster hostcount=\"1\" />",
        "   <httpd enabled=\"true\">",
        "      <jsonapi enabled=\"true\" />",
        "   </httpd>",
        "</deployment>"
    };

    private final VoltLogger hostLog = new VoltLogger("HOST");
    private final VoltLogger consoleLog = new VoltLogger("CONSOLE");

    private VoltDB.Configuration m_config = new VoltDB.Configuration();
    int m_configuredNumberOfPartitions;
    int m_configuredReplicationFactor;
    // CatalogContext is immutable, just make sure that accessors see a consistent version
    volatile CatalogContext m_catalogContext;
    private String m_buildString;
    static final String m_defaultVersionString = "6.4";
    // by default set the version to only be compatible with itself
    static final String m_defaultHotfixableRegexPattern = "^\\Q6.4\\E\\z";
    // these next two are non-static because they can be overrriden on the CLI for test
    private String m_versionString = m_defaultVersionString;
    private String m_hotfixableRegexPattern = m_defaultHotfixableRegexPattern;
    HostMessenger m_messenger = null;
    private ClientInterface m_clientInterface = null;
    HTTPAdminListener m_adminListener;
    private OpsRegistrar m_opsRegistrar = new OpsRegistrar();

    private AsyncCompilerAgent m_asyncCompilerAgent = null;
    public AsyncCompilerAgent getAsyncCompilerAgent() { return m_asyncCompilerAgent; }
    private PartitionCountStats m_partitionCountStats = null;
    private IOStats m_ioStats = null;
    private MemoryStats m_memoryStats = null;
    private CpuStats m_cpuStats = null;
    private CommandLogStats m_commandLogStats = null;
    private StatsManager m_statsManager = null;
    private SnapshotCompletionMonitor m_snapshotCompletionMonitor;
    // These are unused locally, but they need to be registered with the StatsAgent so they're
    // globally available
    @SuppressWarnings("unused")
    private InitiatorStats m_initiatorStats;
    private LiveClientsStats m_liveClientsStats = null;
    int m_myHostId;
    String m_httpPortExtraLogMessage = null;
    boolean m_jsonEnabled;

    // IV2 things
    TreeMap<Integer, Initiator> m_iv2Initiators = new TreeMap<Integer, Initiator>();
    Cartographer m_cartographer = null;
    LeaderAppointer m_leaderAppointer = null;
    GlobalServiceElector m_globalServiceElector = null;
    MpInitiator m_MPI = null;
    Map<Integer, Long> m_iv2InitiatorStartingTxnIds = new HashMap<Integer, Long>();
    private ScheduledFuture<?> resMonitorWork;


    private StatusTracker m_statusTracker;
    // Should the execution sites be started in recovery mode
    // (used for joining a node to an existing cluster)
    // If CL is enabled this will be set to true
    // by the CL when the truncation snapshot completes
    // and this node is viable for replay
    volatile boolean m_rejoining = false;
    // Need to separate the concepts of rejoin data transfer and rejoin
    // completion.  This boolean tracks whether or not the data transfer
    // process is done.  CL truncation snapshots will not flip the all-complete
    // boolean until no mode data is pending.
    // Yes, this is fragile having two booleans.  We could aggregate them into
    // some rejoining state enum at some point.
    volatile boolean m_rejoinDataPending = false;
    // Since m_rejoinDataPending is set asynchronously, sites could have inconsistent
    // view of what the value is during the execution of a sysproc. Use this and
    // m_safeMpTxnId to prevent the race. The m_safeMpTxnId is updated once in the
    // lifetime of the node to reflect the first MP txn that witnessed the flip of
    // m_rejoinDataPending.
    private final Object m_safeMpTxnIdLock = new Object();
    private long m_lastSeenMpTxnId = Long.MIN_VALUE;
    private long m_safeMpTxnId = Long.MAX_VALUE;
    String m_rejoinTruncationReqId = null;

    // Are we adding the node to the cluster instead of rejoining?
    volatile boolean m_joining = false;

    long m_clusterCreateTime;
    AtomicBoolean m_replicationActive = new AtomicBoolean(false);
    private ProducerDRGateway m_producerDRGateway = null;
    private ConsumerDRGateway m_consumerDRGateway = null;

    //Only restrict recovery completion during test
    static Semaphore m_testBlockRecoveryCompletion = new Semaphore(Integer.MAX_VALUE);
    private long m_executionSiteRecoveryFinish;
    private long m_executionSiteRecoveryTransferred;

    // Rejoin coordinator
    private JoinCoordinator m_joinCoordinator = null;
    private ElasticJoinService m_elasticJoinService = null;

    // Snapshot IO agent
    private SnapshotIOAgent m_snapshotIOAgent = null;

    // id of the leader, or the host restore planner says has the catalog
    int m_hostIdWithStartupCatalog;
    String m_pathToStartupCatalog;

    // Synchronize initialize and shutdown
    private final Object m_startAndStopLock = new Object();

    // Synchronize updates of catalog contexts across the multiple sites on this host.
    // Ensure that the first site to reach catalogUpdate() does all the work and that no
    // others enter until that's finished.  CatalogContext is immutable and volatile, accessors
    // should be able to always get a valid context without needing this lock.
    private final Object m_catalogUpdateLock = new Object();

    // add a random number to the sampler output to make it likely to be unique for this process.
    private final VoltSampler m_sampler = new VoltSampler(10, "sample" + String.valueOf(new Random().nextInt() % 10000) + ".txt");
    private final AtomicBoolean m_hasStartedSampler = new AtomicBoolean(false);

    List<Integer> m_partitionsToSitesAtStartupForExportInit;

    RestoreAgent m_restoreAgent = null;

    private final ListeningExecutorService m_es = CoreUtils.getCachedSingleThreadExecutor("StartAction ZK Watcher", 15000);

    private volatile boolean m_isRunning = false;

    @Override
    public boolean rejoining() { return m_rejoining; }

    @Override
    public boolean rejoinDataPending() { return m_rejoinDataPending; }

    @Override
    public boolean isMpSysprocSafeToExecute(long txnId)
    {
        synchronized (m_safeMpTxnIdLock) {
            if (txnId >= m_safeMpTxnId) {
                return true;
            }

            if (txnId > m_lastSeenMpTxnId) {
                m_lastSeenMpTxnId = txnId;
                if (!rejoinDataPending() && m_safeMpTxnId == Long.MAX_VALUE) {
                    m_safeMpTxnId = txnId;
                }
            }

            return txnId >= m_safeMpTxnId;
        }
    }

    private long m_recoveryStartTime;

    CommandLog m_commandLog;

    private volatile OperationMode m_mode = OperationMode.INITIALIZING;
    private OperationMode m_startMode = null;

    volatile String m_localMetadata = "";

    private ListeningExecutorService m_computationService;

    private Thread m_configLogger;

    // methods accessed via the singleton
    @Override
    public void startSampler() {
        if (m_hasStartedSampler.compareAndSet(false, true)) {
            m_sampler.start();
        }
    }

    private ScheduledThreadPoolExecutor m_periodicWorkThread;
    private ScheduledThreadPoolExecutor m_periodicPriorityWorkThread;

    // The configured license api: use to decide enterprise/community edition feature enablement
    LicenseApi m_licenseApi;
    String m_licenseInformation = "";
    private LatencyStats m_latencyStats;

    private LatencyHistogramStats m_latencyHistogramStats;

    private File getConfigLogDirectory() {
        return getConfigLogDirectory(m_config);
    }

    private File getConfigLogDirectory(Configuration config) {
        return new VoltFile(config.m_voltdbRoot, VoltDB.CONFIG_DIR);
    }

    private File getConfigLogDeployment() {
        return getConfigLogDeployment(m_config);
    }

    private File getConfigLogDeployment(Configuration config) {
        return new VoltFile(getConfigLogDirectory(config), "deployment.xml");
    }

    @Override
    public LicenseApi getLicenseApi() {
        return m_licenseApi;
    }

    @Override
    public String getLicenseInformation() {
        return m_licenseInformation;
    }

    private String managedPathEmptyCheck(String voltDbRoot, String path) {
        VoltFile managedPath;
        if (new File(path).isAbsolute())
            managedPath = new VoltFile(path);
        else
            managedPath = new VoltFile(voltDbRoot, path);
        if (managedPath.exists() && managedPath.list().length > 0)
            return managedPath.getAbsolutePath();
        return null;
    }

    private void managedPathsEmptyCheck() {
        List<String> nonEmptyPaths = managedPathsWithFiles(m_catalogContext.getDeployment());
        if (!nonEmptyPaths.isEmpty()) {
            StringBuilder crashMessage =
                    new StringBuilder("Files from a previous database session exist in the managed directories:");
            for (String nonEmptyPath : nonEmptyPaths) {
                crashMessage.append("\n  - " + nonEmptyPath);
            }
            crashMessage.append("\nUse the recover command to restore the previous database or use create --force" +
                " to start a new database session overwriting existing files.");
            VoltDB.crashLocalVoltDB(crashMessage.toString());
        }
    }

    private final List<String> managedPathsWithFiles(DeploymentType deployment) {
        ImmutableList.Builder<String> nonEmptyPaths = ImmutableList.builder();
        PathsType paths = deployment.getPaths();
        String voltDbRoot = paths.getVoltdbroot().getPath();
        String path;
        if ((path = managedPathEmptyCheck(voltDbRoot, paths.getSnapshots().getPath())) != null)
            nonEmptyPaths.add(path);
        if ((path = managedPathEmptyCheck(voltDbRoot, paths.getExportoverflow().getPath())) != null)
            nonEmptyPaths.add(path);
        if ((path = managedPathEmptyCheck(voltDbRoot, paths.getDroverflow().getPath())) != null)
            nonEmptyPaths.add(path);
        if ((path = managedPathEmptyCheck(voltDbRoot, paths.getCommandlog().getPath())) != null)
            nonEmptyPaths.add(path);
        if ((path = managedPathEmptyCheck(voltDbRoot, paths.getCommandlogsnapshot().getPath())) != null)
            nonEmptyPaths.add(path);
        return nonEmptyPaths.build();
    }

    /**
     * Initialize all the global components, then initialize all the m_sites.
     * @param config configuration that gets passed in from commandline.
     */
    @Override
    public void initialize(Configuration config) {
        ShutdownHooks.enableServerStopLogging();
        synchronized(m_startAndStopLock) {
            // check that this is a 64 bit VM
            if (System.getProperty("java.vm.name").contains("64") == false) {
                hostLog.fatal("You are running on an unsupported (probably 32 bit) JVM. Exiting.");
                System.exit(-1);
            }

            readBuildInfo(config.m_isEnterprise ? "Enterprise Edition" : "Community Edition");

            // Replay command line args that we can see
            StringBuilder sb = new StringBuilder(2048).append("Command line arguments: ");
            sb.append(System.getProperty("sun.java.command", "[not available]"));
            hostLog.info(sb.toString());

            List<String> iargs = ManagementFactory.getRuntimeMXBean().getInputArguments();
            sb.delete(0, sb.length()).append("Command line JVM arguments:");
            for (String iarg : iargs)
                sb.append(" ").append(iarg);
            if (iargs.size() > 0) hostLog.info(sb.toString());
            else hostLog.info("No JVM command line args known.");

            sb.delete(0, sb.length()).append("Command line JVM classpath: ");
            sb.append(System.getProperty("java.class.path", "[not available]"));
            hostLog.info(sb.toString());

            // config UUID is part of the status tracker that is slated to be an
            // Information source for an http admun endpoint
            m_statusTracker = new StatusTracker();

            consoleLog.l7dlog( Level.INFO, LogKeys.host_VoltDB_StartupString.name(), null);

            if (config.m_startAction == StartAction.INITIALIZE) {
                if (config.m_forceVoltdbCreate) {
                    MiscUtils.deleteRecursively(config.m_voltdbRoot);
                }
            }

            // If there's no deployment provide a default and put it under voltdbroot.
            if (config.m_pathToDeployment == null) {
                try {
                    config.m_pathToDeployment = setupDefaultDeployment(hostLog, config.m_voltdbRoot);
                    config.m_deploymentDefault = true;
                } catch (IOException e) {
                    VoltDB.crashLocalVoltDB("Failed to write default deployment.", false, null);
                    return;
                }
            }

            ReadDeploymentResults readDepl = readPrimedDeployment(config);

            if (config.m_startAction == StartAction.INITIALIZE) {
                stageDeploymemtFileForInitialize(config, readDepl.deployment);
                stageInitializedMarker(config);
                hostLog.info("Initialized VoltDB on " + config.m_voltdbRoot.getPath());
                consoleLog.info("Initialized VoltDB on " + config.m_voltdbRoot.getPath());
                VoltDB.exit(0);
            }

            if (config.m_startAction.isLegacy()) {
                File rootFH = CatalogUtil.getVoltDbRoot(readDepl.deployment.getPaths());
                File inzFH = new VoltFile(rootFH, VoltDB.INITIALIZED_MARKER);
                if (inzFH.exists()) {
                    VoltDB.crashLocalVoltDB("cannot use legacy start action "
                            + config.m_startAction + " on voltdbroot "
                            + rootFH + " that was initialized with the init command");
                    return;
                }
            }

            if (config.m_hostCount == VoltDB.UNDEFINED) {
                config.m_hostCount = readDepl.deployment.getCluster().getHostcount();
            }

            // set the mode first thing
            m_mode = OperationMode.INITIALIZING;
            m_config = config;
            m_startMode = null;

            // set a bunch of things to null/empty/new for tests
            // which reusue the process
            m_safeMpTxnId = Long.MAX_VALUE;
            m_lastSeenMpTxnId = Long.MIN_VALUE;
            m_clientInterface = null;
            m_adminListener = null;
            m_commandLog = new DummyCommandLog();
            m_messenger = null;
            m_opsRegistrar = new OpsRegistrar();
            m_asyncCompilerAgent = null;
            m_snapshotCompletionMonitor = null;
            m_catalogContext = null;
            m_partitionCountStats = null;
            m_ioStats = null;
            m_memoryStats = null;
            m_commandLogStats = null;
            m_statsManager = null;
            m_restoreAgent = null;
            m_recoveryStartTime = System.currentTimeMillis();
            m_hostIdWithStartupCatalog = 0;
            m_pathToStartupCatalog = m_config.m_pathToCatalog;
            m_replicationActive = new AtomicBoolean(false);
            m_configLogger = null;
            ActivePlanRepository.clear();

            // set up site structure
            final int computationThreads = Math.max(2, CoreUtils.availableProcessors() / 4);
            m_computationService =
                    CoreUtils.getListeningExecutorService(
                            "Computation service thread",
                            computationThreads, m_config.m_computationCoreBindings);

            // Set std-out/err to use the UTF-8 encoding and fail if UTF-8 isn't supported
            try {
                System.setOut(new PrintStream(System.out, true, "UTF-8"));
                System.setErr(new PrintStream(System.err, true, "UTF-8"));
            } catch (UnsupportedEncodingException e) {
                hostLog.fatal("Support for the UTF-8 encoding is required for VoltDB. This means you are likely running an unsupported JVM. Exiting.");
                VoltDB.exit(-1);
            }

            m_snapshotCompletionMonitor = new SnapshotCompletionMonitor();

            // use CLI overrides for testing hotfix version compatibility
            if (m_config.m_versionStringOverrideForTest != null) {
                m_versionString = m_config.m_versionStringOverrideForTest;
            }
            if (m_config.m_versionCompatibilityRegexOverrideForTest != null) {
                m_hotfixableRegexPattern = m_config.m_versionCompatibilityRegexOverrideForTest;
            }
            if (m_config.m_buildStringOverrideForTest != null) {
                m_buildString = m_config.m_buildStringOverrideForTest;
            }
            // determine if this is a rejoining node
            // (used for license check and later the actual rejoin)
            boolean isRejoin = m_config.m_startAction.doesRejoin();
            m_rejoining = isRejoin;
            m_rejoinDataPending = isRejoin || m_config.m_startAction == StartAction.JOIN;

            m_joining = m_config.m_startAction == StartAction.JOIN;

            final boolean bareAtStartup  = m_config.m_forceVoltdbCreate
                    || managedPathsWithFiles(readDepl.deployment).isEmpty();

            JoinerConfig joinerConfig = new JoinerConfig(
                    m_config.m_coordinators,
                    m_buildString,
                    m_versionString,
                    m_config.m_isEnterprise,
                    m_config.m_startAction,
                    bareAtStartup,
                    CatalogUtil.makeDeploymentHashForConfig(readDepl.deploymentBytes),
                    m_config.m_hostCount,
                    readDepl.deployment.getCluster().getKfactor(),
                    m_config.m_isPaused,
                    m_statusTracker.getNodeStateSupplier()
                    );

            buildClusterMesh(isRejoin || m_joining);

            if (isRejoin || m_joining) {
                m_statusTracker.setNodeState(NodeState.REJOINING);
            }
            //Register dummy agents immediately
            m_opsRegistrar.registerMailboxes(m_messenger);


            //Start validating the build string in the background
            final Future<?> buildStringValidation = validateBuildString(getBuildString(), m_messenger.getZK());

            // race to create start action nodes and then verify theirs compatibility.
            m_messenger.getZK().create(VoltZK.start_action, null, Ids.OPEN_ACL_UNSAFE, CreateMode.PERSISTENT, new ZKUtil.StringCallback(), null);
            VoltZK.createStartActionNode(m_messenger.getZK(), m_messenger.getHostId(), m_config.m_startAction);
            validateStartAction();

            Map<Integer, String> hostGroups = null;

            final int numberOfNodes = readDeploymentAndCreateStarterCatalogContext();
            if (config.m_isEnterprise && m_config.m_startAction.doesRequireEmptyDirectories() && !config.m_forceVoltdbCreate) {
                    managedPathsEmptyCheck();
            }

            if (!isRejoin && !m_joining) {
                hostGroups = m_messenger.waitForGroupJoin(numberOfNodes);
            }
            if (m_messenger.isPaused() || m_config.m_isPaused) {
                setStartMode(OperationMode.PAUSED);
            }

            // Create the thread pool here. It's needed by buildClusterMesh()
            m_periodicWorkThread =
                    CoreUtils.getScheduledThreadPoolExecutor("Periodic Work", 1, CoreUtils.SMALL_STACK_SIZE);
            m_periodicPriorityWorkThread =
                    CoreUtils.getScheduledThreadPoolExecutor("Periodic Priority Work", 1, CoreUtils.SMALL_STACK_SIZE);

            Class<?> snapshotIOAgentClass = MiscUtils.loadProClass("org.voltdb.SnapshotIOAgentImpl", "Snapshot", true);
            if (snapshotIOAgentClass != null) {
                try {
                    m_snapshotIOAgent = (SnapshotIOAgent) snapshotIOAgentClass.getConstructor(HostMessenger.class, long.class)
                            .newInstance(m_messenger, m_messenger.getHSIdForLocalSite(HostMessenger.SNAPSHOT_IO_AGENT_ID));
                    m_messenger.createMailbox(m_snapshotIOAgent.getHSId(), m_snapshotIOAgent);
                } catch (Exception e) {
                    VoltDB.crashLocalVoltDB("Failed to instantiate snapshot IO agent", true, e);
                }
            }

            if (m_config.m_pathToLicense == null) {
                m_licenseApi = MiscUtils.licenseApiFactory();
                if (m_licenseApi == null) {
                    hostLog.fatal("Unable to open license file in default directories");
                }
            }
            else {
                m_licenseApi = MiscUtils.licenseApiFactory(m_config.m_pathToLicense);
                if (m_licenseApi == null) {
                    hostLog.fatal("Unable to open license file in provided path: " + m_config.m_pathToLicense);
                }

            }

            if (m_licenseApi == null) {
                hostLog.fatal("Please contact sales@voltdb.com to request a license.");
                VoltDB.crashLocalVoltDB("Failed to initialize license verifier. " +
                        "See previous log message for details.", false, null);
            }
            m_asyncCompilerAgent = new AsyncCompilerAgent(m_licenseApi);

            try {
                SimpleDateFormat sdf = new SimpleDateFormat("EEE MMM d, yyyy");
                JSONObject jo = new JSONObject();
                jo.put("trial",m_licenseApi.isTrial());
                jo.put("hostcount",m_licenseApi.maxHostcount());
                jo.put("commandlogging", m_licenseApi.isCommandLoggingAllowed());
                jo.put("wanreplication", m_licenseApi.isDrReplicationAllowed());
                jo.put("expiration", sdf.format(m_licenseApi.expires().getTime()));
                m_licenseInformation = jo.toString();
            } catch (JSONException ex) {
                //Ignore
            }

            // Create the GlobalServiceElector.  Do this here so we can register the MPI with it
            // when we construct it below
            m_globalServiceElector = new GlobalServiceElector(m_messenger.getZK(), m_messenger.getHostId());
            // Start the GlobalServiceElector.  Not sure where this will actually belong.
            try {
                m_globalServiceElector.start();
            } catch (Exception e) {
                VoltDB.crashLocalVoltDB("Unable to start GlobalServiceElector", true, e);
            }

            // Always create a mailbox for elastic join data transfer
            if (m_config.m_isEnterprise) {
                long elasticHSId = m_messenger.getHSIdForLocalSite(HostMessenger.REBALANCE_SITE_ID);
                m_messenger.createMailbox(elasticHSId, new SiteMailbox(m_messenger, elasticHSId));
            }

            if (m_joining) {
                Class<?> elasticJoinCoordClass =
                        MiscUtils.loadProClass("org.voltdb.join.ElasticJoinNodeCoordinator", "Elastic", false);
                try {
                    Constructor<?> constructor = elasticJoinCoordClass.getConstructor(HostMessenger.class, String.class);
                    m_joinCoordinator = (JoinCoordinator) constructor.newInstance(m_messenger, m_catalogContext.cluster.getVoltroot());
                    m_messenger.registerMailbox(m_joinCoordinator);
                    m_joinCoordinator.initialize(m_catalogContext.getDeployment().getCluster().getKfactor());
                } catch (Exception e) {
                    VoltDB.crashLocalVoltDB("Failed to instantiate join coordinator", true, e);
                }
            }

            /*
             * Construct all the mailboxes for things that need to be globally addressable so they can be published
             * in one atomic shot.
             *
             * The starting state for partition assignments are statically derived from the host id generated
             * by host messenger and the k-factor/host count/sites per host. This starting state
             * is published to ZK as the topology metadata node.
             *
             * On join and rejoin the node has to inspect the topology meta node to find out what is missing
             * and then update the topology listing itself as the replica for those partitions.
             * Then it does a compare and set of the topology.
             *
             * Ning: topology may not reflect the true partitions in the cluster during join. So if another node
             * is trying to rejoin, it should rely on the cartographer's view to pick the partitions to replace.
             */
            JSONObject topo = getTopology(config.m_startAction, hostGroups, m_joinCoordinator);
            m_partitionsToSitesAtStartupForExportInit = new ArrayList<Integer>();
            try {
                // IV2 mailbox stuff
                ClusterConfig clusterConfig = new ClusterConfig(topo);
                m_configuredReplicationFactor = clusterConfig.getReplicationFactor();
                m_cartographer = new Cartographer(m_messenger, m_configuredReplicationFactor,
                        m_catalogContext.cluster.getNetworkpartition());
                List<Integer> partitions = null;
                if (isRejoin) {
                    m_configuredNumberOfPartitions = m_cartographer.getPartitionCount();
                    partitions = m_cartographer.getIv2PartitionsToReplace(m_configuredReplicationFactor,
                                                                          clusterConfig.getSitesPerHost());
                    if (partitions.size() == 0) {
                        VoltDB.crashLocalVoltDB("The VoltDB cluster already has enough nodes to satisfy " +
                                "the requested k-safety factor of " +
                                m_configuredReplicationFactor + ".\n" +
                                "No more nodes can join.", false, null);
                    }
                }
                else {
                    m_configuredNumberOfPartitions = clusterConfig.getPartitionCount();
                    partitions = ClusterConfig.partitionsForHost(topo, m_messenger.getHostId());
                }
                for (int ii = 0; ii < partitions.size(); ii++) {
                    Integer partition = partitions.get(ii);
                    m_iv2InitiatorStartingTxnIds.put( partition, TxnEgo.makeZero(partition).getTxnId());
                }
                m_iv2Initiators = createIv2Initiators(
                        partitions,
                        m_config.m_startAction,
                        m_partitionsToSitesAtStartupForExportInit);
                m_iv2InitiatorStartingTxnIds.put(
                        MpInitiator.MP_INIT_PID,
                        TxnEgo.makeZero(MpInitiator.MP_INIT_PID).getTxnId());
                // Pass the local HSIds to the MPI so it can farm out buddy sites
                // to the RO MP site pool
                List<Long> localHSIds = new ArrayList<Long>();
                for (Initiator ii : m_iv2Initiators.values()) {
                    localHSIds.add(ii.getInitiatorHSId());
                }
                m_MPI = new MpInitiator(m_messenger, localHSIds, getStatsAgent());
                m_iv2Initiators.put(MpInitiator.MP_INIT_PID, m_MPI);

                // Make a list of HDIds to join
                Map<Integer, Long> partsToHSIdsToRejoin = new HashMap<Integer, Long>();
                for (Initiator init : m_iv2Initiators.values()) {
                    if (init.isRejoinable()) {
                        partsToHSIdsToRejoin.put(init.getPartitionId(), init.getInitiatorHSId());
                    }
                }
                OnDemandBinaryLogger.path = m_catalogContext.cluster.getVoltroot();
                if (isRejoin) {
                    SnapshotSaveAPI.recoveringSiteCount.set(partsToHSIdsToRejoin.size());
                    hostLog.info("Set recovering site count to " + partsToHSIdsToRejoin.size());

                    m_joinCoordinator = new Iv2RejoinCoordinator(m_messenger,
                            partsToHSIdsToRejoin.values(),
                            m_catalogContext.cluster.getVoltroot(),
                            m_config.m_startAction == StartAction.LIVE_REJOIN);
                    m_joinCoordinator.initialize(m_catalogContext.getDeployment().getCluster().getKfactor());
                    m_messenger.registerMailbox(m_joinCoordinator);
                    if (m_config.m_startAction == StartAction.LIVE_REJOIN) {
                        hostLog.info("Using live rejoin.");
                    }
                    else {
                        hostLog.info("Using blocking rejoin.");
                    }
                } else if (m_joining) {
                    m_joinCoordinator.setPartitionsToHSIds(partsToHSIdsToRejoin);
                }
            } catch (Exception e) {
                VoltDB.crashLocalVoltDB(e.getMessage(), true, e);
            }

            // do the many init tasks in the Inits class
            Inits inits = new Inits(m_statusTracker, this, 1);
            inits.doInitializationWork();

            // Need the catalog so that we know how many tables so we can guess at the necessary heap size
            // This is done under Inits.doInitializationWork(), so need to wait until we get here.
            // Current calculation needs pro/community knowledge, number of tables, and the sites/host,
            // which is the number of initiators (minus the possibly idle MPI initiator)
            checkHeapSanity(MiscUtils.isPro(), m_catalogContext.tables.size(),
                    (m_iv2Initiators.size() - 1), m_configuredReplicationFactor);

            if (m_joining && m_config.m_replicationRole == ReplicationRole.REPLICA) {
                VoltDB.crashLocalVoltDB("Elastic join is prohibited on a replica cluster.", false, null);
            }

            collectLocalNetworkMetadata();

            /*
             * Construct an adhoc planner for the initial catalog
             */
            final CatalogSpecificPlanner csp = new CatalogSpecificPlanner(m_asyncCompilerAgent, m_catalogContext);

            // Initialize stats
            m_ioStats = new IOStats();
            getStatsAgent().registerStatsSource(StatsSelector.IOSTATS,
                    0, m_ioStats);
            m_memoryStats = new MemoryStats();
            getStatsAgent().registerStatsSource(StatsSelector.MEMORY,
                    0, m_memoryStats);
            getStatsAgent().registerStatsSource(StatsSelector.TOPO, 0, m_cartographer);
            m_partitionCountStats = new PartitionCountStats(m_cartographer);
            getStatsAgent().registerStatsSource(StatsSelector.PARTITIONCOUNT,
                    0, m_partitionCountStats);
            m_initiatorStats = new InitiatorStats(m_myHostId);
            m_liveClientsStats = new LiveClientsStats();
            getStatsAgent().registerStatsSource(StatsSelector.LIVECLIENTS, 0, m_liveClientsStats);
            m_latencyStats = new LatencyStats(m_myHostId);
            getStatsAgent().registerStatsSource(StatsSelector.LATENCY, 0, m_latencyStats);
            m_latencyHistogramStats = new LatencyHistogramStats(m_myHostId);
            getStatsAgent().registerStatsSource(StatsSelector.LATENCY_HISTOGRAM,
                    0, m_latencyHistogramStats);


            BalancePartitionsStatistics rebalanceStats = new BalancePartitionsStatistics();
            getStatsAgent().registerStatsSource(StatsSelector.REBALANCE, 0, rebalanceStats);

            KSafetyStats kSafetyStats = new KSafetyStats();
            getStatsAgent().registerStatsSource(StatsSelector.KSAFETY, 0, kSafetyStats);
            m_cpuStats = new CpuStats();
            getStatsAgent().registerStatsSource(StatsSelector.CPU,
                    0, m_cpuStats);

            // ENG-6321
            m_commandLogStats = new CommandLogStats(m_commandLog);
            getStatsAgent().registerStatsSource(StatsSelector.COMMANDLOG, 0, m_commandLogStats);

            /*
             * Initialize the command log on rejoin and join before configuring the IV2
             * initiators.  This will prevent them from receiving transactions
             * which need logging before the internal file writers are
             * initialized.  Root cause of ENG-4136.
             *
             * If sync command log is on, not initializing the command log before the initiators
             * are up would cause deadlock.
             */
            if ((m_commandLog != null) && (m_commandLog.needsInitialization())) {
                consoleLog.l7dlog(Level.INFO, LogKeys.host_VoltDB_StayTunedForLogging.name(), null);
            }
            else {
                consoleLog.l7dlog(Level.INFO, LogKeys.host_VoltDB_StayTunedForNoLogging.name(), null);
            }
            if (m_commandLog != null && (isRejoin || m_joining)) {
                //On rejoin the starting IDs are all 0 so technically it will load any snapshot
                //but the newest snapshot will always be the truncation snapshot taken after rejoin
                //completes at which point the node will mark itself as actually recovered.
                //
                // Use the partition count from the cluster config instead of the cartographer
                // here. Since the initiators are not started yet, the cartographer still doesn't
                // know about the new partitions at this point.
                m_commandLog.initForRejoin(
                        m_catalogContext.cluster.getLogconfig().get("log").getLogsize(),
                        Long.MIN_VALUE,
                        m_configuredNumberOfPartitions,
                        true,
                        m_config.m_commandLogBinding, m_iv2InitiatorStartingTxnIds);
            }

            // Create the client interface
            try {
                InetAddress clientIntf = null;
                InetAddress adminIntf = null;
                if (!m_config.m_externalInterface.trim().equals("")) {
                    clientIntf = InetAddress.getByName(m_config.m_externalInterface);
                    //client and admin interfaces are same by default.
                    adminIntf = clientIntf;
                }
                //If user has specified on command line host:port override client and admin interfaces.
                if (m_config.m_clientInterface != null && m_config.m_clientInterface.trim().length() > 0) {
                    clientIntf = InetAddress.getByName(m_config.m_clientInterface);
                }
                if (m_config.m_adminInterface != null && m_config.m_adminInterface.trim().length() > 0) {
                    adminIntf = InetAddress.getByName(m_config.m_adminInterface);
                }
                m_clientInterface = ClientInterface.create(m_messenger, m_catalogContext, m_config.m_replicationRole,
                        m_cartographer,
                        m_configuredNumberOfPartitions,
                        clientIntf,
                        config.m_port,
                        adminIntf,
                        config.m_adminPort,
                        m_config.m_timestampTestingSalt);
            } catch (Exception e) {
                VoltDB.crashLocalVoltDB(e.getMessage(), true, e);
            }

            boolean usingCommandLog = m_config.m_isEnterprise &&
                    m_catalogContext.cluster.getLogconfig().get("log").getEnabled();
            String clSnapshotPath = null;
            if (m_catalogContext.cluster.getLogconfig().get("log").getEnabled()) {
                clSnapshotPath = m_catalogContext.cluster.getLogconfig().get("log").getInternalsnapshotpath();
            }

            // DR overflow directory
            if (m_config.m_isEnterprise) {
                try {
                    Class<?> ndrgwClass = null;
                    ndrgwClass = Class.forName("org.voltdb.dr2.DRProducer");
                    Constructor<?> ndrgwConstructor = ndrgwClass.getConstructor(File.class, File.class, boolean.class, int.class, int.class);
                    m_producerDRGateway = (ProducerDRGateway) ndrgwConstructor.newInstance(new File(m_catalogContext.cluster.getDroverflow()),
                                                                                   getSnapshotPath(m_catalogContext),
                                                                                   m_replicationActive.get(),
                                                                                   m_configuredNumberOfPartitions,
                                                                                   m_catalogContext.getDeployment().getCluster().getHostcount());
                    m_producerDRGateway.start();
                    m_producerDRGateway.blockOnDRStateConvergence();
                } catch (Exception e) {
                    VoltDB.crashLocalVoltDB("Unable to load DR system", true, e);
                }
            }
            else {
                // set up empty stats for the DR Producer
                getStatsAgent().registerStatsSource(StatsSelector.DRPRODUCERNODE, 0,
                        new DRProducerStatsBase.DRProducerNodeStatsBase());
                getStatsAgent().registerStatsSource(StatsSelector.DRPRODUCERPARTITION, 0,
                        new DRProducerStatsBase.DRProducerPartitionStatsBase());
            }
            createDRConsumerIfNeeded();

            /*
             * Configure and start all the IV2 sites
             */
            try {
                final String serializedCatalog = m_catalogContext.catalog.serialize();
                boolean createMpDRGateway = true;
                for (Initiator iv2init : m_iv2Initiators.values()) {
                    iv2init.configure(
                            getBackendTargetType(),
                            m_catalogContext,
                            serializedCatalog,
                            m_catalogContext.getDeployment().getCluster().getKfactor(),
                            csp,
                            m_configuredNumberOfPartitions,
                            m_config.m_startAction,
                            getStatsAgent(),
                            m_memoryStats,
                            m_commandLog,
                            m_producerDRGateway,
                            iv2init != m_MPI && createMpDRGateway, // first SPI gets it
                            m_config.m_executionCoreBindings.poll());

                    if (iv2init != m_MPI) {
                        createMpDRGateway = false;
                    }
                }

                // LeaderAppointer startup blocks if the initiators are not initialized.
                // So create the LeaderAppointer after the initiators.
                boolean expectSyncSnapshot = m_config.m_replicationRole == ReplicationRole.REPLICA && config.m_startAction == StartAction.CREATE;
                m_leaderAppointer = new LeaderAppointer(
                        m_messenger,
                        m_configuredNumberOfPartitions,
                        m_catalogContext.getDeployment().getCluster().getKfactor(),
                        m_catalogContext.cluster.getFaultsnapshots().get("CLUSTER_PARTITION"),
                        topo,
                        m_MPI,
                        kSafetyStats,
                        expectSyncSnapshot
                );
                m_globalServiceElector.registerService(m_leaderAppointer);
            } catch (Exception e) {
                Throwable toLog = e;
                if (e instanceof ExecutionException) {
                    toLog = ((ExecutionException)e).getCause();
                }
                VoltDB.crashLocalVoltDB("Error configuring IV2 initiator.", true, toLog);
            }

            // Create the statistics manager and register it to JMX registry
            m_statsManager = null;
            try {
                final Class<?> statsManagerClass =
                        MiscUtils.loadProClass("org.voltdb.management.JMXStatsManager", "JMX", true);
                if (statsManagerClass != null && !DISABLE_JMX) {
                    m_statsManager = (StatsManager)statsManagerClass.newInstance();
                    m_statsManager.initialize();
                }
            } catch (Exception e) {
                //JMXStatsManager will log and we continue.
            }

            try {
                m_snapshotCompletionMonitor.init(m_messenger.getZK());
            } catch (Exception e) {
                hostLog.fatal("Error initializing snapshot completion monitor", e);
                VoltDB.crashLocalVoltDB("Error initializing snapshot completion monitor", true, e);
            }


            /*
             * Make sure the build string successfully validated
             * before continuing to do operations
             * that might return wrongs answers or lose data.
             */
            try {
                buildStringValidation.get();
            } catch (Exception e) {
                VoltDB.crashLocalVoltDB("Failed to validate cluster build string", false, e);
            }

            if (!isRejoin && !m_joining) {
                try {
                    m_messenger.waitForAllHostsToBeReady(m_catalogContext.getDeployment().getCluster().getHostcount());
                } catch (Exception e) {
                    hostLog.fatal("Failed to announce ready state.");
                    VoltDB.crashLocalVoltDB("Failed to announce ready state.", false, null);
                }
            }

            if (!m_joining && (m_cartographer.getPartitionCount()) != m_configuredNumberOfPartitions) {
                for (Map.Entry<Integer, ImmutableList<Long>> entry :
                    getSiteTrackerForSnapshot().m_partitionsToSitesImmutable.entrySet()) {
                    hostLog.info(entry.getKey() + " -- "
                            + CoreUtils.hsIdCollectionToString(entry.getValue()));
                }
                VoltDB.crashGlobalVoltDB("Mismatch between configured number of partitions (" +
                        m_configuredNumberOfPartitions + ") and actual (" +
                        m_cartographer.getPartitionCount() + ")",
                        true, null);
            }

            schedulePeriodicWorks();
            m_clientInterface.schedulePeriodicWorks();

            // print out a bunch of useful system info
            logDebuggingInfo(m_config.m_adminPort, m_config.m_httpPort, m_httpPortExtraLogMessage, m_jsonEnabled);


            // warn the user on the console if k=0 or if no command logging
            if (m_configuredReplicationFactor == 0) {
                consoleLog.warn("This is not a highly available cluster. K-Safety is set to 0.");
            }
            if (!usingCommandLog) {
                // figure out if using a snapshot schedule
                boolean usingPeridoicSnapshots = false;
                for (SnapshotSchedule ss : m_catalogContext.database.getSnapshotschedule()) {
                    if (ss.getEnabled()) {
                        usingPeridoicSnapshots = true;
                    }
                }
                // print the right warning depending on durability settings
                if (usingPeridoicSnapshots) {
                    consoleLog.warn("Durability is limited to periodic snapshots. Command logging is off.");
                }
                else {
                    consoleLog.warn("Durability is turned off. Command logging is off.");
                }
            }

            // warn if cluster is partitionable, but partition detection is off
            if ((m_catalogContext.cluster.getNetworkpartition() == false) &&
                    (m_configuredReplicationFactor > 0)) {
                hostLog.warn("Running a redundant (k-safe) cluster with network " +
                        "partition detection disabled is not recommended for production use.");
                // we decided not to include the stronger language below for the 3.0 version (ENG-4215)
                //hostLog.warn("With partition detection disabled, data may be lost or " +
                //      "corrupted by certain classes of network failures.");
            }

            assert (m_clientInterface != null);
            m_clientInterface.initializeSnapshotDaemon(m_messenger, m_globalServiceElector);

            // Start elastic join service
            try {
                if (m_config.m_isEnterprise && TheHashinator.getCurrentConfig().type == HashinatorType.ELASTIC) {
                    Class<?> elasticServiceClass = MiscUtils.loadProClass("org.voltdb.join.ElasticJoinCoordinator",
                                                                          "Elastic join", false);

                    if (elasticServiceClass == null) {
                        VoltDB.crashLocalVoltDB("Missing the ElasticJoinCoordinator class file in the enterprise " +
                                                "edition", false, null);
                    }

                    Constructor<?> constructor =
                        elasticServiceClass.getConstructor(HostMessenger.class,
                                                           ClientInterface.class,
                                                           Cartographer.class,
                                                           BalancePartitionsStatistics.class,
                                                           String.class,
                                                           int.class);
                    m_elasticJoinService =
                        (ElasticJoinService) constructor.newInstance(
                                m_messenger,
                                m_clientInterface,
                                m_cartographer,
                                rebalanceStats,
                                clSnapshotPath,
                                m_catalogContext.getDeployment().getCluster().getKfactor());
                    m_elasticJoinService.updateConfig(m_catalogContext);
                }
            } catch (Exception e) {
                VoltDB.crashLocalVoltDB("Failed to instantiate elastic join service", false, e);
            }

            // set additional restore agent stuff
            if (m_restoreAgent != null) {
                m_restoreAgent.setInitiator(new Iv2TransactionCreator(m_clientInterface));
            }

            // Start the stats agent at the end, after everything has been constructed
            m_opsRegistrar.setDummyMode(false);

            m_configLogger = new Thread(new ConfigLogging());
            m_configLogger.start();

            scheduleDailyLoggingWorkInNextCheckTime();
        }
    }

    /**
     * This is currently used to prevent simultaneous rejoins and rejoins during network partition.
     * It returns true for non-rejoin cases.
     */
    @Override
    public boolean shouldAccept(int hostId, String request, StringBuilder errMsg)
    {
        Preconditions.checkNotNull(m_messenger);

        StartAction action = null;
        try {
            action = StartAction.valueOf(request);
        } catch (IllegalArgumentException e) {}

        if (action != null && action.doesRejoin()) {
            final int rejoiningHost = VoltZK.createRejoinNodeIndicator(m_messenger.getZK(), hostId);

            if (rejoiningHost == -1) {
                return true;
            } else {
                errMsg.append("Only one host can rejoin at a time. Host ")
                      .append(rejoiningHost)
                      .append(" is still rejoining.");
                return false;
            }
        }

        return true;
    }

    @Override
    public void hostsFailed(Set<Integer> failedHosts)
    {
        getSES(true).submit(new Runnable() {
            @Override
            public void run()
            {
                // Cleanup the rejoin blocker in case the rejoining node failed.
                // This has to run on a separate thread because the callback is
                // invoked on the ZooKeeper server thread.
                for (int hostId : failedHosts) {
                    VoltZK.removeRejoinNodeIndicatorForHost(m_messenger.getZK(), hostId);
                }
            }
        });
    }

    class DailyLogTask implements Runnable {
        @Override
        public void run() {
            m_myHostId = m_messenger.getHostId();
            hostLog.info(String.format("Host id of this node is: %d", m_myHostId));
            hostLog.info("URL of deployment info: " + m_config.m_pathToDeployment);
            hostLog.info("Cluster uptime: " + MiscUtils.formatUptime(getClusterUptime()));
            logDebuggingInfo(m_config.m_adminPort, m_config.m_httpPort, m_httpPortExtraLogMessage, m_jsonEnabled);
            // log system setting information
            logSystemSettingFromCatalogContext();

            scheduleDailyLoggingWorkInNextCheckTime();
        }
    }

    /**
     * Get the next check time for a private member in log4j library, which is not a reliable idea.
     * It adds 30 seconds for the initial delay and uses a periodical thread to schedule the daily logging work
     * with this delay.
     * @return
     */
    void scheduleDailyLoggingWorkInNextCheckTime() {
        DailyRollingFileAppender dailyAppender = null;
        Enumeration<?> appenders = Logger.getRootLogger().getAllAppenders();
        while (appenders.hasMoreElements()) {
            Appender appender = (Appender) appenders.nextElement();
            if (appender instanceof DailyRollingFileAppender){
                dailyAppender = (DailyRollingFileAppender) appender;
            }
        }
        final DailyRollingFileAppender dailyRollingFileAppender = dailyAppender;

        Field field = null;
        if (dailyRollingFileAppender != null) {
            try {
                field = dailyRollingFileAppender.getClass().getDeclaredField("nextCheck");
                field.setAccessible(true);
            } catch (NoSuchFieldException e) {
                hostLog.error("Failed to set daily system info logging: " + e.getMessage());
            }
        }
        final Field nextCheckField = field;
        long nextCheck = System.currentTimeMillis();
        // the next part may throw exception, current time is the default value
        if (dailyRollingFileAppender != null && nextCheckField != null) {
            try {
                nextCheck = nextCheckField.getLong(dailyRollingFileAppender);
                scheduleWork(new DailyLogTask(),
                        nextCheck - System.currentTimeMillis() + 30 * 1000, 0, TimeUnit.MILLISECONDS);
            } catch (Exception e) {
                hostLog.error("Failed to set daily system info logging: " + e.getMessage());
            }
        }
    }

    class StartActionWatcher implements Watcher {
        @Override
        public void process(WatchedEvent event) {
            if (m_mode == OperationMode.SHUTTINGDOWN) return;
            m_es.submit(new Runnable() {
                @Override
                public void run() {
                    validateStartAction();
                }
            });
        }
    }

    private void validateStartAction() {
        try {
            ZooKeeper zk = m_messenger.getZK();
            boolean initCompleted = zk.exists(VoltZK.init_completed, false) != null;
            List<String> children = zk.getChildren(VoltZK.start_action, new StartActionWatcher(), null);
            if (!children.isEmpty()) {
                for (String child : children) {
                    byte[] data = zk.getData(VoltZK.start_action + "/" + child, false, null);
                    if (data == null) {
                        VoltDB.crashLocalVoltDB("Couldn't find " + VoltZK.start_action + "/" + child);
                    }
                    String startAction = new String(data);
                    if ((startAction.equals(StartAction.JOIN.toString()) ||
                            startAction.equals(StartAction.REJOIN.toString()) ||
                            startAction.equals(StartAction.LIVE_REJOIN.toString())) &&
                            !initCompleted) {
                        int nodeId = VoltZK.getHostIDFromChildName(child);
                        if (nodeId == m_messenger.getHostId()) {
                            VoltDB.crashLocalVoltDB("This node was started with start action " + startAction + " during cluster creation. "
                                    + "All nodes should be started with matching create or recover actions when bring up a cluster. "
                                    + "Join and rejoin are for adding nodes to an already running cluster.");
                        } else {
                            hostLog.warn("Node " + nodeId + " tried to " + startAction + " cluster but it is not allowed during cluster creation. "
                                    + "All nodes should be started with matching create or recover actions when bring up a cluster. "
                                    + "Join and rejoin are for adding nodes to an already running cluster.");
                        }
                    }
                }
            }
        } catch (KeeperException e) {
            hostLog.error("Failed to validate the start actions", e);
        } catch (InterruptedException e) {
            VoltDB.crashLocalVoltDB("Interrupted during start action validation:" + e.getMessage(), true, e);
        }
    }

    private class ConfigLogging implements Runnable {

        private void logConfigInfo() {
            hostLog.info("Logging config info");

            File configInfoDir = getConfigLogDirectory();
            configInfoDir.mkdirs();

            File configInfo = new File(configInfoDir, "config.json");

            byte jsonBytes[] = null;
            try {
                JSONStringer stringer = new JSONStringer();
                stringer.object();

                stringer.key("workingDir").value(System.getProperty("user.dir"));
                stringer.key("pid").value(CLibrary.getpid());

                stringer.key("log4jDst").array();
                Enumeration<?> appenders = Logger.getRootLogger().getAllAppenders();
                while (appenders.hasMoreElements()) {
                    Appender appender = (Appender) appenders.nextElement();
                    if (appender instanceof FileAppender){
                        stringer.object();
                        stringer.key("path").value(new File(((FileAppender) appender).getFile()).getCanonicalPath());
                        if (appender instanceof DailyRollingFileAppender) {
                            stringer.key("format").value(((DailyRollingFileAppender)appender).getDatePattern());
                        }
                        stringer.endObject();
                    }
                }

                Enumeration<?> loggers = Logger.getRootLogger().getLoggerRepository().getCurrentLoggers();
                while (loggers.hasMoreElements()) {
                    Logger logger = (Logger) loggers.nextElement();
                    appenders = logger.getAllAppenders();
                    while (appenders.hasMoreElements()) {
                        Appender appender = (Appender) appenders.nextElement();
                        if (appender instanceof FileAppender){
                            stringer.object();
                            stringer.key("path").value(new File(((FileAppender) appender).getFile()).getCanonicalPath());
                            if (appender instanceof DailyRollingFileAppender) {
                                stringer.key("format").value(((DailyRollingFileAppender)appender).getDatePattern());
                            }
                            stringer.endObject();
                        }
                    }
                }
                stringer.endArray();

                stringer.endObject();
                JSONObject jsObj = new JSONObject(stringer.toString());
                jsonBytes = jsObj.toString(4).getBytes(Charsets.UTF_8);
            } catch (JSONException e) {
                Throwables.propagate(e);
            } catch (IOException e) {
                e.printStackTrace();
            }

            try {
                FileOutputStream fos = new FileOutputStream(configInfo);
                fos.write(jsonBytes);
                fos.getFD().sync();
                fos.close();
            } catch (IOException e) {
                hostLog.error("Failed to log config info: " + e.getMessage());
                e.printStackTrace();
            }
        }

        private void logCatalogAndDeployment() {

            File configInfoDir = getConfigLogDirectory();
            configInfoDir.mkdirs();

            try {
                m_catalogContext.writeCatalogJarToFile(configInfoDir.getPath(), "catalog.jar");
            } catch (IOException e) {
                hostLog.error("Failed to log catalog: " + e.getMessage(), e);
                e.printStackTrace();
            }
            logDeployment();
        }

        private void logDeployment() {
            File configInfoDir = getConfigLogDirectory();
            configInfoDir.mkdirs();

            try {
                File deploymentFile = getConfigLogDeployment();
                if (deploymentFile.exists()) {
                    deploymentFile.delete();
                }
                FileOutputStream fileOutputStream = new FileOutputStream(deploymentFile);
                fileOutputStream.write(m_catalogContext.getDeploymentBytes());
                fileOutputStream.close();
            } catch (Exception e) {
                hostLog.error("Failed to log deployment file: " + e.getMessage(), e);
                e.printStackTrace();
            }
        }

        @Override
        public void run() {
            logConfigInfo();
            logCatalogAndDeployment();
        }
    }

    // Get topology information.  If rejoining, get it directly from
    // ZK.  Otherwise, try to do the write/read race to ZK on startup.
    private JSONObject getTopology(StartAction startAction, Map<Integer, String> hostGroups,
                                   JoinCoordinator joinCoordinator)
    {
        JSONObject topo = null;
        if (startAction == StartAction.JOIN) {
            assert(joinCoordinator != null);
            topo = joinCoordinator.getTopology();
        }
        else if (!startAction.doesRejoin()) {
            int sitesperhost = m_catalogContext.getDeployment().getCluster().getSitesperhost();
            int hostcount = m_catalogContext.getDeployment().getCluster().getHostcount();
            int kfactor = m_catalogContext.getDeployment().getCluster().getKfactor();
            ClusterConfig clusterConfig = new ClusterConfig(hostcount, sitesperhost, kfactor);
            if (!clusterConfig.validate()) {
                VoltDB.crashLocalVoltDB(clusterConfig.getErrorMsg(), false, null);
            }
            topo = registerClusterConfig(clusterConfig, hostGroups);
        }
        else {
            Stat stat = new Stat();
            try {
                topo =
                    new JSONObject(new String(m_messenger.getZK().getData(VoltZK.topology, false, stat), "UTF-8"));
            }
            catch (Exception e) {
                VoltDB.crashLocalVoltDB("Unable to get topology from ZK", true, e);
            }
        }
        return topo;
    }

    private TreeMap<Integer, Initiator> createIv2Initiators(Collection<Integer> partitions,
                                                StartAction startAction,
                                                List<Integer> m_partitionsToSitesAtStartupForExportInit)
    {
        TreeMap<Integer, Initiator> initiators = new TreeMap<Integer, Initiator>();
        for (Integer partition : partitions)
        {
            Initiator initiator = new SpInitiator(m_messenger, partition, getStatsAgent(),
                    m_snapshotCompletionMonitor, startAction);
            initiators.put(partition, initiator);
            m_partitionsToSitesAtStartupForExportInit.add(partition);
        }
        return initiators;
    }

    private JSONObject registerClusterConfig(ClusterConfig config, Map<Integer, String> hostGroups)
    {
        // First, race to write the topology to ZK using Highlander rules
        // (In the end, there can be only one)
        JSONObject topo = null;
        try
        {
            final Set<Integer> liveHostIds = m_messenger.getLiveHostIds();
            Preconditions.checkArgument(hostGroups.keySet().equals(liveHostIds));
            topo = config.getTopology(hostGroups);
            byte[] payload = topo.toString(4).getBytes("UTF-8");
            m_messenger.getZK().create(VoltZK.topology, payload,
                    Ids.OPEN_ACL_UNSAFE,
                    CreateMode.PERSISTENT);
        }
        catch (KeeperException.NodeExistsException nee)
        {
            // It's fine if we didn't win, we'll pick up the topology below
        }
        catch (Exception e)
        {
            VoltDB.crashLocalVoltDB("Unable to write topology to ZK, dying",
                    true, e);
        }

        // Then, have everyone read the topology data back from ZK
        try
        {
            byte[] data = m_messenger.getZK().getData(VoltZK.topology, false, null);
            topo = new JSONObject(new String(data, "UTF-8"));
        }
        catch (Exception e)
        {
            VoltDB.crashLocalVoltDB("Unable to read topology from ZK, dying",
                    true, e);
        }
        return topo;
    }

    private final List<ScheduledFuture<?>> m_periodicWorks = new ArrayList<ScheduledFuture<?>>();


    /**
     * Schedule all the periodic works
     */
    private void schedulePeriodicWorks() {
        // JMX stats broadcast
        m_periodicWorks.add(scheduleWork(new Runnable() {
            @Override
            public void run() {
                // A null here was causing a steady stream of annoying but apparently inconsequential
                // NPEs during a debug session of an unrelated unit test.
                if (m_statsManager != null) {
                    m_statsManager.sendNotification();
                }
            }
        }, 0, StatsManager.POLL_INTERVAL, TimeUnit.MILLISECONDS));

        // small stats samples
        m_periodicWorks.add(scheduleWork(new Runnable() {
            @Override
            public void run() {
                SystemStatsCollector.asyncSampleSystemNow(false, false);
            }
        }, 0, 5, TimeUnit.SECONDS));

        // medium stats samples
        m_periodicWorks.add(scheduleWork(new Runnable() {
            @Override
            public void run() {
                SystemStatsCollector.asyncSampleSystemNow(true, false);
            }
        }, 0, 1, TimeUnit.MINUTES));

        // large stats samples
        m_periodicWorks.add(scheduleWork(new Runnable() {
            @Override
            public void run() {
                SystemStatsCollector.asyncSampleSystemNow(true, true);
            }
        }, 0, 6, TimeUnit.MINUTES));

        GCInspector.instance.start(m_periodicPriorityWorkThread);
    }

    private void startResourceUsageMonitor() {
        if (resMonitorWork != null) {
            resMonitorWork.cancel(false);
            try {
                resMonitorWork.get();
            } catch(Exception e) { } // Ignore exceptions because we don't really care about the result here.
            m_periodicWorks.remove(resMonitorWork);
        }
        ResourceUsageMonitor resMonitor  = new ResourceUsageMonitor(m_catalogContext.getDeployment().getSystemsettings(),
                m_catalogContext.getDeployment().getPaths());
        resMonitor.logResourceLimitConfigurationInfo();
        if (resMonitor.hasResourceLimitsConfigured()) {
            resMonitorWork = scheduleWork(resMonitor, resMonitor.getResourceCheckInterval(), resMonitor.getResourceCheckInterval(), TimeUnit.SECONDS);
            m_periodicWorks.add(resMonitorWork);
        }
    }

    private void stageDeploymemtFileForInitialize(Configuration config, DeploymentType dt) {

        String deprootFN = dt.getPaths().getVoltdbroot().getPath();
        File   deprootFH = new VoltFile(deprootFN);
        File   cnfrootFH = config.m_voltdbRoot;

        if (!cnfrootFH.exists() && !cnfrootFH.mkdirs()) {
            VoltDB.crashLocalVoltDB("Unable to create the voltdbroot directory in " + cnfrootFH, false, null);
        }
        try {
            File depcanoFH = null;
            try {
                depcanoFH = deprootFH.getCanonicalFile();
            } catch (IOException e) {
                depcanoFH = deprootFH;
            }
            File cnfcanoFH = cnfrootFH.getCanonicalFile();
            if (!VoltDB.DBROOT.equals(deprootFN) && !cnfcanoFH.equals(depcanoFH)) {
                VoltDB.crashLocalVoltDB(
                        "voltdbroot specified in deployment file " + deprootFN
                      + " does not match the one specified at command line " + config.m_voltdbRoot);
                return;
            }
        } catch (IOException e) {
            VoltDB.crashLocalVoltDB(
                    "Unable to resolve voltdbroot location: " + config.m_voltdbRoot,
                    false, e);
            return;
        }

        List<String> nonEmptyPaths = managedPathsWithFiles(dt);
        if (!nonEmptyPaths.isEmpty()) {
            StringBuilder crashMessage =
                    new StringBuilder("Files from a previous database session exist in the managed directories:");
            for (String nonEmptyPath : nonEmptyPaths) {
                crashMessage.append("\n  - " + nonEmptyPath);
            }
            crashMessage.append("\nUse the start command to start the initialized database or use init --force" +
                " to initialize a new database session overwriting existing files.");
            VoltDB.crashLocalVoltDB(crashMessage.toString());
            return;
        }

        File confDH = getConfigLogDirectory(config);
        if (!confDH.exists() && !confDH.mkdirs()) {
            VoltDB.crashLocalVoltDB("Unable to create the config directory " + confDH);
            return;
        }
        if (config.m_isEnterprise) {
            List<String> failed = new ArrayList<>();
            List<File> paths = ImmutableList.<File>builder()
                    .add(new VoltFile(dt.getPaths().getCommandlog().getPath()))
                    .add(new VoltFile(dt.getPaths().getCommandlogsnapshot().getPath()))
                    .add(new VoltFile(dt.getPaths().getSnapshots().getPath()))
                    .add(new VoltFile(dt.getPaths().getExportoverflow().getPath()))
                    .add(new VoltFile(dt.getPaths().getDroverflow().getPath()))
                    .build();
            for (File path: paths) {
                if (!path.isAbsolute()) {
                    path = new VoltFile(config.m_voltdbRoot, path.getPath());
                }
                if (!path.exists() && !path.mkdirs()) {
                    failed.add("Unabled to create \"" + path + "\"");
                    continue;
                }
                if (!path.isDirectory() || !path.canRead() || !path.canWrite() || !path.canExecute()) {
                    failed.add("Unable to access \"" + path + "\"");
                }
            }
            if (!failed.isEmpty()) {
                String msg = "Unable to access or create the following directories:\n    "
                        + Joiner.on("\n    ").join(failed);
                VoltDB.crashLocalVoltDB(msg);
                return;
            }
        }

        if (!deprootFH.equals(cnfrootFH)) {
            dt.getPaths().getVoltdbroot().setPath(cnfrootFH.getPath());
            File depFH = getConfigLogDeployment(config);
            try (FileWriter fw = new FileWriter(depFH)) {
                fw.write(CatalogUtil.getDeployment(dt, true /* pretty print indent */));
            } catch (IOException|RuntimeException e) {
                VoltDB.crashLocalVoltDB("Unable to marshal deployment configuration to " + depFH, false, e);
                return;
            }
        } else {
            File optFH = new VoltFile(config.m_pathToDeployment);
            File depFH = getConfigLogDeployment(config);
            try {
                if (!depFH.exists()) {
                    new FileOutputStream(depFH).close();
                }
                if (!depFH.getCanonicalFile().equals(optFH.getCanonicalFile())) {
                    Files.copy(optFH, depFH);
                }
            } catch (IOException e) {
                VoltDB.crashLocalVoltDB("Unable to set up deployment configuration in " + depFH, false, e);
                return;
            }
        }
    }

    private void stageInitializedMarker(Configuration config) {
        File depFH = new VoltFile(config.m_voltdbRoot, VoltDB.INITIALIZED_MARKER);
        try (PrintWriter pw = new PrintWriter(new FileWriter(depFH), true)) {
            pw.println(config.m_clusterName);
        } catch (IOException e) {
            VoltDB.crashLocalVoltDB("Unable to stage cluster name designtion", false, e);
        }
    }

    private void stageClusterMembersFile(VoltDB.Configuration config) {
        File meshFH = new VoltFile(config.m_voltdbRoot, VoltDB.STAGED_MESH);
        Joiner commaJoiner = Joiner.on(",").skipNulls();
        try (PrintWriter pw = new PrintWriter(new FileWriter(meshFH), true)) {
            pw.println(commaJoiner.join(config.m_coordinators));
        } catch (IOException e) {
            VoltDB.crashLocalVoltDB("Unable to stage mesh members file", false, e);
        }
    }

    int readDeploymentAndCreateStarterCatalogContext() {
        /*
         * Debate with the cluster what the deployment file should be
         */
        try {
            ZooKeeper zk = m_messenger.getZK();
            byte deploymentBytes[] = null;

            try {
                deploymentBytes = org.voltcore.utils.CoreUtils.urlToBytes(m_config.m_pathToDeployment);
            } catch (Exception ex) {
                //Let us get bytes from ZK
            }
            DeploymentType deployment = null;
            try {
                if (deploymentBytes != null) {
                    CatalogUtil.writeCatalogToZK(zk,
                            // Fill in innocuous values for non-deployment stuff
                            0,
                            0L,
                            0L,
                            new byte[] {},  // spin loop in Inits.LoadCatalog.run() needs
                                            // this to be of zero length until we have a real catalog.
                            deploymentBytes);
                    hostLog.info("URL of deployment: " + m_config.m_pathToDeployment);
                } else {
                    CatalogAndIds catalogStuff = CatalogUtil.getCatalogFromZK(zk);
                    deploymentBytes = catalogStuff.deploymentBytes;
                }
            } catch (KeeperException.NodeExistsException e) {
                CatalogAndIds catalogStuff = CatalogUtil.getCatalogFromZK(zk);
                byte[] deploymentBytesTemp = catalogStuff.deploymentBytes;
                if (deploymentBytesTemp != null) {
                    //Check hash if its a supplied deployment on command line.
                    //We will ignore the supplied or default deployment anyways.
                    if (deploymentBytes != null && !m_config.m_deploymentDefault) {
                        byte[] deploymentHashHere =
                            CatalogUtil.makeDeploymentHash(deploymentBytes);
                        if (!(Arrays.equals(deploymentHashHere, catalogStuff.getDeploymentHash())))
                        {
                            hostLog.warn("The locally provided deployment configuration did not " +
                                    " match the configuration information found in the cluster.");
                        } else {
                            hostLog.info("Deployment configuration pulled from other cluster node.");
                        }
                    }
                    //Use remote deployment obtained.
                    deploymentBytes = deploymentBytesTemp;
                } else {
                    hostLog.error("Deployment file could not be loaded locally or remotely, "
                            + "local supplied path: " + m_config.m_pathToDeployment);
                    deploymentBytes = null;
                }
            } catch(KeeperException.NoNodeException e) {
                // no deploymentBytes case is handled below. So just log this error.
                if (hostLog.isDebugEnabled()) {
                    hostLog.debug("Error trying to get deployment bytes from cluster", e);
                }
            }
            if (deploymentBytes == null) {
                hostLog.error("Deployment information could not be obtained from cluster node or locally");
                VoltDB.crashLocalVoltDB("No such deployment file: "
                        + m_config.m_pathToDeployment, false, null);
            }

            if (deployment == null) {
                deployment = CatalogUtil.getDeployment(new ByteArrayInputStream(deploymentBytes));
            }

            // wasn't a valid xml deployment file
            if (deployment == null) {
                hostLog.error("Not a valid XML deployment file at URL: " + m_config.m_pathToDeployment);
                VoltDB.crashLocalVoltDB("Not a valid XML deployment file at URL: "
                        + m_config.m_pathToDeployment, false, null);
            }
            /*
             * Check for invalid deployment file settings (enterprise-only) in the community edition.
             * Trick here is to print out all applicable problems and then stop, rather than stopping
             * after the first one is found.
             */
            if (!m_config.m_isEnterprise) {
                boolean shutdownDeployment = false;
                boolean shutdownAction = false;

                // check license features for community version
                if ((deployment.getCluster() != null) && (deployment.getCluster().getKfactor() > 0)) {
                    consoleLog.error("K-Safety is not supported " +
                            "in the community edition of VoltDB.");
                    shutdownDeployment = true;
                }
                if ((deployment.getSnapshot() != null) && (deployment.getSnapshot().isEnabled())) {
                    consoleLog.error("Snapshots are not supported " +
                            "in the community edition of VoltDB.");
                    shutdownDeployment = true;
                }
                if ((deployment.getCommandlog() != null) && (deployment.getCommandlog().isEnabled())) {
                    consoleLog.error("Command logging is not supported " +
                            "in the community edition of VoltDB.");
                    shutdownDeployment = true;
                }
                if ((deployment.getExport() != null) && Boolean.TRUE.equals(deployment.getExport().isEnabled())) {
                    consoleLog.error("Export is not supported " +
                            "in the community edition of VoltDB.");
                    shutdownDeployment = true;
                }
                // check the start action for the community edition
                if (m_config.m_startAction != StartAction.CREATE) {
                    consoleLog.error("Start action \"" + m_config.m_startAction.getClass().getSimpleName() +
                            "\" is not supported in the community edition of VoltDB.");
                    shutdownAction = true;
                }

                // if the process needs to stop, try to be helpful
                if (shutdownAction || shutdownDeployment) {
                    String msg = "This process will exit. Please run VoltDB with ";
                    if (shutdownDeployment) {
                        msg += "a deployment file compatible with the community edition";
                    }
                    if (shutdownDeployment && shutdownAction) {
                        msg += " and ";
                    }

                    if (shutdownAction && !shutdownDeployment) {
                        msg += "the CREATE start action";
                    }
                    msg += ".";

                    VoltDB.crashLocalVoltDB(msg, false, null);
                }
            }

            // note the heart beats are specified in seconds in xml, but ms internally
            HeartbeatType hbt = deployment.getHeartbeat();
            if (hbt != null) {
                m_config.m_deadHostTimeoutMS = hbt.getTimeout() * 1000;
                m_messenger.setDeadHostTimeout(m_config.m_deadHostTimeoutMS);
            } else {
                hostLog.info("Dead host timeout set to " + m_config.m_deadHostTimeoutMS + " milliseconds");
            }

            PartitionDetectionType pt = deployment.getPartitionDetection();
            if (pt != null) {
                m_config.m_partitionDetectionEnabled = pt.isEnabled();
                m_messenger.setPartitionDetectionEnabled(m_config.m_partitionDetectionEnabled);

                // check for user using deprecated settings
                PartitionDetectionType.Snapshot snapshot = pt.getSnapshot();
                if (snapshot != null) {
                    String prefix = snapshot.getPrefix();
                    if ((prefix != null) && ("partition_detection".equalsIgnoreCase(prefix) == false)) {
                        hostLog.warn(String.format("Partition Detection snapshots are "
                                + "no longer supported. Prefix value \"%s\" will be ignored.", prefix));
                    }
                }
            }

            // get any consistency settings into config
            ConsistencyType consistencyType = deployment.getConsistency();
            if (consistencyType != null) {
                m_config.m_consistencyReadLevel = Consistency.ReadLevel.fromReadLevelType(consistencyType.getReadlevel());
            }

            final String elasticSetting = deployment.getCluster().getElastic().trim().toUpperCase();
            if (elasticSetting.equals("ENABLED")) {
                TheHashinator.setConfiguredHashinatorType(HashinatorType.ELASTIC);
            } else if (!elasticSetting.equals("DISABLED")) {
                VoltDB.crashLocalVoltDB("Error in deployment file,  elastic attribute of " +
                                        "cluster element must be " +
                                        "'enabled' or 'disabled' but was '" + elasticSetting + "'", false, null);
            }
            else {
                TheHashinator.setConfiguredHashinatorType(HashinatorType.LEGACY);
            }

            // log system setting information
            SystemSettingsType sysType = deployment.getSystemsettings();
            if (sysType != null) {
                if (sysType.getElastic() != null) {
                    hostLog.info("Elastic duration set to " + sysType.getElastic().getDuration() + " milliseconds");
                    hostLog.info("Elastic throughput set to " + sysType.getElastic().getThroughput() + " mb/s");
                }
                if (sysType.getTemptables() != null) {
                    hostLog.info("Max temptable size set to " + sysType.getTemptables().getMaxsize() + " mb");
                }
                if (sysType.getSnapshot() != null) {
                    hostLog.info("Snapshot priority set to " + sysType.getSnapshot().getPriority() + " [0 - 10]");
                }
                if (sysType.getQuery() != null) {
                    if (sysType.getQuery().getTimeout() > 0) {
                        hostLog.info("Query timeout set to " + sysType.getQuery().getTimeout() + " milliseconds");
                        m_config.m_queryTimeout = sysType.getQuery().getTimeout();
                    }
                    else if (sysType.getQuery().getTimeout() == 0) {
                        hostLog.info("Query timeout set to unlimited");
                        m_config.m_queryTimeout = 0;
                    }
                }
            }

            // create a dummy catalog to load deployment info into
            Catalog catalog = new Catalog();
            // Need these in the dummy catalog
            Cluster cluster = catalog.getClusters().add("cluster");
            @SuppressWarnings("unused")
            Database db = cluster.getDatabases().add("database");

            String result = CatalogUtil.compileDeployment(catalog, deployment, true);
            if (result != null) {
                // Any other non-enterprise deployment errors will be caught and handled here
                // (such as <= 0 host count)
                VoltDB.crashLocalVoltDB(result);
            }

            m_catalogContext = new CatalogContext(
                            TxnEgo.makeZero(MpInitiator.MP_INIT_PID).getTxnId(), //txnid
                            0, //timestamp
                            catalog,
                            new byte[] {},
                            deploymentBytes,
                            0);

            return deployment.getCluster().getHostcount();
        } catch (Exception e) {
            throw new RuntimeException(e);
        }
    }

    static class ReadDeploymentResults {
        final byte [] deploymentBytes;
        final DeploymentType deployment;

        ReadDeploymentResults(byte [] deploymentBytes, DeploymentType deployment) {
            this.deploymentBytes = deploymentBytes;
            this.deployment = deployment;
        }
    }

    Optional<byte []> modifyIfNecessaryDeploymentHostCount(DeploymentType depl, int hostCount) {
        Optional<byte[]> deploymentBytes = Optional.empty();

        if ((depl.getCluster().getKfactor()+1) > hostCount) {
            VoltDB.crashLocalVoltDB(
                    "Number of cluster members " + hostCount + " must greater than ksafety "
                  + depl.getCluster().getKfactor(), false, null
                  );
            return Optional.empty();
        }
        if (hostCount != VoltDB.UNDEFINED && depl.getCluster().getHostcount() != hostCount) {
            depl.getCluster().setHostcount(hostCount);
            String remarshalled = null;
            try {
                remarshalled = CatalogUtil.getDeployment(depl, true /* pretty print indent */);
            } catch (IOException|RuntimeException e) {
                VoltDB.crashLocalVoltDB("Unable to marshal deployment configuration", false, e);
                return Optional.empty();
            }
            deploymentBytes = Optional.of(remarshalled.getBytes(StandardCharsets.UTF_8));
            try (FileWriter fw = new FileWriter(getConfigLogDeployment())) {
                fw.write(remarshalled);
            } catch (IOException|RuntimeException e) {
                VoltDB.crashLocalVoltDB("Unable to marshal deployment configuration", false, e);
                return Optional.empty();
            }
        }
        return deploymentBytes;
    }

    ReadDeploymentResults readPrimedDeployment(VoltDB.Configuration config) {
        /*
         * Debate with the cluster what the deployment file should be
         */
        try {
            byte deploymentBytes[] = null;

            try {
                deploymentBytes = org.voltcore.utils.CoreUtils.urlToBytes(config.m_pathToDeployment);
            } catch (Exception ex) {
                //Let us get bytes from ZK
            }

            if (deploymentBytes == null) {
                hostLog.error("Deployment information could not be obtained from cluster node or locally");
                VoltDB.crashLocalVoltDB("No such deployment file: "
                        + config.m_pathToDeployment, false, null);
            }
            DeploymentType deployment =
                CatalogUtil.getDeployment(new ByteArrayInputStream(deploymentBytes));
            // wasn't a valid xml deployment file
            if (deployment == null) {
                hostLog.error("Not a valid XML deployment file at URL: " + config.m_pathToDeployment);
                VoltDB.crashLocalVoltDB("Not a valid XML deployment file at URL: "
                        + config.m_pathToDeployment, false, null);
                return new ReadDeploymentResults(deploymentBytes, deployment);
            }
            // adjust deployment host count when the cluster members are given by mesh configuration
            // providers
            if (config.m_startAction == StartAction.PROBE) {
                Optional<byte[]> changed = modifyIfNecessaryDeploymentHostCount(
                        deployment, config.m_hostCount);
                if (changed.isPresent()) {
                    deploymentBytes = changed.get();
                }
            }
            /*
             * if it is a legacy statup initialize config.m_voltdbRoot if it the value
             * in the deployment file differs from the default voltdbroot. When the startup action
             * is PROBE then the value in configs m_voltdbRoot must match the deployment one
             */
            File optrootFH = m_config.m_voltdbRoot;
            File dplrootFH = CatalogUtil.getVoltDbRoot(deployment.getPaths());
            if (config.m_startAction.isLegacy()) {
                if (!optrootFH.getCanonicalFile().equals(dplrootFH.getCanonicalFile())) {
                    config.m_voltdbRoot = dplrootFH;
                }
            } else if (config.m_startAction == StartAction.PROBE) {
                if (!optrootFH.getCanonicalFile().equals(dplrootFH.getCanonicalFile())) {
                    String msg = "VoltDB root specified in the command line \"" + optrootFH
                            + "\" diverges from the one specified in the deployment file \""
                            + dplrootFH + "\"";
                    hostLog.fatal(msg);
                    VoltDB.crashLocalVoltDB(msg);
                    return new ReadDeploymentResults(deploymentBytes, deployment);
                }
            }

            /*
             * Check for invalid deployment file settings (enterprise-only) in the community edition.
             * Trick here is to print out all applicable problems and then stop, rather than stopping
             * after the first one is found.
             */
            if (!config.m_isEnterprise) {
                boolean shutdownDeployment = false;
                boolean shutdownAction = false;

                // check license features for community version
                if ((deployment.getCluster() != null) && (deployment.getCluster().getKfactor() > 0)) {
                    consoleLog.error("K-Safety is not supported " +
                            "in the community edition of VoltDB.");
                    shutdownDeployment = true;
                }
                if ((deployment.getSnapshot() != null) && (deployment.getSnapshot().isEnabled())) {
                    consoleLog.error("Snapshots are not supported " +
                            "in the community edition of VoltDB.");
                    shutdownDeployment = true;
                }
                if ((deployment.getCommandlog() != null) && (deployment.getCommandlog().isEnabled())) {
                    consoleLog.error("Command logging is not supported " +
                            "in the community edition of VoltDB.");
                    shutdownDeployment = true;
                }
                if ((deployment.getExport() != null) && Boolean.TRUE.equals(deployment.getExport().isEnabled())) {
                    consoleLog.error("Export is not supported " +
                            "in the community edition of VoltDB.");
                    shutdownDeployment = true;
                }
                // check the start action for the community edition
                if (m_config.m_startAction != StartAction.CREATE) {
                    consoleLog.error("Start action \"" + m_config.m_startAction.getClass().getSimpleName() +
                            "\" is not supported in the community edition of VoltDB.");
                    shutdownAction = true;
                }

                // if the process needs to stop, try to be helpful
                if (shutdownAction || shutdownDeployment) {
                    String msg = "This process will exit. Please run VoltDB with ";
                    if (shutdownDeployment) {
                        msg += "a deployment file compatible with the community edition";
                    }
                    if (shutdownDeployment && shutdownAction) {
                        msg += " and ";
                    }

                    if (shutdownAction && !shutdownDeployment) {
                        msg += "the CREATE start action";
                    }
                    msg += ".";

                    VoltDB.crashLocalVoltDB(msg, false, null);
                }
            }
            return new ReadDeploymentResults(deploymentBytes, deployment);
        } catch (Exception e) {
            throw new RuntimeException(e);
        }
    }

    void collectLocalNetworkMetadata() {
        boolean threw = false;
        JSONStringer stringer = new JSONStringer();
        try {
            stringer.object();
            stringer.key("interfaces").array();

            /*
             * If no interface was specified, do a ton of work
             * to identify all ipv4 or ipv6 interfaces and
             * marshal them into JSON. Always put the ipv4 address first
             * so that the export client will use it
             */

            if (m_config.m_externalInterface.equals("")) {
                LinkedList<NetworkInterface> interfaces = new LinkedList<NetworkInterface>();
                try {
                    Enumeration<NetworkInterface> intfEnum = NetworkInterface.getNetworkInterfaces();
                    while (intfEnum.hasMoreElements()) {
                        NetworkInterface intf = intfEnum.nextElement();
                        if (intf.isLoopback() || !intf.isUp()) {
                            continue;
                        }
                        interfaces.offer(intf);
                    }
                } catch (SocketException e) {
                    throw new RuntimeException(e);
                }

                if (interfaces.isEmpty()) {
                    stringer.value("localhost");
                } else {

                    boolean addedIp = false;
                    while (!interfaces.isEmpty()) {
                        NetworkInterface intf = interfaces.poll();
                        Enumeration<InetAddress> inetAddrs = intf.getInetAddresses();
                        Inet6Address inet6addr = null;
                        Inet4Address inet4addr = null;
                        while (inetAddrs.hasMoreElements()) {
                            InetAddress addr = inetAddrs.nextElement();
                            if (addr instanceof Inet6Address) {
                                inet6addr = (Inet6Address)addr;
                                if (inet6addr.isLinkLocalAddress()) {
                                    inet6addr = null;
                                }
                            } else if (addr instanceof Inet4Address) {
                                inet4addr = (Inet4Address)addr;
                            }
                        }
                        if (inet4addr != null) {
                            stringer.value(inet4addr.getHostAddress());
                            addedIp = true;
                        }
                        if (inet6addr != null) {
                            stringer.value(inet6addr.getHostAddress());
                            addedIp = true;
                        }
                    }
                    if (!addedIp) {
                        stringer.value("localhost");
                    }
                }
            } else {
                stringer.value(m_config.m_externalInterface);
            }
        } catch (Exception e) {
            threw = true;
            hostLog.warn("Error while collecting data about local network interfaces", e);
        }
        try {
            if (threw) {
                stringer = new JSONStringer();
                stringer.object();
                stringer.key("interfaces").array();
                stringer.value("localhost");
                stringer.endArray();
            } else {
                stringer.endArray();
            }
            stringer.key("clientPort").value(m_config.m_port);
            stringer.key("clientInterface").value(m_config.m_clientInterface);
            stringer.key("adminPort").value(m_config.m_adminPort);
            stringer.key("adminInterface").value(m_config.m_adminInterface);
            stringer.key("httpPort").value(m_config.m_httpPort);
            stringer.key("httpInterface").value(m_config.m_httpPortInterface);
            stringer.key("internalPort").value(m_config.m_internalPort);
            stringer.key("internalInterface").value(m_config.m_internalInterface);
            String[] zkInterface = m_config.m_zkInterface.split(":");
            stringer.key("zkPort").value(zkInterface[1]);
            stringer.key("zkInterface").value(zkInterface[0]);
            stringer.key("drPort").value(VoltDB.getReplicationPort(m_catalogContext.cluster.getDrproducerport()));
            stringer.key("drInterface").value(VoltDB.getDefaultReplicationInterface());
            stringer.key("publicInterface").value(m_config.m_publicInterface);
            stringer.endObject();
            JSONObject obj = new JSONObject(stringer.toString());
            // possibly atomic swap from null to realz
            m_localMetadata = obj.toString(4);
            hostLog.debug("System Metadata is: " + m_localMetadata);
        } catch (Exception e) {
            hostLog.warn("Failed to collect data about lcoal network interfaces", e);
        }
    }

    /**
     * Start the voltcore HostMessenger. This joins the node
     * to the existing cluster. In the non rejoin case, this
     * function will return when the mesh is complete. If
     * rejoining, it will return when the node and agreement
     * site are synched to the existing cluster.
     */
    void buildClusterMesh(boolean isRejoin) {
        final String leaderAddress = m_config.m_leader;
        HostAndPort hostAndPort = MiscUtils.getHostAndPortFromHostnameColonPort(leaderAddress, m_config.m_internalPort);
        String hostname = hostAndPort.getHostText();
        int port = hostAndPort.getPort();

        org.voltcore.messaging.HostMessenger.Config hmconfig;

        hmconfig = new org.voltcore.messaging.HostMessenger.Config(hostname, port);
        if (m_config.m_placementGroup != null) {
            hmconfig.group = m_config.m_placementGroup;
        }
        hmconfig.internalPort = m_config.m_internalPort;
        hmconfig.internalInterface = m_config.m_internalInterface;
        hmconfig.zkInterface = m_config.m_zkInterface;
        hmconfig.deadHostTimeout = m_config.m_deadHostTimeoutMS;
        hmconfig.factory = new VoltDbMessageFactory();
        hmconfig.coreBindIds = m_config.m_networkCoreBindings;
        hmconfig.isPaused.set(m_config.m_isPaused);

        m_messenger = new org.voltcore.messaging.HostMessenger(hmconfig, this, this);

        hostLog.info(String.format("Beginning inter-node communication on port %d.", m_config.m_internalPort));

        try {
            m_messenger.start(m_config.m_startAction.name());
        } catch (Exception e) {
            VoltDB.crashLocalVoltDB(e.getMessage(), true, e);
        }

        VoltZK.createPersistentZKNodes(m_messenger.getZK());

        // Use the host messenger's hostId.
        m_myHostId = m_messenger.getHostId();
        hostLog.info(String.format("Host id of this node is: %d", m_myHostId));
        consoleLog.info(String.format("Host id of this node is: %d", m_myHostId));

        // Semi-hacky check to see if we're attempting to rejoin to ourselves.
        // The leader node gets assigned host ID 0, always, so if we're the
        // leader and we're rejoining, this is clearly bad.
        if (m_myHostId == 0 && isRejoin) {
            VoltDB.crashLocalVoltDB("Unable to rejoin a node to itself.  " +
                    "Please check your command line and start action and try again.", false, null);
        }
        m_clusterCreateTime = m_messenger.getInstanceId().getTimestamp();
    }

    void logDebuggingInfo(int adminPort, int httpPort, String httpPortExtraLogMessage, boolean jsonEnabled) {
        String startAction = m_config.m_startAction.toString();
        String startActionLog = "Database start action is " + (startAction.substring(0, 1).toUpperCase() +
                startAction.substring(1).toLowerCase()) + ".";
        if (!m_rejoining) {
            hostLog.info(startActionLog);
        }
        hostLog.info("PID of this Volt process is " + CLibrary.getpid());

        // print out awesome network stuff
        hostLog.info(String.format("Listening for native wire protocol clients on port %d.", m_config.m_port));
        hostLog.info(String.format("Listening for admin wire protocol clients on port %d.", adminPort));

        if (m_startMode == OperationMode.PAUSED) {
            hostLog.info(String.format("Started in admin mode. Clients on port %d will be rejected in admin mode.", m_config.m_port));
        }

        if (m_config.m_replicationRole == ReplicationRole.REPLICA) {
            consoleLog.info("Started as " + m_config.m_replicationRole.toString().toLowerCase() + " cluster. " +
                             "Clients can only call read-only procedures.");
        }
        if (httpPortExtraLogMessage != null) {
            hostLog.info(httpPortExtraLogMessage);
        }
        if (httpPort != -1) {
            hostLog.info(String.format("Local machine HTTP monitoring is listening on port %d.", httpPort));
        }
        else {
            hostLog.info(String.format("Local machine HTTP monitoring is disabled."));
        }
        if (jsonEnabled) {
            hostLog.info(String.format("Json API over HTTP enabled at path /api/1.0/, listening on port %d.", httpPort));
        }
        else {
            hostLog.info("Json API disabled.");
        }

        // java heap size
        long javamaxheapmem = ManagementFactory.getMemoryMXBean().getHeapMemoryUsage().getMax();
        javamaxheapmem /= (1024 * 1024);
        hostLog.info(String.format("Maximum usable Java heap set to %d mb.", javamaxheapmem));

        // Computed minimum heap requirement
        long minRqt = computeMinimumHeapRqt(MiscUtils.isPro(), m_catalogContext.tables.size(),
                (m_iv2Initiators.size() - 1), m_configuredReplicationFactor);
        hostLog.info("Minimum required Java heap for catalog and server config is " + minRqt + " MB.");

        SortedMap<String, String> dbgMap = m_catalogContext.getDebuggingInfoFromCatalog();
        for (String line : dbgMap.values()) {
            hostLog.info(line);
        }

        // print out a bunch of useful system info
        PlatformProperties pp = PlatformProperties.getPlatformProperties();
        String[] lines = pp.toLogLines(getVersionString()).split("\n");
        for (String line : lines) {
            hostLog.info(line.trim());
        }
        hostLog.info("The internal DR cluster timestamp is " +
                    new Date(m_clusterCreateTime).toString() + ".");

        final ZooKeeper zk = m_messenger.getZK();
        ZKUtil.ByteArrayCallback operationModeFuture = new ZKUtil.ByteArrayCallback();
        /*
         * Publish our cluster metadata, and then retrieve the metadata
         * for the rest of the cluster
         */
        try {
            zk.create(
                    VoltZK.cluster_metadata + "/" + m_messenger.getHostId(),
                    getLocalMetadata().getBytes("UTF-8"),
                    Ids.OPEN_ACL_UNSAFE,
                    CreateMode.EPHEMERAL,
                    new ZKUtil.StringCallback(),
                    null);
            zk.getData(VoltZK.operationMode, false, operationModeFuture, null);
        } catch (Exception e) {
            VoltDB.crashLocalVoltDB("Error creating \"/cluster_metadata\" node in ZK", true, e);
        }

        Map<Integer, String> clusterMetadata = new HashMap<Integer, String>(0);
        /*
         * Spin and attempt to retrieve cluster metadata for all nodes in the cluster.
         */
        Set<Integer> metadataToRetrieve = new HashSet<Integer>(m_messenger.getLiveHostIds());
        metadataToRetrieve.remove(m_messenger.getHostId());
        while (!metadataToRetrieve.isEmpty()) {
            Map<Integer, ZKUtil.ByteArrayCallback> callbacks = new HashMap<Integer, ZKUtil.ByteArrayCallback>();
            for (Integer hostId : metadataToRetrieve) {
                ZKUtil.ByteArrayCallback cb = new ZKUtil.ByteArrayCallback();
                zk.getData(VoltZK.cluster_metadata + "/" + hostId, false, cb, null);
                callbacks.put(hostId, cb);
            }

            for (Map.Entry<Integer, ZKUtil.ByteArrayCallback> entry : callbacks.entrySet()) {
                try {
                    ZKUtil.ByteArrayCallback cb = entry.getValue();
                    Integer hostId = entry.getKey();
                    clusterMetadata.put(hostId, new String(cb.getData(), "UTF-8"));
                    metadataToRetrieve.remove(hostId);
                } catch (KeeperException.NoNodeException e) {}
                catch (Exception e) {
                    VoltDB.crashLocalVoltDB("Error retrieving cluster metadata", true, e);
                }
            }

        }

        // print out cluster membership
        hostLog.info("About to list cluster interfaces for all nodes with format [ip1 ip2 ... ipN] client-port,admin-port,http-port");
        for (int hostId : m_messenger.getLiveHostIds()) {
            if (hostId == m_messenger.getHostId()) {
                hostLog.info(
                        String.format(
                                "  Host id: %d with interfaces: %s [SELF]",
                                hostId,
                                MiscUtils.formatHostMetadataFromJSON(getLocalMetadata())));
            }
            else {
                String hostMeta = clusterMetadata.get(hostId);
                hostLog.info(
                        String.format(
                                "  Host id: %d with interfaces: %s [PEER]",
                                hostId,
                                MiscUtils.formatHostMetadataFromJSON(hostMeta)));
            }
        }

        try {
            if (operationModeFuture.getData() != null) {
                String operationModeStr = new String(operationModeFuture.getData(), "UTF-8");
                m_startMode = OperationMode.valueOf(operationModeStr);
            }
        } catch (KeeperException.NoNodeException e) {}
        catch (Exception e) {
            throw new RuntimeException(e);
        }
    }


    public static String[] extractBuildInfo(VoltLogger logger) {
        StringBuilder sb = new StringBuilder(64);
        try {
            InputStream buildstringStream =
                ClassLoader.getSystemResourceAsStream("buildstring.txt");
            if (buildstringStream != null) {
                byte b;
                while ((b = (byte) buildstringStream.read()) != -1) {
                    sb.append((char)b);
                }
                String parts[] = sb.toString().split(" ", 2);
                if (parts.length == 2) {
                    parts[0] = parts[0].trim();
                    parts[1] = parts[0] + "_" + parts[1].trim();
                    return parts;
                }
            }
        } catch (Exception ignored) {
        }
        try {
            InputStream versionstringStream = new FileInputStream("version.txt");
            try {
                byte b;
                while ((b = (byte) versionstringStream.read()) != -1) {
                    sb.append((char)b);
                }
                return new String[] { sb.toString().trim(), "VoltDB" };
            } finally {
                versionstringStream.close();
            }
        }
        catch (Exception ignored2) {
            logger.l7dlog(Level.ERROR, LogKeys.org_voltdb_VoltDB_FailedToRetrieveBuildString.name(), null);
            return new String[] { m_defaultVersionString, "VoltDB" };
        }
    }

    @Override
    public void readBuildInfo(String editionTag) {
        String buildInfo[] = extractBuildInfo(hostLog);
        m_versionString = buildInfo[0];
        m_buildString = buildInfo[1];
        String buildString = m_buildString;
        if (m_buildString.contains("_"))
            buildString = m_buildString.split("_", 2)[1];
        consoleLog.info(String.format("Build: %s %s %s", m_versionString, buildString, editionTag));
    }

    void logSystemSettingFromCatalogContext() {
        if (m_catalogContext == null) {
            return;
        }
        Deployment deploy = m_catalogContext.cluster.getDeployment().get("deployment");
        Systemsettings sysSettings = deploy.getSystemsettings().get("systemsettings");

        if (sysSettings == null) {
            return;
        }

        hostLog.info("Elastic duration set to " + sysSettings.getElasticduration() + " milliseconds");
        hostLog.info("Elastic throughput set to " + sysSettings.getElasticthroughput() + " mb/s");
        hostLog.info("Max temptable size set to " + sysSettings.getTemptablemaxsize() + " mb");
        hostLog.info("Snapshot priority set to " + sysSettings.getSnapshotpriority() + " [0 - 10]");

        if (sysSettings.getQuerytimeout() > 0) {
            hostLog.info("Query timeout set to " + sysSettings.getQuerytimeout() + " milliseconds");
            m_config.m_queryTimeout = sysSettings.getQuerytimeout();
        }
        else if (sysSettings.getQuerytimeout() == 0) {
            hostLog.info("Query timeout set to unlimited");
            m_config.m_queryTimeout = 0;
        }

    }

    /**
     * Start all the site's event loops. That's it.
     */
    @Override
    public void run() {
        if (m_restoreAgent != null) {
            // start restore process
            m_restoreAgent.restore();
        }
        else {
            onRestoreCompletion(Long.MIN_VALUE, m_iv2InitiatorStartingTxnIds);
        }

        // Start the rejoin coordinator
        if (m_joinCoordinator != null) {
            try {
                m_statusTracker.setNodeState(NodeState.REJOINING);
                if (!m_joinCoordinator.startJoin(m_catalogContext.database)) {
                    VoltDB.crashLocalVoltDB("Failed to join the cluster", true, null);
                }
            } catch (Exception e) {
                VoltDB.crashLocalVoltDB("Failed to join the cluster", true, e);
            }
        }

        m_isRunning = true;
    }

    /**
     * Try to shut everything down so they system is ready to call
     * initialize again.
     * @param mainSiteThread The thread that m_inititalized the VoltDB or
     * null if called from that thread.
     */
    @Override
    public boolean shutdown(Thread mainSiteThread) throws InterruptedException {
        synchronized(m_startAndStopLock) {
            boolean did_it = false;
            if (m_mode != OperationMode.SHUTTINGDOWN) {
                did_it = true;
                m_mode = OperationMode.SHUTTINGDOWN;

                /*
                 * Various scheduled tasks get crashy in unit tests if they happen to run
                 * while other stuff is being shut down
                 */
                for (ScheduledFuture<?> sc : m_periodicWorks) {
                    sc.cancel(false);
                    try {
                        sc.get();
                    } catch (Throwable t) {}
                }

                //Shutdown import processors.
                ImportManager.instance().shutdown();

                m_periodicWorks.clear();
                m_snapshotCompletionMonitor.shutdown();
                m_periodicWorkThread.shutdown();
                m_periodicWorkThread.awaitTermination(356, TimeUnit.DAYS);
                m_periodicPriorityWorkThread.shutdown();
                m_periodicPriorityWorkThread.awaitTermination(356, TimeUnit.DAYS);

                if (m_elasticJoinService != null) {
                    m_elasticJoinService.shutdown();
                }

                if (m_leaderAppointer != null) {
                    m_leaderAppointer.shutdown();
                }
                m_globalServiceElector.shutdown();

                if (m_hasStartedSampler.get()) {
                    m_sampler.setShouldStop();
                    m_sampler.join();
                }

                // shutdown the web monitoring / json
                if (m_adminListener != null)
                    m_adminListener.stop();

                // shut down the client interface
                if (m_clientInterface != null) {
                    m_clientInterface.shutdown();
                    m_clientInterface = null;
                }

                // tell the iv2 sites to stop their runloop
                if (m_iv2Initiators != null) {
                    for (Initiator init : m_iv2Initiators.values())
                        init.shutdown();
                }

                if (m_cartographer != null) {
                    m_cartographer.shutdown();
                }

                if (m_configLogger != null) {
                    m_configLogger.join();
                }

                // shut down Export and its connectors.
                ExportManager.instance().shutdown();

                // After sites are terminated, shutdown the DRProducer.
                // The DRProducer is shared by all sites; don't kill it while any site is active.
                if (m_producerDRGateway != null) {
                    try {
                        m_producerDRGateway.shutdown();
                    } catch (InterruptedException e) {
                        hostLog.warn("Interrupted shutting down invocation buffer server", e);
                    }
                    finally {
                        m_producerDRGateway = null;
                    }
                }

                shutdownReplicationConsumerRole();

                if (m_snapshotIOAgent != null) {
                    m_snapshotIOAgent.shutdown();
                }

                // shut down the network/messaging stuff
                // Close the host messenger first, which should close down all of
                // the ForeignHost sockets cleanly
                if (m_messenger != null)
                {
                    m_messenger.shutdown();
                }
                m_messenger = null;

                //Also for test code that expects a fresh stats agent
                if (m_opsRegistrar != null) {
                    try {
                        m_opsRegistrar.shutdown();
                    }
                    finally {
                        m_opsRegistrar = null;
                    }
                }

                if (m_asyncCompilerAgent != null) {
                    m_asyncCompilerAgent.shutdown();
                    m_asyncCompilerAgent = null;
                }

                ExportManager.instance().shutdown();
                m_computationService.shutdown();
                m_computationService.awaitTermination(1, TimeUnit.DAYS);
                m_computationService = null;
                m_catalogContext = null;
                m_initiatorStats = null;
                m_latencyStats = null;
                m_latencyHistogramStats = null;

                AdHocCompilerCache.clearHashCache();
                org.voltdb.iv2.InitiatorMailbox.m_allInitiatorMailboxes.clear();

                PartitionDRGateway.m_partitionDRGateways = ImmutableMap.of();

                // probably unnecessary, but for tests it's nice because it
                // will do the memory checking and run finalizers
                System.gc();
                System.runFinalization();

                m_isRunning = false;
            }
            return did_it;
        }
    }

    /** Last transaction ID at which the logging config updated.
     * Also, use the intrinsic lock to safeguard access from multiple
     * execution site threads */
    private static Long lastLogUpdate_txnId = 0L;
    @Override
    synchronized public void logUpdate(String xmlConfig, long currentTxnId)
    {
        // another site already did this work.
        if (currentTxnId == lastLogUpdate_txnId) {
            return;
        }
        else if (currentTxnId < lastLogUpdate_txnId) {
            throw new RuntimeException(
                    "Trying to update logging config at transaction " + lastLogUpdate_txnId
                    + " with an older transaction: " + currentTxnId);
        }
        hostLog.info("Updating RealVoltDB logging config from txnid: " +
                lastLogUpdate_txnId + " to " + currentTxnId);
        lastLogUpdate_txnId = currentTxnId;
        VoltLogger.configure(xmlConfig);
    }

    /** Struct to associate a context with a counter of served sites */
    private static class ContextTracker {
        ContextTracker(CatalogContext context, CatalogSpecificPlanner csp) {
            m_dispensedSites = 1;
            m_context = context;
            m_csp = csp;
        }
        long m_dispensedSites;
        final CatalogContext m_context;
        final CatalogSpecificPlanner m_csp;
    }

    /** Associate transaction ids to contexts */
    private final HashMap<Long, ContextTracker>m_txnIdToContextTracker =
        new HashMap<Long, ContextTracker>();

    @Override
    public Pair<CatalogContext, CatalogSpecificPlanner> catalogUpdate(
            String diffCommands,
            byte[] newCatalogBytes,
            byte[] catalogBytesHash,
            int expectedCatalogVersion,
            long currentTxnId,
            long currentTxnUniqueId,
            byte[] deploymentBytes,
            byte[] deploymentHash)
    {
        try {
            synchronized(m_catalogUpdateLock) {
                m_statusTracker.setNodeState(NodeState.UPDATING);
                // A site is catching up with catalog updates
                if (currentTxnId <= m_catalogContext.m_transactionId && !m_txnIdToContextTracker.isEmpty()) {
                    ContextTracker contextTracker = m_txnIdToContextTracker.get(currentTxnId);
                    // This 'dispensed' concept is a little crazy fragile. Maybe it would be better
                    // to keep a rolling N catalogs? Or perhaps to keep catalogs for N minutes? Open
                    // to opinions here.
                    contextTracker.m_dispensedSites++;
                    int ttlsites = VoltDB.instance().getSiteTrackerForSnapshot().getSitesForHost(m_messenger.getHostId()).size();
                    if (contextTracker.m_dispensedSites == ttlsites) {
                        m_txnIdToContextTracker.remove(currentTxnId);
                    }
                    return Pair.of( contextTracker.m_context, contextTracker.m_csp);
                }
                else if (m_catalogContext.catalogVersion != expectedCatalogVersion) {
                    hostLog.fatal("Failed catalog update." +
                            " expectedCatalogVersion: " + expectedCatalogVersion +
                            " currentTxnId: " + currentTxnId +
                            " currentTxnUniqueId: " + currentTxnUniqueId +
                            " m_catalogContext.catalogVersion " + m_catalogContext.catalogVersion);

                    throw new RuntimeException("Trying to update main catalog context with diff " +
                            "commands generated for an out-of date catalog. Expected catalog version: " +
                            expectedCatalogVersion + " does not match actual version: " + m_catalogContext.catalogVersion);
                }

                hostLog.info(String.format("Globally updating the current application catalog and deployment " +
                            "(new hashes %s, %s).",
                        Encoder.hexEncode(catalogBytesHash).substring(0, 10),
                        Encoder.hexEncode(deploymentHash).substring(0, 10)));

                // get old debugging info
                SortedMap<String, String> oldDbgMap = m_catalogContext.getDebuggingInfoFromCatalog();
                byte[] oldDeployHash = m_catalogContext.deploymentHash;

                // 0. A new catalog! Update the global context and the context tracker
                m_catalogContext =
                    m_catalogContext.update(
                            currentTxnId,
                            currentTxnUniqueId,
                            newCatalogBytes,
                            diffCommands,
                            true,
                            deploymentBytes);
                final CatalogSpecificPlanner csp = new CatalogSpecificPlanner( m_asyncCompilerAgent, m_catalogContext);
                m_txnIdToContextTracker.put(currentTxnId,
                        new ContextTracker(
                                m_catalogContext,
                                csp));

                // log the stuff that's changed in this new catalog update
                SortedMap<String, String> newDbgMap = m_catalogContext.getDebuggingInfoFromCatalog();
                for (Entry<String, String> e : newDbgMap.entrySet()) {
                    // skip log lines that are unchanged
                    if (oldDbgMap.containsKey(e.getKey()) && oldDbgMap.get(e.getKey()).equals(e.getValue())) {
                        continue;
                    }
                    hostLog.info(e.getValue());
                }

                //Construct the list of partitions and sites because it simply doesn't exist anymore
                SiteTracker siteTracker = VoltDB.instance().getSiteTrackerForSnapshot();
                List<Long> sites = siteTracker.getSitesForHost(m_messenger.getHostId());

                List<Integer> partitions = new ArrayList<Integer>();
                for (Long site : sites) {
                    Integer partition = siteTracker.getPartitionForSite(site);
                    partitions.add(partition);
                }
                // Update catalog for import processor this should be just/stop start and updat partitions.
                ImportManager.instance().updateCatalog(m_catalogContext, m_messenger);

                // 1. update the export manager.
                ExportManager.instance().updateCatalog(m_catalogContext, partitions);

                // 1.1 Update the elastic join throughput settings
                if (m_elasticJoinService != null) m_elasticJoinService.updateConfig(m_catalogContext);

                // 1.5 update the dead host timeout
                if (m_catalogContext.cluster.getHeartbeattimeout() * 1000 != m_config.m_deadHostTimeoutMS) {
                    m_config.m_deadHostTimeoutMS = m_catalogContext.cluster.getHeartbeattimeout() * 1000;
                    m_messenger.setDeadHostTimeout(m_config.m_deadHostTimeoutMS);
                }

                // 2. update client interface (asynchronously)
                //    CI in turn updates the planner thread.
                if (m_clientInterface != null) {
                    m_clientInterface.notifyOfCatalogUpdate();
                }

                // 3. update HTTPClientInterface (asynchronously)
                // This purges cached connection state so that access with
                // stale auth info is prevented.
                if (m_adminListener != null)
                {
                    m_adminListener.notifyOfCatalogUpdate();
                }

                // 4. Flush StatisticsAgent old catalog statistics.
                // Otherwise, the stats agent will hold all old catalogs
                // in memory.
                getStatsAgent().notifyOfCatalogUpdate();

                // 5. MPIs don't run fragments. Update them here. Do
                // this after flushing the stats -- this will re-register
                // the MPI statistics.
                if (m_MPI != null) {
                    m_MPI.updateCatalog(diffCommands, m_catalogContext, csp);
                }

                // 6. Perform updates required by the DR subsystem

                // 6.1. Create the DR consumer if we've just enabled active-active.
                // Perform any actions that would have been taken during the ordinary
                // initialization path
                if (createDRConsumerIfNeeded()) {
                    for (int pid : m_cartographer.getPartitions()) {
                        // Notify the consumer of leaders because it was disabled before
                        ClientInterfaceRepairCallback callback = (ClientInterfaceRepairCallback) m_consumerDRGateway;
                        callback.repairCompleted(pid, m_cartographer.getHSIdForMaster(pid));
                    }
                    m_consumerDRGateway.initialize(false);
                }
                // 6.2. If we are a DR replica, we may care about a
                // deployment update
                if (m_consumerDRGateway != null) {
                    m_consumerDRGateway.updateCatalog(m_catalogContext);
                }
                // 6.3. If we are a DR master, update the DR table signature hash
                if (m_producerDRGateway != null) {
                    m_producerDRGateway.updateCatalog(m_catalogContext,
                            VoltDB.getReplicationPort(m_catalogContext.cluster.getDrproducerport()));
                }

                new ConfigLogging().logCatalogAndDeployment();

                // log system setting information if the deployment config has changed
                if (!Arrays.equals(oldDeployHash, m_catalogContext.deploymentHash)) {
                    logSystemSettingFromCatalogContext();
                }

                // restart resource usage monitoring task
                startResourceUsageMonitor();

                checkHeapSanity(MiscUtils.isPro(), m_catalogContext.tables.size(),
                        (m_iv2Initiators.size() - 1), m_configuredReplicationFactor);

                return Pair.of(m_catalogContext, csp);
            }
        } finally {
            //Set state back to UP
            m_statusTracker.setNodeState(NodeState.UP);
        }
    }

    @Override
    public VoltDB.Configuration getConfig() {
        return m_config;
    }

    @Override
    public String getBuildString() {
        return m_buildString == null ? "VoltDB" : m_buildString;
    }

    @Override
    public String getVersionString() {
        return m_versionString;
    }

    /**
     * Used for testing when you don't have an instance. Should do roughly what
     * {@link #isCompatibleVersionString(String)} does.
     */
    static boolean staticIsCompatibleVersionString(String versionString) {
        return versionString.matches(m_defaultHotfixableRegexPattern);
    }

    @Override
    public boolean isCompatibleVersionString(String versionString) {
        return versionString.matches(m_hotfixableRegexPattern);
    }

    @Override
    public String getEELibraryVersionString() {
        return m_defaultVersionString;
    }

    @Override
    public HostMessenger getHostMessenger() {
        return m_messenger;
    }

    @Override
    public ClientInterface getClientInterface() {
        return m_clientInterface;
    }

    @Override
    public OpsAgent getOpsAgent(OpsSelector selector) {
        return m_opsRegistrar.getAgent(selector);
    }

    @Override
    public StatsAgent getStatsAgent() {
        OpsAgent statsAgent = m_opsRegistrar.getAgent(OpsSelector.STATISTICS);
        assert(statsAgent instanceof StatsAgent);
        return (StatsAgent)statsAgent;
    }

    @Override
    public MemoryStats getMemoryStatsSource() {
        return m_memoryStats;
    }

    @Override
    public CatalogContext getCatalogContext() {
        return m_catalogContext;
    }

    /**
     * Tells if the VoltDB is running. m_isRunning needs to be set to true
     * when the run() method is called, and set to false when shutting down.
     *
     * @return true if the VoltDB is running.
     */
    @Override
    public boolean isRunning() {
        return m_isRunning;
    }

    @Override
    public void halt() {
        Thread shutdownThread = new Thread() {
            @Override
            public void run() {
                hostLog.warn("VoltDB node shutting down as requested by @StopNode command.");
                System.exit(0);
            }
        };
        shutdownThread.start();
    }

    /**
     * Debugging function - creates a record of the current state of the system.
     * @param out PrintStream to write report to.
     */
    public void createRuntimeReport(PrintStream out) {
        // This function may be running in its own thread.

        out.print("MIME-Version: 1.0\n");
        out.print("Content-type: multipart/mixed; boundary=\"reportsection\"");

        out.print("\n\n--reportsection\nContent-Type: text/plain\n\nClientInterface Report\n");
        if (m_clientInterface != null) {
            out.print(m_clientInterface.toString() + "\n");
        }
    }

    @Override
    public BackendTarget getBackendTargetType() {
        return m_config.m_backend;
    }

    @Override
    public synchronized void onExecutionSiteRejoinCompletion(long transferred) {
        m_executionSiteRecoveryFinish = System.currentTimeMillis();
        m_executionSiteRecoveryTransferred = transferred;
        onRejoinCompletion();
    }

    private void onRejoinCompletion() {
        // null out the rejoin coordinator
        if (m_joinCoordinator != null) {
            m_joinCoordinator.close();
        }
        m_joinCoordinator = null;
        // Mark the data transfer as done so CL can make the right decision when a truncation snapshot completes
        m_rejoinDataPending = false;

        try {
            m_testBlockRecoveryCompletion.acquire();
        } catch (InterruptedException e) {}
        final long delta = ((m_executionSiteRecoveryFinish - m_recoveryStartTime) / 1000);
        final long megabytes = m_executionSiteRecoveryTransferred / (1024 * 1024);
        final double megabytesPerSecond = megabytes / ((m_executionSiteRecoveryFinish - m_recoveryStartTime) / 1000.0);
        if (m_clientInterface != null) {
            m_clientInterface.mayActivateSnapshotDaemon();
            try {
                m_clientInterface.startAcceptingConnections();
            } catch (IOException e) {
                hostLog.l7dlog(Level.FATAL,
                        LogKeys.host_VoltDB_ErrorStartAcceptingConnections.name(),
                        e);
                VoltDB.crashLocalVoltDB("Error starting client interface.", true, e);
            }
            if (m_producerDRGateway != null && !m_producerDRGateway.isStarted()) {
                // Start listening on the DR ports
                prepareReplication();
            }
        }
        startResourceUsageMonitor();

        try {
            if (m_adminListener != null) {
                m_adminListener.start();
            }
        } catch (Exception e) {
            hostLog.l7dlog(Level.FATAL, LogKeys.host_VoltDB_ErrorStartHTTPListener.name(), e);
            VoltDB.crashLocalVoltDB("HTTP service unable to bind to port.", true, e);
        }
        // Allow export datasources to start consuming their binary deques safely
        // as at this juncture the initial truncation snapshot is already complete
        ExportManager.instance().startPolling(m_catalogContext);

        //Tell import processors that they can start ingesting data.
        ImportManager.instance().readyForData(m_catalogContext, m_messenger);

        if (m_config.m_startAction == StartAction.REJOIN) {
            consoleLog.info(
                    "Node data recovery completed after " + delta + " seconds with " + megabytes +
                    " megabytes transferred at a rate of " +
                    megabytesPerSecond + " megabytes/sec");
        }

        try {
            final ZooKeeper zk = m_messenger.getZK();
            boolean logRecoveryCompleted = false;
            if (getCommandLog().getClass().getName().equals("org.voltdb.CommandLogImpl")) {
                String requestNode = zk.create(VoltZK.request_truncation_snapshot_node, null,
                        Ids.OPEN_ACL_UNSAFE, CreateMode.PERSISTENT_SEQUENTIAL);
                if (m_rejoinTruncationReqId == null) {
                    m_rejoinTruncationReqId = requestNode;
                }
            } else {
                logRecoveryCompleted = true;
            }
            // Join creates a truncation snapshot as part of the join process,
            // so there is no need to wait for the truncation snapshot requested
            // above to finish.
            if (logRecoveryCompleted || m_joining) {
                if (m_rejoining) {
                    VoltZK.removeRejoinNodeIndicatorForHost(m_messenger.getZK(), m_myHostId);
                    m_rejoining = false;
                }

                String actionName = m_joining ? "join" : "rejoin";
                m_joining = false;
                consoleLog.info(String.format("Node %s completed", actionName));
            }
        } catch (Exception e) {
            VoltDB.crashLocalVoltDB("Unable to log host rejoin completion to ZK", true, e);
        }
        hostLog.info("Logging host rejoin completion to ZK");
        m_statusTracker.setNodeState(NodeState.UP);
    }

    @Override
    public CommandLog getCommandLog() {
        return m_commandLog;
    }

    @Override
    public OperationMode getMode()
    {
        return m_mode;
    }

    @Override
    public void setMode(OperationMode mode)
    {
        if (m_mode != mode)
        {
            if (mode == OperationMode.PAUSED)
            {
                m_config.m_isPaused = true;
                m_statusTracker.setNodeState(NodeState.PAUSED);
                hostLog.info("Server is entering admin mode and pausing.");
            }
            else if (m_mode == OperationMode.PAUSED)
            {
                m_config.m_isPaused = false;
                m_statusTracker.setNodeState(NodeState.UP);
                hostLog.info("Server is exiting admin mode and resuming operation.");
            }
        }
        m_mode = mode;
    }

    @Override
    public void setStartMode(OperationMode mode) {
        m_startMode = mode;
    }

    @Override
    public OperationMode getStartMode()
    {
        return m_startMode;
    }

    @Override
    public void setReplicationRole(ReplicationRole role)
    {
        if (role == ReplicationRole.NONE && m_config.m_replicationRole == ReplicationRole.REPLICA) {
            consoleLog.info("Promoting replication role from replica to master.");
            hostLog.info("Promoting replication role from replica to master.");
            shutdownReplicationConsumerRole();
            getStatsAgent().deregisterStatsSourcesFor(StatsSelector.DRCONSUMERNODE, 0);
            getStatsAgent().deregisterStatsSourcesFor(StatsSelector.DRCONSUMERPARTITION, 0);
            getStatsAgent().registerStatsSource(StatsSelector.DRCONSUMERNODE, 0,
                    new DRConsumerStatsBase.DRConsumerNodeStatsBase());
            getStatsAgent().registerStatsSource(StatsSelector.DRCONSUMERPARTITION, 0,
                    new DRConsumerStatsBase.DRConsumerPartitionStatsBase());
        }
        m_config.m_replicationRole = role;
        if (m_clientInterface != null) {
            m_clientInterface.setReplicationRole(m_config.m_replicationRole);
        }
    }

    private void shutdownReplicationConsumerRole() {
        if (m_consumerDRGateway != null) {
            try {
                m_consumerDRGateway.shutdown(true);
            } catch (InterruptedException e) {
                hostLog.warn("Interrupted shutting down dr replication", e);
            }
            finally {
                m_consumerDRGateway = null;
            }
        }
    }

    @Override
    public ReplicationRole getReplicationRole()
    {
        return m_config.m_replicationRole;
    }

    /**
     * Metadata is a JSON object
     */
    @Override
    public String getLocalMetadata() {
        return m_localMetadata;
    }

    @Override
    public void onRestoreCompletion(long txnId, Map<Integer, Long> perPartitionTxnIds) {

        /*
         * Command log is already initialized if this is a rejoin or a join
         */
        if ((m_commandLog != null) && (m_commandLog.needsInitialization())) {
            // Initialize command logger
            m_commandLog.init(m_catalogContext.cluster.getLogconfig().get("log").getLogsize(),
                              txnId, m_cartographer.getPartitionCount(),
                              m_config.m_commandLogBinding,
                              perPartitionTxnIds);
            try {
                ZKCountdownLatch latch =
                        new ZKCountdownLatch(m_messenger.getZK(),
                                VoltZK.commandlog_init_barrier, m_messenger.getLiveHostIds().size());
                latch.countDown(true);
                latch.await();
            } catch (Exception e) {
                VoltDB.crashLocalVoltDB("Failed to init and wait on command log init barrier", true, e);
            }
        }

        /*
         * IV2: After the command log is initialized, force the writing of the initial
         * viable replay set.  Turns into a no-op with no command log, on the non-leader sites, and on the MPI.
         */
        for (Initiator initiator : m_iv2Initiators.values()) {
            initiator.enableWritingIv2FaultLog();
        }

        /*
         * IV2: From this point on, not all node failures should crash global VoltDB.
         */
        if (m_leaderAppointer != null) {
            m_leaderAppointer.onReplayCompletion();
        }

        if (!m_rejoining && !m_joining) {
            if (m_clientInterface != null) {
                try {
                    m_clientInterface.startAcceptingConnections();
                } catch (IOException e) {
                    hostLog.l7dlog(Level.FATAL,
                                   LogKeys.host_VoltDB_ErrorStartAcceptingConnections.name(),
                                   e);
                    VoltDB.crashLocalVoltDB("Error starting client interface.", true, e);
                }
            }

            // Start listening on the DR ports
            prepareReplication();
            startResourceUsageMonitor();

            // Allow export datasources to start consuming their binary deques safely
            // as at this juncture the initial truncation snapshot is already complete
            ExportManager.instance().startPolling(m_catalogContext);

            //Tell import processors that they can start ingesting data.
            ImportManager.instance().readyForData(m_catalogContext, m_messenger);
        }

        try {
            if (m_adminListener != null) {
                m_adminListener.start();
            }
        } catch (Exception e) {
            hostLog.l7dlog(Level.FATAL, LogKeys.host_VoltDB_ErrorStartHTTPListener.name(), e);
            VoltDB.crashLocalVoltDB("HTTP service unable to bind to port.", true, e);
        }

        if (m_startMode != null) {
            m_mode = m_startMode;
        } else {
            // Shouldn't be here, but to be safe
            m_mode = OperationMode.RUNNING;
        }
        Object args[] = { (m_mode == OperationMode.PAUSED) ? "PAUSED" : "NORMAL"};
        consoleLog.l7dlog( Level.INFO, LogKeys.host_VoltDB_ServerOpMode.name(), args, null);
        consoleLog.l7dlog( Level.INFO, LogKeys.host_VoltDB_ServerCompletedInitialization.name(), null, null);

        // Create a zk node to indicate initialization is completed
        m_messenger.getZK().create(VoltZK.init_completed, null, Ids.OPEN_ACL_UNSAFE, CreateMode.PERSISTENT, new ZKUtil.StringCallback(), null);
        m_statusTracker.setNodeState(NodeState.UP);
    }

    @Override
    public SnapshotCompletionMonitor getSnapshotCompletionMonitor() {
        return m_snapshotCompletionMonitor;
    }

    @Override
    public synchronized void recoveryComplete(String requestId) {
        assert(m_rejoinDataPending == false);

        if (m_rejoining) {
            if (m_rejoinTruncationReqId.compareTo(requestId) <= 0) {
                String actionName = m_joining ? "join" : "rejoin";
                // remove the rejoin blocker
                VoltZK.removeRejoinNodeIndicatorForHost(m_messenger.getZK(), m_myHostId);
                consoleLog.info(String.format("Node %s completed", actionName));
                m_rejoinTruncationReqId = null;
                m_rejoining = false;
            }
            else {
                // If we saw some other truncation request ID, then try the same one again.  As long as we
                // don't flip the m_rejoining state, all truncation snapshot completions will call back to here.
                try {
                    final ZooKeeper zk = m_messenger.getZK();
                    String requestNode = zk.create(VoltZK.request_truncation_snapshot_node, null,
                            Ids.OPEN_ACL_UNSAFE, CreateMode.PERSISTENT_SEQUENTIAL);
                    if (m_rejoinTruncationReqId == null) {
                        m_rejoinTruncationReqId = requestNode;
                    }
                }
                catch (Exception e) {
                    VoltDB.crashLocalVoltDB("Unable to retry post-rejoin truncation snapshot request.", true, e);
                }
            }
        }
    }

    @Override
    public ScheduledExecutorService getSES(boolean priority) {
        return priority ? m_periodicPriorityWorkThread : m_periodicWorkThread;
    }

    /**
     * See comment on {@link VoltDBInterface#scheduleWork(Runnable, long, long, TimeUnit)} vs
     * {@link VoltDBInterface#schedulePriorityWork(Runnable, long, long, TimeUnit)}
     */
    @Override
    public ScheduledFuture<?> scheduleWork(Runnable work,
            long initialDelay,
            long delay,
            TimeUnit unit) {
        if (delay > 0) {
            return m_periodicWorkThread.scheduleWithFixedDelay(work,
                    initialDelay, delay,
                    unit);
        } else {
            return m_periodicWorkThread.schedule(work, initialDelay, unit);
        }
    }

    @Override
    public ListeningExecutorService getComputationService() {
        return m_computationService;
    }

    private void prepareReplication() {
        try {
            if (m_producerDRGateway != null) {
                m_producerDRGateway.initialize(m_catalogContext.cluster.getDrproducerenabled(),
                        VoltDB.getReplicationPort(m_catalogContext.cluster.getDrproducerport()),
                        VoltDB.getDefaultReplicationInterface());
            }
            if (m_consumerDRGateway != null) {
                m_consumerDRGateway.initialize(m_config.m_startAction != StartAction.CREATE);
            }
        } catch (Exception ex) {
            MiscUtils.printPortsInUse(hostLog);
            VoltDB.crashLocalVoltDB("Failed to initialize DR", false, ex);
        }
    }

    private boolean createDRConsumerIfNeeded() {
        if (!m_config.m_isEnterprise
                || (m_consumerDRGateway != null)
                || !m_catalogContext.cluster.getDrconsumerenabled()) {
            if (!m_config.m_isEnterprise || !m_catalogContext.cluster.getDrconsumerenabled()) {
                // This is called multiple times but the new value will be ignored if a StatSource has been assigned
                getStatsAgent().registerStatsSource(StatsSelector.DRCONSUMERNODE, 0,
                        new DRConsumerStatsBase.DRConsumerNodeStatsBase());
                getStatsAgent().registerStatsSource(StatsSelector.DRCONSUMERPARTITION, 0,
                        new DRConsumerStatsBase.DRConsumerPartitionStatsBase());
            }
            return false;
        }
        if (m_config.m_replicationRole == ReplicationRole.REPLICA ||
                 m_catalogContext.database.getIsactiveactivedred()) {
            String drProducerHost = m_catalogContext.cluster.getDrmasterhost();
            byte drConsumerClusterId = (byte)m_catalogContext.cluster.getDrclusterid();
            if (m_catalogContext.cluster.getDrconsumerenabled() &&
                    (drProducerHost == null || drProducerHost.isEmpty())) {
                VoltDB.crashLocalVoltDB("Cannot start as DR consumer without an enabled DR data connection.");
            }
            try {
                getStatsAgent().deregisterStatsSourcesFor(StatsSelector.DRCONSUMERNODE, 0);
                getStatsAgent().deregisterStatsSourcesFor(StatsSelector.DRCONSUMERPARTITION, 0);
                Class<?> rdrgwClass = Class.forName("org.voltdb.dr2.ConsumerDRGatewayImpl");
                Constructor<?> rdrgwConstructor = rdrgwClass.getConstructor(
                        int.class,
                        String.class,
                        ClientInterface.class,
                        byte.class);
                m_consumerDRGateway = (ConsumerDRGateway) rdrgwConstructor.newInstance(
                        m_messenger.getHostId(),
                        drProducerHost,
                        m_clientInterface,
                        drConsumerClusterId);
                m_globalServiceElector.registerService(m_consumerDRGateway);
            } catch (Exception e) {
                VoltDB.crashLocalVoltDB("Unable to load DR system", true, e);
            }
            return true;
        }
        else {
            getStatsAgent().registerStatsSource(StatsSelector.DRCONSUMERNODE, 0,
                    new DRConsumerStatsBase.DRConsumerNodeStatsBase());
            getStatsAgent().registerStatsSource(StatsSelector.DRCONSUMERPARTITION, 0,
                    new DRConsumerStatsBase.DRConsumerPartitionStatsBase());
        }
        return false;
    }

    // Thread safe
    @Override
    public void setReplicationActive(boolean active)
    {
        if (m_replicationActive.compareAndSet(!active, active)) {

            try {
                JSONStringer js = new JSONStringer();
                js.object();
                // Replication role should the be same across the cluster
                js.key("role").value(getReplicationRole().ordinal());
                js.key("active").value(m_replicationActive.get());
                js.endObject();

                getHostMessenger().getZK().setData(VoltZK.replicationconfig,
                                                   js.toString().getBytes("UTF-8"),
                                                   -1);
            } catch (Exception e) {
                e.printStackTrace();
                hostLog.error("Failed to write replication active state to ZK: " +
                              e.getMessage());
            }

            if (m_producerDRGateway != null) {
                m_producerDRGateway.setActive(active);
            }
        }
    }

    @Override
    public boolean getReplicationActive()
    {
        return m_replicationActive.get();
    }

    @Override
    public ProducerDRGateway getNodeDRGateway()
    {
        return m_producerDRGateway;
    }

    @Override
    public ConsumerDRGateway getConsumerDRGateway() {
        return m_consumerDRGateway;
    }

    @Override
    public void onSyncSnapshotCompletion() {
        m_leaderAppointer.onSyncSnapshotCompletion();
    }

    @Override
    public void setDurabilityUniqueIdListener(Integer partition, DurableUniqueIdListener listener) {
        if (partition == MpInitiator.MP_INIT_PID) {
            m_iv2Initiators.get(m_iv2Initiators.firstKey()).setDurableUniqueIdListener(listener);
        }
        else {
            Initiator init = m_iv2Initiators.get(partition);
            assert init != null;
            init.setDurableUniqueIdListener(listener);
        }
    }

    public ExecutionEngine debugGetSpiedEE(int partitionId) {
        if (m_config.m_backend == BackendTarget.NATIVE_EE_SPY_JNI) {
            BaseInitiator init = (BaseInitiator)m_iv2Initiators.get(partitionId);
            return init.debugGetSpiedEE();
        }
        else {
            return null;
        }
    }

    @Override
    public SiteTracker getSiteTrackerForSnapshot()
    {
        return new SiteTracker(m_messenger.getHostId(), m_cartographer.getSiteTrackerMailboxMap(), 0);
    }

    /**
     * Create default deployment.xml file in voltdbroot if the deployment path is null.
     *
     * @return path to default deployment file
     * @throws IOException
     */
    static String setupDefaultDeployment(VoltLogger logger) throws IOException {
        return setupDefaultDeployment(logger, CatalogUtil.getVoltDbRoot(null));
    }

    /**
     * Create default deployment.xml file in voltdbroot if the deployment path is null.
     *
     * @return pathto default deployment file
     * @throws IOException
     */
   static String setupDefaultDeployment(VoltLogger logger, File voltdbroot) throws IOException {
        File configInfoDir = new VoltFile(voltdbroot, VoltDB.CONFIG_DIR);
        configInfoDir.mkdirs();

        File depFH = new VoltFile(configInfoDir, "deployment.xml");
        if (!depFH.exists()) {
            logger.info("Generating default deployment file \"" + depFH.getAbsolutePath() + "\"");

            try (BufferedWriter bw = new BufferedWriter(new FileWriter(depFH))) {
                for (String line : defaultDeploymentXML) {
                    bw.write(line);
                    bw.newLine();
                }
            } finally {
            }
        }

        return depFH.getAbsolutePath();
    }

    /*
     * Validate the build string with the rest of the cluster
     * by racing to publish it to ZK and then comparing the one this process
     * has to the one in ZK. They should all match. The method returns a future
     * so that init can continue while the ZK call is pending since it ZK is pretty
     * slow.
     */
    private Future<?> validateBuildString(final String buildString, ZooKeeper zk) {
        final SettableFuture<Object> retval = SettableFuture.create();
        byte buildStringBytes[] = null;
        try {
            buildStringBytes = buildString.getBytes("UTF-8");
        } catch (UnsupportedEncodingException e) {
            throw new AssertionError(e);
        }
        final byte buildStringBytesFinal[] = buildStringBytes;

        //Can use a void callback because ZK will execute the create and then the get in order
        //It's a race so it doesn't have to succeed
        zk.create(
                VoltZK.buildstring,
                buildStringBytes,
                Ids.OPEN_ACL_UNSAFE,
                CreateMode.PERSISTENT,
                new ZKUtil.StringCallback(),
                null);

        zk.getData(VoltZK.buildstring, false, new org.apache.zookeeper_voltpatches.AsyncCallback.DataCallback() {

            @Override
            public void processResult(int rc, String path, Object ctx,
                    byte[] data, Stat stat) {
                KeeperException.Code code = KeeperException.Code.get(rc);
                if (code == KeeperException.Code.OK) {
                    if (Arrays.equals(buildStringBytesFinal, data)) {
                        retval.set(null);
                    } else {
                        try {
                            hostLog.info("Different but compatible software versions on the cluster " +
                                         "and the rejoining node. Cluster version is {" + (new String(data, "UTF-8")).split("_")[0] +
                                         "}. Rejoining node version is {" + m_defaultVersionString + "}.");
                            retval.set(null);
                        } catch (UnsupportedEncodingException e) {
                            retval.setException(new AssertionError(e));
                        }
                    }
                } else {
                    retval.setException(KeeperException.create(code));
                }
            }

        }, null);

        return retval;
    }

    /**
     * See comment on {@link VoltDBInterface#schedulePriorityWork(Runnable, long, long, TimeUnit)} vs
     * {@link VoltDBInterface#scheduleWork(Runnable, long, long, TimeUnit)}
     */
    @Override
    public ScheduledFuture<?> schedulePriorityWork(Runnable work,
            long initialDelay,
            long delay,
            TimeUnit unit) {
        if (delay > 0) {
            return m_periodicPriorityWorkThread.scheduleWithFixedDelay(work,
                    initialDelay, delay,
                    unit);
        } else {
            return m_periodicPriorityWorkThread.schedule(work, initialDelay, unit);
        }
    }

    private void checkHeapSanity(boolean isPro, int tableCount, int sitesPerHost, int kfactor)
    {
        long megabytes = 1024 * 1024;
        long maxMemory = Runtime.getRuntime().maxMemory() / megabytes;
        // DRv2 now is off heap
        long crazyThresh = computeMinimumHeapRqt(isPro, tableCount, sitesPerHost, kfactor);

        if (maxMemory < crazyThresh) {
            StringBuilder builder = new StringBuilder();
            builder.append(String.format("The configuration of %d tables, %d sites-per-host, and k-factor of %d requires at least %d MB of Java heap memory. ", tableCount, sitesPerHost, kfactor, crazyThresh));
            builder.append(String.format("The maximum amount of heap memory available to the JVM is %d MB. ", maxMemory));
            builder.append("Please increase the maximum heap size using the VOLTDB_HEAPMAX environment variable and then restart VoltDB.");
            consoleLog.warn(builder.toString());
        }

    }

    // Compute the minimum required heap to run this configuration.  This comes from the documentation,
    // http://voltdb.com/docs/PlanningGuide/MemSizeServers.php#MemSizeHeapGuidelines
    // Any changes there should get reflected here and vice versa.
    private long computeMinimumHeapRqt(boolean isPro, int tableCount, int sitesPerHost, int kfactor)
    {
        long baseRqt = 384;
        long tableRqt = 10 * tableCount;
        // K-safety Heap consumption drop to 8 MB (per node)
        // Snapshot cost 32 MB (per node)
        // Theoretically, 40 MB (per node) should be enough
        long rejoinRqt = (isPro && kfactor > 0) ? 128 * sitesPerHost : 0;
        return baseRqt + tableRqt + rejoinRqt;
    }

    @Override
    public <T> ListenableFuture<T> submitSnapshotIOWork(Callable<T> work)
    {
        assert m_snapshotIOAgent != null;
        return m_snapshotIOAgent.submit(work);
    }

    @Override
    public long getClusterUptime()
    {
        return System.currentTimeMillis() - getHostMessenger().getInstanceId().getTimestamp();
    }

    @Override
    public long getClusterCreateTime()
    {
        return m_clusterCreateTime;
    }

    @Override
    public void setClusterCreateTime(long clusterCreateTime) {
        m_clusterCreateTime = clusterCreateTime;
        hostLog.info("The internal DR cluster timestamp being restored from a snapshot is " +
                new Date(m_clusterCreateTime).toString() + ".");
    }

    private File getSnapshotPath(CatalogContext catalogContext) {
        PathsType paths = catalogContext.getDeployment().getPaths();
        File voltDbRoot = CatalogUtil.getVoltDbRoot(paths);
        return CatalogUtil.getSnapshot(paths.getSnapshots(), voltDbRoot);
    }
}<|MERGE_RESOLUTION|>--- conflicted
+++ resolved
@@ -162,13 +162,8 @@
  * namespace. A lot of the global namespace is described by VoltDBInterface
  * to allow test mocking.
  */
-<<<<<<< HEAD
-public class RealVoltDB implements VoltDBInterface, RestoreAgent.Callback {
+public class RealVoltDB implements VoltDBInterface, RestoreAgent.Callback, HostMessenger.MembershipAcceptor, HostMessenger.HostWatcher {
     private static final boolean DISABLE_JMX = Boolean.valueOf(System.getProperty("DISABLE_JMX", "true"));
-=======
-public class RealVoltDB implements VoltDBInterface, RestoreAgent.Callback, HostMessenger.MembershipAcceptor, HostMessenger.HostWatcher {
-    private static final boolean DISABLE_JMX = Boolean.valueOf(System.getProperty("DISABLE_JMX", "false"));
->>>>>>> 848d0818
 
     /** Default deployment file contents if path to deployment is null */
     private static final String[] defaultDeploymentXML = {
