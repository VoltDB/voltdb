/* This file is part of VoltDB.
 * Copyright (C) 2008-2017 VoltDB Inc.
 *
 * This program is free software: you can redistribute it and/or modify
 * it under the terms of the GNU Affero General Public License as
 * published by the Free Software Foundation, either version 3 of the
 * License, or (at your option) any later version.
 *
 * This program is distributed in the hope that it will be useful,
 * but WITHOUT ANY WARRANTY; without even the implied warranty of
 * MERCHANTABILITY or FITNESS FOR A PARTICULAR PURPOSE.  See the
 * GNU Affero General Public License for more details.
 *
 * You should have received a copy of the GNU Affero General Public License
 * along with VoltDB.  If not, see <http://www.gnu.org/licenses/>.
 */

package org.voltdb;

import static org.voltdb.VoltDB.exitAfterMessage;

import java.io.BufferedReader;
import java.io.BufferedWriter;
import java.io.ByteArrayInputStream;
import java.io.File;
import java.io.FileFilter;
import java.io.FileInputStream;
import java.io.FileOutputStream;
import java.io.FileReader;
import java.io.FileWriter;
import java.io.IOException;
import java.io.InputStream;
import java.io.PrintStream;
import java.io.PrintWriter;
import java.io.UnsupportedEncodingException;
import java.lang.management.ManagementFactory;
import java.lang.reflect.Constructor;
import java.lang.reflect.Field;
import java.net.Inet4Address;
import java.net.Inet6Address;
import java.net.InetAddress;
import java.net.NetworkInterface;
import java.net.SocketException;
import java.text.SimpleDateFormat;
import java.util.ArrayList;
import java.util.Arrays;
import java.util.Collection;
import java.util.Date;
import java.util.Enumeration;
import java.util.HashMap;
import java.util.HashSet;
import java.util.LinkedList;
import java.util.List;
import java.util.Map;
import java.util.Map.Entry;
import java.util.Random;
import java.util.Set;
import java.util.SortedMap;
import java.util.TreeMap;
import java.util.concurrent.Callable;
import java.util.concurrent.ConcurrentHashMap;
import java.util.concurrent.ExecutionException;
import java.util.concurrent.ExecutorService;
import java.util.concurrent.Executors;
import java.util.concurrent.Future;
import java.util.concurrent.ScheduledExecutorService;
import java.util.concurrent.ScheduledFuture;
import java.util.concurrent.ScheduledThreadPoolExecutor;
import java.util.concurrent.Semaphore;
import java.util.concurrent.TimeUnit;
import java.util.concurrent.atomic.AtomicBoolean;

import org.aeonbits.owner.ConfigFactory;
import org.apache.cassandra_voltpatches.GCInspector;
import org.apache.log4j.Appender;
import org.apache.log4j.DailyRollingFileAppender;
import org.apache.log4j.FileAppender;
import org.apache.log4j.Logger;
import org.apache.zookeeper_voltpatches.CreateMode;
import org.apache.zookeeper_voltpatches.KeeperException;
import org.apache.zookeeper_voltpatches.KeeperException.Code;
import org.apache.zookeeper_voltpatches.WatchedEvent;
import org.apache.zookeeper_voltpatches.Watcher;
import org.apache.zookeeper_voltpatches.ZooDefs.Ids;
import org.apache.zookeeper_voltpatches.ZooKeeper;
import org.apache.zookeeper_voltpatches.data.Stat;
import org.json_voltpatches.JSONException;
import org.json_voltpatches.JSONObject;
import org.json_voltpatches.JSONStringer;
import org.voltcore.logging.Level;
import org.voltcore.logging.VoltLogger;
import org.voltcore.messaging.HostMessenger;
import org.voltcore.messaging.HostMessenger.HostInfo;
import org.voltcore.messaging.SiteMailbox;
import org.voltcore.network.CipherExecutor;
import org.voltcore.utils.CoreUtils;
import org.voltcore.utils.OnDemandBinaryLogger;
import org.voltcore.utils.Pair;
import org.voltcore.utils.ShutdownHooks;
import org.voltcore.utils.VersionChecker;
import org.voltcore.zk.CoreZK;
import org.voltcore.zk.ZKCountdownLatch;
import org.voltcore.zk.ZKUtil;
import org.voltdb.CatalogContext.CatalogJarWriteMode;
import org.voltdb.ProducerDRGateway.MeshMemberInfo;
import org.voltdb.TheHashinator.HashinatorType;
import org.voltdb.VoltDB.Configuration;
import org.voltdb.catalog.Catalog;
import org.voltdb.catalog.CatalogMap;
import org.voltdb.catalog.Cluster;
import org.voltdb.catalog.Database;
import org.voltdb.catalog.Deployment;
import org.voltdb.catalog.Procedure;
import org.voltdb.catalog.SnapshotSchedule;
import org.voltdb.catalog.Statement;
import org.voltdb.catalog.Systemsettings;
import org.voltdb.catalog.Table;
import org.voltdb.common.Constants;
import org.voltdb.common.NodeState;
import org.voltdb.compiler.AdHocCompilerCache;
import org.voltdb.compiler.VoltCompiler;
import org.voltdb.compiler.deploymentfile.ClusterType;
import org.voltdb.compiler.deploymentfile.ConsistencyType;
import org.voltdb.compiler.deploymentfile.DeploymentType;
import org.voltdb.compiler.deploymentfile.DrRoleType;
import org.voltdb.compiler.deploymentfile.HeartbeatType;
import org.voltdb.compiler.deploymentfile.PartitionDetectionType;
import org.voltdb.compiler.deploymentfile.PathsType;
import org.voltdb.compiler.deploymentfile.SecurityType;
import org.voltdb.compiler.deploymentfile.SystemSettingsType;
import org.voltdb.dtxn.InitiatorStats;
import org.voltdb.dtxn.LatencyHistogramStats;
import org.voltdb.dtxn.LatencyStats;
import org.voltdb.dtxn.LatencyUncompressedHistogramStats;
import org.voltdb.dtxn.SiteTracker;
import org.voltdb.export.ExportManager;
import org.voltdb.importer.ImportManager;
import org.voltdb.iv2.BaseInitiator;
import org.voltdb.iv2.Cartographer;
import org.voltdb.iv2.Initiator;
import org.voltdb.iv2.KSafetyStats;
import org.voltdb.iv2.LeaderAppointer;
import org.voltdb.iv2.MpInitiator;
import org.voltdb.iv2.SpInitiator;
import org.voltdb.iv2.SpScheduler.DurableUniqueIdListener;
import org.voltdb.iv2.TxnEgo;
import org.voltdb.jni.ExecutionEngine;
import org.voltdb.join.BalancePartitionsStatistics;
import org.voltdb.join.ElasticJoinService;
import org.voltdb.licensetool.LicenseApi;
import org.voltdb.messaging.VoltDbMessageFactory;
import org.voltdb.modular.ModuleManager;
import org.voltdb.planner.ActivePlanRepository;
import org.voltdb.probe.MeshProber;
import org.voltdb.processtools.ShellTools;
import org.voltdb.rejoin.Iv2RejoinCoordinator;
import org.voltdb.rejoin.JoinCoordinator;
import org.voltdb.settings.ClusterSettings;
import org.voltdb.settings.ClusterSettingsRef;
import org.voltdb.settings.DbSettings;
import org.voltdb.settings.NodeSettings;
import org.voltdb.settings.Settings;
import org.voltdb.settings.SettingsException;
import org.voltdb.snmp.DummySnmpTrapSender;
import org.voltdb.snmp.FaultFacility;
import org.voltdb.snmp.FaultLevel;
import org.voltdb.snmp.SnmpTrapSender;
import org.voltdb.sysprocs.VerifyCatalogAndWriteJar;
import org.voltdb.sysprocs.saverestore.SnapshotPathType;
import org.voltdb.sysprocs.saverestore.SnapshotUtil;
import org.voltdb.sysprocs.saverestore.SnapshotUtil.Snapshot;
import org.voltdb.utils.CLibrary;
import org.voltdb.utils.CatalogUtil;
import org.voltdb.utils.CatalogUtil.CatalogAndDeployment;
import org.voltdb.utils.FailedLoginCounter;
import org.voltdb.utils.HTTPAdminListener;
import org.voltdb.utils.InMemoryJarfile;
import org.voltdb.utils.InMemoryJarfile.JarLoader;
import org.voltdb.utils.LogKeys;
import org.voltdb.utils.MiscUtils;
import org.voltdb.utils.PlatformProperties;
import org.voltdb.utils.SystemStatsCollector;
import org.voltdb.utils.TopologyZKUtils;
import org.voltdb.utils.VoltFile;
import org.voltdb.utils.VoltSampler;

import com.google_voltpatches.common.base.Charsets;
import com.google_voltpatches.common.base.Joiner;
import com.google_voltpatches.common.base.Supplier;
import com.google_voltpatches.common.base.Suppliers;
import com.google_voltpatches.common.base.Throwables;
import com.google_voltpatches.common.collect.ImmutableList;
import com.google_voltpatches.common.collect.ImmutableMap;
import com.google_voltpatches.common.collect.Maps;
import com.google_voltpatches.common.collect.Sets;
import com.google_voltpatches.common.hash.Hashing;
import com.google_voltpatches.common.net.HostAndPort;
import com.google_voltpatches.common.util.concurrent.ListenableFuture;
import com.google_voltpatches.common.util.concurrent.ListeningExecutorService;
import com.google_voltpatches.common.util.concurrent.SettableFuture;

/**
 * RealVoltDB initializes global server components, like the messaging
 * layer, ExecutionSite(s), and ClientInterface. It provides accessors
 * or references to those global objects. It is basically the global
 * namespace. A lot of the global namespace is described by VoltDBInterface
 * to allow test mocking.
 */
public class RealVoltDB implements VoltDBInterface, RestoreAgent.Callback, HostMessenger.HostWatcher {

    private static final boolean DISABLE_JMX = Boolean.valueOf(System.getProperty("DISABLE_JMX", "true"));

    /** Default deployment file contents if path to deployment is null */
    private static final String[] defaultDeploymentXML = {
        "<?xml version=\"1.0\"?>",
        "<!-- This file is an auto-generated default deployment configuration. -->",
        "<deployment>",
        "    <cluster hostcount=\"1\" />",
        "    <httpd enabled=\"true\">",
        "        <jsonapi enabled=\"true\" />",
        "    </httpd>",
        "</deployment>"
    };

    private static final VoltLogger hostLog = new VoltLogger("HOST");
    private static final VoltLogger consoleLog = new VoltLogger("CONSOLE");

    private VoltDB.Configuration m_config = new VoltDB.Configuration();
    int m_configuredNumberOfPartitions;
    int m_configuredReplicationFactor;
    // CatalogContext is immutable, just make sure that accessors see a consistent version
    volatile CatalogContext m_catalogContext;
    // Managed voltdb directories settings
    volatile NodeSettings m_nodeSettings;
    // Cluster settings reference and supplier
    final ClusterSettingsRef m_clusterSettings = new ClusterSettingsRef();
    private String m_buildString;
    static final String m_defaultVersionString = "7.5";
    // by default set the version to only be compatible with itself
    static final String m_defaultHotfixableRegexPattern = "^\\Q7.5\\E\\z";
    // these next two are non-static because they can be overrriden on the CLI for test
    private String m_versionString = m_defaultVersionString;
    private String m_hotfixableRegexPattern = m_defaultHotfixableRegexPattern;
    HostMessenger m_messenger = null;
    private ClientInterface m_clientInterface = null;
    HTTPAdminListener m_adminListener;
    private OpsRegistrar m_opsRegistrar = new OpsRegistrar();

    private PartitionCountStats m_partitionCountStats = null;
    private IOStats m_ioStats = null;
    private MemoryStats m_memoryStats = null;
    private CpuStats m_cpuStats = null;
    private GcStats m_gcStats = null;
    private CommandLogStats m_commandLogStats = null;
    private DRRoleStats m_drRoleStats = null;
    private StatsManager m_statsManager = null;
    private SnapshotCompletionMonitor m_snapshotCompletionMonitor;
    // These are unused locally, but they need to be registered with the StatsAgent so they're
    // globally available
    @SuppressWarnings("unused")
    private InitiatorStats m_initiatorStats;
    private LiveClientsStats m_liveClientsStats = null;
    int m_myHostId;
    String m_httpPortExtraLogMessage = null;
    boolean m_jsonEnabled;

    // IV2 things
    TreeMap<Integer, Initiator> m_iv2Initiators = new TreeMap<>();
    Cartographer m_cartographer = null;
    Supplier<Boolean> m_partitionZeroLeader = null;
    LeaderAppointer m_leaderAppointer = null;
    GlobalServiceElector m_globalServiceElector = null;
    MpInitiator m_MPI = null;
    Map<Integer, Long> m_iv2InitiatorStartingTxnIds = new HashMap<>();
    private ScheduledFuture<?> resMonitorWork;
    private HealthMonitor m_healthMonitor;

    private FailedLoginCounter m_flc = new FailedLoginCounter();

    private NodeStateTracker m_statusTracker;
    // Should the execution sites be started in recovery mode
    // (used for joining a node to an existing cluster)
    // If CL is enabled this will be set to true
    // by the CL when the truncation snapshot completes
    // and this node is viable for replay
    volatile boolean m_rejoining = false;
    // Need to separate the concepts of rejoin data transfer and rejoin
    // completion.  This boolean tracks whether or not the data transfer
    // process is done.  CL truncation snapshots will not flip the all-complete
    // boolean until no mode data is pending.
    // Yes, this is fragile having two booleans.  We could aggregate them into
    // some rejoining state enum at some point.
    volatile boolean m_rejoinDataPending = false;
    // Since m_rejoinDataPending is set asynchronously, sites could have inconsistent
    // view of what the value is during the execution of a sysproc. Use this and
    // m_safeMpTxnId to prevent the race. The m_safeMpTxnId is updated once in the
    // lifetime of the node to reflect the first MP txn that witnessed the flip of
    // m_rejoinDataPending.
    private final Object m_safeMpTxnIdLock = new Object();
    private long m_lastSeenMpTxnId = Long.MIN_VALUE;
    private long m_safeMpTxnId = Long.MAX_VALUE;
    String m_rejoinTruncationReqId = null;

    // Are we adding the node to the cluster instead of rejoining?
    volatile boolean m_joining = false;
    private boolean m_preparingShuttingdown = false;

    long m_clusterCreateTime;
    AtomicBoolean m_replicationActive = new AtomicBoolean(false);
    private ProducerDRGateway m_producerDRGateway = null;
    private ConsumerDRGateway m_consumerDRGateway = null;

    //Only restrict recovery completion during test
    static Semaphore m_testBlockRecoveryCompletion = new Semaphore(Integer.MAX_VALUE);
    private long m_executionSiteRecoveryFinish;
    private long m_executionSiteRecoveryTransferred;

    // Rejoin coordinator
    private JoinCoordinator m_joinCoordinator = null;
    private ElasticJoinService m_elasticJoinService = null;

    // Snapshot IO agent
    private SnapshotIOAgent m_snapshotIOAgent = null;

    // id of the leader, or the host restore planner says has the catalog
    int m_hostIdWithStartupCatalog;
    String m_pathToStartupCatalog;

    // Synchronize initialize and shutdown
    private final Object m_startAndStopLock = new Object();

    // Synchronize updates of catalog contexts across the multiple sites on this host.
    // Ensure that the first site to reach catalogUpdate() does all the work and that no
    // others enter until that's finished.  CatalogContext is immutable and volatile, accessors
    // should be able to always get a valid context without needing this lock.
    private final Object m_catalogUpdateLock = new Object();

    // add a random number to the sampler output to make it likely to be unique for this process.
    private final VoltSampler m_sampler = new VoltSampler(10, "sample" + String.valueOf(new Random().nextInt() % 10000) + ".txt");
    private final AtomicBoolean m_hasStartedSampler = new AtomicBoolean(false);

    List<Integer> m_partitionsToSitesAtStartupForExportInit;

    RestoreAgent m_restoreAgent = null;

    private final ListeningExecutorService m_es = CoreUtils.getCachedSingleThreadExecutor("StartAction ZK Watcher", 15000);

    private volatile boolean m_isRunning = false;
    private boolean m_isRunningWithOldVerb = true;
    private boolean m_isBare = false;

    /** Last transaction ID at which the logging config updated.
     * Also, use the intrinsic lock to safeguard access from multiple
     * execution site threads */
    private Long m_lastLogUpdateTxnId = 0L;

    /**
     * Startup snapshot nonce taken on shutdown --save
     */
    String m_terminusNonce = null;

    // m_durable means commandlogging is enabled.
    boolean m_durable = false;

    private int m_maxThreadsCount;

    @Override
    public boolean isRunningWithOldVerbs() {
        return m_isRunningWithOldVerb;
     };

    @Override
    public boolean isPreparingShuttingdown() {
        return m_preparingShuttingdown;
    }
    @Override
    public void setShuttingdown(boolean preparingShuttingdown) {
        m_preparingShuttingdown = preparingShuttingdown;
    }

    @Override
    public boolean rejoining() {
        return m_rejoining;
    }

    @Override
    public boolean rejoinDataPending() {
        return m_rejoinDataPending;
    }

    @Override
    public boolean isMpSysprocSafeToExecute(long txnId)
    {
        synchronized (m_safeMpTxnIdLock) {
            if (txnId >= m_safeMpTxnId) {
                return true;
            }

            if (txnId > m_lastSeenMpTxnId) {
                m_lastSeenMpTxnId = txnId;
                if (!rejoinDataPending() && m_safeMpTxnId == Long.MAX_VALUE) {
                    m_safeMpTxnId = txnId;
                }
            }

            return txnId >= m_safeMpTxnId;
        }
    }

    StartAction getStartAction() {
        return m_config.m_startAction;
    }

    private long m_recoveryStartTime;

    CommandLog m_commandLog;
    SnmpTrapSender m_snmp;

    private volatile OperationMode m_mode = OperationMode.INITIALIZING;
    private OperationMode m_startMode = null;

    volatile String m_localMetadata = "";

    private ListeningExecutorService m_computationService;

    private Thread m_configLogger;

    // methods accessed via the singleton
    @Override
    public void startSampler() {
        if (m_hasStartedSampler.compareAndSet(false, true)) {
            m_sampler.start();
        }
    }

    private ScheduledThreadPoolExecutor m_periodicWorkThread;
    private ScheduledThreadPoolExecutor m_periodicPriorityWorkThread;

    // The configured license api: use to decide enterprise/community edition feature enablement
    LicenseApi m_licenseApi;
    String m_licenseInformation = "";

    private LatencyStats m_latencyStats;
    private LatencyHistogramStats m_latencyCompressedStats;
    private LatencyUncompressedHistogramStats m_latencyHistogramStats;

    private File getConfigDirectory() {
        return getConfigDirectory(m_config);
    }

    private File getConfigDirectory(Configuration config) {
        return getConfigDirectory(config.m_voltdbRoot);
    }

    private File getConfigDirectory(File voltdbroot) {
        return new VoltFile(voltdbroot, Constants.CONFIG_DIR);
    }

    private File getConfigLogDeployment() {
        return getConfigLogDeployment(m_config);
    }

    private File getConfigLogDeployment(Configuration config) {
        return new VoltFile(getConfigDirectory(config), "deployment.xml");
    }

    @Override
    public LicenseApi getLicenseApi() {
        return m_licenseApi;
    }

    @Override
    public String getLicenseInformation() {
        return m_licenseInformation;
    }

    @Override
    public String getVoltDBRootPath(PathsType.Voltdbroot path) {
        if (isRunningWithOldVerbs()) {
           return path.getPath();
        }
        return getVoltDBRootPath();
    }

    @Override
    public String getCommandLogPath(PathsType.Commandlog path) {
        if (isRunningWithOldVerbs()) {
           return path.getPath();
        }
        return m_nodeSettings.resolveToAbsolutePath(m_nodeSettings.getCommandLog()).getPath();
    }

    @Override
    public String getCommandLogSnapshotPath(PathsType.Commandlogsnapshot path) {
        if (isRunningWithOldVerbs()) {
           return path.getPath();
        }
        return m_nodeSettings.resolveToAbsolutePath(m_nodeSettings.getCommandLogSnapshot()).getPath();
    }

    @Override
    public String getSnapshotPath(PathsType.Snapshots path) {
        if (isRunningWithOldVerbs()) {
           return path.getPath();
        }
        return m_nodeSettings.resolveToAbsolutePath(m_nodeSettings.getSnapshoth()).getPath();
    }

    @Override
    public String getExportOverflowPath(PathsType.Exportoverflow path) {
        if (isRunningWithOldVerbs()) {
           return path.getPath();
        }
        return m_nodeSettings.resolveToAbsolutePath(m_nodeSettings.getExportOverflow()).getPath();
    }

    @Override
    public String getDROverflowPath(PathsType.Droverflow path) {
        if (isRunningWithOldVerbs()) {
           return path.getPath();
        }
        return m_nodeSettings.resolveToAbsolutePath(m_nodeSettings.getDROverflow()).getPath();
    }

    @Override
    public String getVoltDBRootPath() {
        try {
            return m_nodeSettings.getVoltDBRoot().getCanonicalPath();
        } catch (IOException e) {
            throw new SettingsException(
                    "Failed to canonicalize: " +
                    m_nodeSettings.getVoltDBRoot() +
                    ". Reason: " +
                    e.getMessage()
            );
        }
    }

    @Override
    public String getCommandLogPath() {
        return m_nodeSettings.resolveToAbsolutePath(m_nodeSettings.getCommandLog()).getPath();
    }

    @Override
    public String getCommandLogSnapshotPath() {
        return m_nodeSettings.resolveToAbsolutePath(m_nodeSettings.getCommandLogSnapshot()).getPath();
    }

    @Override
    public String getSnapshotPath() {
        return m_nodeSettings.resolveToAbsolutePath(m_nodeSettings.getSnapshoth()).getPath();
    }

    @Override
    public String getExportOverflowPath() {
        return m_nodeSettings.resolveToAbsolutePath(m_nodeSettings.getExportOverflow()).getPath();
    }

    @Override
    public String getDROverflowPath() {
        return m_nodeSettings.resolveToAbsolutePath(m_nodeSettings.getDROverflow()).getPath();
    }

    public static String getStagedCatalogPath(String voltDbRoot) {
        return voltDbRoot + File.separator + CatalogUtil.STAGED_CATALOG_PATH;
    }

    private String managedPathEmptyCheck(String voltDbRoot, String path) {
        VoltFile managedPath;
        if (new File(path).isAbsolute())
            managedPath = new VoltFile(path);
        else
            managedPath = new VoltFile(voltDbRoot, path);
        if (managedPath.exists() && managedPath.canRead() && managedPath.list().length > 0)
            return managedPath.getAbsolutePath();
        return null;
    }

    private void managedPathsEmptyCheck(Configuration config) {
        List<String> nonEmptyPaths = managedPathsWithFiles(config, m_catalogContext.getDeployment());
        if (!nonEmptyPaths.isEmpty()) {
            StringBuilder crashMessage =
                    new StringBuilder("Files from a previous database session exist in the managed directories:");
            for (String nonEmptyPath : nonEmptyPaths) {
                crashMessage.append("\n  - " + nonEmptyPath);
            }
            if (config.m_startAction.isLegacy()) {
                crashMessage.append("\nUse the recover command to restore the previous database or use create --force" +
                    " to start a new database session overwriting existing files.");
            } else {
                crashMessage.append("\nUse start to restore the previous database or use init --force" +
                    " to start a new database session overwriting existing files.");
            }
            VoltDB.crashLocalVoltDB(crashMessage.toString());
        }
    }

    private List<String> managedPathsWithFiles(Configuration config, DeploymentType deployment) {
        ImmutableList.Builder<String> nonEmptyPaths = ImmutableList.builder();
        PathsType paths = deployment.getPaths();
        String voltDbRoot = getVoltDBRootPath(paths.getVoltdbroot());
        String path;

        if (!config.m_isEnterprise) {
            return nonEmptyPaths.build();
        }
        if ((path = managedPathEmptyCheck(voltDbRoot, getSnapshotPath(paths.getSnapshots()))) != null)
            nonEmptyPaths.add(path);
        if ((path = managedPathEmptyCheck(voltDbRoot, getExportOverflowPath(paths.getExportoverflow()))) != null)
            nonEmptyPaths.add(path);
        if ((path = managedPathEmptyCheck(voltDbRoot, getDROverflowPath(paths.getDroverflow()))) != null)
            nonEmptyPaths.add(path);
        if ((path = managedPathEmptyCheck(voltDbRoot, getCommandLogPath(paths.getCommandlog()))) != null)
            nonEmptyPaths.add(path);
        if ((path = managedPathEmptyCheck(voltDbRoot, getCommandLogSnapshotPath(paths.getCommandlogsnapshot()))) != null)
            nonEmptyPaths.add(path);
        return nonEmptyPaths.build();
    }

    private final List<String> pathsWithRecoverableArtifacts(DeploymentType deployment) {
        ImmutableList.Builder<String> nonEmptyPaths = ImmutableList.builder();
        if (!MiscUtils.isPro()) {
            return nonEmptyPaths.build();
        }
        PathsType paths = deployment.getPaths();
        String voltDbRoot = getVoltDBRootPath(paths.getVoltdbroot());
        String path;
        if ((path = managedPathEmptyCheck(voltDbRoot, getSnapshotPath(paths.getSnapshots()))) != null)
            nonEmptyPaths.add(path);
        if ((path = managedPathEmptyCheck(voltDbRoot, getCommandLogPath(paths.getCommandlog()))) != null)
            nonEmptyPaths.add(path);
        if ((path = managedPathEmptyCheck(voltDbRoot, getCommandLogSnapshotPath(paths.getCommandlogsnapshot()))) != null)
            nonEmptyPaths.add(path);
        return nonEmptyPaths.build();
    }

    private int outputDeployment(Configuration config) {
        try {
            File configInfoDir = new VoltFile(config.m_voltdbRoot, Constants.CONFIG_DIR);
            File depFH = new VoltFile(configInfoDir, "deployment.xml");
            if (!depFH.isFile() || !depFH.canRead()) {
                consoleLog.fatal("Failed to get configuration or deployment configuration is invalid. "
                        + depFH.getAbsolutePath());
                return -1;
            }
            config.m_pathToDeployment = depFH.getCanonicalPath();
        } catch (IOException e) {
            consoleLog.fatal("Failed to read deployment: " + e.getMessage());
            return -1;
        }

        ReadDeploymentResults readDepl = readPrimedDeployment(config);
        try {
            DeploymentType dt = CatalogUtil.updateRuntimeDeploymentPaths(readDepl.deployment);
            // We don't have catalog context so host count is not there.
            String out;
            if ((out = CatalogUtil.getDeployment(dt, true)) != null) {
                if ((new File(config.m_getOutput)).exists() && !config.m_forceGetCreate) {
                    consoleLog.fatal("Failed to save deployment, file already exists: " + config.m_getOutput);
                    return -1;
                }
                try (FileOutputStream fos = new FileOutputStream(config.m_getOutput.trim())){
                    fos.write(out.getBytes());
                } catch (IOException e) {
                    consoleLog.fatal("Failed to write deployment to " + config.m_getOutput
                            + " : " + e.getMessage());
                    return -1;
                }
                consoleLog.info("Deployment configuration saved in " + config.m_getOutput.trim());
            } else {
                consoleLog.fatal("Failed to get configuration or deployment configuration is invalid.");
                return -1;
            }
        } catch (Exception e) {
            consoleLog.fatal("Failed to get configuration or deployment configuration is invalid. "
                    + "Please make sure voltdbroot is a valid directory. " + e.getMessage());
            return -1;
        }
        return 0;
    }

    private int outputSchema(Configuration config) {
        if ((new File(config.m_getOutput)).exists() && !config.m_forceGetCreate) {
            consoleLog.fatal("Failed to save schema file, file already exists: " + config.m_getOutput);
            return -1;
        }

        try {
            InMemoryJarfile catalogJar = CatalogUtil.loadInMemoryJarFile(MiscUtils.fileToBytes(new File (config.m_pathToCatalog)));
            String ddl = CatalogUtil.getAutoGenDDLFromJar(catalogJar);
            try (FileOutputStream fos = new FileOutputStream(config.m_getOutput.trim())){
                fos.write(ddl.getBytes());
            } catch (IOException e) {
                consoleLog.fatal("Failed to write schema to " + config.m_getOutput + " : " + e.getMessage());
                return -1;
            }
            consoleLog.info("Schema saved in " + config.m_getOutput.trim());
        } catch (IOException e) {
            consoleLog.fatal("Failed to load the catalog jar from " + config.m_pathToCatalog
                    + " : " + e.getMessage());
            return -1;
        }
        return 0;
    }

    private int outputProcedures(Configuration config) {
        File outputFile = new File(config.m_getOutput);
        if (outputFile.exists() && !config.m_forceGetCreate) {
            consoleLog.fatal("Failed to save classes, file already exists: " + config.m_getOutput);
            return -1;
        }
        try {
            InMemoryJarfile catalogJar = CatalogUtil.loadInMemoryJarFile(MiscUtils.fileToBytes(new File (config.m_pathToCatalog)));
            InMemoryJarfile filteredJar = CatalogUtil.getCatalogJarWithoutDefaultArtifacts(catalogJar);
            filteredJar.writeToFile(outputFile);
            consoleLog.info("Classes saved in " + outputFile.getPath());
        } catch (IOException e) {
            consoleLog.fatal("Failed to read classes " + config.m_pathToCatalog
                    + " : " + e.getMessage());
            return -1;
        }
        return 0;
    }

    @Override
    public void cli(Configuration config) {
        if (config.m_startAction != StartAction.GET) {
            System.err.println("This can only be called for GET action.");
            VoltDB.exit(-1);
        }

        if (!config.m_voltdbRoot.exists() || !config.m_voltdbRoot.canRead() || !config.m_voltdbRoot.canExecute() || !config.m_voltdbRoot.isDirectory()) {
            try {
                System.err.println("FATAL: Invalid Voltdbroot directory: " + config.m_voltdbRoot.getCanonicalPath());
            } catch (IOException ex) {
                //Ignore;
            }
            VoltDB.exit(-1);
        }

        // Handle multiple invocations of server thread in the same JVM.
        // by clearing static variables/properties which ModuleManager,
        // and Settings depend on
        ConfigFactory.clearProperty(Settings.CONFIG_DIR);
        int returnStatus = -1;;
        switch (config.m_getOption) {
            case DEPLOYMENT:
                returnStatus = outputDeployment(config);
                break;
            case SCHEMA:
                returnStatus = outputSchema(config);
                break;
            case CLASSES:
                returnStatus = outputProcedures(config);
                break;
        }
        VoltDB.exit(returnStatus);
    }

    /**
     * Initialize all the global components, then initialize all the m_sites.
     * @param config configuration that gets passed in from commandline.
     */
    @Override
    public void initialize(Configuration config) {
        hostLog.info("PID of this Volt process is " + CLibrary.getpid());
        ShutdownHooks.enableServerStopLogging();
        synchronized(m_startAndStopLock) {
            exitAfterMessage = false;
            // Handle multiple invocations of server thread in the same JVM.
            // by clearing static variables/properties which ModuleManager,
            // and Settings depend on
            ConfigFactory.clearProperty(Settings.CONFIG_DIR);
            ModuleManager.resetCacheRoot();
            CipherExecutor.SERVER.shutdown();

            m_isRunningWithOldVerb = config.m_startAction.isLegacy();

            // check that this is a 64 bit VM
            if (System.getProperty("java.vm.name").contains("64") == false) {
                hostLog.fatal("You are running on an unsupported (probably 32 bit) JVM. Exiting.");
                System.exit(-1);
            }

            // print the ascii art!.
            // determine the edition
            // Check license availability
            // All above - not for init
            String edition = "Community Edition";
            if (config.m_startAction != StartAction.INITIALIZE) {
                consoleLog.l7dlog( Level.INFO, LogKeys.host_VoltDB_StartupString.name(), null);
                // load license API
                if (config.m_pathToLicense == null) {
                    m_licenseApi = MiscUtils.licenseApiFactory();
                    if (m_licenseApi == null) {
                        hostLog.fatal("Unable to open license file in default directories");
                    }
                } else {
                    m_licenseApi = MiscUtils.licenseApiFactory(config.m_pathToLicense);
                    if (m_licenseApi == null) {
                        hostLog.fatal("Unable to open license file in provided path: " + config.m_pathToLicense);
                    }
                }

                if (m_licenseApi == null) {
                    hostLog.fatal("Please contact sales@voltdb.com to request a license.");
                    VoltDB.crashLocalVoltDB(
                            "Failed to initialize license verifier. " + "See previous log message for details.", false,
                            null);
                }

                if (config.m_isEnterprise) {
                    if (m_licenseApi.isEnterprise()) edition = "Enterprise Edition";
                    if (m_licenseApi.isPro()) edition = "Pro Edition";
                    if (m_licenseApi.isEnterpriseTrial()) edition = "Enterprise Edition";
                    if (m_licenseApi.isProTrial()) edition = "Pro Edition";
                    if (m_licenseApi.isAWSMarketplace()) edition = "AWS Marketplace Pro Edition";
                }

                // this also prints out the license type on the console
                readBuildInfo(edition);

                // print out the licensee on the license
                if (config.m_isEnterprise) {
                    String licensee = m_licenseApi.licensee();
                    if ((licensee != null) && (licensee.length() > 0)) {
                        consoleLog.info(String.format("Licensed to: %s", licensee));
                    }
                }
            }

            // Replay command line args that we can see
            StringBuilder sb = new StringBuilder(2048).append("Command line arguments: ");
            sb.append(System.getProperty("sun.java.command", "[not available]"));
            hostLog.info(sb.toString());

            List<String> iargs = ManagementFactory.getRuntimeMXBean().getInputArguments();
            sb.delete(0, sb.length()).append("Command line JVM arguments:");
            for (String iarg : iargs)
                sb.append(" ").append(iarg);
            if (iargs.size() > 0) hostLog.info(sb.toString());
            else hostLog.info("No JVM command line args known.");

            sb.delete(0, sb.length()).append("Command line JVM classpath: ");
            sb.append(System.getProperty("java.class.path", "[not available]"));
            hostLog.info(sb.toString());

            if (config.m_startAction == StartAction.INITIALIZE) {
                if (config.m_forceVoltdbCreate) {
                    deleteInitializationMarkers(config);
                }
            }

            // If there's no deployment provide a default and put it under voltdbroot.
            if (config.m_pathToDeployment == null) {
                try {
                    config.m_pathToDeployment = setupDefaultDeployment(hostLog, config.m_voltdbRoot);
                    config.m_deploymentDefault = true;
                } catch (IOException e) {
                    VoltDB.crashLocalVoltDB("Failed to write default deployment.", false, null);
                    return;
                }
            }

            ReadDeploymentResults readDepl = readPrimedDeployment(config);

            if (config.m_startAction == StartAction.INITIALIZE) {
                if (config.m_forceVoltdbCreate && m_nodeSettings.clean()) {
                    String msg = "Archived previous snapshot directory to " + m_nodeSettings.getSnapshoth() + ".1";
                    consoleLog.info(msg);
                    hostLog.info(msg);
                }
                stageDeploymentFileForInitialize(config, readDepl.deployment);
                stageSchemaFiles(config, readDepl.deployment.getDr() != null && DrRoleType.XDCR.equals(readDepl.deployment.getDr().getRole()));
                stageInitializedMarker(config);
                hostLog.info("Initialized VoltDB root directory " + config.m_voltdbRoot.getPath());
                consoleLog.info("Initialized VoltDB root directory " + config.m_voltdbRoot.getPath());
                VoltDB.exit(0);
            }
            if (config.m_startAction.isLegacy()) {
                consoleLog.warn("The \"" + config.m_startAction.m_verb + "\" command is deprecated, please use \"init\" and \"start\" for your cluster operations.");
            }

            // config UUID is part of the status tracker.
            m_statusTracker = new NodeStateTracker();
            final File stagedCatalogLocation = new VoltFile(RealVoltDB.getStagedCatalogPath(config.m_voltdbRoot.getAbsolutePath()));

            if (config.m_startAction.isLegacy()) {
                File rootFH = CatalogUtil.getVoltDbRoot(readDepl.deployment.getPaths());
                File inzFH = new VoltFile(rootFH, VoltDB.INITIALIZED_MARKER);
                if (inzFH.exists()) {
                    VoltDB.crashLocalVoltDB("Cannot use legacy start action "
                            + config.m_startAction + " on voltdbroot "
                            + rootFH + " that was initialized with the init command");
                    return;
                }
                //Case where you give primed deployment with -d look in ../../ for initialized marker.
                //Also check if parents are config and voltdbroot
                File cfile = (new File(config.m_pathToDeployment)).getParentFile();
                if (cfile != null) {
                    rootFH = cfile.getParentFile();
                    if ("config".equals(cfile.getName()) && VoltDB.DBROOT.equals(rootFH.getName())) {
                        inzFH = new VoltFile(rootFH, VoltDB.INITIALIZED_MARKER);
                        if (inzFH.exists()) {
                            VoltDB.crashLocalVoltDB("Can not use legacy start action "
                                    + config.m_startAction + " on voltdbroot "
                                    + rootFH + " that was initialized with the init command");
                            return;
                        }
                    }
                }
                if (stagedCatalogLocation.isFile()) {
                    hostLog.warn("Initialized schema is present, but is being ignored and may be removed.");
                }
            } else {
                assert (config.m_startAction == StartAction.PROBE);
                if (stagedCatalogLocation.isFile()) {
                    assert (config.m_pathToCatalog == null) : config.m_pathToCatalog;
                    config.m_pathToCatalog = stagedCatalogLocation.getAbsolutePath();
                }
            }

            List<String> failed = m_nodeSettings.ensureDirectoriesExist();
            if (!failed.isEmpty()) {
                String msg = "Unable to access or create the following directories:\n  - " +
                        Joiner.on("\n  - ").join(failed);
                VoltDB.crashLocalVoltDB(msg);
                return;
            }

            if (config.m_hostCount == VoltDB.UNDEFINED) {
                config.m_hostCount = readDepl.deployment.getCluster().getHostcount();
            }

            // set the mode first thing
            m_mode = OperationMode.INITIALIZING;
            m_config = config;
            m_startMode = null;

            // set a bunch of things to null/empty/new for tests
            // which reusue the process
            m_safeMpTxnId = Long.MAX_VALUE;
            m_lastSeenMpTxnId = Long.MIN_VALUE;
            m_clientInterface = null;
            m_adminListener = null;
            m_commandLog = new DummyCommandLog();
            m_snmp = new DummySnmpTrapSender();
            m_messenger = null;
            m_opsRegistrar = new OpsRegistrar();
            m_snapshotCompletionMonitor = null;
            m_catalogContext = null;
            m_partitionCountStats = null;
            m_ioStats = null;
            m_memoryStats = null;
            m_commandLogStats = null;
            m_statsManager = null;
            m_restoreAgent = null;
            m_recoveryStartTime = System.currentTimeMillis();
            m_hostIdWithStartupCatalog = 0;
            m_pathToStartupCatalog = m_config.m_pathToCatalog;
            m_replicationActive = new AtomicBoolean(false);
            m_configLogger = null;
            ActivePlanRepository.clear();

            updateMaxThreadsLimit();

            // set up site structure
            final int computationThreads = Math.max(2, CoreUtils.availableProcessors() / 4);
            m_computationService =
                    CoreUtils.getListeningExecutorService(
                            "Computation service thread",
                            computationThreads, m_config.m_computationCoreBindings);

            // Set std-out/err to use the UTF-8 encoding and fail if UTF-8 isn't supported
            try {
                System.setOut(new PrintStream(System.out, true, "UTF-8"));
                System.setErr(new PrintStream(System.err, true, "UTF-8"));
            } catch (UnsupportedEncodingException e) {
                hostLog.fatal("Support for the UTF-8 encoding is required for VoltDB. This means you are likely running an unsupported JVM. Exiting.");
                VoltDB.exit(-1);
            }

            m_snapshotCompletionMonitor = new SnapshotCompletionMonitor();

            // use CLI overrides for testing hotfix version compatibility
            if (m_config.m_versionStringOverrideForTest != null) {
                m_versionString = m_config.m_versionStringOverrideForTest;
            }
            if (m_config.m_versionCompatibilityRegexOverrideForTest != null) {
                m_hotfixableRegexPattern = m_config.m_versionCompatibilityRegexOverrideForTest;
            }
            if (m_config.m_buildStringOverrideForTest != null) {
                m_buildString = m_config.m_buildStringOverrideForTest;
            }
            // Prime cluster settings from configuration parameters
            // evaluate properties with the following sources in terms of priority
            // 1) properties from command line options
            // 2) properties from the cluster.properties files
            // 3) properties from the deployment file

            // this reads the file config/cluster.properties
            ClusterSettings fromPropertyFile = ClusterSettings.create();
            // handle case we recover clusters that were elastically expanded
            if (m_config.m_startAction.doesRecover()) {
                m_config.m_hostCount = fromPropertyFile.hostcount();
            }
            Map<String, String> fromCommandLine = m_config.asClusterSettingsMap();
            Map<String, String> fromDeploymentFile = CatalogUtil.
                    asClusterSettingsMap(readDepl.deployment);

            ClusterSettings clusterSettings = ClusterSettings.create(
                    fromCommandLine, fromPropertyFile.asMap(), fromDeploymentFile);

            // persist the merged settings
            clusterSettings.store();

            m_clusterSettings.set(clusterSettings, 1);

            MeshProber.Determination determination = buildClusterMesh(readDepl);
            if (m_config.m_startAction == StartAction.PROBE) {
                String action = "Starting a new database cluster";
                if (determination.startAction.doesRejoin()) {
                    action = "Rejoining a running cluster";
                } else if (determination.startAction == StartAction.JOIN) {
                    action = "Adding this node to a running cluster";
                } else if (determination.startAction.doesRecover()) {
                    action = "Restarting the database cluster from the command logs";
                }
                hostLog.info(action);
                consoleLog.info(action);
            }

            m_config.m_startAction = determination.startAction;
            m_config.m_hostCount = determination.hostCount;

            m_terminusNonce = determination.terminusNonce;

            // determine if this is a rejoining node
            // (used for license check and later the actual rejoin)
            m_rejoining = m_config.m_startAction.doesRejoin();
            m_rejoinDataPending = m_config.m_startAction.doesJoin();

            m_joining = m_config.m_startAction == StartAction.JOIN;

            if (m_rejoining || m_joining) {
                m_statusTracker.setNodeState(NodeState.REJOINING);
            }
            //Register dummy agents immediately
            m_opsRegistrar.registerMailboxes(m_messenger);

            //Start validating the build string in the background
            final Future<?> buildStringValidation = validateBuildString(getBuildString(), m_messenger.getZK());

            // race to create start action nodes and then verify theirs compatibility.
            m_messenger.getZK().create(VoltZK.start_action, null, Ids.OPEN_ACL_UNSAFE, CreateMode.PERSISTENT, new ZKUtil.StringCallback(), null);
            VoltZK.createStartActionNode(m_messenger.getZK(), m_messenger.getHostId(), m_config.m_startAction);
            validateStartAction();

            m_durable = readDeploymentAndCreateStarterCatalogContext(config);

            if (config.m_isEnterprise && m_config.m_startAction.doesRequireEmptyDirectories()
                    && !config.m_forceVoltdbCreate && m_durable) {
                managedPathsEmptyCheck(config);
            }
            //If we are not durable and we are not rejoining we backup auto snapshots if present.
            //If terminus is present we will recover from shutdown save so dont move.
            if (!m_durable && m_config.m_startAction.doesRecover() && determination.terminusNonce == null) {
                if (m_nodeSettings.clean()) {
                    String msg = "Archiving old snapshots to " + m_nodeSettings.getSnapshoth() +
                                 ".1 and starting an empty database." +
                                 " Use voltadmin restore if you wish to restore an old database instance.";
                    consoleLog.info(msg);
                    hostLog.info(msg);
                }
            }

            // wait to make sure every host actually *see* each other's ZK node state.
            final int numberOfNodes = m_messenger.getLiveHostIds().size();
            Map<Integer, HostInfo> hostInfos = m_messenger.waitForGroupJoin(numberOfNodes);
            Map<Integer, String> hostGroups = Maps.newHashMap();
            Map<Integer, Integer> sitesPerHostMap = Maps.newHashMap();
            hostInfos.forEach((k, v) -> {
                hostGroups.put(k, v.m_group);
                sitesPerHostMap.put(k, v.m_localSitesCount);
            });
            if (m_messenger.isPaused() || m_config.m_isPaused) {
                setStartMode(OperationMode.PAUSED);
            }

            // Create the thread pool here. It's needed by buildClusterMesh()
            m_periodicWorkThread =
                    CoreUtils.getScheduledThreadPoolExecutor("Periodic Work", 1, CoreUtils.SMALL_STACK_SIZE);
            m_periodicPriorityWorkThread =
                    CoreUtils.getScheduledThreadPoolExecutor("Periodic Priority Work", 1, CoreUtils.SMALL_STACK_SIZE);

            Class<?> snapshotIOAgentClass = MiscUtils.loadProClass("org.voltdb.SnapshotIOAgentImpl", "Snapshot", true);
            if (snapshotIOAgentClass != null) {
                try {
                    m_snapshotIOAgent = (SnapshotIOAgent) snapshotIOAgentClass.getConstructor(HostMessenger.class, long.class)
                            .newInstance(m_messenger, m_messenger.getHSIdForLocalSite(HostMessenger.SNAPSHOT_IO_AGENT_ID));
                    m_messenger.createMailbox(m_snapshotIOAgent.getHSId(), m_snapshotIOAgent);
                } catch (Exception e) {
                    VoltDB.crashLocalVoltDB("Failed to instantiate snapshot IO agent", true, e);
                }
            }

            try {
                SimpleDateFormat sdf = new SimpleDateFormat("EEE MMM d, yyyy");
                JSONObject jo = new JSONObject();
                jo.put("trial", m_licenseApi.isAnyKindOfTrial());
                jo.put("hostcount",m_licenseApi.maxHostcount());
                jo.put("commandlogging", m_licenseApi.isCommandLoggingAllowed());
                jo.put("wanreplication", m_licenseApi.isDrReplicationAllowed());
                jo.put("expiration", sdf.format(m_licenseApi.expires().getTime()));
                m_licenseInformation = jo.toString();
            } catch (JSONException ex) {
                //Ignore
            }

            // Create the GlobalServiceElector.  Do this here so we can register the MPI with it
            // when we construct it below
            m_globalServiceElector = new GlobalServiceElector(m_messenger.getZK(), m_messenger.getHostId());
            // Start the GlobalServiceElector.  Not sure where this will actually belong.
            try {
                m_globalServiceElector.start();
            } catch (Exception e) {
                VoltDB.crashLocalVoltDB("Unable to start GlobalServiceElector", true, e);
            }

            // Always create a mailbox for elastic join data transfer
            if (m_config.m_isEnterprise) {
                long elasticHSId = m_messenger.getHSIdForLocalSite(HostMessenger.REBALANCE_SITE_ID);
                m_messenger.createMailbox(elasticHSId, new SiteMailbox(m_messenger, elasticHSId));
            }

            if (m_joining) {
                Class<?> elasticJoinCoordClass =
                        MiscUtils.loadProClass("org.voltdb.join.ElasticJoinNodeCoordinator", "Elastic", false);
                try {
                    Constructor<?> constructor = elasticJoinCoordClass.getConstructor(HostMessenger.class, String.class);
                    m_joinCoordinator = (JoinCoordinator) constructor.newInstance(m_messenger, VoltDB.instance().getVoltDBRootPath());
                    m_messenger.registerMailbox(m_joinCoordinator);
                    m_joinCoordinator.initialize(m_catalogContext.getDeployment().getCluster().getKfactor());
                } catch (Exception e) {
                    VoltDB.crashLocalVoltDB("Failed to instantiate join coordinator", true, e);
                }
            }

            /*
             * Construct all the mailboxes for things that need to be globally addressable so they can be published
             * in one atomic shot.
             *
             * The starting state for partition assignments are statically derived from the host id generated
             * by host messenger and the k-factor/host count/sites per host. This starting state
             * is published to ZK as the topology metadata node.
             *
             * On join and rejoin the node has to inspect the topology meta node to find out what is missing
             * and then update the topology listing itself as the replica for those partitions.
             * Then it does a compare and set of the topology.
             *
             * Ning: topology may not reflect the true partitions in the cluster during join. So if another node
             * is trying to rejoin, it should rely on the cartographer's view to pick the partitions to replace.
             */
            AbstractTopology topo = getTopology(config.m_startAction, hostGroups, sitesPerHostMap, m_joinCoordinator);
            m_partitionsToSitesAtStartupForExportInit = new ArrayList<>();
            try {
                // IV2 mailbox stuff
                m_configuredReplicationFactor = topo.getReplicationFactor();
                m_cartographer = new Cartographer(m_messenger, m_configuredReplicationFactor,
                        m_catalogContext.cluster.getNetworkpartition());
                m_partitionZeroLeader = new Supplier<Boolean>() {
                    @Override
                    public Boolean get() {
                        return m_cartographer.isPartitionZeroLeader();
                    }
                };
                List<Integer> partitions = null;
                Set<Integer> partitionGroupPeers = null;
                if (m_rejoining) {
                    m_configuredNumberOfPartitions = m_cartographer.getPartitionCount();
                    partitions = recoverPartitions(topo, hostGroups.get(m_messenger.getHostId()));
                    if (partitions == null) {
                        partitions = m_cartographer.getIv2PartitionsToReplace(m_configuredReplicationFactor,
                                                                          m_catalogContext.getNodeSettings().getLocalSitesCount(),
                                                                          m_messenger.getHostId(),
                                                                          hostGroups);
                    }
                    partitionGroupPeers = m_cartographer.findPartitionGroupPeers(partitions);
                    if (partitions.size() == 0) {
                        VoltDB.crashLocalVoltDB("The VoltDB cluster already has enough nodes to satisfy " +
                                "the requested k-safety factor of " +
                                m_configuredReplicationFactor + ".\n" +
                                "No more nodes can join.", false, null);
                    }
                } else {
                    m_configuredNumberOfPartitions = topo.getPartitionCount();
                    partitions = topo.getPartitionIdList(m_messenger.getHostId());
                    partitionGroupPeers = topo.getPartitionGroupPeers(m_messenger.getHostId());
                }
                m_messenger.setPartitionGroupPeers(partitionGroupPeers, m_clusterSettings.get().hostcount());
                for (int ii = 0; ii < partitions.size(); ii++) {
                    Integer partition = partitions.get(ii);
                    m_iv2InitiatorStartingTxnIds.put( partition, TxnEgo.makeZero(partition).getTxnId());
                }
                m_iv2Initiators = createIv2Initiators(
                        partitions,
                        m_config.m_startAction,
                        m_partitionsToSitesAtStartupForExportInit);
                m_iv2InitiatorStartingTxnIds.put(
                        MpInitiator.MP_INIT_PID,
                        TxnEgo.makeZero(MpInitiator.MP_INIT_PID).getTxnId());
                // Pass the local HSIds to the MPI so it can farm out buddy sites
                // to the RO MP site pool
                List<Long> localHSIds = new ArrayList<>();
                for (Initiator ii : m_iv2Initiators.values()) {
                    localHSIds.add(ii.getInitiatorHSId());
                }
                m_MPI = new MpInitiator(m_messenger, localHSIds, getStatsAgent());
                m_iv2Initiators.put(MpInitiator.MP_INIT_PID, m_MPI);

                // Make a list of HDIds to join
                Map<Integer, Long> partsToHSIdsToRejoin = new HashMap<>();
                for (Initiator init : m_iv2Initiators.values()) {
                    if (init.isRejoinable()) {
                        partsToHSIdsToRejoin.put(init.getPartitionId(), init.getInitiatorHSId());
                    }
                }
                OnDemandBinaryLogger.path = VoltDB.instance().getVoltDBRootPath();
                if (m_rejoining) {
                    SnapshotSaveAPI.recoveringSiteCount.set(partsToHSIdsToRejoin.size());
                    hostLog.info("Set recovering site count to " + partsToHSIdsToRejoin.size());

                    m_joinCoordinator = new Iv2RejoinCoordinator(m_messenger,
                            partsToHSIdsToRejoin.values(),
                            VoltDB.instance().getVoltDBRootPath(),
                            m_config.m_startAction == StartAction.LIVE_REJOIN);
                    m_joinCoordinator.initialize(m_configuredReplicationFactor);
                    m_messenger.registerMailbox(m_joinCoordinator);
                    if (m_config.m_startAction == StartAction.LIVE_REJOIN) {
                        hostLog.info("Using live rejoin.");
                    }
                    else {
                        hostLog.info("Using blocking rejoin.");
                    }
                } else if (m_joining) {
                    m_joinCoordinator.setPartitionsToHSIds(partsToHSIdsToRejoin);
                }
            } catch (Exception e) {
                VoltDB.crashLocalVoltDB(e.getMessage(), true, e);
            }

            // do the many init tasks in the Inits class
            Inits inits = new Inits(m_statusTracker, this, 1, m_durable);
            inits.doInitializationWork();

            // Need the catalog so that we know how many tables so we can guess at the necessary heap size
            // This is done under Inits.doInitializationWork(), so need to wait until we get here.
            // Current calculation needs pro/community knowledge, number of tables, and the sites/host,
            // which is the number of initiators (minus the possibly idle MPI initiator)
            checkHeapSanity(MiscUtils.isPro(), m_catalogContext.tables.size(),
                    (m_iv2Initiators.size() - 1), m_configuredReplicationFactor);

            if (m_joining && getReplicationRole() == ReplicationRole.REPLICA) {
                VoltDB.crashLocalVoltDB("Elastic join is prohibited on a replica cluster.", false, null);
            }

            collectLocalNetworkMetadata();

            // Initialize stats
            m_ioStats = new IOStats();
            getStatsAgent().registerStatsSource(StatsSelector.IOSTATS,
                    0, m_ioStats);
            m_memoryStats = new MemoryStats();
            getStatsAgent().registerStatsSource(StatsSelector.MEMORY,
                    0, m_memoryStats);
            getStatsAgent().registerStatsSource(StatsSelector.TOPO, 0, m_cartographer);
            m_partitionCountStats = new PartitionCountStats(m_cartographer);
            getStatsAgent().registerStatsSource(StatsSelector.PARTITIONCOUNT,
                    0, m_partitionCountStats);
            m_initiatorStats = new InitiatorStats(m_myHostId);
            m_liveClientsStats = new LiveClientsStats();
            getStatsAgent().registerStatsSource(StatsSelector.LIVECLIENTS, 0, m_liveClientsStats);

            m_latencyStats = new LatencyStats();
            getStatsAgent().registerStatsSource(StatsSelector.LATENCY, 0, m_latencyStats);
            m_latencyCompressedStats = new LatencyHistogramStats(m_myHostId);
            getStatsAgent().registerStatsSource(StatsSelector.LATENCY_COMPRESSED, 0, m_latencyCompressedStats);
            m_latencyHistogramStats = new LatencyUncompressedHistogramStats(m_myHostId);
            getStatsAgent().registerStatsSource(StatsSelector.LATENCY_HISTOGRAM,
                    0, m_latencyHistogramStats);


            BalancePartitionsStatistics rebalanceStats = new BalancePartitionsStatistics();
            getStatsAgent().registerStatsSource(StatsSelector.REBALANCE, 0, rebalanceStats);

            KSafetyStats kSafetyStats = new KSafetyStats();
            getStatsAgent().registerStatsSource(StatsSelector.KSAFETY, 0, kSafetyStats);
            m_cpuStats = new CpuStats();
            getStatsAgent().registerStatsSource(StatsSelector.CPU,
                    0, m_cpuStats);
            m_gcStats = new GcStats();
            getStatsAgent().registerStatsSource(StatsSelector.GC,
                    0, m_gcStats);
            // ENG-6321
            m_commandLogStats = new CommandLogStats(m_commandLog);
            getStatsAgent().registerStatsSource(StatsSelector.COMMANDLOG, 0, m_commandLogStats);

            // Dummy DRCONSUMER stats
            replaceDRConsumerStatsWithDummy();

            /*
             * Initialize the command log on rejoin and join before configuring the IV2
             * initiators.  This will prevent them from receiving transactions
             * which need logging before the internal file writers are
             * initialized.  Root cause of ENG-4136.
             *
             * If sync command log is on, not initializing the command log before the initiators
             * are up would cause deadlock.
             */
            if ((m_commandLog != null) && (m_commandLog.needsInitialization())) {
                consoleLog.l7dlog(Level.INFO, LogKeys.host_VoltDB_StayTunedForLogging.name(), null);
            }
            else {
                consoleLog.l7dlog(Level.INFO, LogKeys.host_VoltDB_StayTunedForNoLogging.name(), null);
            }
            if (m_commandLog != null && (m_rejoining || m_joining)) {
                //On rejoin the starting IDs are all 0 so technically it will load any snapshot
                //but the newest snapshot will always be the truncation snapshot taken after rejoin
                //completes at which point the node will mark itself as actually recovered.
                //
                // Use the partition count from the cluster config instead of the cartographer
                // here. Since the initiators are not started yet, the cartographer still doesn't
                // know about the new partitions at this point.
                m_commandLog.initForRejoin(
                        m_catalogContext.cluster.getLogconfig().get("log").getLogsize(),
                        Long.MIN_VALUE,
                        m_configuredNumberOfPartitions,
                        true,
                        m_config.m_commandLogBinding, m_iv2InitiatorStartingTxnIds);
            }

            // Create the client interface
            try {
                InetAddress clientIntf = null;
                InetAddress adminIntf = null;
                if (!m_config.m_externalInterface.trim().equals("")) {
                    clientIntf = InetAddress.getByName(m_config.m_externalInterface);
                    //client and admin interfaces are same by default.
                    adminIntf = clientIntf;
                }
                //If user has specified on command line host:port override client and admin interfaces.
                if (m_config.m_clientInterface != null && m_config.m_clientInterface.trim().length() > 0) {
                    clientIntf = InetAddress.getByName(m_config.m_clientInterface);
                }
                if (m_config.m_adminInterface != null && m_config.m_adminInterface.trim().length() > 0) {
                    adminIntf = InetAddress.getByName(m_config.m_adminInterface);
                }
                m_clientInterface = ClientInterface.create(m_messenger, m_catalogContext, getReplicationRole(),
                        m_cartographer,
                        clientIntf,
                        config.m_port,
                        adminIntf,
                        config.m_adminPort,
                        m_config.m_sslContext);
            } catch (Exception e) {
                VoltDB.crashLocalVoltDB(e.getMessage(), true, e);
            }

            // DR overflow directory
            if (VoltDB.instance().getLicenseApi().isDrReplicationAllowed()) {
                try {
                    Class<?> ndrgwClass = null;
                    ndrgwClass = Class.forName("org.voltdb.dr2.DRProducer");
                    Constructor<?> ndrgwConstructor = ndrgwClass.getConstructor(File.class, File.class, boolean.class, boolean.class, boolean.class, int.class, int.class);
                    m_producerDRGateway =
                            (ProducerDRGateway) ndrgwConstructor.newInstance(
                                    new VoltFile(VoltDB.instance().getDROverflowPath()),
                                    new VoltFile(VoltDB.instance().getSnapshotPath()),
                                    willDoActualRecover(),
                                    m_config.m_startAction.doesRejoin(),
                                    m_replicationActive.get(),
                                    m_configuredNumberOfPartitions,
                                    (m_catalogContext.getClusterSettings().hostcount()-m_config.m_missingHostCount));
                } catch (Exception e) {
                    VoltDB.crashLocalVoltDB("Unable to load DR system", true, e);
                }
            }
            else {
                // set up empty stats for the DR Producer
                getStatsAgent().registerStatsSource(StatsSelector.DRPRODUCERNODE, 0,
                        new DRProducerStatsBase.DRProducerNodeStatsBase());
                getStatsAgent().registerStatsSource(StatsSelector.DRPRODUCERPARTITION, 0,
                        new DRProducerStatsBase.DRProducerPartitionStatsBase());
            }
            m_drRoleStats = new DRRoleStats(this);
            getStatsAgent().registerStatsSource(StatsSelector.DRROLE, 0, m_drRoleStats);

            /*
             * Configure and start all the IV2 sites
             */
            try {
                final String serializedCatalog = m_catalogContext.catalog.serialize();
                for (Initiator iv2init : m_iv2Initiators.values()) {
                    iv2init.configure(
                            getBackendTargetType(),
                            m_catalogContext,
                            serializedCatalog,
                            m_configuredNumberOfPartitions,
                            m_config.m_startAction,
                            getStatsAgent(),
                            m_memoryStats,
                            m_commandLog,
                            m_config.m_executionCoreBindings.poll(),
                            shouldInitiatorCreateMPDRGateway(iv2init));
                }

                // LeaderAppointer startup blocks if the initiators are not initialized.
                // So create the LeaderAppointer after the initiators.
                boolean expectSyncSnapshot = getReplicationRole() == ReplicationRole.REPLICA && config.m_startAction == StartAction.CREATE;
                m_leaderAppointer = new LeaderAppointer(
                        m_messenger,
                        m_configuredNumberOfPartitions,
                        m_catalogContext.getDeployment().getCluster().getKfactor(),
                        topo.topologyToJSON(),
                        m_MPI,
                        kSafetyStats,
                        expectSyncSnapshot
                );
                m_globalServiceElector.registerService(m_leaderAppointer);
            } catch (Exception e) {
                Throwable toLog = e;
                if (e instanceof ExecutionException) {
                    toLog = ((ExecutionException)e).getCause();
                }
                VoltDB.crashLocalVoltDB("Error configuring IV2 initiator.", true, toLog);
            }

            // Create the statistics manager and register it to JMX registry
            m_statsManager = null;
            try {
                final Class<?> statsManagerClass =
                        MiscUtils.loadProClass("org.voltdb.management.JMXStatsManager", "JMX", true);
                if (statsManagerClass != null && !DISABLE_JMX) {
                    m_statsManager = (StatsManager)statsManagerClass.newInstance();
                    m_statsManager.initialize();
                }
            } catch (Exception e) {
                //JMXStatsManager will log and we continue.
            }

            try {
                m_snapshotCompletionMonitor.init(m_messenger.getZK());
            } catch (Exception e) {
                hostLog.fatal("Error initializing snapshot completion monitor", e);
                VoltDB.crashLocalVoltDB("Error initializing snapshot completion monitor", true, e);
            }

            /*
             * Make sure the build string successfully validated
             * before continuing to do operations
             * that might return wrongs answers or lose data.
             */
            try {
                buildStringValidation.get();
            } catch (Exception e) {
                VoltDB.crashLocalVoltDB("Failed to validate cluster build string", false, e);
            }

            //elastic join, make sure all the joining nodes are ready
            //so that the secondary connections can be created.
            if (m_joining) {
                int expectedHosts = m_configuredReplicationFactor + 1;
                m_messenger.waitForJoiningHostsToBeReady(expectedHosts, this.m_myHostId);
            } else if (!m_rejoining) {
                // initial start or recover
                int expectedHosts = m_catalogContext.getClusterSettings().hostcount() - m_config.m_missingHostCount;
                m_messenger.waitForAllHostsToBeReady(expectedHosts);
            }

            // Create secondary connections within partition group
            createSecondaryConnections(m_rejoining);

            if (!m_joining && (m_cartographer.getPartitionCount()) != m_configuredNumberOfPartitions) {
                for (Map.Entry<Integer, ImmutableList<Long>> entry :
                    getSiteTrackerForSnapshot().m_partitionsToSitesImmutable.entrySet()) {
                    hostLog.info(entry.getKey() + " -- "
                            + CoreUtils.hsIdCollectionToString(entry.getValue()));
                }
                VoltDB.crashGlobalVoltDB("Mismatch between configured number of partitions (" +
                        m_configuredNumberOfPartitions + ") and actual (" +
                        m_cartographer.getPartitionCount() + ")",
                        true, null);
            }

            schedulePeriodicWorks();
            m_clientInterface.schedulePeriodicWorks();

            // print out a bunch of useful system info
            logDebuggingInfo(m_config.m_adminPort, m_config.m_httpPort, m_httpPortExtraLogMessage, m_jsonEnabled);


            // warn the user on the console if k=0 or if no command logging
            if (m_configuredReplicationFactor == 0) {
                consoleLog.warn("This is not a highly available cluster. K-Safety is set to 0.");
            }
            boolean usingCommandLog = m_config.m_isEnterprise
                    && (m_catalogContext.cluster.getLogconfig() != null)
                    && (m_catalogContext.cluster.getLogconfig().get("log") != null)
                    && m_catalogContext.cluster.getLogconfig().get("log").getEnabled();
            if (!usingCommandLog) {
                // figure out if using a snapshot schedule
                boolean usingPeridoicSnapshots = false;
                for (SnapshotSchedule ss : m_catalogContext.database.getSnapshotschedule()) {
                    if (ss.getEnabled()) {
                        usingPeridoicSnapshots = true;
                    }
                }
                // print the right warning depending on durability settings
                if (usingPeridoicSnapshots) {
                    consoleLog.warn("Durability is limited to periodic snapshots. Command logging is off.");
                }
                else {
                    consoleLog.warn("Durability is turned off. Command logging is off.");
                }
            }

            // warn if cluster is partitionable, but partition detection is off
            if ((m_catalogContext.cluster.getNetworkpartition() == false) &&
                    (m_configuredReplicationFactor > 0)) {
                hostLog.warn("Running a redundant (k-safe) cluster with network " +
                        "partition detection disabled is not recommended for production use.");
                // we decided not to include the stronger language below for the 3.0 version (ENG-4215)
                //hostLog.warn("With partition detection disabled, data may be lost or " +
                //      "corrupted by certain classes of network failures.");
            }

            assert (m_clientInterface != null);
            m_clientInterface.initializeSnapshotDaemon(m_messenger, m_globalServiceElector);

            // Start elastic join service
            try {
                if (m_config.m_isEnterprise && TheHashinator.getCurrentConfig().type == HashinatorType.ELASTIC) {
                    Class<?> elasticServiceClass = MiscUtils.loadProClass("org.voltdb.join.ElasticJoinCoordinator",
                                                                          "Elastic join", false);

                    if (elasticServiceClass == null) {
                        VoltDB.crashLocalVoltDB("Missing the ElasticJoinCoordinator class file in the enterprise " +
                                                "edition", false, null);
                    }

                    Constructor<?> constructor =
                        elasticServiceClass.getConstructor(HostMessenger.class,
                                                           ClientInterface.class,
                                                           Cartographer.class,
                                                           BalancePartitionsStatistics.class,
                                                           String.class,
                                                           int.class,
                                                           Supplier.class);
                    m_elasticJoinService =
                        (ElasticJoinService) constructor.newInstance(
                                m_messenger,
                                m_clientInterface,
                                m_cartographer,
                                rebalanceStats,
                                VoltDB.instance().getCommandLogSnapshotPath(),
                                m_catalogContext.getDeployment().getCluster().getKfactor(),
                                m_clusterSettings);
                    m_elasticJoinService.updateConfig(m_catalogContext);
                }
            } catch (Exception e) {
                VoltDB.crashLocalVoltDB("Failed to instantiate elastic join service", false, e);
            }

            // set additional restore agent stuff
            if (m_restoreAgent != null) {
                m_restoreAgent.setInitiator(new Iv2TransactionCreator(m_clientInterface));
            }

            // Start the stats agent at the end, after everything has been constructed
            m_opsRegistrar.setDummyMode(false);

            m_configLogger = new Thread(new ConfigLogging());
            m_configLogger.start();

            scheduleDailyLoggingWorkInNextCheckTime();
        }
    }

    /**
     * Check if actual recover is needed
     * Return false if we need to start new,
     * or command log is disabled,
     * or there is no complete snapshot
     */
   private boolean willDoActualRecover()
   {
       return (m_config.m_startAction.doesRecover() &&
              (m_durable || getTerminusNonce() != null));
   }
    /**
     * recover the partition assignment from one of lost hosts in the same placement group for rejoin
     * Use the placement group of the recovering host to find a matched host from the lost nodes in the topology
     * If the partition count from the lost node is the same as the site count of the recovering host,
     * The partitions on the lost node will be placed on the recovering host. Partition group layout will be maintained.
     * Topology will be updated on ZK if successful
     * @param topology The topology from ZK, which contains the partition assignments for live or lost hosts
     * @param haGroup The placement group of the recovering host
     * @return A list of partitions if recover effort is a success.
     */
    private List<Integer> recoverPartitions(AbstractTopology topology, String haGroup) {

        AbstractTopology recoveredTopo = AbstractTopology.mutateRecoverTopology(topology,
                m_messenger.getLiveHostIds(),
                m_messenger.getHostId(),
                haGroup);
        if (recoveredTopo == null) {
            return null;
        }
        List<Integer> partitions = recoveredTopo.getPartitionIdList(m_messenger.getHostId());
        if (partitions != null && partitions.size() == m_catalogContext.getNodeSettings().getLocalSitesCount()) {
            TopologyZKUtils.updateTopologyToZK(m_messenger.getZK(), recoveredTopo);
            return partitions;
        }
        return null;
    }

    @Override
    public void hostsFailed(Set<Integer> failedHosts)
    {
        final ScheduledExecutorService es = getSES(true);
        if (es != null && !es.isShutdown()) {
            es.submit(new Runnable() {
                @Override
                public void run()
                {
                    // First check to make sure that the cluster still is viable before
                    // before allowing the fault log to be updated by the notifications
                    // generated below.
                    if (!m_leaderAppointer.isClusterKSafe(failedHosts)) {
                        VoltDB.crashLocalVoltDB("Some partitions have no replicas.  Cluster has become unviable.",
                                false, null);
                        return;
                    }
                    // Send KSafety trap - BTW the side effect of
                    // calling m_leaderAppointer.isClusterKSafe(..) is that leader appointer
                    // creates the ksafety stats set
                    if (m_cartographer.isPartitionZeroLeader() || isFirstZeroPartitionReplica(failedHosts)) {
                        // Send hostDown traps
                        for (int hostId : failedHosts) {
                            m_snmp.hostDown(FaultLevel.ERROR, hostId, "Host left cluster mesh due to connection loss");
                        }
                        final int missing = m_leaderAppointer.getKSafetyStatsSet().stream()
                                .max((s1,s2) -> s1.getMissingCount() - s2.getMissingCount())
                                .map(s->s.getMissingCount()).orElse(failedHosts.size());
                        final int expected = m_clusterSettings.getReference().hostcount();
                        m_snmp.statistics(FaultFacility.CLUSTER,
                                "Node lost. Cluster is down to " + (expected - missing)
                              + " members out of original "+ expected + ".");
                    }
                    // Cleanup the rejoin blocker in case the rejoining node failed.
                    // This has to run on a separate thread because the callback is
                    // invoked on the ZooKeeper server thread.
                    //
                    // I'm trying to be defensive to have this cleanup code run on
                    // all live nodes. One of them will succeed in cleaning up the
                    // rejoin ZK nodes. The others will just do nothing if the ZK
                    // nodes are already gone. If this node is still initializing
                    // when a rejoining node fails, there must be a live node that
                    // can clean things up. It's okay to skip this if the executor
                    // services are not set up yet.
                    //
                    // Also be defensive to cleanup stop node indicator on all live
                    // hosts.
                    for (int hostId : failedHosts) {
                        CoreZK.removeRejoinNodeIndicatorForHost(m_messenger.getZK(), hostId);
                        VoltZK.removeStopNodeIndicator(m_messenger.getZK(),
                                ZKUtil.joinZKPath(VoltZK.host_ids_be_stopped, Integer.toString(hostId)),
                                hostLog);
                        m_messenger.removeStopNodeNotice(hostId);
                    }

                    // If the current node hasn't finished rejoin when another
                    // node fails, fail this node to prevent locking up the
                    // system.
                    if (m_rejoining) {
                        VoltDB.crashLocalVoltDB("Another node failed before this node could finish rejoining. " +
                                                "As a result, the rejoin operation has been canceled. " +
                                                "Please try again.");
                    }

                    // let the client interface know host(s) have failed to clean up any outstanding work
                    // especially non-transactional work
                    m_clientInterface.handleFailedHosts(failedHosts);
                }
            });
        }
    }

    private boolean isFirstZeroPartitionReplica(Set<Integer> failedHosts) {
        int partitionZeroMaster = CoreUtils.getHostIdFromHSId(m_cartographer.getHSIdForMaster(0));
        if (!failedHosts.contains(partitionZeroMaster)) {
            return false;
        }
        int firstReplica = m_cartographer
                .getReplicasForPartition(0)
                .stream()
                .map(l->CoreUtils.getHostIdFromHSId(l))
                .filter(i-> !failedHosts.contains(i))
                .min((i1,i2) -> i1 - i2)
                .orElse(m_messenger.getHostId() + 1);
        return firstReplica == m_messenger.getHostId();
    }

    class DailyLogTask implements Runnable {
        @Override
        public void run() {
            m_myHostId = m_messenger.getHostId();
            hostLog.info(String.format("Host id of this node is: %d", m_myHostId));
            hostLog.info("URL of deployment info: " + m_config.m_pathToDeployment);
            hostLog.info("Cluster uptime: " + MiscUtils.formatUptime(getClusterUptime()));
            logDebuggingInfo(m_config.m_adminPort, m_config.m_httpPort, m_httpPortExtraLogMessage, m_jsonEnabled);
            // log system setting information
            logSystemSettingFromCatalogContext();

            scheduleDailyLoggingWorkInNextCheckTime();

            // daily maintenance
            EnterpriseMaintenance em = EnterpriseMaintenance.get();
            if (em != null) { em.dailyMaintenaceTask(); }
        }
    }

    /**
     * Get the next check time for a private member in log4j library, which is not a reliable idea.
     * It adds 30 seconds for the initial delay and uses a periodical thread to schedule the daily logging work
     * with this delay.
     * @return
     */
    void scheduleDailyLoggingWorkInNextCheckTime() {
        DailyRollingFileAppender dailyAppender = null;
        Enumeration<?> appenders = Logger.getRootLogger().getAllAppenders();
        while (appenders.hasMoreElements()) {
            Appender appender = (Appender) appenders.nextElement();
            if (appender instanceof DailyRollingFileAppender){
                dailyAppender = (DailyRollingFileAppender) appender;
            }
        }
        final DailyRollingFileAppender dailyRollingFileAppender = dailyAppender;

        Field field = null;
        if (dailyRollingFileAppender != null) {
            try {
                field = dailyRollingFileAppender.getClass().getDeclaredField("nextCheck");
                field.setAccessible(true);
            } catch (NoSuchFieldException e) {
                hostLog.error("Failed to set daily system info logging: " + e.getMessage());
            }
        }
        final Field nextCheckField = field;
        long nextCheck = System.currentTimeMillis();
        // the next part may throw exception, current time is the default value
        if (dailyRollingFileAppender != null && nextCheckField != null) {
            try {
                nextCheck = nextCheckField.getLong(dailyRollingFileAppender);
                scheduleWork(new DailyLogTask(),
                        nextCheck - System.currentTimeMillis() + 30 * 1000, 0, TimeUnit.MILLISECONDS);
            } catch (Exception e) {
                hostLog.error("Failed to set daily system info logging: " + e.getMessage());
            }
        }
    }

    class StartActionWatcher implements Watcher {
        @Override
        public void process(WatchedEvent event) {
            if (m_mode == OperationMode.SHUTTINGDOWN) return;
            m_es.submit(new Runnable() {
                @Override
                public void run() {
                    validateStartAction();
                }
            });
        }
    }

    private void validateStartAction() {
        ZooKeeper zk = m_messenger.getZK();
        boolean initCompleted = false;
        List<String> children = null;

        try {
            initCompleted = zk.exists(VoltZK.init_completed, false) != null;
            children = zk.getChildren(VoltZK.start_action, new StartActionWatcher(), null);
        } catch (KeeperException e) {
            hostLog.error("Failed to validate the start actions", e);
            return;
        } catch (InterruptedException e) {
            VoltDB.crashLocalVoltDB("Interrupted during start action validation:" + e.getMessage(), true, e);
        }

        if (children != null && !children.isEmpty()) {
            for (String child : children) {
                byte[] data = null;
                try {
                    data = zk.getData(VoltZK.start_action + "/" + child, false, null);
                } catch (KeeperException excp) {
                    if (excp.code() == Code.NONODE) {
                            hostLog.debug("Failed to validate the start action as node "
                                    + VoltZK.start_action + "/" + child + " got disconnected", excp);
                    } else {
                        hostLog.error("Failed to validate the start actions ", excp);
                    }
                    return;
                } catch (InterruptedException e) {
                    VoltDB.crashLocalVoltDB("Interrupted during start action validation:" + e.getMessage(), true, e);
                }

                if (data == null) {
                    VoltDB.crashLocalVoltDB("Couldn't find " + VoltZK.start_action + "/" + child);
                }
                String startAction = new String(data);
                if ((startAction.equals(StartAction.JOIN.toString()) ||
                        startAction.equals(StartAction.REJOIN.toString()) ||
                        startAction.equals(StartAction.LIVE_REJOIN.toString())) &&
                        !initCompleted) {
                    int nodeId = VoltZK.getHostIDFromChildName(child);
                    if (nodeId == m_messenger.getHostId()) {
                        VoltDB.crashLocalVoltDB("This node was started with start action " + startAction + " during cluster creation. "
                                + "All nodes should be started with matching create or recover actions when bring up a cluster. "
                                + "Join and rejoin are for adding nodes to an already running cluster.");
                    } else {
                        hostLog.warn("Node " + nodeId + " tried to " + startAction + " cluster but it is not allowed during cluster creation. "
                                + "All nodes should be started with matching create or recover actions when bring up a cluster. "
                                + "Join and rejoin are for adding nodes to an already running cluster.");
                    }
                }
            }
        }
    }

    private class ConfigLogging implements Runnable {

        private void logConfigInfo() {
            hostLog.info("Logging config info");

            File configInfoDir = getConfigDirectory();
            configInfoDir.mkdirs();

            File configInfo = new File(configInfoDir, "config.json");

            byte jsonBytes[] = null;
            try {
                JSONStringer stringer = new JSONStringer();
                stringer.object();

                stringer.keySymbolValuePair("workingDir", System.getProperty("user.dir"));
                stringer.keySymbolValuePair("pid", CLibrary.getpid());

                stringer.key("log4jDst").array();
                Enumeration<?> appenders = Logger.getRootLogger().getAllAppenders();
                while (appenders.hasMoreElements()) {
                    Appender appender = (Appender) appenders.nextElement();
                    if (appender instanceof FileAppender){
                        stringer.object();
                        stringer.keySymbolValuePair("path", new File(((FileAppender) appender).getFile()).getCanonicalPath());
                        if (appender instanceof DailyRollingFileAppender) {
                            stringer.keySymbolValuePair("format", ((DailyRollingFileAppender)appender).getDatePattern());
                        }
                        stringer.endObject();
                    }
                }

                Enumeration<?> loggers = Logger.getRootLogger().getLoggerRepository().getCurrentLoggers();
                while (loggers.hasMoreElements()) {
                    Logger logger = (Logger) loggers.nextElement();
                    appenders = logger.getAllAppenders();
                    while (appenders.hasMoreElements()) {
                        Appender appender = (Appender) appenders.nextElement();
                        if (appender instanceof FileAppender){
                            stringer.object();
                            stringer.keySymbolValuePair("path", new File(((FileAppender) appender).getFile()).getCanonicalPath());
                            if (appender instanceof DailyRollingFileAppender) {
                                stringer.keySymbolValuePair("format", ((DailyRollingFileAppender)appender).getDatePattern());
                            }
                            stringer.endObject();
                        }
                    }
                }
                stringer.endArray();

                stringer.endObject();
                JSONObject jsObj = new JSONObject(stringer.toString());
                jsonBytes = jsObj.toString(4).getBytes(Charsets.UTF_8);
            } catch (JSONException e) {
                Throwables.propagate(e);
            } catch (IOException e) {
                e.printStackTrace();
            }

            try {
                FileOutputStream fos = new FileOutputStream(configInfo);
                fos.write(jsonBytes);
                fos.getFD().sync();
                fos.close();
            } catch (IOException e) {
                hostLog.error("Failed to log config info: " + e.getMessage());
                e.printStackTrace();
            }
        }

        private void logCatalogAndDeployment(CatalogJarWriteMode mode) {
            File configInfoDir = getConfigDirectory();
            configInfoDir.mkdirs();

            try {
                m_catalogContext.writeCatalogJarToFile(configInfoDir.getPath(), "catalog.jar", mode);
            } catch (IOException e) {
                hostLog.error("Failed to writing catalog jar to disk: " + e.getMessage(), e);
                e.printStackTrace();

                VoltZK.removeCatalogUpdateBlocker(VoltDB.instance().getHostMessenger().getZK(),
                                                  VoltZK.uacActiveBlocker,
                                                  hostLog);
                VoltDB.crashLocalVoltDB("Fatal error when writing the catalog jar to disk.", true, e);
            }
            logDeployment();
        }

        private void logDeployment() {
            File configInfoDir = getConfigDirectory();
            configInfoDir.mkdirs();

            try {
                File deploymentFile = getConfigLogDeployment();
                if (deploymentFile.exists()) {
                    deploymentFile.delete();
                }
                FileOutputStream fileOutputStream = new FileOutputStream(deploymentFile);
                fileOutputStream.write(m_catalogContext.getDeploymentBytes());
                fileOutputStream.close();
            } catch (Exception e) {
                hostLog.error("Failed to log deployment file: " + e.getMessage(), e);
                e.printStackTrace();
            }
        }

        @Override
        public void run() {
            logConfigInfo();
            logCatalogAndDeployment(CatalogJarWriteMode.START_OR_RESTART);
        }
    }

    // Get topology information.  If rejoining, get it directly from
    // ZK.  Otherwise, try to do the write/read race to ZK on startup.
    private AbstractTopology getTopology(StartAction startAction, Map<Integer, String> hostGroups,
            Map<Integer, Integer> sitesPerHostMap, JoinCoordinator joinCoordinator)
    {
        AbstractTopology topology = null;
        if (startAction == StartAction.JOIN) {
            assert(joinCoordinator != null);
            JSONObject topoJson = joinCoordinator.getTopology();
            try {
                topology = AbstractTopology.topologyFromJSON(topoJson);
            } catch (JSONException e) {
                VoltDB.crashLocalVoltDB("Unable to get topology from Json object", true, e);
            }
        } else if (startAction.doesRejoin()) {
            topology = TopologyZKUtils.readTopologyFromZK(m_messenger.getZK());
        } else {
            // initial start or recover
            int hostcount = m_clusterSettings.get().hostcount();
            if (sitesPerHostMap.size() != (hostcount - m_config.m_missingHostCount)) {
                VoltDB.crashLocalVoltDB("The total number of live and missing hosts must be the same as the cluster host count", false, null);
            }
            int kfactor = m_catalogContext.getDeployment().getCluster().getKfactor();
            if (kfactor == 0 && m_config.m_missingHostCount > 0) {
                VoltDB.crashLocalVoltDB("A cluster with 0 kfactor can not be started with missing nodes ", false, null);
            }
            if (hostcount <= kfactor) {
                VoltDB.crashLocalVoltDB("Not enough nodes to ensure K-Safety.", false, null);
            }

            //startup or recover a cluster with missing nodes. make up the missing hosts to fool the topology
            //The topology will contain hosts which are marked as missing.The missing hosts will not host any master partitions.
            //At least one partition replica must be on the live hosts (not missing). Otherwise, the cluster will not be started up.
            //LeaderAppointer will ignore these hosts during startup.
            int sph = sitesPerHostMap.values().iterator().next();
            int missingHostId = Integer.MAX_VALUE;
            Set<Integer> missingHosts = Sets.newHashSet();
            for (int i = 0; i < m_config.m_missingHostCount; i++) {
                sitesPerHostMap.put(missingHostId, sph);
                hostGroups.put(missingHostId, AbstractTopology.PLACEMENT_GROUP_DEFAULT);
                missingHosts.add(missingHostId--);
            }
            int totalSites = sitesPerHostMap.values().stream().mapToInt(Number::intValue).sum();
            if (totalSites % (kfactor + 1) != 0) {
                VoltDB.crashLocalVoltDB("Total number of sites is not divisable by the number of partitions.", false, null);
            }
            topology = AbstractTopology.getTopology(sitesPerHostMap, hostGroups, kfactor);
            if (topology.hasMissingPartitions()) {
                VoltDB.crashLocalVoltDB("Some partitions are missing in the topology", false, null);
            }
            //move partition masters from missing hosts to live hosts
            topology = AbstractTopology.shiftPartitionLeaders(topology, missingHosts);
            TopologyZKUtils.registerTopologyToZK(m_messenger.getZK(), topology);
        }

        return topology;
    }

    private TreeMap<Integer, Initiator> createIv2Initiators(Collection<Integer> partitions,
                                                StartAction startAction,
                                                List<Integer> m_partitionsToSitesAtStartupForExportInit)
    {
        TreeMap<Integer, Initiator> initiators = new TreeMap<>();
        for (Integer partition : partitions)
        {
            Initiator initiator = new SpInitiator(m_messenger, partition, getStatsAgent(),
                    m_snapshotCompletionMonitor, startAction);
            initiators.put(partition, initiator);
            m_partitionsToSitesAtStartupForExportInit.add(partition);
        }
        return initiators;
    }

    private void createSecondaryConnections(boolean isRejoin) {
        int partitionGroupCount = m_clusterSettings.get().hostcount() / (m_configuredReplicationFactor + 1);
        if (m_configuredReplicationFactor > 0 && partitionGroupCount > 1) {
            m_messenger.createAuxiliaryConnections(isRejoin);
        }
    }

    private final List<ScheduledFuture<?>> m_periodicWorks = new ArrayList<>();

    /**
     * Schedule all the periodic works
     */
    private void schedulePeriodicWorks() {
        // JMX stats broadcast
        m_periodicWorks.add(scheduleWork(new Runnable() {
            @Override
            public void run() {
                // A null here was causing a steady stream of annoying but apparently inconsequential
                // NPEs during a debug session of an unrelated unit test.
                if (m_statsManager != null) {
                    m_statsManager.sendNotification();
                }
            }
        }, 0, StatsManager.POLL_INTERVAL, TimeUnit.MILLISECONDS));

        // clear login count
        m_periodicWorks.add(scheduleWork(new Runnable() {
            @Override
            public void run() {
                ScheduledExecutorService es = VoltDB.instance().getSES(false);
                if (es != null && !es.isShutdown()) {
                    es.submit(new Runnable() {
                        @Override
                        public void run()
                        {
                            long timestamp = System.currentTimeMillis();
                            m_flc.checkCounter(timestamp);
                        }
                    });
                }
            }
        }, 0, 10, TimeUnit.SECONDS));

        // small stats samples
        m_periodicWorks.add(scheduleWork(new Runnable() {
            @Override
            public void run() {
                SystemStatsCollector.asyncSampleSystemNow(false, false);
            }
        }, 0, 5, TimeUnit.SECONDS));

        // medium stats samples
        m_periodicWorks.add(scheduleWork(new Runnable() {
            @Override
            public void run() {
                SystemStatsCollector.asyncSampleSystemNow(true, false);
            }
        }, 0, 1, TimeUnit.MINUTES));

        // large stats samples
        m_periodicWorks.add(scheduleWork(new Runnable() {
            @Override
            public void run() {
                SystemStatsCollector.asyncSampleSystemNow(true, true);
            }
        }, 0, 6, TimeUnit.MINUTES));

        // other enterprise setup
        EnterpriseMaintenance em = EnterpriseMaintenance.get();
        if (em != null) { em.setupMaintenaceTasks(); }

        GCInspector.instance.start(m_periodicPriorityWorkThread, m_gcStats);
    }

    private void startHealthMonitor() {
        if (resMonitorWork != null) {
            m_globalServiceElector.unregisterService(m_healthMonitor);
            resMonitorWork.cancel(false);
            try {
                resMonitorWork.get();
            } catch(Exception e) { } // Ignore exceptions because we don't really care about the result here.
            m_periodicWorks.remove(resMonitorWork);
        }
        m_healthMonitor  = new HealthMonitor(m_catalogContext.getDeployment().getSystemsettings(), getSnmpTrapSender());
        m_healthMonitor.logResourceLimitConfigurationInfo();
        if (m_healthMonitor.hasResourceLimitsConfigured()) {
            m_globalServiceElector.registerService(m_healthMonitor);
            resMonitorWork = scheduleWork(m_healthMonitor, m_healthMonitor.getResourceCheckInterval(), m_healthMonitor.getResourceCheckInterval(), TimeUnit.SECONDS);
            m_periodicWorks.add(resMonitorWork);
        }
    }

    /**
     * Takes the deployment file given at initialization and the voltdb root given as
     * a command line options, and it performs the following tasks:
     * <p><ul>
     * <li>creates if necessary the voltdbroot directory
     * <li>fail if voltdbroot is already configured and populated with database artifacts
     * <li>creates command log, DR, snapshot, and export directories
     * <li>creates the config directory under voltdbroot
     * <li>moves the deployment file under the config directory
     * </ul>
     * @param config
     * @param dt a {@link DeploymentType}
     */
    private void stageDeploymentFileForInitialize(Configuration config, DeploymentType dt) {

        String deprootFN = dt.getPaths().getVoltdbroot().getPath();
        File   deprootFH = new VoltFile(deprootFN);
        File   cnfrootFH = config.m_voltdbRoot;

        if (!cnfrootFH.exists() && !cnfrootFH.mkdirs()) {
            VoltDB.crashLocalVoltDB("Unable to create the voltdbroot directory in " + cnfrootFH, false, null);
        }
        try {
            File depcanoFH = null;
            try {
                depcanoFH = deprootFH.getCanonicalFile();
            } catch (IOException e) {
                depcanoFH = deprootFH;
            }
            File cnfcanoFH = cnfrootFH.getCanonicalFile();
            if (!cnfcanoFH.equals(depcanoFH)) {
                dt.getPaths().getVoltdbroot().setPath(cnfrootFH.getPath());
            }
            // root in deployment conflicts with command line voltdbroot
            if (!VoltDB.DBROOT.equals(deprootFN)) {
                consoleLog.info("Ignoring voltdbroot \"" + deprootFN + "\" specified in the deployment file");
                hostLog.info("Ignoring voltdbroot \"" + deprootFN + "\" specified in the deployment file");
            }
        } catch (IOException e) {
            VoltDB.crashLocalVoltDB(
                    "Unable to resolve voltdbroot location: " + config.m_voltdbRoot,
                    false, e);
            return;
        }

        // check for already existing artifacts
        List<String> nonEmptyPaths = managedPathsWithFiles(config, dt);
        if (!nonEmptyPaths.isEmpty()) {
            StringBuilder crashMessage =
                    new StringBuilder("Files from a previous database session exist in the managed directories:");
            for (String nonEmptyPath : nonEmptyPaths) {
                crashMessage.append("\n  - " + nonEmptyPath);
            }
            crashMessage.append("\nUse the start command to start the initialized database or use init --force" +
                " to initialize a new database session overwriting existing files.");
            VoltDB.crashLocalVoltDB(crashMessage.toString());
            return;
        }
        // create the config subdirectory
        File confDH = getConfigDirectory(config);
        if (!confDH.exists() && !confDH.mkdirs()) {
            VoltDB.crashLocalVoltDB("Unable to create the config directory " + confDH);
            return;
        }
        // create the remaining paths
        if (config.m_isEnterprise) {
            List<String> failed = m_nodeSettings.ensureDirectoriesExist();
            if (!failed.isEmpty()) {
                String msg = "Unable to access or create the following directories:\n    "
                        + Joiner.on("\n    ").join(failed);
                VoltDB.crashLocalVoltDB(msg);
                return;
            }
        }

        //Now its safe to Save .paths
        m_nodeSettings.store();

         //Now that we are done with deployment configuration set all path null.
         dt.setPaths(null);

        // log message unconditionally indicating that the provided host-count and admin-mode settings in
        // deployment, if any, will be ignored
        consoleLog.info("When using the INIT command, some deployment file settings (hostcount and voltdbroot path) "
                + "are ignored");
        hostLog.info("When using the INIT command, some deployment file settings (hostcount and voltdbroot path) are "
                + "ignored");

        File depFH = getConfigLogDeployment(config);
        try (FileWriter fw = new FileWriter(depFH)) {
            fw.write(CatalogUtil.getDeployment(dt, true /* pretty print indent */));
        } catch (IOException|RuntimeException e) {
            VoltDB.crashLocalVoltDB("Unable to marshal deployment configuration to " + depFH, false, e);
        }

        // Save cluster settings properties derived from the deployment file
        ClusterSettings.create(CatalogUtil.asClusterSettingsMap(dt)).store();
    }

    private void stageSchemaFiles(Configuration config, boolean isXCDR) {
        if (config.m_userSchema == null && config.m_stagedClassesPath == null) {
            return; // nothing to do
        }
        File stagedCatalogFH = new VoltFile(getStagedCatalogPath(getVoltDBRootPath()));

        if (!config.m_forceVoltdbCreate && stagedCatalogFH.exists()) {
            VoltDB.crashLocalVoltDB("A previous database was initialized with a schema. You must init with --force to overwrite the schema.");
        }
        final boolean standalone = false;
        VoltCompiler compiler = new VoltCompiler(standalone, isXCDR);

        compiler.setInitializeDDLWithFiltering(true);
        if (!compiler.compileFromSchemaAndClasses(config.m_userSchema, config.m_stagedClassesPath, stagedCatalogFH)) {
            VoltDB.crashLocalVoltDB("Could not compile specified schema " + config.m_userSchema);
        }
    }

    private void stageInitializedMarker(Configuration config) {
        File depFH = new VoltFile(config.m_voltdbRoot, VoltDB.INITIALIZED_MARKER);
        try (PrintWriter pw = new PrintWriter(new FileWriter(depFH), true)) {
            pw.println(config.m_clusterName);
        } catch (IOException e) {
            VoltDB.crashLocalVoltDB("Unable to stage cluster name destination", false, e);
        }
    }

    private void deleteInitializationMarkers(Configuration configuration) {
        for (File c: configuration.getInitMarkers()) {
            MiscUtils.deleteRecursively(c);
        }
    }

    public static final String SECURITY_OFF_WARNING = "User authentication is not enabled."
            + " The database is accessible and could be modified or shut down by anyone on the network.";

    boolean readDeploymentAndCreateStarterCatalogContext(VoltDB.Configuration config) {
        /*
         * Debate with the cluster what the deployment file should be
         */
        try {
            ZooKeeper zk = m_messenger.getZK();
            byte deploymentBytes[] = null;

            try {
                deploymentBytes = org.voltcore.utils.CoreUtils.urlToBytes(m_config.m_pathToDeployment);
            } catch (Exception ex) {
                //Let us get bytes from ZK
            }
            DeploymentType deployment = null;
            try {
                if (deploymentBytes != null) {
                    CatalogUtil.writeCatalogToZK(zk,
                            0L,
                            new byte[] {},  // spin loop in Inits.LoadCatalog.run() needs
                                            // this to be of zero length until we have a real catalog.
                            null,
                            deploymentBytes);
                    hostLog.info("URL of deployment: " + m_config.m_pathToDeployment);
                } else {
                    CatalogAndDeployment catalogStuff = CatalogUtil.getCatalogFromZK(zk);
                    deploymentBytes = catalogStuff.deploymentBytes;
                }
            } catch (KeeperException.NodeExistsException e) {
                CatalogAndDeployment catalogStuff = CatalogUtil.getCatalogFromZK(zk);
                byte[] deploymentBytesTemp = catalogStuff.deploymentBytes;
                if (deploymentBytesTemp != null) {
                    //Check hash if its a supplied deployment on command line.
                    //We will ignore the supplied or default deployment anyways.
                    if (deploymentBytes != null && !m_config.m_deploymentDefault) {
                        byte[] deploymentHashHere =
                            CatalogUtil.makeDeploymentHash(deploymentBytes);
                        byte[] deploymentHash =
                            CatalogUtil.makeDeploymentHash(deploymentBytesTemp);
                        if (!(Arrays.equals(deploymentHashHere, deploymentHash)))
                        {
                            hostLog.warn("The locally provided deployment configuration did not " +
                                    " match the configuration information found in the cluster.");
                        } else {
                            hostLog.info("Deployment configuration pulled from other cluster node.");
                        }
                    }
                    //Use remote deployment obtained.
                    deploymentBytes = deploymentBytesTemp;
                } else {
                    hostLog.error("Deployment file could not be loaded locally or remotely, "
                            + "local supplied path: " + m_config.m_pathToDeployment);
                    deploymentBytes = null;
                }
            } catch(KeeperException.NoNodeException e) {
                // no deploymentBytes case is handled below. So just log this error.
                if (hostLog.isDebugEnabled()) {
                    hostLog.debug("Error trying to get deployment bytes from cluster", e);
                }
            }
            if (deploymentBytes == null) {
                hostLog.error("Deployment information could not be obtained from cluster node or locally");
                VoltDB.crashLocalVoltDB("No such deployment file: "
                        + m_config.m_pathToDeployment, false, null);
            }

            if (deployment == null) {
                deployment = CatalogUtil.getDeployment(new ByteArrayInputStream(deploymentBytes));
            }

            // wasn't a valid xml deployment file
            if (deployment == null) {
                hostLog.error("Not a valid XML deployment file at URL: " + m_config.m_pathToDeployment);
                VoltDB.crashLocalVoltDB("Not a valid XML deployment file at URL: "
                        + m_config.m_pathToDeployment, false, null);
            }

            /*
             * Check for invalid deployment file settings (enterprise-only) in the community edition.
             * Trick here is to print out all applicable problems and then stop, rather than stopping
             * after the first one is found.
             */
            if (!m_config.m_isEnterprise) {
                boolean shutdownDeployment = false;
                boolean shutdownAction = false;

                // check license features for community version
                if ((deployment.getCluster() != null) && (deployment.getCluster().getKfactor() > 0)) {
                    consoleLog.error("K-Safety is not supported " +
                            "in the community edition of VoltDB.");
                    shutdownDeployment = true;
                }
                if ((deployment.getSnapshot() != null) && (deployment.getSnapshot().isEnabled())) {
                    consoleLog.error("Snapshots are not supported " +
                            "in the community edition of VoltDB.");
                    shutdownDeployment = true;
                }
                if ((deployment.getCommandlog() != null) && (deployment.getCommandlog().isEnabled())) {
                    consoleLog.error("Command logging is not supported " +
                            "in the community edition of VoltDB.");
                    shutdownDeployment = true;
                }
                if ((deployment.getExport() != null) && deployment.getExport().getConfiguration() != null && !deployment.getExport().getConfiguration().isEmpty()) {
                    consoleLog.error("Export is not supported " +
                            "in the community edition of VoltDB.");
                    shutdownDeployment = true;
                }
                // check the start action for the community edition
                if (m_config.m_startAction != StartAction.CREATE) {
                    consoleLog.error("Start action \"" + m_config.m_startAction.getClass().getSimpleName() +
                            "\" is not supported in the community edition of VoltDB.");
                    shutdownAction = true;
                }

                // if the process needs to stop, try to be helpful
                if (shutdownAction || shutdownDeployment) {
                    String msg = "This process will exit. Please run VoltDB with ";
                    if (shutdownDeployment) {
                        msg += "a deployment file compatible with the community edition";
                    }
                    if (shutdownDeployment && shutdownAction) {
                        msg += " and ";
                    }

                    if (shutdownAction && !shutdownDeployment) {
                        msg += "the CREATE start action";
                    }
                    msg += ".";

                    VoltDB.crashLocalVoltDB(msg, false, null);
                }
            }

            // note the heart beats are specified in seconds in xml, but ms internally
            HeartbeatType hbt = deployment.getHeartbeat();
            if (hbt != null) {
                m_config.m_deadHostTimeoutMS = hbt.getTimeout() * 1000;
                m_messenger.setDeadHostTimeout(m_config.m_deadHostTimeoutMS);
            } else {
                hostLog.info("Dead host timeout set to " + m_config.m_deadHostTimeoutMS + " milliseconds");
            }

            PartitionDetectionType pt = deployment.getPartitionDetection();
            if (pt != null) {
                m_config.m_partitionDetectionEnabled = pt.isEnabled();
                m_messenger.setPartitionDetectionEnabled(m_config.m_partitionDetectionEnabled);
            }

            // get any consistency settings into config
            ConsistencyType consistencyType = deployment.getConsistency();
            if (consistencyType != null) {
                m_config.m_consistencyReadLevel = Consistency.ReadLevel.fromReadLevelType(consistencyType.getReadlevel());
            }

            final String elasticSetting = deployment.getCluster().getElastic().trim().toUpperCase();
            if (elasticSetting.equals("ENABLED")) {
                TheHashinator.setConfiguredHashinatorType(HashinatorType.ELASTIC);
            } else if (!elasticSetting.equals("DISABLED")) {
                VoltDB.crashLocalVoltDB("Error in deployment file,  elastic attribute of " +
                                        "cluster element must be " +
                                        "'enabled' or 'disabled' but was '" + elasticSetting + "'", false, null);
            }
            else {
                TheHashinator.setConfiguredHashinatorType(HashinatorType.LEGACY);
            }

            // log system setting information
            SystemSettingsType sysType = deployment.getSystemsettings();
            if (sysType != null) {
                if (sysType.getElastic() != null) {
                    hostLog.info("Elastic duration set to " + sysType.getElastic().getDuration() + " milliseconds");
                    hostLog.info("Elastic throughput set to " + sysType.getElastic().getThroughput() + " mb/s");
                }
                if (sysType.getTemptables() != null) {
                    hostLog.info("Max temptable size set to " + sysType.getTemptables().getMaxsize() + " mb");
                }
                if (sysType.getSnapshot() != null) {
                    hostLog.info("Snapshot priority set to " + sysType.getSnapshot().getPriority() + " [0 - 10]");
                }
                if (sysType.getQuery() != null) {
                    if (sysType.getQuery().getTimeout() > 0) {
                        hostLog.info("Query timeout set to " + sysType.getQuery().getTimeout() + " milliseconds");
                        m_config.m_queryTimeout = sysType.getQuery().getTimeout();
                    }
                    else if (sysType.getQuery().getTimeout() == 0) {
                        hostLog.info("Query timeout set to unlimited");
                        m_config.m_queryTimeout = 0;
                    }
                }
            }

            // log a warning on console log if security setting is turned off, like durability warning.
            SecurityType securityType = deployment.getSecurity();
            if (securityType == null || !securityType.isEnabled()) {
                consoleLog.warn(SECURITY_OFF_WARNING);
            }

            // create a dummy catalog to load deployment info into
            Catalog catalog = new Catalog();
            // Need these in the dummy catalog
            Cluster cluster = catalog.getClusters().add("cluster");
            cluster.getDatabases().add("database");

            String result = CatalogUtil.compileDeployment(catalog, deployment, true);
            if (result != null) {
                // Any other non-enterprise deployment errors will be caught and handled here
                // (such as <= 0 host count)
                VoltDB.crashLocalVoltDB(result);
            }

            m_catalogContext = new CatalogContext(catalog,
                                                  new DbSettings(m_clusterSettings, m_nodeSettings),
                                                  0, //timestamp
                                                  0,
                                                  new byte[] {},
                                                  null,
                                                  deploymentBytes,
                                                  m_messenger);

            return ((deployment.getCommandlog() != null) && (deployment.getCommandlog().isEnabled()));
        } catch (Exception e) {
            throw new RuntimeException(e);
        }
    }


    @Override
    public void loadLegacyPathProperties(DeploymentType deployment) throws IOException {
        //Load deployment paths now if Legacy so that we access through the interface all the time.
        if (isRunningWithOldVerbs() && m_nodeSettings == null) {
            m_nodeSettings = NodeSettings.create(CatalogUtil.asNodeSettingsMap(deployment));
            List<String> failed = m_nodeSettings.ensureDirectoriesExist();
            if (!failed.isEmpty()) {
                String msg = "Unable to validate path settings:\n  " +
                        Joiner.on("\n  ").join(failed);
                hostLog.fatal(msg);
                throw new IOException(msg);
            }
        }
    }

    static class ReadDeploymentResults {
        final byte [] deploymentBytes;
        final DeploymentType deployment;

        ReadDeploymentResults(byte [] deploymentBytes, DeploymentType deployment) {
            this.deploymentBytes = deploymentBytes;
            this.deployment = deployment;
        }
    }

    ReadDeploymentResults readPrimedDeployment(Configuration config) {
        /*
         * Debate with the cluster what the deployment file should be
         */
        try {
            byte deploymentBytes[] = null;

            try {
                deploymentBytes = org.voltcore.utils.CoreUtils.urlToBytes(config.m_pathToDeployment);
            } catch (Exception ex) {
                //Let us get bytes from ZK
            }

            if (deploymentBytes == null) {
                hostLog.error("Deployment information could not be obtained from cluster node or locally");
                VoltDB.crashLocalVoltDB("No such deployment file: "
                        + config.m_pathToDeployment, false, null);
            }
            DeploymentType deployment =
                CatalogUtil.getDeployment(new ByteArrayInputStream(deploymentBytes));
            // wasn't a valid xml deployment file
            if (deployment == null) {
                hostLog.error("Not a valid XML deployment file at URL: " + config.m_pathToDeployment);
                VoltDB.crashLocalVoltDB("Not a valid XML deployment file at URL: "
                        + config.m_pathToDeployment, false, null);
                return new ReadDeploymentResults(deploymentBytes, deployment);
            }
            // Override local sites count if possible
            if (config.m_sitesperhost == VoltDB.UNDEFINED) {
                config.m_sitesperhost = deployment.getCluster().getSitesperhost();
            } else {
                hostLog.info("Set the local sites count to " + config.m_sitesperhost);
                consoleLog.info("CLI overrides the local sites count to " + config.m_sitesperhost);
            }
            NodeSettings nodeSettings = null;
            // adjust deployment host count when the cluster members are given by mesh configuration
            // providers
            switch(config.m_startAction) {
            case GET:
                // once a voltdbroot is inited, the path properties contain the true path values
                Settings.initialize(config.m_voltdbRoot);
                // only override the local sites count
                nodeSettings = NodeSettings.create(config.asNodeSettingsMap(),
                        config.asRelativePathSettingsMap());
                break;
            case PROBE:
                // once a voltdbroot is inited, the path properties contain the true path values
                Settings.initialize(config.m_voltdbRoot);
                // only override the local sites count
                nodeSettings = NodeSettings.create(config.asNodeSettingsMap(),
                        config.asRelativePathSettingsMap());
                File nodeSettingsFH = new File(getConfigDirectory(config), "path.properties");
                consoleLog.info("Loaded node-specific settings from " + nodeSettingsFH.getPath());
                hostLog.info("Loaded node-specific settings from " + nodeSettingsFH.getPath());
                break;
            case INITIALIZE:
                Settings.initialize(config.m_voltdbRoot);
                // voltdbroot value from config overrides voltdbroot value in the deployment
                // file
                nodeSettings = NodeSettings.create(
                        config.asNodeSettingsMap(),
                        config.asPathSettingsMap(),
                        CatalogUtil.asNodeSettingsMap(deployment));
                break;
            default:
                nodeSettings = NodeSettings.create(
                        config.asNodeSettingsMap(),
                        CatalogUtil.asNodeSettingsMap(deployment));
                Settings.initialize(nodeSettings.getVoltDBRoot());
                config.m_voltdbRoot = nodeSettings.getVoltDBRoot();
                break;
            }
            m_nodeSettings = nodeSettings;
            //Now its safe to save node settings
            if (config.m_startAction != StartAction.GET) {
                m_nodeSettings.store();
            }

            if (config.m_startAction == StartAction.PROBE) {
                // once initialized the path properties contain the true path values
                if (config.m_hostCount == VoltDB.UNDEFINED) {
                    config.m_hostCount = 1;
                }
            } else {
                config.m_hostCount = deployment.getCluster().getHostcount();
            }
            /*
             * Check for invalid deployment file settings (enterprise-only) in the community edition.
             * Trick here is to print out all applicable problems and then stop, rather than stopping
             * after the first one is found.
             */
            if (!config.m_isEnterprise) {
                boolean shutdownDeployment = false;
                boolean shutdownAction = false;

                // check license features for community version
                if ((deployment.getCluster() != null) && (deployment.getCluster().getKfactor() > 0)) {
                    consoleLog.error("K-Safety is not supported " +
                            "in the community edition of VoltDB.");
                    shutdownDeployment = true;
                }
                if ((deployment.getSnapshot() != null) && (deployment.getSnapshot().isEnabled())) {
                    consoleLog.error("Snapshots are not supported " +
                            "in the community edition of VoltDB.");
                    shutdownDeployment = true;
                }
                if ((deployment.getCommandlog() != null) && (deployment.getCommandlog().isEnabled())) {
                    consoleLog.error("Command logging is not supported " +
                            "in the community edition of VoltDB.");
                    shutdownDeployment = true;
                }
                if ((deployment.getExport() != null) && deployment.getExport().getConfiguration() != null && !deployment.getExport().getConfiguration().isEmpty()) {
                    consoleLog.error("Export is not supported " +
                            "in the community edition of VoltDB.");
                    shutdownDeployment = true;
                }
                // check the start action for the community edition
                if (m_config.m_startAction != StartAction.CREATE) {
                    consoleLog.error("Start action \"" + m_config.m_startAction.getClass().getSimpleName() +
                            "\" is not supported in the community edition of VoltDB.");
                    shutdownAction = true;
                }

                // if the process needs to stop, try to be helpful
                if (shutdownAction || shutdownDeployment) {
                    String msg = "This process will exit. Please run VoltDB with ";
                    if (shutdownDeployment) {
                        msg += "a deployment file compatible with the community edition";
                    }
                    if (shutdownDeployment && shutdownAction) {
                        msg += " and ";
                    }

                    if (shutdownAction && !shutdownDeployment) {
                        msg += "the CREATE start action";
                    }
                    msg += ".";

                    VoltDB.crashLocalVoltDB(msg, false, null);
                }
            }
            return new ReadDeploymentResults(deploymentBytes, deployment);
        } catch (Exception e) {
            /*
             * When a settings exception is caught (e.g. reading a broken properties file),
             * we probably just want to crash the DB anyway
             */
            consoleLog.fatal(e.getMessage());
            VoltDB.crashLocalVoltDB(e.getMessage());
            return null;
        }
    }

    void collectLocalNetworkMetadata() {
        boolean threw = false;
        JSONStringer stringer = new JSONStringer();
        try {
            stringer.object();
            stringer.key("interfaces").array();

            /*
             * If no interface was specified, do a ton of work
             * to identify all ipv4 or ipv6 interfaces and
             * marshal them into JSON. Always put the ipv4 address first
             * so that the export client will use it
             */

            if (m_config.m_externalInterface.equals("")) {
                LinkedList<NetworkInterface> interfaces = new LinkedList<>();
                try {
                    Enumeration<NetworkInterface> intfEnum = NetworkInterface.getNetworkInterfaces();
                    while (intfEnum.hasMoreElements()) {
                        NetworkInterface intf = intfEnum.nextElement();
                        if (intf.isLoopback() || !intf.isUp()) {
                            continue;
                        }
                        interfaces.offer(intf);
                    }
                } catch (SocketException e) {
                    throw new RuntimeException(e);
                }

                if (interfaces.isEmpty()) {
                    stringer.value("localhost");
                } else {

                    boolean addedIp = false;
                    while (!interfaces.isEmpty()) {
                        NetworkInterface intf = interfaces.poll();
                        Enumeration<InetAddress> inetAddrs = intf.getInetAddresses();
                        Inet6Address inet6addr = null;
                        Inet4Address inet4addr = null;
                        while (inetAddrs.hasMoreElements()) {
                            InetAddress addr = inetAddrs.nextElement();
                            if (addr instanceof Inet6Address) {
                                inet6addr = (Inet6Address)addr;
                                if (inet6addr.isLinkLocalAddress()) {
                                    inet6addr = null;
                                }
                            } else if (addr instanceof Inet4Address) {
                                inet4addr = (Inet4Address)addr;
                            }
                        }
                        if (inet4addr != null) {
                            stringer.value(inet4addr.getHostAddress());
                            addedIp = true;
                        }
                        if (inet6addr != null) {
                            stringer.value(inet6addr.getHostAddress());
                            addedIp = true;
                        }
                    }
                    if (!addedIp) {
                        stringer.value("localhost");
                    }
                }
            } else {
                stringer.value(m_config.m_externalInterface);
            }
        } catch (Exception e) {
            threw = true;
            hostLog.warn("Error while collecting data about local network interfaces", e);
        }
        try {
            if (threw) {
                stringer = new JSONStringer();
                stringer.object();
                stringer.key("interfaces").array();
                stringer.value("localhost");
                stringer.endArray();
            } else {
                stringer.endArray();
            }
            stringer.keySymbolValuePair("clientPort", m_config.m_port);
            stringer.keySymbolValuePair("clientInterface", m_config.m_clientInterface);
            stringer.keySymbolValuePair("adminPort", m_config.m_adminPort);
            stringer.keySymbolValuePair("adminInterface", m_config.m_adminInterface);
            stringer.keySymbolValuePair("httpPort", m_config.m_httpPort);
            stringer.keySymbolValuePair("httpInterface", m_config.m_httpPortInterface);
            stringer.keySymbolValuePair("internalPort", m_config.m_internalPort);
            stringer.keySymbolValuePair("internalInterface", m_config.m_internalInterface);
            String[] zkInterface = m_config.m_zkInterface.split(":");
            stringer.keySymbolValuePair("zkPort", zkInterface[1]);
            stringer.keySymbolValuePair("zkInterface", zkInterface[0]);
            stringer.keySymbolValuePair("drPort", VoltDB.getReplicationPort(m_catalogContext.cluster.getDrproducerport()));
            stringer.keySymbolValuePair("drInterface", VoltDB.getDefaultReplicationInterface());
            stringer.keySymbolValuePair("publicInterface", m_config.m_publicInterface);
            stringer.endObject();
            JSONObject obj = new JSONObject(stringer.toString());
            // possibly atomic swap from null to realz
            m_localMetadata = obj.toString(4);
            hostLog.debug("System Metadata is: " + m_localMetadata);
        } catch (Exception e) {
            hostLog.warn("Failed to collect data about lcoal network interfaces", e);
        }
    }

    @Override
    public boolean isBare() {
        return m_isBare;
    }
    void setBare(boolean flag) {
        m_isBare = flag;
    }

    /**
     * Start the voltcore HostMessenger. This joins the node
     * to the existing cluster. In the non rejoin case, this
     * function will return when the mesh is complete. If
     * rejoining, it will return when the node and agreement
     * site are synched to the existing cluster.
     */
    MeshProber.Determination buildClusterMesh(ReadDeploymentResults readDepl) {
        final boolean bareAtStartup  = m_config.m_forceVoltdbCreate
                || pathsWithRecoverableArtifacts(readDepl.deployment).isEmpty();
        setBare(bareAtStartup);

        final Supplier<Integer> hostCountSupplier = new Supplier<Integer>() {
            @Override
            public Integer get() {
                return m_clusterSettings.get().hostcount();
            }
        };

        ClusterType clusterType = readDepl.deployment.getCluster();

        MeshProber criteria = MeshProber.builder()
                .coordinators(m_config.m_coordinators)
                .versionChecker(m_versionChecker)
                .enterprise(m_config.m_isEnterprise)
                .startAction(m_config.m_startAction)
                .bare(bareAtStartup)
                .configHash(CatalogUtil.makeDeploymentHashForConfig(readDepl.deploymentBytes))
                .hostCountSupplier(hostCountSupplier)
                .kfactor(clusterType.getKfactor())
                .paused(m_config.m_isPaused)
                .nodeStateSupplier(m_statusTracker.getNodeStateSupplier())
                .addAllowed(m_config.m_enableAdd)
                .safeMode(m_config.m_safeMode)
                .terminusNonce(getTerminusNonce())
                .missingHostCount(m_config.m_missingHostCount)
                .build();

        HostAndPort hostAndPort = criteria.getLeader();
        String hostname = hostAndPort.getHostText();
        int port = hostAndPort.getPort();

        org.voltcore.messaging.HostMessenger.Config hmconfig;

        hmconfig = new org.voltcore.messaging.HostMessenger.Config(hostname, port);
        if (m_config.m_placementGroup != null) {
            hmconfig.group = m_config.m_placementGroup;
        }
        hmconfig.internalPort = m_config.m_internalPort;
        hmconfig.internalInterface = m_config.m_internalInterface;
        hmconfig.zkInterface = m_config.m_zkInterface;
        hmconfig.deadHostTimeout = m_config.m_deadHostTimeoutMS;
        hmconfig.factory = new VoltDbMessageFactory();
        hmconfig.coreBindIds = m_config.m_networkCoreBindings;
        hmconfig.acceptor = criteria;
        hmconfig.localSitesCount = m_config.m_sitesperhost;

        m_messenger = new org.voltcore.messaging.HostMessenger(hmconfig, this);

        hostLog.info(String.format("Beginning inter-node communication on port %d.", m_config.m_internalPort));

        try {
            m_messenger.start();
        } catch (Exception e) {
            VoltDB.crashLocalVoltDB(e.getMessage(), true, e);
        }

        VoltZK.createPersistentZKNodes(m_messenger.getZK());

        // Use the host messenger's hostId.
        m_myHostId = m_messenger.getHostId();
        hostLog.info(String.format("Host id of this node is: %d", m_myHostId));
        consoleLog.info(String.format("Host id of this node is: %d", m_myHostId));

        MeshProber.Determination determination = criteria.waitForDetermination();

        // paused is determined in the mesh formation exchanged
        if (determination.paused) {
            m_messenger.pause();
        } else {
            m_messenger.unpause();
        }

        // Semi-hacky check to see if we're attempting to rejoin to ourselves.
        // The leader node gets assigned host ID 0, always, so if we're the
        // leader and we're rejoining, this is clearly bad.
        if (m_myHostId == 0 && determination.startAction.doesJoin()) {
            VoltDB.crashLocalVoltDB("Unable to rejoin a node to itself.  " +
                    "Please check your command line and start action and try again.", false, null);
        }
        // load or store settings form/to zookeeper
        if (determination.startAction.doesJoin()) {
            m_clusterSettings.load(m_messenger.getZK());
            m_clusterSettings.get().store();
        } else if (m_myHostId == 0) {
            if (hostLog.isDebugEnabled()) {
                hostLog.debug("Writing initial hostcount " +
                               m_clusterSettings.get().getProperty(ClusterSettings.HOST_COUNT) +
                               " to ZK");
            }
            m_clusterSettings.store(m_messenger.getZK());
        }
        m_clusterCreateTime = m_messenger.getInstanceId().getTimestamp();
        return determination;
    }

    void logDebuggingInfo(int adminPort, int httpPort, String httpPortExtraLogMessage, boolean jsonEnabled) {
        String startAction = m_config.m_startAction.toString();
        String startActionLog = "Database start action is " + (startAction.substring(0, 1).toUpperCase() +
                startAction.substring(1).toLowerCase()) + ".";
        if (!m_rejoining) {
            hostLog.info(startActionLog);
        }

        // print out awesome network stuff
        hostLog.info(String.format("Listening for native wire protocol clients on port %d.", m_config.m_port));
        hostLog.info(String.format("Listening for admin wire protocol clients on port %d.", adminPort));

        if (m_startMode == OperationMode.PAUSED) {
            hostLog.info(String.format("Started in admin mode. Clients on port %d will be rejected in admin mode.", m_config.m_port));
        }

        if (getReplicationRole() == ReplicationRole.REPLICA) {
            consoleLog.info("Started as " + getReplicationRole().toString().toLowerCase() + " cluster. " +
                             "Clients can only call read-only procedures.");
        }
        if (httpPortExtraLogMessage != null) {
            hostLog.info(httpPortExtraLogMessage);
        }
        if (httpPort != -1) {
            hostLog.info(String.format("Local machine HTTP monitoring is listening on port %d.", httpPort));
        }
        else {
            hostLog.info(String.format("Local machine HTTP monitoring is disabled."));
        }
        if (jsonEnabled) {
            hostLog.info(String.format("Json API over HTTP enabled at path /api/1.0/, listening on port %d.", httpPort));
        }
        else {
            hostLog.info("Json API disabled.");
        }

        // java heap size
        long javamaxheapmem = ManagementFactory.getMemoryMXBean().getHeapMemoryUsage().getMax();
        javamaxheapmem /= (1024 * 1024);
        hostLog.info(String.format("Maximum usable Java heap set to %d mb.", javamaxheapmem));

        // Computed minimum heap requirement
        long minRqt = computeMinimumHeapRqt(MiscUtils.isPro(), m_catalogContext.tables.size(),
                (m_iv2Initiators.size() - 1), m_configuredReplicationFactor);
        hostLog.info("Minimum required Java heap for catalog and server config is " + minRqt + " MB.");

        SortedMap<String, String> dbgMap = m_catalogContext.getDebuggingInfoFromCatalog(true);
        for (String line : dbgMap.values()) {
            hostLog.info(line);
        }

        // print out a bunch of useful system info
        PlatformProperties pp = PlatformProperties.getPlatformProperties();
        String[] lines = pp.toLogLines(getVersionString()).split("\n");
        for (String line : lines) {
            hostLog.info(line.trim());
        }

        if (m_catalogContext.cluster.getDrconsumerenabled() || m_catalogContext.cluster.getDrproducerenabled()) {
            hostLog.info("DR initializing with Cluster Id " +  m_catalogContext.cluster.getDrclusterid() +
                    ". The DR cluster was first started at " + new Date(m_clusterCreateTime).toString() + ".");
        }

        final ZooKeeper zk = m_messenger.getZK();
        ZKUtil.ByteArrayCallback operationModeFuture = new ZKUtil.ByteArrayCallback();
        /*
         * Publish our cluster metadata, and then retrieve the metadata
         * for the rest of the cluster
         */
        try {
            zk.create(
                    VoltZK.cluster_metadata + "/" + m_messenger.getHostId(),
                    getLocalMetadata().getBytes("UTF-8"),
                    Ids.OPEN_ACL_UNSAFE,
                    CreateMode.EPHEMERAL,
                    new ZKUtil.StringCallback(),
                    null);
            zk.getData(VoltZK.operationMode, false, operationModeFuture, null);
        } catch (Exception e) {
            VoltDB.crashLocalVoltDB("Error creating \"/cluster_metadata\" node in ZK", true, e);
        }

        Map<Integer, String> clusterMetadata = new HashMap<>(0);
        /*
         * Spin and attempt to retrieve cluster metadata for all nodes in the cluster.
         */
        Set<Integer> metadataToRetrieve = new HashSet<>(m_messenger.getLiveHostIds());
        metadataToRetrieve.remove(m_messenger.getHostId());
        while (!metadataToRetrieve.isEmpty()) {
            Map<Integer, ZKUtil.ByteArrayCallback> callbacks = new HashMap<>();
            for (Integer hostId : metadataToRetrieve) {
                ZKUtil.ByteArrayCallback cb = new ZKUtil.ByteArrayCallback();
                zk.getData(VoltZK.cluster_metadata + "/" + hostId, false, cb, null);
                callbacks.put(hostId, cb);
            }

            for (Map.Entry<Integer, ZKUtil.ByteArrayCallback> entry : callbacks.entrySet()) {
                try {
                    ZKUtil.ByteArrayCallback cb = entry.getValue();
                    Integer hostId = entry.getKey();
                    clusterMetadata.put(hostId, new String(cb.getData(), "UTF-8"));
                    metadataToRetrieve.remove(hostId);
                } catch (KeeperException.NoNodeException e) {}
                catch (Exception e) {
                    VoltDB.crashLocalVoltDB("Error retrieving cluster metadata", true, e);
                }
            }

        }

        // print out cluster membership
        hostLog.info("About to list cluster interfaces for all nodes with format [ip1 ip2 ... ipN] client-port,admin-port,http-port");
        for (int hostId : m_messenger.getLiveHostIds()) {
            if (hostId == m_messenger.getHostId()) {
                hostLog.info(
                        String.format(
                                "  Host id: %d with interfaces: %s [SELF]",
                                hostId,
                                MiscUtils.formatHostMetadataFromJSON(getLocalMetadata())));
            }
            else {
                String hostMeta = clusterMetadata.get(hostId);
                hostLog.info(
                        String.format(
                                "  Host id: %d with interfaces: %s [PEER]",
                                hostId,
                                MiscUtils.formatHostMetadataFromJSON(hostMeta)));
            }
        }

        try {
            if (operationModeFuture.getData() != null) {
                String operationModeStr = new String(operationModeFuture.getData(), "UTF-8");
                m_startMode = OperationMode.valueOf(operationModeStr);
            }
        } catch (KeeperException.NoNodeException e) {}
        catch (Exception e) {
            throw new RuntimeException(e);
        }
    }


    public static String[] extractBuildInfo(VoltLogger logger) {
        StringBuilder sb = new StringBuilder(64);
        try {
            InputStream buildstringStream =
                ClassLoader.getSystemResourceAsStream("buildstring.txt");
            if (buildstringStream != null) {
                byte b;
                while ((b = (byte) buildstringStream.read()) != -1) {
                    sb.append((char)b);
                }
                String parts[] = sb.toString().split(" ", 2);
                if (parts.length == 2) {
                    parts[0] = parts[0].trim();
                    parts[1] = parts[0] + "_" + parts[1].trim();
                    return parts;
                }
            }
        } catch (Exception ignored) {
        }
        try {
            InputStream versionstringStream = new FileInputStream("version.txt");
            try {
                byte b;
                while ((b = (byte) versionstringStream.read()) != -1) {
                    sb.append((char)b);
                }
                return new String[] { sb.toString().trim(), "VoltDB" };
            } finally {
                versionstringStream.close();
            }
        }
        catch (Exception ignored2) {
            if (logger != null) {
                logger.l7dlog(Level.ERROR, LogKeys.org_voltdb_VoltDB_FailedToRetrieveBuildString.name(), null);
            }
            return new String[] { m_defaultVersionString, "VoltDB" };
        }
    }

    @Override
    public void readBuildInfo(String editionTag) {
        String buildInfo[] = extractBuildInfo(hostLog);
        m_versionString = buildInfo[0];
        m_buildString = buildInfo[1];
        String buildString = m_buildString;
        if (m_buildString.contains("_"))
            buildString = m_buildString.split("_", 2)[1];
        consoleLog.info(String.format("Build: %s %s %s", m_versionString, buildString, editionTag));
    }

    void logSystemSettingFromCatalogContext() {
        if (m_catalogContext == null) {
            return;
        }
        Deployment deploy = m_catalogContext.cluster.getDeployment().get("deployment");
        Systemsettings sysSettings = deploy.getSystemsettings().get("systemsettings");

        if (sysSettings == null) {
            return;
        }

        hostLog.info("Elastic duration set to " + sysSettings.getElasticduration() + " milliseconds");
        hostLog.info("Elastic throughput set to " + sysSettings.getElasticthroughput() + " mb/s");
        hostLog.info("Max temptable size set to " + sysSettings.getTemptablemaxsize() + " mb");
        hostLog.info("Snapshot priority set to " + sysSettings.getSnapshotpriority() + " [0 - 10]");

        if (sysSettings.getQuerytimeout() > 0) {
            hostLog.info("Query timeout set to " + sysSettings.getQuerytimeout() + " milliseconds");
            m_config.m_queryTimeout = sysSettings.getQuerytimeout();
        }
        else if (sysSettings.getQuerytimeout() == 0) {
            hostLog.info("Query timeout set to unlimited");
            m_config.m_queryTimeout = 0;
        }

    }

    /**
     * Start all the site's event loops. That's it.
     */
    @Override
    public void run() {
        if (m_restoreAgent != null) {
            // start restore process
            m_restoreAgent.restore();
        }
        else {
            onSnapshotRestoreCompletion();
            onReplayCompletion(Long.MIN_VALUE, m_iv2InitiatorStartingTxnIds);
        }

        // Start the rejoin coordinator
        if (m_joinCoordinator != null) {
            try {
                m_statusTracker.setNodeState(NodeState.REJOINING);
                if (!m_joinCoordinator.startJoin(m_catalogContext.database)) {
                    VoltDB.crashLocalVoltDB("Failed to join the cluster", true, null);
                }
            } catch (Exception e) {
                VoltDB.crashLocalVoltDB("Failed to join the cluster", true, e);
            }
        }

        m_isRunning = true;
    }

    /**
     * Try to shut everything down so they system is ready to call
     * initialize again.
     * @param mainSiteThread The thread that m_inititalized the VoltDB or
     * null if called from that thread.
     */
    @Override
    public boolean shutdown(Thread mainSiteThread) throws InterruptedException {
        synchronized(m_startAndStopLock) {
            boolean did_it = false;
            if (m_mode != OperationMode.SHUTTINGDOWN) {
                did_it = true;
                m_mode = OperationMode.SHUTTINGDOWN;

                /*
                 * Various scheduled tasks get crashy in unit tests if they happen to run
                 * while other stuff is being shut down. Double catch of throwable is only for the sake of tests.
                 */
                try {
                    for (ScheduledFuture<?> sc : m_periodicWorks) {
                        sc.cancel(false);
                        try {
                            sc.get();
                        } catch (Throwable t) { }
                    }
                } catch (Throwable t) { }

                //Shutdown import processors.
                ImportManager.instance().shutdown();

                // clear resMonitorWork
                resMonitorWork = null;

                m_periodicWorks.clear();
                m_snapshotCompletionMonitor.shutdown();
                m_periodicWorkThread.shutdown();
                m_periodicWorkThread.awaitTermination(356, TimeUnit.DAYS);
                m_periodicPriorityWorkThread.shutdown();
                m_periodicPriorityWorkThread.awaitTermination(356, TimeUnit.DAYS);

                if (m_elasticJoinService != null) {
                    m_elasticJoinService.shutdown();
                }

                if (m_leaderAppointer != null) {
                    m_leaderAppointer.shutdown();
                }
                m_globalServiceElector.shutdown();

                if (m_hasStartedSampler.get()) {
                    m_sampler.setShouldStop();
                    m_sampler.join();
                }

                // shutdown the web monitoring / json
                if (m_adminListener != null)
                    m_adminListener.stop();

                // shut down the client interface
                if (m_clientInterface != null) {
                    m_clientInterface.shutdown();
                    m_clientInterface = null;
                }
                // send hostDown trap as client interface is
                // no longer available
                m_snmp.hostDown(FaultLevel.INFO, m_messenger.getHostId(), "Host is shutting down");

                // tell the iv2 sites to stop their runloop
                if (m_iv2Initiators != null) {
                    for (Initiator init : m_iv2Initiators.values())
                        init.shutdown();
                }

                if (m_cartographer != null) {
                    m_cartographer.shutdown();
                }

                if (m_configLogger != null) {
                    m_configLogger.join();
                }

                // shut down Export and its connectors.
                ExportManager.instance().shutdown();

                // After sites are terminated, shutdown the DRProducer.
                // The DRProducer is shared by all sites; don't kill it while any site is active.
                if (m_producerDRGateway != null) {
                    try {
                        m_producerDRGateway.shutdown();
                    } catch (InterruptedException e) {
                        hostLog.warn("Interrupted shutting down invocation buffer server", e);
                    }
                    finally {
                        m_producerDRGateway = null;
                    }
                }

                shutdownReplicationConsumerRole();

                if (m_snapshotIOAgent != null) {
                    m_snapshotIOAgent.shutdown();
                }

                // shut down the network/messaging stuff
                // Close the host messenger first, which should close down all of
                // the ForeignHost sockets cleanly
                if (m_messenger != null)
                {
                    m_messenger.shutdown();
                }
                m_messenger = null;

                // shutdown the cipher service
                CipherExecutor.SERVER.shutdown();

                //Also for test code that expects a fresh stats agent
                if (m_opsRegistrar != null) {
                    try {
                        m_opsRegistrar.shutdown();
                    }
                    finally {
                        m_opsRegistrar = null;
                    }
                }

                ExportManager.instance().shutdown();
                m_computationService.shutdown();
                m_computationService.awaitTermination(1, TimeUnit.DAYS);
                m_computationService = null;
                m_catalogContext = null;
                m_initiatorStats = null;
                m_latencyStats = null;
                m_latencyCompressedStats = null;
                m_latencyHistogramStats = null;

                AdHocCompilerCache.clearHashCache();
                org.voltdb.iv2.InitiatorMailbox.m_allInitiatorMailboxes.clear();

                PartitionDRGateway.m_partitionDRGateways = ImmutableMap.of();

                // probably unnecessary, but for tests it's nice because it
                // will do the memory checking and run finalizers
                System.gc();
                System.runFinalization();

                m_isRunning = false;
            }
            return did_it;
        }
    }

    @Override
    synchronized public void logUpdate(String xmlConfig, long currentTxnId, File voltroot)
    {
        // another site already did this work.
        if (currentTxnId == m_lastLogUpdateTxnId) {
            return;
        }
        else if (currentTxnId < m_lastLogUpdateTxnId) {
            throw new RuntimeException(
                    "Trying to update logging config at transaction " + m_lastLogUpdateTxnId
                    + " with an older transaction: " + currentTxnId);
        }
        hostLog.info("Updating RealVoltDB logging config from txnid: " +
                m_lastLogUpdateTxnId + " to " + currentTxnId);
        m_lastLogUpdateTxnId = currentTxnId;
        VoltLogger.configure(xmlConfig, voltroot);
    }

    /*
     * Write the catalog jar to a temporary jar file, this function
     * is supposed to be called in an NT proc
     */
    @Override
    public void writeCatalogJar(byte[] catalogBytes) throws IOException
    {
        File configInfoDir = getConfigDirectory();
        configInfoDir.mkdirs();

        InMemoryJarfile.writeToFile(catalogBytes,
                                    new VoltFile(configInfoDir.getPath(),
                                                 InMemoryJarfile.TMP_CATALOG_JAR_FILENAME));
    }

    // Verify the integrity of the newly updated catalog stored on the ZooKeeper
    @Override
    public String verifyJarAndPrepareProcRunners(byte[] catalogBytes, String diffCommands,
            byte[] catalogBytesHash, byte[] deploymentBytes) {
        ImmutableMap.Builder<String, Class<?>> classesMap = ImmutableMap.<String, Class<?>>builder();
        InMemoryJarfile newCatalogJar;
        JarLoader jarLoader;
        String errorMsg;
        try {
            newCatalogJar = new InMemoryJarfile(catalogBytes);
            jarLoader = newCatalogJar.getLoader();
            for (String classname : jarLoader.getClassNames()) {
                try {
<<<<<<< HEAD
                    Class<?> procCls = CatalogContext.classForProcedureOrUDF(classname, jarLoader);
=======
                    Class<?> procCls = CatalogContext.classForProcedure(classname, jarLoader);
>>>>>>> c83092f9
                    classesMap.put(classname, procCls);
                }
                // LinkageError catches most of the various class loading errors we'd
                // care about here.
                catch (UnsupportedClassVersionError e) {
                    errorMsg = "Cannot load classes compiled with a higher version of Java than currently" +
                                 " in use. Class " + classname + " was compiled with ";

                    Integer major = 0;
                    try {
                        major = Integer.parseInt(e.getMessage().split("version")[1].trim().split("\\.")[0]);
                    } catch (Exception ex) {
                        hostLog.debug("Unable to parse compile version number from UnsupportedClassVersionError.",
                                ex);
                    }

                    if (VerifyCatalogAndWriteJar.SupportedJavaVersionMap.containsKey(major)) {
                        errorMsg = errorMsg.concat(VerifyCatalogAndWriteJar.SupportedJavaVersionMap.get(major) + ", current runtime version is " +
                                         System.getProperty("java.version") + ".");
                    } else {
                        errorMsg = errorMsg.concat("an incompatable Java version.");
                    }
                    hostLog.error(errorMsg);
                    return errorMsg;
                }
                catch (LinkageError | ClassNotFoundException e) {
                    String cause = e.getMessage();
                    if (cause == null && e.getCause() != null) {
                        cause = e.getCause().getMessage();
                    }
                    errorMsg = "Error loading class \'" + classname + "\': " +
                        e.getClass().getCanonicalName() + " for " + cause;
                    hostLog.warn(errorMsg);
                    return errorMsg;
                }
            }
        } catch (Exception e) {
            // catch all exceptions, anything may fail now can be safely rolled back
            return e.getMessage();
        }

        CatalogContext ctx = VoltDB.instance().getCatalogContext();
        Catalog newCatalog = ctx.getNewCatalog(diffCommands);

        Database db = newCatalog.getClusters().get("cluster").getDatabases().get("database");
        CatalogMap<Procedure> catalogProcedures = db.getProcedures();

        ExecutorService es = Executors.newSingleThreadScheduledExecutor();

        SiteTracker siteTracker = VoltDB.instance().getSiteTrackerForSnapshot();
        List<Long> immutableSites = siteTracker.getSitesForHost(m_messenger.getHostId());
        ArrayList<Long> sites = new ArrayList<>(immutableSites);
        sites.add((long) immutableSites.size());

        ctx.m_preparedCatalogInfo = new CatalogContext.CatalogInfo(catalogBytes, catalogBytesHash, deploymentBytes);
        ctx.m_preparedCatalogInfo.m_catalog = newCatalog;
        ctx.m_preparedCatalogInfo.m_userProcsMap = new ConcurrentHashMap<>();

        Map<Long, Future<String>> resultFutureMap = new HashMap<>();
        for (Long site : sites) {
            Future<String> ft = es.submit(() -> {
                try {
                    ImmutableMap<String, ProcedureRunner> userProcs =
                        LoadedProcedureSet.loadUserProcedureRunners(catalogProcedures, null,
                                                                    classesMap.build(), null);
                    ctx.m_preparedCatalogInfo.m_userProcsMap.put(site, userProcs);
                } catch (Exception e) {
                    String msg = "error setting up user procedure runners using NT-procedure pattern: "
                                + e.getMessage();
                    hostLog.error(msg);
                    return msg;
                }
                return null;
            });
            resultFutureMap.put(site, ft);
        }

        for (Future<String> ft : resultFutureMap.values()) {
            try {
                errorMsg = ft.get();
                if (errorMsg == null)
                    // this means there are no errors executing the this catalog preparation job
                    continue;
            } catch (InterruptedException | ExecutionException e) {
                return "Exception throw waiting for procedure runner creation result: " + e.getMessage();
            }
            // catalog preparation job has errors
            hostLog.error(errorMsg);
            return errorMsg;
        }

        return null;
    }

    // Clean up the temporary jar file
    @Override
    public void cleanUpTempCatalogJar() {
        File configInfoDir = getConfigDirectory();
        if (!configInfoDir.exists())
            return;

        File tempJar = new VoltFile(configInfoDir.getPath(),
                                    InMemoryJarfile.TMP_CATALOG_JAR_FILENAME);
        if(tempJar.exists()) {
            tempJar.delete();
        }
    }

    @Override
    public CatalogContext catalogUpdate(
            String diffCommands,
            int expectedCatalogVersion,
            long genId,
            boolean isForReplay,
            boolean requireCatalogDiffCmdsApplyToEE,
            boolean hasSchemaChange,
            boolean requiresNewExportGeneration)
    {
        try {
            synchronized(m_catalogUpdateLock) {
                final ReplicationRole oldRole = getReplicationRole();

                m_statusTracker.setNodeState(NodeState.UPDATING);
                if (m_catalogContext.catalogVersion != expectedCatalogVersion) {
                    if (m_catalogContext.catalogVersion < expectedCatalogVersion) {
                        throw new RuntimeException("Trying to update main catalog context with diff " +
                                "commands generated for an out-of date catalog. Expected catalog version: " +
                                expectedCatalogVersion + " does not match actual version: " + m_catalogContext.catalogVersion);
                    };
                    assert(m_catalogContext.catalogVersion == expectedCatalogVersion + 1);
                    return m_catalogContext;
                }

                byte[] newCatalogBytes = null;
                byte[] catalogBytesHash = null;
                byte[] deploymentBytes = null;
                if (isForReplay) {
                    try {
                        CatalogAndDeployment catalogStuff =
                                CatalogUtil.getCatalogFromZK(VoltDB.instance().getHostMessenger().getZK());
                        newCatalogBytes = catalogStuff.catalogBytes;
                        catalogBytesHash = catalogStuff.catalogHash;
                        deploymentBytes = catalogStuff.deploymentBytes;
                    } catch (Exception e) {
                        // impossible to hit, log for debug purpose
                        hostLog.error("Error reading catalog from zookeeper for node: " + VoltZK.catalogbytes);
                        throw new RuntimeException("Error reading catalog from zookeeper");
                    }
                } else {
                    CatalogContext ctx = VoltDB.instance().getCatalogContext();
                    if (ctx.m_preparedCatalogInfo == null) {
                        // impossible to hit, log for debug purpose
                        throw new RuntimeException("Unexpected: @UpdateCore's prepared catalog is null during non-replay case.");
                    }
                    newCatalogBytes = ctx.m_preparedCatalogInfo.m_catalogBytes;
                    catalogBytesHash = ctx.m_preparedCatalogInfo.m_catalogHash;
                    deploymentBytes = ctx.m_preparedCatalogInfo.m_deploymentBytes;
                }

                byte[] oldDeployHash = m_catalogContext.getCatalogHash();
                final String oldDRConnectionSource = m_catalogContext.cluster.getDrmasterhost();

                // 0. A new catalog! Update the global context and the context tracker
                m_catalogContext = m_catalogContext.update(isForReplay,
                                                           diffCommands,
                                                           genId,
                                                           newCatalogBytes,
                                                           catalogBytesHash,
                                                           deploymentBytes,
                                                           m_messenger,
                                                           hasSchemaChange);

                //Construct the list of partitions and sites because it simply doesn't exist anymore
                SiteTracker siteTracker = VoltDB.instance().getSiteTrackerForSnapshot();
                List<Long> sites = siteTracker.getSitesForHost(m_messenger.getHostId());

                List<Integer> partitions = new ArrayList<>();
                for (Long site : sites) {
                    Integer partition = siteTracker.getPartitionForSite(site);
                    partitions.add(partition);
                }

                // 1. update the export manager.
                ExportManager.instance().updateCatalog(m_catalogContext, requireCatalogDiffCmdsApplyToEE, requiresNewExportGeneration, partitions);

                // 1.1 Update the elastic join throughput settings
                if (m_elasticJoinService != null) m_elasticJoinService.updateConfig(m_catalogContext);

                // 1.5 update the dead host timeout
                if (m_catalogContext.cluster.getHeartbeattimeout() * 1000 != m_config.m_deadHostTimeoutMS) {
                    m_config.m_deadHostTimeoutMS = m_catalogContext.cluster.getHeartbeattimeout() * 1000;
                    m_messenger.setDeadHostTimeout(m_config.m_deadHostTimeoutMS);
                }

                // 2. update client interface (asynchronously)
                //    CI in turn updates the planner thread.
                if (m_clientInterface != null) {
                    m_clientInterface.notifyOfCatalogUpdate();
                }

                // 3. update HTTPClientInterface (asynchronously)
                // This purges cached connection state so that access with
                // stale auth info is prevented.
                if (m_adminListener != null)
                {
                    m_adminListener.notifyOfCatalogUpdate();
                }

                m_clientInterface.getDispatcher().notifyNTProcedureServiceOfPreCatalogUpdate();

                // 4. Flush StatisticsAgent old user PROCEDURE statistics.
                // The stats agent will hold all other stats in memory.
                getStatsAgent().notifyOfCatalogUpdate();

                // 4.5. (added)
                // Update the NT procedure service AFTER stats are cleared in the previous step
                m_clientInterface.getDispatcher().notifyNTProcedureServiceOfCatalogUpdate();

                // 5. MPIs don't run fragments. Update them here. Do
                // this after flushing the stats -- this will re-register
                // the MPI statistics.
                if (m_MPI != null) {
                    m_MPI.updateCatalog(diffCommands, m_catalogContext, isForReplay,
                            requireCatalogDiffCmdsApplyToEE, requiresNewExportGeneration);
                }

                // Update catalog for import processor this should be just/stop start and update partitions.
                ImportManager.instance().updateCatalog(m_catalogContext, m_messenger);

                // 6. Perform updates required by the DR subsystem

                // 6.1. Perform any actions that would have been taken during the ordinary initialization path
                if (m_consumerDRGateway != null) {
                    // 6.2. If we are a DR replica and the consumer was created
                    // before the catalog update, we may care about a deployment
                    // update. If it was created above, no need to notify
                    // because the consumer already has the latest catalog.
                    final String newDRConnectionSource = m_catalogContext.cluster.getDrmasterhost();
                    m_consumerDRGateway.updateCatalog(m_catalogContext,
                                                      (newDRConnectionSource != null && !newDRConnectionSource.equals(oldDRConnectionSource)
                                                       ? newDRConnectionSource
                                                       : null),
                                                      (byte) m_catalogContext.cluster.getPreferredsource());
                }

                // Check if this is promotion
                if (oldRole == ReplicationRole.REPLICA &&
                    m_catalogContext.cluster.getDrrole().equals("master")) {
                    // Promote replica to master
                    promoteToMaster();
                }

                // 6.3. If we are a DR master, update the DR table signature hash
                if (m_producerDRGateway != null) {
                    m_producerDRGateway.updateCatalog(m_catalogContext,
                            VoltDB.getReplicationPort(m_catalogContext.cluster.getDrproducerport()));
                }

                new ConfigLogging().logCatalogAndDeployment(CatalogJarWriteMode.CATALOG_UPDATE);

                // log system setting information if the deployment config has changed
                if (!Arrays.equals(oldDeployHash, m_catalogContext.getDeploymentHash())) {
                    logSystemSettingFromCatalogContext();
                }
                //Before starting resource monitor update any Snmp configuration changes.
                if (m_snmp != null) {
                    m_snmp.notifyOfCatalogUpdate(m_catalogContext.getDeployment().getSnmp());
                }
                // restart resource usage monitoring task
                startHealthMonitor();

                checkHeapSanity(MiscUtils.isPro(), m_catalogContext.tables.size(),
                        (m_iv2Initiators.size() - 1), m_configuredReplicationFactor);

                checkThreadsSanity();

                return m_catalogContext;
            }
        } finally {
            //Set state back to UP
            m_statusTracker.setNodeState(NodeState.UP);
        }
    }

    @Override
    public CatalogContext settingsUpdate(
            ClusterSettings settings, final int expectedVersionId)
    {
        synchronized(m_catalogUpdateLock) {
            int stamp [] = new int[]{0};
            ClusterSettings expect = m_clusterSettings.get(stamp);
            if (   stamp[0] == expectedVersionId
                && m_clusterSettings.compareAndSet(expect, settings, stamp[0], expectedVersionId+1)
            ) {
                try {
                    settings.store();
                } catch (SettingsException e) {
                    hostLog.error(e);
                    throw e;
                }
            } else if (stamp[0] != expectedVersionId+1) {
                String msg = "Failed to update cluster setting to version " + (expectedVersionId + 1)
                        + ", from current version " + stamp[0] + ". Reloading from Zookeeper";
                hostLog.warn(msg);
                m_clusterSettings.load(m_messenger.getZK());
            }
            if (m_MPI != null) {
                m_MPI.updateSettings(m_catalogContext);
            }
            // good place to set deadhost timeout once we make it a config
        }
        return m_catalogContext;
    }

    @Override
    public VoltDB.Configuration getConfig() {
        return m_config;
    }

    @Override
    public String getBuildString() {
        return m_buildString == null ? "VoltDB" : m_buildString;
    }

    @Override
    public String getVersionString() {
        return m_versionString;
    }

    public final VersionChecker m_versionChecker = new VersionChecker() {
        @Override
        public boolean isCompatibleVersionString(String other) {
            return RealVoltDB.this.isCompatibleVersionString(other);
        }

        @Override
        public String getVersionString() {
            return RealVoltDB.this.getVersionString();
        }

        @Override
        public String getBuildString() {
            return RealVoltDB.this.getBuildString();
        }
    };

    /**
     * Used for testing when you don't have an instance. Should do roughly what
     * {@link #isCompatibleVersionString(String)} does.
     */
    public static boolean staticIsCompatibleVersionString(String versionString) {
        return versionString.matches(m_defaultHotfixableRegexPattern);
    }

    @Override
    public boolean isCompatibleVersionString(String versionString) {
        return versionString.matches(m_hotfixableRegexPattern);
    }

    @Override
    public String getEELibraryVersionString() {
        return m_defaultVersionString;
    }

    @Override
    public HostMessenger getHostMessenger() {
        return m_messenger;
    }

    @Override
    public ClientInterface getClientInterface() {
        return m_clientInterface;
    }

    @Override
    public OpsAgent getOpsAgent(OpsSelector selector) {
        return m_opsRegistrar.getAgent(selector);
    }

    @Override
    public StatsAgent getStatsAgent() {
        OpsAgent statsAgent = m_opsRegistrar.getAgent(OpsSelector.STATISTICS);
        assert(statsAgent instanceof StatsAgent);
        return (StatsAgent)statsAgent;
    }

    @Override
    public MemoryStats getMemoryStatsSource() {
        return m_memoryStats;
    }

    @Override
    public CatalogContext getCatalogContext() {
        return m_catalogContext;
    }

    /**
     * Tells if the VoltDB is running. m_isRunning needs to be set to true
     * when the run() method is called, and set to false when shutting down.
     *
     * @return true if the VoltDB is running.
     */
    @Override
    public boolean isRunning() {
        return m_isRunning;
    }

    @Override
    public void halt() {
        SnmpTrapSender snmp = getSnmpTrapSender();
        if (snmp != null) {
            try {
                snmp.hostDown(FaultLevel.INFO, m_messenger.getHostId(), "Host is shutting down because of @StopNode");
                snmp.shutdown();
            } catch (Throwable t) {
                VoltLogger log = new VoltLogger("HOST");
                log.warn("failed to issue a crash SNMP trap", t);
            }
        }
        Thread shutdownThread = new Thread() {
            @Override
            public void run() {
                hostLog.warn("VoltDB node shutting down as requested by @StopNode command.");
                System.exit(0);
            }
        };
        shutdownThread.start();
    }

    /**
     * Debugging function - creates a record of the current state of the system.
     * @param out PrintStream to write report to.
     */
    public void createRuntimeReport(PrintStream out) {
        // This function may be running in its own thread.

        out.print("MIME-Version: 1.0\n");
        out.print("Content-type: multipart/mixed; boundary=\"reportsection\"");

        out.print("\n\n--reportsection\nContent-Type: text/plain\n\nClientInterface Report\n");
        if (m_clientInterface != null) {
            out.print(m_clientInterface.toString() + "\n");
        }
    }

    @Override
    public BackendTarget getBackendTargetType() {
        return m_config.m_backend;
    }

    @Override
    public synchronized void onExecutionSiteRejoinCompletion(long transferred) {
        m_executionSiteRecoveryFinish = System.currentTimeMillis();
        m_executionSiteRecoveryTransferred = transferred;
        onRejoinCompletion();
    }

    private void onRejoinCompletion() {
        // null out the rejoin coordinator
        if (m_joinCoordinator != null) {
            m_joinCoordinator.close();
        }
        m_joinCoordinator = null;
        // Mark the data transfer as done so CL can make the right decision when a truncation snapshot completes
        m_rejoinDataPending = false;

        try {
            m_testBlockRecoveryCompletion.acquire();
        } catch (InterruptedException e) {}
        final long delta = ((m_executionSiteRecoveryFinish - m_recoveryStartTime) / 1000);
        final long megabytes = m_executionSiteRecoveryTransferred / (1024 * 1024);
        final double megabytesPerSecond = megabytes / ((m_executionSiteRecoveryFinish - m_recoveryStartTime) / 1000.0);

        deleteStagedCatalogIfNeeded();

        if (m_clientInterface != null) {
            m_clientInterface.mayActivateSnapshotDaemon();
            try {
                m_clientInterface.startAcceptingConnections();
            } catch (IOException e) {
                hostLog.l7dlog(Level.FATAL,
                        LogKeys.host_VoltDB_ErrorStartAcceptingConnections.name(),
                        e);
                VoltDB.crashLocalVoltDB("Error starting client interface.", true, e);
            }
            // send hostUp trap
            m_snmp.hostUp("Host is now a cluster member");

            if (m_producerDRGateway != null && !m_producerDRGateway.isStarted()) {
                // Initialize DR producer and consumer start listening on the DR ports
                initializeDRProducer();
                createDRConsumerIfNeeded();
                prepareReplication();
            }
        }
        startHealthMonitor();

        try {
            if (m_adminListener != null) {
                m_adminListener.start();
            }
        } catch (Exception e) {
            hostLog.l7dlog(Level.FATAL, LogKeys.host_VoltDB_ErrorStartHTTPListener.name(), e);
            VoltDB.crashLocalVoltDB("HTTP service unable to bind to port.", true, e);
        }
        // Allow export datasources to start consuming their binary deques safely
        // as at this juncture the initial truncation snapshot is already complete
        ExportManager.instance().startPolling(m_catalogContext);

        //Tell import processors that they can start ingesting data.
        ImportManager.instance().readyForData(m_catalogContext, m_messenger);

        if (m_config.m_startAction == StartAction.REJOIN) {
            consoleLog.info(
                    "Node data recovery completed after " + delta + " seconds with " + megabytes +
                    " megabytes transferred at a rate of " +
                    megabytesPerSecond + " megabytes/sec");
        }

        try {
            final ZooKeeper zk = m_messenger.getZK();
            boolean logRecoveryCompleted = false;
            if (getCommandLog().getClass().getName().equals("org.voltdb.CommandLogImpl")) {
                String requestNode = zk.create(VoltZK.request_truncation_snapshot_node, null,
                        Ids.OPEN_ACL_UNSAFE, CreateMode.PERSISTENT_SEQUENTIAL);
                if (m_rejoinTruncationReqId == null) {
                    m_rejoinTruncationReqId = requestNode;
                }
            } else {
                logRecoveryCompleted = true;
            }
            // Join creates a truncation snapshot as part of the join process,
            // so there is no need to wait for the truncation snapshot requested
            // above to finish.
            if (logRecoveryCompleted || m_joining) {
                if (m_rejoining) {
                    CoreZK.removeRejoinNodeIndicatorForHost(m_messenger.getZK(), m_myHostId);
                    m_rejoining = false;
                }

                if (m_joining) {
                    CoreZK.removeJoinNodeIndicatorForHost(m_messenger.getZK(), m_myHostId);
                }

                String actionName = m_joining ? "join" : "rejoin";
                m_joining = false;
                consoleLog.info(String.format("Node %s completed", actionName));
            }
        } catch (Exception e) {
            VoltDB.crashLocalVoltDB("Unable to log host rejoin completion to ZK", true, e);
        }
        hostLog.info("Logging host rejoin completion to ZK");
        m_statusTracker.setNodeState(NodeState.UP);
        Object args[] = { (VoltDB.instance().getMode() == OperationMode.PAUSED) ? "PAUSED" : "NORMAL"};
        consoleLog.l7dlog( Level.INFO, LogKeys.host_VoltDB_ServerOpMode.name(), args, null);
        consoleLog.l7dlog( Level.INFO, LogKeys.host_VoltDB_ServerCompletedInitialization.name(), null, null);
    }

    @Override
    public CommandLog getCommandLog() {
        return m_commandLog;
    }

    @Override
    public OperationMode getMode()
    {
        return m_mode;
    }

    @Override
    public void setMode(OperationMode mode)
    {
        if (m_mode != mode)
        {
            if (mode == OperationMode.PAUSED)
            {
                m_config.m_isPaused = true;
                m_statusTracker.setNodeState(NodeState.PAUSED);
                hostLog.info("Server is entering admin mode and pausing.");
            }
            else if (m_mode == OperationMode.PAUSED)
            {
                m_config.m_isPaused = false;
                m_statusTracker.setNodeState(NodeState.UP);
                hostLog.info("Server is exiting admin mode and resuming operation.");
            }
        }
        m_mode = mode;
    }

    @Override
    public void setStartMode(OperationMode mode) {
        m_startMode = mode;
    }

    @Override
    public OperationMode getStartMode()
    {
        return m_startMode;
    }

    @Override
    public void promoteToMaster()
    {
        consoleLog.info("Promoting replication role from replica to master.");
        hostLog.info("Promoting replication role from replica to master.");
        shutdownReplicationConsumerRole();
        if (m_clientInterface != null) {
            m_clientInterface.setReplicationRole(getReplicationRole());
        }
    }

    private void replaceDRConsumerStatsWithDummy()
    {
        getStatsAgent().deregisterStatsSourcesFor(StatsSelector.DRCONSUMERNODE, 0);
        getStatsAgent().deregisterStatsSourcesFor(StatsSelector.DRCONSUMERPARTITION, 0);
        getStatsAgent().registerStatsSource(StatsSelector.DRCONSUMERNODE, 0,
                new DRConsumerStatsBase.DRConsumerNodeStatsBase());
        getStatsAgent().registerStatsSource(StatsSelector.DRCONSUMERPARTITION, 0,
                new DRConsumerStatsBase.DRConsumerPartitionStatsBase());
    }

    private void shutdownReplicationConsumerRole() {
        if (m_consumerDRGateway != null) {
            try {
                m_consumerDRGateway.shutdown(true);
            } catch (InterruptedException|ExecutionException e) {
                hostLog.warn("Interrupted shutting down dr replication", e);
            }
            finally {
                m_consumerDRGateway = null;
            }
        }
    }

    @Override
    public ReplicationRole getReplicationRole()
    {
        final String role = m_catalogContext.cluster.getDrrole();
        if (role.equals(DrRoleType.REPLICA.value())) {
            return ReplicationRole.REPLICA;
        } else {
            return ReplicationRole.NONE;
        }
    }

    /**
     * Metadata is a JSON object
     */
    @Override
    public String getLocalMetadata() {
        return m_localMetadata;
    }

    @Override
    public void onSnapshotRestoreCompletion() {
        if (!m_rejoining && !m_joining) {
            initializeDRProducer();
        }
    }

    @Override
    public void onReplayCompletion(long txnId, Map<Integer, Long> perPartitionTxnIds) {
        /*
         * Remove the terminus file if it is there, which is written on shutdown --save
         */
        new File(m_nodeSettings.getVoltDBRoot(), VoltDB.TERMINUS_MARKER).delete();

        /*
         * Command log is already initialized if this is a rejoin or a join
         */
        if ((m_commandLog != null) && (m_commandLog.needsInitialization())) {
            // Initialize command logger
            m_commandLog.init(m_catalogContext.cluster.getLogconfig().get("log").getLogsize(),
                              txnId, m_cartographer.getPartitionCount(),
                              m_config.m_commandLogBinding,
                              perPartitionTxnIds);
            try {
                ZKCountdownLatch latch =
                        new ZKCountdownLatch(m_messenger.getZK(),
                                VoltZK.commandlog_init_barrier, m_messenger.getLiveHostIds().size());
                latch.countDown(true);
                latch.await();
            } catch (Exception e) {
                VoltDB.crashLocalVoltDB("Failed to init and wait on command log init barrier", true, e);
            }
        }

        /*
         * IV2: After the command log is initialized, force the writing of the initial
         * viable replay set.  Turns into a no-op with no command log, on the non-leader sites, and on the MPI.
         */
        for (Initiator initiator : m_iv2Initiators.values()) {
            initiator.enableWritingIv2FaultLog();
        }

        /*
         * IV2: From this point on, not all node failures should crash global VoltDB.
         */
        if (m_leaderAppointer != null) {
            m_leaderAppointer.onReplayCompletion();
        }

        deleteStagedCatalogIfNeeded();

        if (m_startMode != null) {
            m_mode = m_startMode;
        } else {
            // Shouldn't be here, but to be safe
            m_mode = OperationMode.RUNNING;
        }

        if (!m_rejoining && !m_joining) {
            if (m_clientInterface != null) {
                try {
                    m_clientInterface.startAcceptingConnections();
                } catch (IOException e) {
                    hostLog.l7dlog(Level.FATAL,
                                   LogKeys.host_VoltDB_ErrorStartAcceptingConnections.name(),
                                   e);
                    VoltDB.crashLocalVoltDB("Error starting client interface.", true, e);
                }
                // send hostUp trap
                m_snmp.hostUp("host is now a cluster member");
            }

            // Start listening on the DR ports
            createDRConsumerIfNeeded();
            prepareReplication();
            startHealthMonitor();

            // Allow export datasources to start consuming their binary deques safely
            // as at this juncture the initial truncation snapshot is already complete
            ExportManager.instance().startPolling(m_catalogContext);

            //Tell import processors that they can start ingesting data.
            ImportManager.instance().readyForData(m_catalogContext, m_messenger);

            try {
                if (m_adminListener != null) {
                    m_adminListener.start();
                }
            } catch (Exception e) {
                hostLog.l7dlog(Level.FATAL, LogKeys.host_VoltDB_ErrorStartHTTPListener.name(), e);
                VoltDB.crashLocalVoltDB("HTTP service unable to bind to port.", true, e);
            }

            Object args[] = { (m_mode == OperationMode.PAUSED) ? "PAUSED" : "NORMAL"};
            consoleLog.l7dlog( Level.INFO, LogKeys.host_VoltDB_ServerOpMode.name(), args, null);
            consoleLog.l7dlog( Level.INFO, LogKeys.host_VoltDB_ServerCompletedInitialization.name(), null, null);
            m_statusTracker.setNodeState(NodeState.UP);
        }

        // Create a zk node to indicate initialization is completed
        m_messenger.getZK().create(VoltZK.init_completed, null, Ids.OPEN_ACL_UNSAFE, CreateMode.PERSISTENT, new ZKUtil.StringCallback(), null);
    }

    private void deleteStagedCatalogIfNeeded() {
        if (((m_commandLog != null) && m_commandLog.isEnabled()) || (m_terminusNonce != null)) {
            File stagedCatalog = new VoltFile(RealVoltDB.getStagedCatalogPath(getVoltDBRootPath()));
            if (stagedCatalog.exists()) {
                if (stagedCatalog.delete()) {
                    hostLog.info("Saved copy of the initialized schema deleted because command logs and/or snapshots are in use.");
                } else {
                    hostLog.warn("Failed to delete the saved copy of the initialized schema.");
                }
            }
        }
    }

    @Override
    public SnapshotCompletionMonitor getSnapshotCompletionMonitor() {
        return m_snapshotCompletionMonitor;
    }

    @Override
    public synchronized void recoveryComplete(String requestId) {
        assert(m_rejoinDataPending == false);

        if (m_rejoining) {
            if (m_rejoinTruncationReqId.compareTo(requestId) <= 0) {
                String actionName = m_joining ? "join" : "rejoin";
                // remove the rejoin blocker
                CoreZK.removeRejoinNodeIndicatorForHost(m_messenger.getZK(), m_myHostId);
                consoleLog.info(String.format("Node %s completed", actionName));
                m_rejoinTruncationReqId = null;
                m_rejoining = false;
            }
            else {
                // If we saw some other truncation request ID, then try the same one again.  As long as we
                // don't flip the m_rejoining state, all truncation snapshot completions will call back to here.
                try {
                    final ZooKeeper zk = m_messenger.getZK();
                    String requestNode = zk.create(VoltZK.request_truncation_snapshot_node, null,
                            Ids.OPEN_ACL_UNSAFE, CreateMode.PERSISTENT_SEQUENTIAL);
                    if (m_rejoinTruncationReqId == null) {
                        m_rejoinTruncationReqId = requestNode;
                    }
                }
                catch (Exception e) {
                    VoltDB.crashLocalVoltDB("Unable to retry post-rejoin truncation snapshot request.", true, e);
                }
            }
        }
    }

    @Override
    public ScheduledExecutorService getSES(boolean priority) {
        return priority ? m_periodicPriorityWorkThread : m_periodicWorkThread;
    }

    /**
     * See comment on {@link VoltDBInterface#scheduleWork(Runnable, long, long, TimeUnit)} vs
     * {@link VoltDBInterface#schedulePriorityWork(Runnable, long, long, TimeUnit)}
     */
    @Override
    public ScheduledFuture<?> scheduleWork(Runnable work,
            long initialDelay,
            long delay,
            TimeUnit unit) {
        if (delay > 0) {
            return m_periodicWorkThread.scheduleWithFixedDelay(work,
                    initialDelay, delay,
                    unit);
        } else {
            return m_periodicWorkThread.schedule(work, initialDelay, unit);
        }
    }

    @Override
    public ListeningExecutorService getComputationService() {
        return m_computationService;
    }

    /**
     * Initialize the DR producer so that any binary log generated on recover
     * will be queued. This does NOT open the DR port. That will happen after
     * command log replay finishes.
     */
    private void initializeDRProducer() {
        try {
            if (m_producerDRGateway != null) {
                m_producerDRGateway.startAndWaitForGlobalAgreement();

                for (Initiator iv2init : m_iv2Initiators.values()) {
                    iv2init.initDRGateway(m_config.m_startAction,
                                          m_producerDRGateway,
                                          shouldInitiatorCreateMPDRGateway(iv2init));
                }

                m_producerDRGateway.truncateDRLog();
            }
        } catch (Exception ex) {
            CoreUtils.printPortsInUse(hostLog);
            VoltDB.crashLocalVoltDB("Failed to initialize DR producer", false, ex);
        }
    }

    private void prepareReplication() {
        // Warning: This is called on the site thread if this host is rejoining
        try {
            if (m_consumerDRGateway != null) {
                if (m_config.m_startAction != StartAction.CREATE) {
                    Pair<Byte, List<MeshMemberInfo>> expectedClusterMembers = m_producerDRGateway.getInitialConversations();
                    m_consumerDRGateway.setInitialConversationMembership(expectedClusterMembers.getFirst(),
                            expectedClusterMembers.getSecond());
                }

                m_consumerDRGateway.initialize(m_config.m_startAction.doesRejoin() || willDoActualRecover());
            }
            if (m_producerDRGateway != null) {
                m_producerDRGateway.startListening(m_catalogContext.cluster.getDrproducerenabled(),
                                                   VoltDB.getReplicationPort(m_catalogContext.cluster.getDrproducerport()),
                                                   VoltDB.getDefaultReplicationInterface());
            }
        } catch (Exception ex) {
            CoreUtils.printPortsInUse(hostLog);
            VoltDB.crashLocalVoltDB("Failed to initialize DR", false, ex);
        }
    }

    private boolean shouldInitiatorCreateMPDRGateway(Initiator initiator) {
        // The initiator map is sorted, the initiator that has the lowest local
        // partition ID gets to create the MP DR gateway
        return initiator.getPartitionId() == m_iv2Initiators.firstKey();
    }

    private boolean createDRConsumerIfNeeded() {
        if (!m_config.m_isEnterprise || (m_consumerDRGateway != null)) {
            return false;
        }
        final String drRole = m_catalogContext.getCluster().getDrrole();
        if (DrRoleType.REPLICA.value().equals(drRole) || DrRoleType.XDCR.value().equals(drRole)) {
            byte drConsumerClusterId = (byte)m_catalogContext.cluster.getDrclusterid();
            final Pair<String, Integer> drIfAndPort = VoltZK.getDRInterfaceAndPortFromMetadata(m_localMetadata);
            try {
                Class<?> rdrgwClass = Class.forName("org.voltdb.dr2.ConsumerDRGatewayImpl");
                Constructor<?> rdrgwConstructor = rdrgwClass.getConstructor(
                        ClientInterface.class,
                        Cartographer.class,
                        HostMessenger.class,
                        byte.class,
                        byte.class,
                        String.class,
                        int.class);
                m_consumerDRGateway = (ConsumerDRGateway) rdrgwConstructor.newInstance(
                        m_clientInterface,
                        m_cartographer,
                        m_messenger,
                        drConsumerClusterId,
                        (byte) m_catalogContext.cluster.getPreferredsource(),
                        drIfAndPort.getFirst(),
                        drIfAndPort.getSecond());
                m_globalServiceElector.registerService(m_consumerDRGateway);
            } catch (Exception e) {
                VoltDB.crashLocalVoltDB("Unable to load DR system", true, e);
            }
            return true;
        }
        return false;
    }

    // Thread safe
    @Override
    public void setReplicationActive(boolean active)
    {
        if (m_replicationActive.compareAndSet(!active, active)) {

            try {
                JSONStringer js = new JSONStringer();
                js.object();
                js.keySymbolValuePair("active", m_replicationActive.get());
                js.endObject();

                getHostMessenger().getZK().setData(VoltZK.replicationconfig,
                                                   js.toString().getBytes("UTF-8"),
                                                   -1);
            } catch (Exception e) {
                e.printStackTrace();
                hostLog.error("Failed to write replication active state to ZK: " +
                              e.getMessage());
            }

            if (m_producerDRGateway != null) {
                m_producerDRGateway.setActive(active);
            }
        }
    }

    @Override
    public boolean getReplicationActive()
    {
        return m_replicationActive.get();
    }

    @Override
    public ProducerDRGateway getNodeDRGateway()
    {
        return m_producerDRGateway;
    }

    @Override
    public ConsumerDRGateway getConsumerDRGateway() {
        return m_consumerDRGateway;
    }

    @Override
    public void onSyncSnapshotCompletion() {
        m_leaderAppointer.onSyncSnapshotCompletion();
    }

    @Override
    public void setDurabilityUniqueIdListener(Integer partition, DurableUniqueIdListener listener) {
        if (partition == MpInitiator.MP_INIT_PID) {
            m_iv2Initiators.get(m_iv2Initiators.firstKey()).setDurableUniqueIdListener(listener);
        }
        else {
            Initiator init = m_iv2Initiators.get(partition);
            assert init != null;
            init.setDurableUniqueIdListener(listener);
        }
    }

    public ExecutionEngine debugGetSpiedEE(int partitionId) {
        if (m_config.m_backend == BackendTarget.NATIVE_EE_SPY_JNI) {
            BaseInitiator init = (BaseInitiator)m_iv2Initiators.get(partitionId);
            return init.debugGetSpiedEE();
        }
        else {
            return null;
        }
    }

    @Override
    public SiteTracker getSiteTrackerForSnapshot()
    {
        return new SiteTracker(m_messenger.getHostId(), m_cartographer.getSiteTrackerMailboxMap(), 0);
    }

    /**
     * Create default deployment.xml file in voltdbroot if the deployment path is null.
     *
     * @return path to default deployment file
     * @throws IOException
     */
    static String setupDefaultDeployment(VoltLogger logger) throws IOException {
        return setupDefaultDeployment(logger, CatalogUtil.getVoltDbRoot(null));
    }

    /**
     * Create default deployment.xml file in voltdbroot if the deployment path is null.
     *
     * @return pathto default deployment file
     * @throws IOException
     */
   static String setupDefaultDeployment(VoltLogger logger, File voltdbroot) throws IOException {
        File configInfoDir = new VoltFile(voltdbroot, Constants.CONFIG_DIR);
        configInfoDir.mkdirs();

        File depFH = new VoltFile(configInfoDir, "deployment.xml");
        if (!depFH.exists()) {
            logger.info("Generating default deployment file \"" + depFH.getAbsolutePath() + "\"");

            try (BufferedWriter bw = new BufferedWriter(new FileWriter(depFH))) {
                for (String line : defaultDeploymentXML) {
                    bw.write(line);
                    bw.newLine();
                }
            } finally {
            }
        }

        return depFH.getAbsolutePath();
    }

    /*
     * Validate the build string with the rest of the cluster
     * by racing to publish it to ZK and then comparing the one this process
     * has to the one in ZK. They should all match. The method returns a future
     * so that init can continue while the ZK call is pending since it ZK is pretty
     * slow.
     */
    private Future<?> validateBuildString(final String buildString, ZooKeeper zk) {
        final SettableFuture<Object> retval = SettableFuture.create();
        byte buildStringBytes[] = null;
        try {
            buildStringBytes = buildString.getBytes("UTF-8");
        } catch (UnsupportedEncodingException e) {
            throw new AssertionError(e);
        }
        final byte buildStringBytesFinal[] = buildStringBytes;

        //Can use a void callback because ZK will execute the create and then the get in order
        //It's a race so it doesn't have to succeed
        zk.create(
                VoltZK.buildstring,
                buildStringBytes,
                Ids.OPEN_ACL_UNSAFE,
                CreateMode.PERSISTENT,
                new ZKUtil.StringCallback(),
                null);

        zk.getData(VoltZK.buildstring, false, new org.apache.zookeeper_voltpatches.AsyncCallback.DataCallback() {

            @Override
            public void processResult(int rc, String path, Object ctx,
                    byte[] data, Stat stat) {
                KeeperException.Code code = KeeperException.Code.get(rc);
                if (code == KeeperException.Code.OK) {
                    if (Arrays.equals(buildStringBytesFinal, data)) {
                        retval.set(null);
                    } else {
                        try {
                            hostLog.info("Different but compatible software versions on the cluster " +
                                         "and the rejoining node. Cluster version is {" + (new String(data, "UTF-8")).split("_")[0] +
                                         "}. Rejoining node version is {" + m_defaultVersionString + "}.");
                            retval.set(null);
                        } catch (UnsupportedEncodingException e) {
                            retval.setException(new AssertionError(e));
                        }
                    }
                } else {
                    retval.setException(KeeperException.create(code));
                }
            }

        }, null);

        return retval;
    }

    /**
     * See comment on {@link VoltDBInterface#schedulePriorityWork(Runnable, long, long, TimeUnit)} vs
     * {@link VoltDBInterface#scheduleWork(Runnable, long, long, TimeUnit)}
     */
    @Override
    public ScheduledFuture<?> schedulePriorityWork(Runnable work,
            long initialDelay,
            long delay,
            TimeUnit unit) {
        if (delay > 0) {
            return m_periodicPriorityWorkThread.scheduleWithFixedDelay(work,
                    initialDelay, delay,
                    unit);
        } else {
            return m_periodicPriorityWorkThread.schedule(work, initialDelay, unit);
        }
    }

    private void checkHeapSanity(boolean isPro, int tableCount, int sitesPerHost, int kfactor)
    {
        long megabytes = 1024 * 1024;
        long maxMemory = Runtime.getRuntime().maxMemory() / megabytes;
        // DRv2 now is off heap
        long crazyThresh = computeMinimumHeapRqt(isPro, tableCount, sitesPerHost, kfactor);

        if (maxMemory < crazyThresh) {
            StringBuilder builder = new StringBuilder();
            builder.append(String.format("The configuration of %d tables, %d sites-per-host, and k-factor of %d requires at least %d MB of Java heap memory. ", tableCount, sitesPerHost, kfactor, crazyThresh));
            builder.append(String.format("The maximum amount of heap memory available to the JVM is %d MB. ", maxMemory));
            builder.append("Please increase the maximum heap size using the VOLTDB_HEAPMAX environment variable and then restart VoltDB.");
            consoleLog.warn(builder.toString());
        }

    }

    // Compute the minimum required heap to run this configuration.  This comes from the documentation,
    // http://voltdb.com/docs/PlanningGuide/MemSizeServers.php#MemSizeHeapGuidelines
    // Any changes there should get reflected here and vice versa.
    static public long computeMinimumHeapRqt(boolean isPro, int tableCount, int sitesPerHost, int kfactor)
    {
        long baseRqt = 384;
        long tableRqt = 10 * tableCount;
        // K-safety Heap consumption drop to 8 MB (per node)
        // Snapshot cost 32 MB (per node)
        // Theoretically, 40 MB (per node) should be enough
        long rejoinRqt = (isPro && kfactor > 0) ? 128 * sitesPerHost : 0;
        return baseRqt + tableRqt + rejoinRqt;
    }

    private void checkThreadsSanity() {
        int tableCount = m_catalogContext.tables.size();
        int partitions = m_iv2Initiators.size() - 1;
        int replicates = m_configuredReplicationFactor;
        int importPartitions = ImportManager.getPartitionsCount();
        int exportTableCount = ExportManager.instance().getExportTablesCount();
        int exportNonceCount = ExportManager.instance().getConnCount();

        int expThreadsCount = computeThreadsCount(tableCount, partitions, replicates, importPartitions, exportTableCount, exportNonceCount);

        // if the expected number of threads exceeds the limit, update the limit.
        if (m_maxThreadsCount < expThreadsCount) {
            updateMaxThreadsLimit();
        }

        // do insane check again.
        if (m_maxThreadsCount < expThreadsCount) {
            StringBuilder builder = new StringBuilder();
            builder.append(String.format("The configuration of %d tables, %d partitions, %d replicates, ", tableCount, partitions, replicates));
            builder.append(String.format("with importer configuration of %d importer partitions, ", importPartitions));
            builder.append(String.format("with exporter configuration of %d export tables %d partitions %d replicates, ", exportTableCount, partitions, replicates));
            builder.append(String.format("approximately requires %d threads.", expThreadsCount));
            builder.append(String.format("The maximum number of threads to the system is %d. \n", m_maxThreadsCount));
            builder.append("Please increase the maximum system threads number or reduce the number of threads in your program, and then restart VoltDB. \n");
            consoleLog.warn(builder.toString());
        }
    }

    private void updateMaxThreadsLimit() {
        String[] command = {"bash", "-c" ,"ulimit -u"};
        String cmd_rst = ShellTools.local_cmd(command);
        try {
            m_maxThreadsCount = Integer.parseInt(cmd_rst.substring(0, cmd_rst.length() - 1));
        } catch(Exception e) {
            m_maxThreadsCount = Integer.MAX_VALUE;
        }
    }

    private int computeThreadsCount(int tableCount, int partitionCount, int replicateCount, int importerPartitionCount, int exportTableCount, int exportNonceCount) {
        final int clusterBaseCount = 5;
        final int hostBaseCount = 56;
        return clusterBaseCount + (hostBaseCount + partitionCount)
                + computeImporterThreads(importerPartitionCount)
                + computeExporterThreads(exportTableCount, partitionCount, replicateCount, exportNonceCount);
    }

    private int computeImporterThreads(int importerPartitionCount) {
        if (importerPartitionCount == 0) {
            return 0;
        }
        int importerBaseCount = 6;
        return importerBaseCount + importerPartitionCount;
    }

    private int computeExporterThreads(int exportTableCount, int partitionCount, int replicateCount, int exportNonceCount) {
        if (exportTableCount == 0) {
            return 0;
        }
        int exporterBaseCount = 1;
        return exporterBaseCount + partitionCount * exportTableCount + exportNonceCount;
    }

    @Override
    public <T> ListenableFuture<T> submitSnapshotIOWork(Callable<T> work)
    {
        assert m_snapshotIOAgent != null;
        return m_snapshotIOAgent.submit(work);
    }

    @Override
    public long getClusterUptime()
    {
        return System.currentTimeMillis() - getHostMessenger().getInstanceId().getTimestamp();
    }

    @Override
    public long getClusterCreateTime()
    {
        return m_clusterCreateTime;
    }

    @Override
    public void setClusterCreateTime(long clusterCreateTime) {
        m_clusterCreateTime = clusterCreateTime;
        if (m_catalogContext.cluster.getDrconsumerenabled() || m_catalogContext.cluster.getDrproducerenabled()) {
            hostLog.info("Restoring DR with Cluster Id " +  m_catalogContext.cluster.getDrclusterid() +
                    ". The DR cluster was first started at " + new Date(m_clusterCreateTime).toString() + ".");
        }
    }

    @Override
    public SnmpTrapSender getSnmpTrapSender() {
        return m_snmp;
    }

    private final Supplier<String> terminusNonceSupplier = Suppliers.memoize(new Supplier<String>() {
        @Override
        public String get() {
            File markerFH = new File(m_nodeSettings.getVoltDBRoot(), VoltDB.TERMINUS_MARKER);
            // file needs to be both writable and readable as it will be deleted onRestoreComplete
            if (!markerFH.exists() || !markerFH.isFile() || !markerFH.canRead() || !markerFH.canWrite()) {
                return null;
            }
            String nonce = null;
            try (BufferedReader rdr = new BufferedReader(new FileReader(markerFH))){
                nonce = rdr.readLine();
            } catch (IOException e) {
                Throwables.propagate(e); // highly unlikely
            }
            // make sure that there is a snapshot associated with the terminus nonce
            HashMap<String, Snapshot> snapshots = new HashMap<>();
            FileFilter filter = new SnapshotUtil.SnapshotFilter();

            SnapshotUtil.retrieveSnapshotFiles(
                    m_nodeSettings.resolveToAbsolutePath(m_nodeSettings.getSnapshoth()),
                    snapshots, filter, false, SnapshotPathType.SNAP_AUTO, hostLog);

            return snapshots.containsKey(nonce) ? nonce : null;
        }
    });

    /**
     * Reads the file containing the startup snapshot nonce
     * @return null if the file is not accessible, or the startup snapshot nonce
     */
    private String getTerminusNonce() {
        return terminusNonceSupplier.get();
    }

    @Override
    public Cartographer getCartograhper() {
        return m_cartographer;
    }

    @Override
    public void swapTables(String oneTable, String otherTable) {
        if (m_consumerDRGateway != null) {
            Table tableA = m_catalogContext.tables.get(oneTable);
            Table tableB = m_catalogContext.tables.get(otherTable);
            assert (tableA != null && tableB != null);
            if (tableA.getIsdred() && tableB.getIsdred()) {
                long signatureHashA = Hashing.sha1().hashString(tableA.getSignature(), Charsets.UTF_8).asLong();
                long signatureHashB = Hashing.sha1().hashString(tableB.getSignature(), Charsets.UTF_8).asLong();
                Set<Pair<String, Long>> swappedTables = new HashSet<>();
                swappedTables.add(Pair.of(oneTable.toUpperCase(), signatureHashA));
                swappedTables.add(Pair.of(otherTable.toUpperCase(), signatureHashB));
                m_consumerDRGateway.swapTables(swappedTables);
            }
        }
    }

    public static void printDiagnosticInformation(CatalogContext context, String procName, LoadedProcedureSet procSet) {
        StringBuilder sb = new StringBuilder();
        final CatalogMap<Procedure> catalogProcedures = context.database.getProcedures();
        sb.append("Statements within " + procName + ": ").append("\n");
        for (final Procedure proc : catalogProcedures) {
            if (proc.getTypeName().equals(procName)) {
                for (Statement stmt : proc.getStatements()) {
                    sb.append(CatalogUtil.printProcedureDetail(proc, stmt.getSqltext()));
                }
            }
        }
        sb.append("Default CRUD Procedures: ").append("\n");
        for (Entry<String, Procedure> pair : context.m_defaultProcs.m_defaultProcMap.entrySet()) {
            sb.append(CatalogUtil.printProcedureDetail(pair.getValue(),
                    DefaultProcedureManager.sqlForDefaultProc(pair.getValue())));
        }

        hostLog.error(sb.toString());
    }

    public void logMessageToFLC(long timestampMilis, String user, String ip) {
        m_flc.logMessage(timestampMilis, user, ip);
    }
}<|MERGE_RESOLUTION|>--- conflicted
+++ resolved
@@ -3317,11 +3317,7 @@
             jarLoader = newCatalogJar.getLoader();
             for (String classname : jarLoader.getClassNames()) {
                 try {
-<<<<<<< HEAD
                     Class<?> procCls = CatalogContext.classForProcedureOrUDF(classname, jarLoader);
-=======
-                    Class<?> procCls = CatalogContext.classForProcedure(classname, jarLoader);
->>>>>>> c83092f9
                     classesMap.put(classname, procCls);
                 }
                 // LinkageError catches most of the various class loading errors we'd
