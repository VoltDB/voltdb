/* This file is part of VoltDB.
 * Copyright (C) 2008-2016 VoltDB Inc.
 *
 * This program is free software: you can redistribute it and/or modify
 * it under the terms of the GNU Affero General Public License as
 * published by the Free Software Foundation, either version 3 of the
 * License, or (at your option) any later version.
 *
 * This program is distributed in the hope that it will be useful,
 * but WITHOUT ANY WARRANTY; without even the implied warranty of
 * MERCHANTABILITY or FITNESS FOR A PARTICULAR PURPOSE.  See the
 * GNU Affero General Public License for more details.
 *
 * You should have received a copy of the GNU Affero General Public License
 * along with VoltDB.  If not, see <http://www.gnu.org/licenses/>.
 */

package org.voltdb;

import java.io.BufferedWriter;
import java.io.ByteArrayInputStream;
import java.io.File;
import java.io.FileFilter;
import java.io.FileInputStream;
import java.io.FileOutputStream;
import java.io.FileWriter;
import java.io.IOException;
import java.io.InputStream;
import java.io.PrintStream;
import java.io.PrintWriter;
import java.io.UnsupportedEncodingException;
import java.lang.management.ManagementFactory;
import java.lang.reflect.Constructor;
import java.lang.reflect.Field;
import java.net.Inet4Address;
import java.net.Inet6Address;
import java.net.InetAddress;
import java.net.NetworkInterface;
import java.net.SocketException;
import java.nio.charset.StandardCharsets;
import java.text.SimpleDateFormat;
import java.util.ArrayList;
import java.util.Arrays;
import java.util.Collection;
import java.util.Date;
import java.util.Enumeration;
import java.util.HashMap;
import java.util.HashSet;
import java.util.LinkedList;
import java.util.List;
import java.util.Map;
import java.util.Map.Entry;
import java.util.Optional;
import java.util.Random;
import java.util.Set;
import java.util.SortedMap;
import java.util.TreeMap;
import java.util.concurrent.Callable;
import java.util.concurrent.ExecutionException;
import java.util.concurrent.Future;
import java.util.concurrent.ScheduledExecutorService;
import java.util.concurrent.ScheduledFuture;
import java.util.concurrent.ScheduledThreadPoolExecutor;
import java.util.concurrent.Semaphore;
import java.util.concurrent.TimeUnit;
import java.util.concurrent.atomic.AtomicBoolean;

import org.apache.cassandra_voltpatches.GCInspector;
import org.apache.log4j.Appender;
import org.apache.log4j.DailyRollingFileAppender;
import org.apache.log4j.FileAppender;
import org.apache.log4j.Logger;
import org.apache.zookeeper_voltpatches.CreateMode;
import org.apache.zookeeper_voltpatches.KeeperException;
import org.apache.zookeeper_voltpatches.WatchedEvent;
import org.apache.zookeeper_voltpatches.Watcher;
import org.apache.zookeeper_voltpatches.ZooDefs.Ids;
import org.apache.zookeeper_voltpatches.ZooKeeper;
import org.apache.zookeeper_voltpatches.data.Stat;
import org.json_voltpatches.JSONException;
import org.json_voltpatches.JSONObject;
import org.json_voltpatches.JSONStringer;
import org.voltcore.logging.Level;
import org.voltcore.logging.VoltLogger;
import org.voltcore.messaging.HostMessenger;
import org.voltcore.messaging.JoinerCriteria;
import org.voltcore.messaging.SiteMailbox;
import org.voltcore.utils.CoreUtils;
import org.voltcore.utils.OnDemandBinaryLogger;
import org.voltcore.utils.Pair;
import org.voltcore.utils.ShutdownHooks;
import org.voltcore.zk.CoreZK;
import org.voltcore.zk.ZKCountdownLatch;
import org.voltcore.zk.ZKUtil;
import org.voltdb.TheHashinator.HashinatorType;
import org.voltdb.VoltDB.Configuration;
import org.voltdb.catalog.Catalog;
import org.voltdb.catalog.Cluster;
import org.voltdb.catalog.Database;
import org.voltdb.catalog.Deployment;
import org.voltdb.catalog.SnapshotSchedule;
import org.voltdb.catalog.Systemsettings;
import org.voltdb.common.NodeState;
import org.voltdb.compiler.AdHocCompilerCache;
import org.voltdb.compiler.AsyncCompilerAgent;
import org.voltdb.compiler.ClusterConfig;
import org.voltdb.compiler.deploymentfile.ConsistencyType;
import org.voltdb.compiler.deploymentfile.DeploymentType;
import org.voltdb.compiler.deploymentfile.HeartbeatType;
import org.voltdb.compiler.deploymentfile.PartitionDetectionType;
import org.voltdb.compiler.deploymentfile.PathsType;
import org.voltdb.compiler.deploymentfile.SystemSettingsType;
import org.voltdb.dtxn.InitiatorStats;
import org.voltdb.dtxn.LatencyHistogramStats;
import org.voltdb.dtxn.LatencyStats;
import org.voltdb.dtxn.SiteTracker;
import org.voltdb.export.ExportManager;
import org.voltdb.importer.ImportManager;
import org.voltdb.iv2.BaseInitiator;
import org.voltdb.iv2.Cartographer;
import org.voltdb.iv2.Initiator;
import org.voltdb.iv2.KSafetyStats;
import org.voltdb.iv2.LeaderAppointer;
import org.voltdb.iv2.MpInitiator;
import org.voltdb.iv2.SpInitiator;
import org.voltdb.iv2.SpScheduler.DurableUniqueIdListener;
import org.voltdb.iv2.TxnEgo;
import org.voltdb.jni.ExecutionEngine;
import org.voltdb.join.BalancePartitionsStatistics;
import org.voltdb.join.ElasticJoinService;
import org.voltdb.licensetool.LicenseApi;
import org.voltdb.messaging.VoltDbMessageFactory;
import org.voltdb.planner.ActivePlanRepository;
import org.voltdb.rejoin.Iv2RejoinCoordinator;
import org.voltdb.rejoin.JoinCoordinator;
import org.voltdb.utils.CLibrary;
import org.voltdb.utils.CatalogUtil;
import org.voltdb.utils.CatalogUtil.CatalogAndIds;
import org.voltdb.utils.Encoder;
import org.voltdb.utils.HTTPAdminListener;
import org.voltdb.utils.LogKeys;
import org.voltdb.utils.MiscUtils;
import org.voltdb.utils.PlatformProperties;
import org.voltdb.utils.SystemStatsCollector;
import org.voltdb.utils.VoltFile;
import org.voltdb.utils.VoltSampler;

import com.google_voltpatches.common.base.Charsets;
import com.google_voltpatches.common.base.Joiner;
import com.google_voltpatches.common.base.Preconditions;
import com.google_voltpatches.common.base.Throwables;
import com.google_voltpatches.common.collect.ImmutableList;
import com.google_voltpatches.common.collect.ImmutableMap;
import com.google_voltpatches.common.io.Files;
import com.google_voltpatches.common.net.HostAndPort;
import com.google_voltpatches.common.util.concurrent.ListenableFuture;
import com.google_voltpatches.common.util.concurrent.ListeningExecutorService;
import com.google_voltpatches.common.util.concurrent.SettableFuture;
import java.lang.reflect.Method;
import java.util.Properties;

/**
 * RealVoltDB initializes global server components, like the messaging
 * layer, ExecutionSite(s), and ClientInterface. It provides accessors
 * or references to those global objects. It is basically the global
 * namespace. A lot of the global namespace is described by VoltDBInterface
 * to allow test mocking.
 */
public class RealVoltDB implements VoltDBInterface, RestoreAgent.Callback, HostMessenger.HostWatcher {
    private static final boolean DISABLE_JMX = Boolean.valueOf(System.getProperty("DISABLE_JMX", "true"));

    /** Default deployment file contents if path to deployment is null */
    private static final String[] defaultDeploymentXML = {
        "<?xml version=\"1.0\"?>",
        "<!-- This file is an auto-generated default deployment configuration. -->",
        "<deployment>",
        "    <cluster hostcount=\"1\" />",
        "    <httpd enabled=\"true\">",
        "        <jsonapi enabled=\"true\" />",
        "    </httpd>",
        "</deployment>"
    };

    private final Properties m_pathList = new Properties();

    private final VoltLogger hostLog = new VoltLogger("HOST");
    private final VoltLogger consoleLog = new VoltLogger("CONSOLE");

    private VoltDB.Configuration m_config = new VoltDB.Configuration();
    int m_configuredNumberOfPartitions;
    int m_configuredReplicationFactor;
    // CatalogContext is immutable, just make sure that accessors see a consistent version
    volatile CatalogContext m_catalogContext;
    private String m_buildString;
    static final String m_defaultVersionString = "6.4";
    // by default set the version to only be compatible with itself
    static final String m_defaultHotfixableRegexPattern = "^\\Q6.4\\E\\z";
    // these next two are non-static because they can be overrriden on the CLI for test
    private String m_versionString = m_defaultVersionString;
    private String m_hotfixableRegexPattern = m_defaultHotfixableRegexPattern;
    HostMessenger m_messenger = null;
    private ClientInterface m_clientInterface = null;
    HTTPAdminListener m_adminListener;
    private OpsRegistrar m_opsRegistrar = new OpsRegistrar();

    private AsyncCompilerAgent m_asyncCompilerAgent = null;
    public AsyncCompilerAgent getAsyncCompilerAgent() { return m_asyncCompilerAgent; }
    private PartitionCountStats m_partitionCountStats = null;
    private IOStats m_ioStats = null;
    private MemoryStats m_memoryStats = null;
    private CpuStats m_cpuStats = null;
    private CommandLogStats m_commandLogStats = null;
    private StatsManager m_statsManager = null;
    private SnapshotCompletionMonitor m_snapshotCompletionMonitor;
    // These are unused locally, but they need to be registered with the StatsAgent so they're
    // globally available
    @SuppressWarnings("unused")
    private InitiatorStats m_initiatorStats;
    private LiveClientsStats m_liveClientsStats = null;
    int m_myHostId;
    String m_httpPortExtraLogMessage = null;
    boolean m_jsonEnabled;

    // IV2 things
    TreeMap<Integer, Initiator> m_iv2Initiators = new TreeMap<Integer, Initiator>();
    Cartographer m_cartographer = null;
    LeaderAppointer m_leaderAppointer = null;
    GlobalServiceElector m_globalServiceElector = null;
    MpInitiator m_MPI = null;
    Map<Integer, Long> m_iv2InitiatorStartingTxnIds = new HashMap<Integer, Long>();
    private ScheduledFuture<?> resMonitorWork;


    private StatusTracker m_statusTracker;
    // Should the execution sites be started in recovery mode
    // (used for joining a node to an existing cluster)
    // If CL is enabled this will be set to true
    // by the CL when the truncation snapshot completes
    // and this node is viable for replay
    volatile boolean m_rejoining = false;
    // Need to separate the concepts of rejoin data transfer and rejoin
    // completion.  This boolean tracks whether or not the data transfer
    // process is done.  CL truncation snapshots will not flip the all-complete
    // boolean until no mode data is pending.
    // Yes, this is fragile having two booleans.  We could aggregate them into
    // some rejoining state enum at some point.
    volatile boolean m_rejoinDataPending = false;
    // Since m_rejoinDataPending is set asynchronously, sites could have inconsistent
    // view of what the value is during the execution of a sysproc. Use this and
    // m_safeMpTxnId to prevent the race. The m_safeMpTxnId is updated once in the
    // lifetime of the node to reflect the first MP txn that witnessed the flip of
    // m_rejoinDataPending.
    private final Object m_safeMpTxnIdLock = new Object();
    private long m_lastSeenMpTxnId = Long.MIN_VALUE;
    private long m_safeMpTxnId = Long.MAX_VALUE;
    String m_rejoinTruncationReqId = null;

    // Are we adding the node to the cluster instead of rejoining?
    volatile boolean m_joining = false;

    long m_clusterCreateTime;
    AtomicBoolean m_replicationActive = new AtomicBoolean(false);
    private ProducerDRGateway m_producerDRGateway = null;
    private ConsumerDRGateway m_consumerDRGateway = null;

    //Only restrict recovery completion during test
    static Semaphore m_testBlockRecoveryCompletion = new Semaphore(Integer.MAX_VALUE);
    private long m_executionSiteRecoveryFinish;
    private long m_executionSiteRecoveryTransferred;

    // Rejoin coordinator
    private JoinCoordinator m_joinCoordinator = null;
    private ElasticJoinService m_elasticJoinService = null;

    // Snapshot IO agent
    private SnapshotIOAgent m_snapshotIOAgent = null;

    // id of the leader, or the host restore planner says has the catalog
    int m_hostIdWithStartupCatalog;
    String m_pathToStartupCatalog;

    // Synchronize initialize and shutdown
    private final Object m_startAndStopLock = new Object();

    // Synchronize updates of catalog contexts across the multiple sites on this host.
    // Ensure that the first site to reach catalogUpdate() does all the work and that no
    // others enter until that's finished.  CatalogContext is immutable and volatile, accessors
    // should be able to always get a valid context without needing this lock.
    private final Object m_catalogUpdateLock = new Object();

    // add a random number to the sampler output to make it likely to be unique for this process.
    private final VoltSampler m_sampler = new VoltSampler(10, "sample" + String.valueOf(new Random().nextInt() % 10000) + ".txt");
    private final AtomicBoolean m_hasStartedSampler = new AtomicBoolean(false);

    List<Integer> m_partitionsToSitesAtStartupForExportInit;

    RestoreAgent m_restoreAgent = null;

    private final ListeningExecutorService m_es = CoreUtils.getCachedSingleThreadExecutor("StartAction ZK Watcher", 15000);

    private volatile boolean m_isRunning = false;
    private boolean m_isLegacy = true;

    @Override
    public boolean isLegacy() { return m_isLegacy; };

    @Override
    public boolean rejoining() { return m_rejoining; }

    @Override
    public boolean rejoinDataPending() { return m_rejoinDataPending; }

    @Override
    public boolean isMpSysprocSafeToExecute(long txnId)
    {
        synchronized (m_safeMpTxnIdLock) {
            if (txnId >= m_safeMpTxnId) {
                return true;
            }

            if (txnId > m_lastSeenMpTxnId) {
                m_lastSeenMpTxnId = txnId;
                if (!rejoinDataPending() && m_safeMpTxnId == Long.MAX_VALUE) {
                    m_safeMpTxnId = txnId;
                }
            }

            return txnId >= m_safeMpTxnId;
        }
    }

    private long m_recoveryStartTime;

    CommandLog m_commandLog;

    private volatile OperationMode m_mode = OperationMode.INITIALIZING;
    private OperationMode m_startMode = null;

    volatile String m_localMetadata = "";

    private ListeningExecutorService m_computationService;

    private Thread m_configLogger;

    // methods accessed via the singleton
    @Override
    public void startSampler() {
        if (m_hasStartedSampler.compareAndSet(false, true)) {
            m_sampler.start();
        }
    }

    private ScheduledThreadPoolExecutor m_periodicWorkThread;
    private ScheduledThreadPoolExecutor m_periodicPriorityWorkThread;

    // The configured license api: use to decide enterprise/community edition feature enablement
    LicenseApi m_licenseApi;
    String m_licenseInformation = "";
    private LatencyStats m_latencyStats;

    private LatencyHistogramStats m_latencyHistogramStats;

    private File getConfigLogDirectory() {
        return getConfigLogDirectory(m_config);
    }

    private File getConfigLogDirectory(Configuration config) {
        return new VoltFile(config.m_voltdbRoot, VoltDB.CONFIG_DIR);
    }

    private File getConfigLogDeployment() {
        return getConfigLogDeployment(m_config);
    }

    private File getConfigLogDeployment(Configuration config) {
        return new VoltFile(getConfigLogDirectory(config), "deployment.xml");
    }

    @Override
    public LicenseApi getLicenseApi() {
        return m_licenseApi;
    }

    @Override
    public String getLicenseInformation() {
        return m_licenseInformation;
    }

    @Override
    public String getPath(Object base, String name) {
        if (isLegacy()) {
            try {
                Method m = base.getClass().getMethod("getPath");
                return (String )m.invoke(base);
            } catch (Exception ex) {
                //Should never happen
                ex.printStackTrace();
            }
        }
        return m_pathList.getProperty(name);
    }

    @Override
    public String getCommandLogPath() {
        if (isLegacy()) {
            try {
                return getCommandLogPath(getCatalogContext()).getCanonicalPath();
            } catch (IOException ex) {
                VoltDB.crashLocalVoltDB("Failed to get command log snapshot path.", false, ex);
            }
        }
        return m_pathList.getProperty("org.voltdb.path.command_log");
    }

    @Override
    public String getCommandLogSnapshotPath() {
        if (isLegacy()) {
            try {
                return getCommandLogSnapshotPath(getCatalogContext()).getCanonicalPath();
            } catch (IOException ex) {
                VoltDB.crashLocalVoltDB("Failed to get command log snapshot path.", false, ex);
            }
        }
        return m_pathList.getProperty("org.voltdb.path.command_log_snapshot");
    }

    @Override
    public String getSnapshotPath() {
        if (isLegacy()) {
            try {
                return getSnapshotPath(getCatalogContext()).getCanonicalPath();
            } catch (IOException ex) {
                VoltDB.crashLocalVoltDB("Failed to get snapshot path.", true, ex);
            }
        }
        return m_pathList.getProperty("org.voltdb.path.snapshots");
    }

    private String managedPathEmptyCheck(String voltDbRoot, String path) {
        VoltFile managedPath;
        if (new File(path).isAbsolute())
            managedPath = new VoltFile(path);
        else
            managedPath = new VoltFile(voltDbRoot, path);
        if (managedPath.exists() && managedPath.list().length > 0)
            return managedPath.getAbsolutePath();
        return null;
    }

    private void managedPathsEmptyCheck() {
        List<String> nonEmptyPaths = managedPathsWithFiles(m_catalogContext.getDeployment());
        if (!nonEmptyPaths.isEmpty()) {
            StringBuilder crashMessage =
                    new StringBuilder("Files from a previous database session exist in the managed directories:");
            for (String nonEmptyPath : nonEmptyPaths) {
                crashMessage.append("\n  - " + nonEmptyPath);
            }
            crashMessage.append("\nUse the recover command to restore the previous database or use create --force" +
                " to start a new database session overwriting existing files.");
            VoltDB.crashLocalVoltDB(crashMessage.toString());
        }
    }

    private final List<String> managedPathsWithFiles(DeploymentType deployment) {
        ImmutableList.Builder<String> nonEmptyPaths = ImmutableList.builder();
        PathsType paths = deployment.getPaths();
        String voltDbRoot = paths.getVoltdbroot().getPath();
        String path;
        if ((path = managedPathEmptyCheck(voltDbRoot, paths.getSnapshots().getPath())) != null)
            nonEmptyPaths.add(path);
        if ((path = managedPathEmptyCheck(voltDbRoot, paths.getExportoverflow().getPath())) != null)
            nonEmptyPaths.add(path);
        if ((path = managedPathEmptyCheck(voltDbRoot, paths.getDroverflow().getPath())) != null)
            nonEmptyPaths.add(path);
        if ((path = managedPathEmptyCheck(voltDbRoot, paths.getCommandlog().getPath())) != null)
            nonEmptyPaths.add(path);
        if ((path = managedPathEmptyCheck(voltDbRoot, paths.getCommandlogsnapshot().getPath())) != null)
            nonEmptyPaths.add(path);
        return nonEmptyPaths.build();
    }

    private final List<String> managedPathsWithFilesPrimed(DeploymentType deployment) {
        ImmutableList.Builder<String> nonEmptyPaths = ImmutableList.builder();
        PathsType paths = deployment.getPaths();
        String voltDbRoot = paths.getVoltdbroot().getNodePath();
        String path;
        if ((path = managedPathEmptyCheck(voltDbRoot, paths.getSnapshots().getNodePath())) != null)
            nonEmptyPaths.add(path);
        if ((path = managedPathEmptyCheck(voltDbRoot, paths.getExportoverflow().getNodePath())) != null)
            nonEmptyPaths.add(path);
        if ((path = managedPathEmptyCheck(voltDbRoot, paths.getDroverflow().getNodePath())) != null)
            nonEmptyPaths.add(path);
        if ((path = managedPathEmptyCheck(voltDbRoot, paths.getCommandlog().getNodePath())) != null)
            nonEmptyPaths.add(path);
        if ((path = managedPathEmptyCheck(voltDbRoot, paths.getCommandlogsnapshot().getNodePath())) != null)
            nonEmptyPaths.add(path);
        return nonEmptyPaths.build();
    }

    /**
     * Initialize all the global components, then initialize all the m_sites.
     * @param config configuration that gets passed in from commandline.
     */
    @Override
    public void initialize(Configuration config) {
        ShutdownHooks.enableServerStopLogging();
        synchronized(m_startAndStopLock) {
            m_isLegacy = config.m_startAction.isLegacy();

            // check that this is a 64 bit VM
            if (System.getProperty("java.vm.name").contains("64") == false) {
                hostLog.fatal("You are running on an unsupported (probably 32 bit) JVM. Exiting.");
                System.exit(-1);
            }

            readBuildInfo(config.m_isEnterprise ? "Enterprise Edition" : "Community Edition");

            // Replay command line args that we can see
            StringBuilder sb = new StringBuilder(2048).append("Command line arguments: ");
            sb.append(System.getProperty("sun.java.command", "[not available]"));
            hostLog.info(sb.toString());

            List<String> iargs = ManagementFactory.getRuntimeMXBean().getInputArguments();
            sb.delete(0, sb.length()).append("Command line JVM arguments:");
            for (String iarg : iargs)
                sb.append(" ").append(iarg);
            if (iargs.size() > 0) hostLog.info(sb.toString());
            else hostLog.info("No JVM command line args known.");

            sb.delete(0, sb.length()).append("Command line JVM classpath: ");
            sb.append(System.getProperty("java.class.path", "[not available]"));
            hostLog.info(sb.toString());

            // config UUID is part of the status tracker that is slated to be an
            // Information source for an http admun endpoint
            m_statusTracker = new StatusTracker();

            consoleLog.l7dlog( Level.INFO, LogKeys.host_VoltDB_StartupString.name(), null);

            if (config.m_startAction == StartAction.INITIALIZE) {
                if (config.m_forceVoltdbCreate) {
                    deleteEverythingButLogs(config.m_voltdbRoot);
                }
            }

            // If there's no deployment provide a default and put it under voltdbroot.
            if (config.m_pathToDeployment == null) {
                try {
                    config.m_pathToDeployment = setupDefaultDeployment(hostLog, config.m_voltdbRoot);
                    config.m_deploymentDefault = true;
                } catch (IOException e) {
                    VoltDB.crashLocalVoltDB("Failed to write default deployment.", false, null);
                    return;
                }
            }

            ReadDeploymentResults readDepl = readPrimedDeployment(config);

            if (config.m_startAction == StartAction.INITIALIZE) {
                stageDeploymemtFileForInitialize(config, readDepl.deployment);
                stageInitializedMarker(config);
                hostLog.info("Initialized VoltDB on " + config.m_voltdbRoot.getPath());
                consoleLog.info("Initialized VoltDB on " + config.m_voltdbRoot.getPath());
                VoltDB.exit(0);
            }

            if (config.m_startAction.isLegacy()) {
                File rootFH = CatalogUtil.getVoltDbRoot(readDepl.deployment.getPaths());
                File inzFH = new VoltFile(rootFH, VoltDB.INITIALIZED_MARKER);
                if (inzFH.exists()) {
                    VoltDB.crashLocalVoltDB("cannot use legacy start action "
                            + config.m_startAction + " on voltdbroot "
                            + rootFH + " that was initialized with the init command");
                    return;
                }
                //Case where you give primed deployment with -d look in ../../ for initialized marker.
                //Also check if parents are config and voltdbroot
                File cfile = (new File(config.m_pathToDeployment)).getParentFile();
                rootFH = cfile.getParentFile();
                if (cfile.getName().equals("config") && rootFH.getName().equals(VoltDB.DBROOT)) {
                    inzFH = new VoltFile(rootFH, VoltDB.INITIALIZED_MARKER);
                    if (inzFH.exists()) {
                        VoltDB.crashLocalVoltDB("cannot use legacy start action "
                                + config.m_startAction + " on voltdbroot "
                                + rootFH + " that was initialized with the init command");
                        return;
                    }
                }
            }

            if (config.m_hostCount == VoltDB.UNDEFINED) {
                config.m_hostCount = readDepl.deployment.getCluster().getHostcount();
            }

            // set the mode first thing
            m_mode = OperationMode.INITIALIZING;
            m_config = config;
            m_startMode = null;

            // set a bunch of things to null/empty/new for tests
            // which reusue the process
            m_safeMpTxnId = Long.MAX_VALUE;
            m_lastSeenMpTxnId = Long.MIN_VALUE;
            m_clientInterface = null;
            m_adminListener = null;
            m_commandLog = new DummyCommandLog();
            m_messenger = null;
            m_opsRegistrar = new OpsRegistrar();
            m_asyncCompilerAgent = null;
            m_snapshotCompletionMonitor = null;
            m_catalogContext = null;
            m_partitionCountStats = null;
            m_ioStats = null;
            m_memoryStats = null;
            m_commandLogStats = null;
            m_statsManager = null;
            m_restoreAgent = null;
            m_recoveryStartTime = System.currentTimeMillis();
            m_hostIdWithStartupCatalog = 0;
            m_pathToStartupCatalog = m_config.m_pathToCatalog;
            m_replicationActive = new AtomicBoolean(false);
            m_configLogger = null;
            ActivePlanRepository.clear();

            // set up site structure
            final int computationThreads = Math.max(2, CoreUtils.availableProcessors() / 4);
            m_computationService =
                    CoreUtils.getListeningExecutorService(
                            "Computation service thread",
                            computationThreads, m_config.m_computationCoreBindings);

            // Set std-out/err to use the UTF-8 encoding and fail if UTF-8 isn't supported
            try {
                System.setOut(new PrintStream(System.out, true, "UTF-8"));
                System.setErr(new PrintStream(System.err, true, "UTF-8"));
            } catch (UnsupportedEncodingException e) {
                hostLog.fatal("Support for the UTF-8 encoding is required for VoltDB. This means you are likely running an unsupported JVM. Exiting.");
                VoltDB.exit(-1);
            }

            m_snapshotCompletionMonitor = new SnapshotCompletionMonitor();

            // use CLI overrides for testing hotfix version compatibility
            if (m_config.m_versionStringOverrideForTest != null) {
                m_versionString = m_config.m_versionStringOverrideForTest;
            }
            if (m_config.m_versionCompatibilityRegexOverrideForTest != null) {
                m_hotfixableRegexPattern = m_config.m_versionCompatibilityRegexOverrideForTest;
            }
            if (m_config.m_buildStringOverrideForTest != null) {
                m_buildString = m_config.m_buildStringOverrideForTest;
            }

            HostMessenger.Determination determination = buildClusterMesh(readDepl);
            if (m_config.m_startAction == StartAction.PROBE) {
                String action = "Start is proceeding as " + determination.startAction.verb();
                hostLog.info(action);
                consoleLog.info(action);
            }

            m_config.m_startAction = determination.startAction;
            m_config.m_hostCount = determination.hostCount;

            modifyIfNecessaryDeploymentHostCount(m_config, readDepl.deployment, determination.hostCount);
            // determine if this is a rejoining node
            // (used for license check and later the actual rejoin)
            boolean isRejoin = m_config.m_startAction.doesRejoin();
            m_rejoining = isRejoin;
            m_rejoinDataPending = m_config.m_startAction.doesJoin();

            m_joining = m_config.m_startAction == StartAction.JOIN;

            if (isRejoin || m_joining) {
                m_statusTracker.setNodeState(NodeState.REJOINING);
            }
            //Register dummy agents immediately
            m_opsRegistrar.registerMailboxes(m_messenger);


            //Start validating the build string in the background
            final Future<?> buildStringValidation = validateBuildString(getBuildString(), m_messenger.getZK());

            // race to create start action nodes and then verify theirs compatibility.
            m_messenger.getZK().create(VoltZK.start_action, null, Ids.OPEN_ACL_UNSAFE, CreateMode.PERSISTENT, new ZKUtil.StringCallback(), null);
            VoltZK.createStartActionNode(m_messenger.getZK(), m_messenger.getHostId(), m_config.m_startAction);
            validateStartAction();

            Map<Integer, String> hostGroups = null;

            final int numberOfNodes = readDeploymentAndCreateStarterCatalogContext();
            if (config.m_isEnterprise && m_config.m_startAction.doesRequireEmptyDirectories() && !config.m_forceVoltdbCreate) {
                    managedPathsEmptyCheck();
            }

            if (!isRejoin && !m_joining) {
                hostGroups = m_messenger.waitForGroupJoin(numberOfNodes);
            }
            if (m_messenger.isPaused() || m_config.m_isPaused) {
                setStartMode(OperationMode.PAUSED);
            }

            // Create the thread pool here. It's needed by buildClusterMesh()
            m_periodicWorkThread =
                    CoreUtils.getScheduledThreadPoolExecutor("Periodic Work", 1, CoreUtils.SMALL_STACK_SIZE);
            m_periodicPriorityWorkThread =
                    CoreUtils.getScheduledThreadPoolExecutor("Periodic Priority Work", 1, CoreUtils.SMALL_STACK_SIZE);

            Class<?> snapshotIOAgentClass = MiscUtils.loadProClass("org.voltdb.SnapshotIOAgentImpl", "Snapshot", true);
            if (snapshotIOAgentClass != null) {
                try {
                    m_snapshotIOAgent = (SnapshotIOAgent) snapshotIOAgentClass.getConstructor(HostMessenger.class, long.class)
                            .newInstance(m_messenger, m_messenger.getHSIdForLocalSite(HostMessenger.SNAPSHOT_IO_AGENT_ID));
                    m_messenger.createMailbox(m_snapshotIOAgent.getHSId(), m_snapshotIOAgent);
                } catch (Exception e) {
                    VoltDB.crashLocalVoltDB("Failed to instantiate snapshot IO agent", true, e);
                }
            }

            if (m_config.m_pathToLicense == null) {
                m_licenseApi = MiscUtils.licenseApiFactory();
                if (m_licenseApi == null) {
                    hostLog.fatal("Unable to open license file in default directories");
                }
            }
            else {
                m_licenseApi = MiscUtils.licenseApiFactory(m_config.m_pathToLicense);
                if (m_licenseApi == null) {
                    hostLog.fatal("Unable to open license file in provided path: " + m_config.m_pathToLicense);
                }

            }

            if (m_licenseApi == null) {
                hostLog.fatal("Please contact sales@voltdb.com to request a license.");
                VoltDB.crashLocalVoltDB("Failed to initialize license verifier. " +
                        "See previous log message for details.", false, null);
            }
            m_asyncCompilerAgent = new AsyncCompilerAgent(m_licenseApi);

            try {
                SimpleDateFormat sdf = new SimpleDateFormat("EEE MMM d, yyyy");
                JSONObject jo = new JSONObject();
                jo.put("trial",m_licenseApi.isTrial());
                jo.put("hostcount",m_licenseApi.maxHostcount());
                jo.put("commandlogging", m_licenseApi.isCommandLoggingAllowed());
                jo.put("wanreplication", m_licenseApi.isDrReplicationAllowed());
                jo.put("expiration", sdf.format(m_licenseApi.expires().getTime()));
                m_licenseInformation = jo.toString();
            } catch (JSONException ex) {
                //Ignore
            }

            // Create the GlobalServiceElector.  Do this here so we can register the MPI with it
            // when we construct it below
            m_globalServiceElector = new GlobalServiceElector(m_messenger.getZK(), m_messenger.getHostId());
            // Start the GlobalServiceElector.  Not sure where this will actually belong.
            try {
                m_globalServiceElector.start();
            } catch (Exception e) {
                VoltDB.crashLocalVoltDB("Unable to start GlobalServiceElector", true, e);
            }

            // Always create a mailbox for elastic join data transfer
            if (m_config.m_isEnterprise) {
                long elasticHSId = m_messenger.getHSIdForLocalSite(HostMessenger.REBALANCE_SITE_ID);
                m_messenger.createMailbox(elasticHSId, new SiteMailbox(m_messenger, elasticHSId));
            }

            if (m_joining) {
                Class<?> elasticJoinCoordClass =
                        MiscUtils.loadProClass("org.voltdb.join.ElasticJoinNodeCoordinator", "Elastic", false);
                try {
                    Constructor<?> constructor = elasticJoinCoordClass.getConstructor(HostMessenger.class, String.class);
                    m_joinCoordinator = (JoinCoordinator) constructor.newInstance(m_messenger, m_catalogContext.cluster.getVoltroot());
                    m_messenger.registerMailbox(m_joinCoordinator);
                    m_joinCoordinator.initialize(m_catalogContext.getDeployment().getCluster().getKfactor());
                } catch (Exception e) {
                    VoltDB.crashLocalVoltDB("Failed to instantiate join coordinator", true, e);
                }
            }

            /*
             * Construct all the mailboxes for things that need to be globally addressable so they can be published
             * in one atomic shot.
             *
             * The starting state for partition assignments are statically derived from the host id generated
             * by host messenger and the k-factor/host count/sites per host. This starting state
             * is published to ZK as the topology metadata node.
             *
             * On join and rejoin the node has to inspect the topology meta node to find out what is missing
             * and then update the topology listing itself as the replica for those partitions.
             * Then it does a compare and set of the topology.
             *
             * Ning: topology may not reflect the true partitions in the cluster during join. So if another node
             * is trying to rejoin, it should rely on the cartographer's view to pick the partitions to replace.
             */
            JSONObject topo = getTopology(config.m_startAction, hostGroups, m_joinCoordinator);
            m_partitionsToSitesAtStartupForExportInit = new ArrayList<Integer>();
            try {
                // IV2 mailbox stuff
                ClusterConfig clusterConfig = new ClusterConfig(topo);
                m_configuredReplicationFactor = clusterConfig.getReplicationFactor();
                m_cartographer = new Cartographer(m_messenger, m_configuredReplicationFactor,
                        m_catalogContext.cluster.getNetworkpartition());
                List<Integer> partitions = null;
                if (isRejoin) {
                    m_configuredNumberOfPartitions = m_cartographer.getPartitionCount();
                    partitions = m_cartographer.getIv2PartitionsToReplace(m_configuredReplicationFactor,
                                                                          clusterConfig.getSitesPerHost());
                    if (partitions.size() == 0) {
                        VoltDB.crashLocalVoltDB("The VoltDB cluster already has enough nodes to satisfy " +
                                "the requested k-safety factor of " +
                                m_configuredReplicationFactor + ".\n" +
                                "No more nodes can join.", false, null);
                    }
                }
                else {
                    m_configuredNumberOfPartitions = clusterConfig.getPartitionCount();
                    partitions = ClusterConfig.partitionsForHost(topo, m_messenger.getHostId());
                }
                for (int ii = 0; ii < partitions.size(); ii++) {
                    Integer partition = partitions.get(ii);
                    m_iv2InitiatorStartingTxnIds.put( partition, TxnEgo.makeZero(partition).getTxnId());
                }
                m_iv2Initiators = createIv2Initiators(
                        partitions,
                        m_config.m_startAction,
                        m_partitionsToSitesAtStartupForExportInit);
                m_iv2InitiatorStartingTxnIds.put(
                        MpInitiator.MP_INIT_PID,
                        TxnEgo.makeZero(MpInitiator.MP_INIT_PID).getTxnId());
                // Pass the local HSIds to the MPI so it can farm out buddy sites
                // to the RO MP site pool
                List<Long> localHSIds = new ArrayList<Long>();
                for (Initiator ii : m_iv2Initiators.values()) {
                    localHSIds.add(ii.getInitiatorHSId());
                }
                m_MPI = new MpInitiator(m_messenger, localHSIds, getStatsAgent());
                m_iv2Initiators.put(MpInitiator.MP_INIT_PID, m_MPI);

                // Make a list of HDIds to join
                Map<Integer, Long> partsToHSIdsToRejoin = new HashMap<Integer, Long>();
                for (Initiator init : m_iv2Initiators.values()) {
                    if (init.isRejoinable()) {
                        partsToHSIdsToRejoin.put(init.getPartitionId(), init.getInitiatorHSId());
                    }
                }
                OnDemandBinaryLogger.path = m_catalogContext.cluster.getVoltroot();
                if (isRejoin) {
                    SnapshotSaveAPI.recoveringSiteCount.set(partsToHSIdsToRejoin.size());
                    hostLog.info("Set recovering site count to " + partsToHSIdsToRejoin.size());

                    m_joinCoordinator = new Iv2RejoinCoordinator(m_messenger,
                            partsToHSIdsToRejoin.values(),
                            m_catalogContext.cluster.getVoltroot(),
                            m_config.m_startAction == StartAction.LIVE_REJOIN);
                    m_joinCoordinator.initialize(m_catalogContext.getDeployment().getCluster().getKfactor());
                    m_messenger.registerMailbox(m_joinCoordinator);
                    if (m_config.m_startAction == StartAction.LIVE_REJOIN) {
                        hostLog.info("Using live rejoin.");
                    }
                    else {
                        hostLog.info("Using blocking rejoin.");
                    }
                } else if (m_joining) {
                    m_joinCoordinator.setPartitionsToHSIds(partsToHSIdsToRejoin);
                }
            } catch (Exception e) {
                VoltDB.crashLocalVoltDB(e.getMessage(), true, e);
            }

            // do the many init tasks in the Inits class
            Inits inits = new Inits(m_statusTracker, this, 1);
            inits.doInitializationWork();

            // Need the catalog so that we know how many tables so we can guess at the necessary heap size
            // This is done under Inits.doInitializationWork(), so need to wait until we get here.
            // Current calculation needs pro/community knowledge, number of tables, and the sites/host,
            // which is the number of initiators (minus the possibly idle MPI initiator)
            checkHeapSanity(MiscUtils.isPro(), m_catalogContext.tables.size(),
                    (m_iv2Initiators.size() - 1), m_configuredReplicationFactor);

            if (m_joining && m_config.m_replicationRole == ReplicationRole.REPLICA) {
                VoltDB.crashLocalVoltDB("Elastic join is prohibited on a replica cluster.", false, null);
            }

            collectLocalNetworkMetadata();

            /*
             * Construct an adhoc planner for the initial catalog
             */
            final CatalogSpecificPlanner csp = new CatalogSpecificPlanner(m_asyncCompilerAgent, m_catalogContext);

            // Initialize stats
            m_ioStats = new IOStats();
            getStatsAgent().registerStatsSource(StatsSelector.IOSTATS,
                    0, m_ioStats);
            m_memoryStats = new MemoryStats();
            getStatsAgent().registerStatsSource(StatsSelector.MEMORY,
                    0, m_memoryStats);
            getStatsAgent().registerStatsSource(StatsSelector.TOPO, 0, m_cartographer);
            m_partitionCountStats = new PartitionCountStats(m_cartographer);
            getStatsAgent().registerStatsSource(StatsSelector.PARTITIONCOUNT,
                    0, m_partitionCountStats);
            m_initiatorStats = new InitiatorStats(m_myHostId);
            m_liveClientsStats = new LiveClientsStats();
            getStatsAgent().registerStatsSource(StatsSelector.LIVECLIENTS, 0, m_liveClientsStats);
            m_latencyStats = new LatencyStats(m_myHostId);
            getStatsAgent().registerStatsSource(StatsSelector.LATENCY, 0, m_latencyStats);
            m_latencyHistogramStats = new LatencyHistogramStats(m_myHostId);
            getStatsAgent().registerStatsSource(StatsSelector.LATENCY_HISTOGRAM,
                    0, m_latencyHistogramStats);


            BalancePartitionsStatistics rebalanceStats = new BalancePartitionsStatistics();
            getStatsAgent().registerStatsSource(StatsSelector.REBALANCE, 0, rebalanceStats);

            KSafetyStats kSafetyStats = new KSafetyStats();
            getStatsAgent().registerStatsSource(StatsSelector.KSAFETY, 0, kSafetyStats);
            m_cpuStats = new CpuStats();
            getStatsAgent().registerStatsSource(StatsSelector.CPU,
                    0, m_cpuStats);

            // ENG-6321
            m_commandLogStats = new CommandLogStats(m_commandLog);
            getStatsAgent().registerStatsSource(StatsSelector.COMMANDLOG, 0, m_commandLogStats);

            /*
             * Initialize the command log on rejoin and join before configuring the IV2
             * initiators.  This will prevent them from receiving transactions
             * which need logging before the internal file writers are
             * initialized.  Root cause of ENG-4136.
             *
             * If sync command log is on, not initializing the command log before the initiators
             * are up would cause deadlock.
             */
            if ((m_commandLog != null) && (m_commandLog.needsInitialization())) {
                consoleLog.l7dlog(Level.INFO, LogKeys.host_VoltDB_StayTunedForLogging.name(), null);
            }
            else {
                consoleLog.l7dlog(Level.INFO, LogKeys.host_VoltDB_StayTunedForNoLogging.name(), null);
            }
            if (m_commandLog != null && (isRejoin || m_joining)) {
                //On rejoin the starting IDs are all 0 so technically it will load any snapshot
                //but the newest snapshot will always be the truncation snapshot taken after rejoin
                //completes at which point the node will mark itself as actually recovered.
                //
                // Use the partition count from the cluster config instead of the cartographer
                // here. Since the initiators are not started yet, the cartographer still doesn't
                // know about the new partitions at this point.
                m_commandLog.initForRejoin(
                        m_catalogContext.cluster.getLogconfig().get("log").getLogsize(),
                        Long.MIN_VALUE,
                        m_configuredNumberOfPartitions,
                        true,
                        m_config.m_commandLogBinding, m_iv2InitiatorStartingTxnIds);
            }

            // Create the client interface
            try {
                InetAddress clientIntf = null;
                InetAddress adminIntf = null;
                if (!m_config.m_externalInterface.trim().equals("")) {
                    clientIntf = InetAddress.getByName(m_config.m_externalInterface);
                    //client and admin interfaces are same by default.
                    adminIntf = clientIntf;
                }
                //If user has specified on command line host:port override client and admin interfaces.
                if (m_config.m_clientInterface != null && m_config.m_clientInterface.trim().length() > 0) {
                    clientIntf = InetAddress.getByName(m_config.m_clientInterface);
                }
                if (m_config.m_adminInterface != null && m_config.m_adminInterface.trim().length() > 0) {
                    adminIntf = InetAddress.getByName(m_config.m_adminInterface);
                }
                m_clientInterface = ClientInterface.create(m_messenger, m_catalogContext, m_config.m_replicationRole,
                        m_cartographer,
                        m_configuredNumberOfPartitions,
                        clientIntf,
                        config.m_port,
                        adminIntf,
                        config.m_adminPort,
                        m_config.m_timestampTestingSalt);
            } catch (Exception e) {
                VoltDB.crashLocalVoltDB(e.getMessage(), true, e);
            }

            boolean usingCommandLog = m_config.m_isEnterprise &&
                    m_catalogContext.cluster.getLogconfig().get("log").getEnabled();
            String clSnapshotPath = null;
            if (m_catalogContext.cluster.getLogconfig().get("log").getEnabled()) {
                clSnapshotPath = m_catalogContext.cluster.getLogconfig().get("log").getInternalsnapshotpath();
            }

            // DR overflow directory
            if (m_config.m_isEnterprise) {
                try {
                    Class<?> ndrgwClass = null;
                    ndrgwClass = Class.forName("org.voltdb.dr2.DRProducer");
                    Constructor<?> ndrgwConstructor = ndrgwClass.getConstructor(File.class, File.class, boolean.class, int.class, int.class);
                    m_producerDRGateway = (ProducerDRGateway) ndrgwConstructor.newInstance(new File(m_catalogContext.cluster.getDroverflow()),
                                                                                   getSnapshotPath(m_catalogContext),
                                                                                   m_replicationActive.get(),
                                                                                   m_configuredNumberOfPartitions,
                                                                                   m_catalogContext.getDeployment().getCluster().getHostcount());
                    m_producerDRGateway.start();
                    m_producerDRGateway.blockOnDRStateConvergence();
                } catch (Exception e) {
                    VoltDB.crashLocalVoltDB("Unable to load DR system", true, e);
                }
            }
            else {
                // set up empty stats for the DR Producer
                getStatsAgent().registerStatsSource(StatsSelector.DRPRODUCERNODE, 0,
                        new DRProducerStatsBase.DRProducerNodeStatsBase());
                getStatsAgent().registerStatsSource(StatsSelector.DRPRODUCERPARTITION, 0,
                        new DRProducerStatsBase.DRProducerPartitionStatsBase());
            }
            createDRConsumerIfNeeded();

            /*
             * Configure and start all the IV2 sites
             */
            try {
                final String serializedCatalog = m_catalogContext.catalog.serialize();
                boolean createMpDRGateway = true;
                for (Initiator iv2init : m_iv2Initiators.values()) {
                    iv2init.configure(
                            getBackendTargetType(),
                            m_catalogContext,
                            serializedCatalog,
                            m_catalogContext.getDeployment().getCluster().getKfactor(),
                            csp,
                            m_configuredNumberOfPartitions,
                            m_config.m_startAction,
                            getStatsAgent(),
                            m_memoryStats,
                            m_commandLog,
                            m_producerDRGateway,
                            iv2init != m_MPI && createMpDRGateway, // first SPI gets it
                            m_config.m_executionCoreBindings.poll());

                    if (iv2init != m_MPI) {
                        createMpDRGateway = false;
                    }
                }

                // LeaderAppointer startup blocks if the initiators are not initialized.
                // So create the LeaderAppointer after the initiators.
                boolean expectSyncSnapshot = m_config.m_replicationRole == ReplicationRole.REPLICA && config.m_startAction == StartAction.CREATE;
                m_leaderAppointer = new LeaderAppointer(
                        m_messenger,
                        m_configuredNumberOfPartitions,
                        m_catalogContext.getDeployment().getCluster().getKfactor(),
                        m_catalogContext.cluster.getFaultsnapshots().get("CLUSTER_PARTITION"),
                        topo,
                        m_MPI,
                        kSafetyStats,
                        expectSyncSnapshot
                );
                m_globalServiceElector.registerService(m_leaderAppointer);
            } catch (Exception e) {
                Throwable toLog = e;
                if (e instanceof ExecutionException) {
                    toLog = ((ExecutionException)e).getCause();
                }
                VoltDB.crashLocalVoltDB("Error configuring IV2 initiator.", true, toLog);
            }

            // Create the statistics manager and register it to JMX registry
            m_statsManager = null;
            try {
                final Class<?> statsManagerClass =
                        MiscUtils.loadProClass("org.voltdb.management.JMXStatsManager", "JMX", true);
                if (statsManagerClass != null && !DISABLE_JMX) {
                    m_statsManager = (StatsManager)statsManagerClass.newInstance();
                    m_statsManager.initialize();
                }
            } catch (Exception e) {
                //JMXStatsManager will log and we continue.
            }

            try {
                m_snapshotCompletionMonitor.init(m_messenger.getZK());
            } catch (Exception e) {
                hostLog.fatal("Error initializing snapshot completion monitor", e);
                VoltDB.crashLocalVoltDB("Error initializing snapshot completion monitor", true, e);
            }


            /*
             * Make sure the build string successfully validated
             * before continuing to do operations
             * that might return wrongs answers or lose data.
             */
            try {
                buildStringValidation.get();
            } catch (Exception e) {
                VoltDB.crashLocalVoltDB("Failed to validate cluster build string", false, e);
            }

            if (!isRejoin && !m_joining) {
                try {
                    m_messenger.waitForAllHostsToBeReady(m_catalogContext.getDeployment().getCluster().getHostcount());
                } catch (Exception e) {
                    hostLog.fatal("Failed to announce ready state.");
                    VoltDB.crashLocalVoltDB("Failed to announce ready state.", false, null);
                }
            }

            if (!m_joining && (m_cartographer.getPartitionCount()) != m_configuredNumberOfPartitions) {
                for (Map.Entry<Integer, ImmutableList<Long>> entry :
                    getSiteTrackerForSnapshot().m_partitionsToSitesImmutable.entrySet()) {
                    hostLog.info(entry.getKey() + " -- "
                            + CoreUtils.hsIdCollectionToString(entry.getValue()));
                }
                VoltDB.crashGlobalVoltDB("Mismatch between configured number of partitions (" +
                        m_configuredNumberOfPartitions + ") and actual (" +
                        m_cartographer.getPartitionCount() + ")",
                        true, null);
            }

            schedulePeriodicWorks();
            m_clientInterface.schedulePeriodicWorks();

            // print out a bunch of useful system info
            logDebuggingInfo(m_config.m_adminPort, m_config.m_httpPort, m_httpPortExtraLogMessage, m_jsonEnabled);


            // warn the user on the console if k=0 or if no command logging
            if (m_configuredReplicationFactor == 0) {
                consoleLog.warn("This is not a highly available cluster. K-Safety is set to 0.");
            }
            if (!usingCommandLog) {
                // figure out if using a snapshot schedule
                boolean usingPeridoicSnapshots = false;
                for (SnapshotSchedule ss : m_catalogContext.database.getSnapshotschedule()) {
                    if (ss.getEnabled()) {
                        usingPeridoicSnapshots = true;
                    }
                }
                // print the right warning depending on durability settings
                if (usingPeridoicSnapshots) {
                    consoleLog.warn("Durability is limited to periodic snapshots. Command logging is off.");
                }
                else {
                    consoleLog.warn("Durability is turned off. Command logging is off.");
                }
            }

            // warn if cluster is partitionable, but partition detection is off
            if ((m_catalogContext.cluster.getNetworkpartition() == false) &&
                    (m_configuredReplicationFactor > 0)) {
                hostLog.warn("Running a redundant (k-safe) cluster with network " +
                        "partition detection disabled is not recommended for production use.");
                // we decided not to include the stronger language below for the 3.0 version (ENG-4215)
                //hostLog.warn("With partition detection disabled, data may be lost or " +
                //      "corrupted by certain classes of network failures.");
            }

            assert (m_clientInterface != null);
            m_clientInterface.initializeSnapshotDaemon(m_messenger, m_globalServiceElector);

            // Start elastic join service
            try {
                if (m_config.m_isEnterprise && TheHashinator.getCurrentConfig().type == HashinatorType.ELASTIC) {
                    Class<?> elasticServiceClass = MiscUtils.loadProClass("org.voltdb.join.ElasticJoinCoordinator",
                                                                          "Elastic join", false);

                    if (elasticServiceClass == null) {
                        VoltDB.crashLocalVoltDB("Missing the ElasticJoinCoordinator class file in the enterprise " +
                                                "edition", false, null);
                    }

                    Constructor<?> constructor =
                        elasticServiceClass.getConstructor(HostMessenger.class,
                                                           ClientInterface.class,
                                                           Cartographer.class,
                                                           BalancePartitionsStatistics.class,
                                                           String.class,
                                                           int.class);
                    m_elasticJoinService =
                        (ElasticJoinService) constructor.newInstance(
                                m_messenger,
                                m_clientInterface,
                                m_cartographer,
                                rebalanceStats,
                                clSnapshotPath,
                                m_catalogContext.getDeployment().getCluster().getKfactor());
                    m_elasticJoinService.updateConfig(m_catalogContext);
                }
            } catch (Exception e) {
                VoltDB.crashLocalVoltDB("Failed to instantiate elastic join service", false, e);
            }

            // set additional restore agent stuff
            if (m_restoreAgent != null) {
                m_restoreAgent.setInitiator(new Iv2TransactionCreator(m_clientInterface));
            }

            // Start the stats agent at the end, after everything has been constructed
            m_opsRegistrar.setDummyMode(false);

            m_configLogger = new Thread(new ConfigLogging());
            m_configLogger.start();

            scheduleDailyLoggingWorkInNextCheckTime();
        }
    }

    @Override
    public void hostsFailed(Set<Integer> failedHosts)
    {
        final ScheduledExecutorService es = getSES(true);
        if (es != null) {
            es.submit(new Runnable() {
                @Override
                public void run()
                {
                    // First check to make sure that the cluster still is viable before
                    // before allowing the fault log to be updated by the notifications
                    // generated below.
                    Set<Integer> hostsOnRing = new HashSet<Integer>();
                    if (!m_leaderAppointer.isClusterKSafe(hostsOnRing)) {
                        VoltDB.crashLocalVoltDB("Some partitions have no replicas.  Cluster has become unviable.",
                                false, null);
                    }
                    // Cleanup the rejoin blocker in case the rejoining node failed.
                    // This has to run on a separate thread because the callback is
                    // invoked on the ZooKeeper server thread.
                    //
                    // I'm trying to be defensive to have this cleanup code run on
                    // all live nodes. One of them will succeed in cleaning up the
                    // rejoin ZK nodes. The others will just do nothing if the ZK
                    // nodes are already gone. If this node is still initializing
                    // when a rejoining node fails, there must be a live node that
                    // can clean things up. It's okay to skip this if the executor
                    // services are not set up yet.
                    for (int hostId : failedHosts) {
                        CoreZK.removeRejoinNodeIndicatorForHost(m_messenger.getZK(), hostId);
                    }
                }
            });
        }
    }

    class DailyLogTask implements Runnable {
        @Override
        public void run() {
            m_myHostId = m_messenger.getHostId();
            hostLog.info(String.format("Host id of this node is: %d", m_myHostId));
            hostLog.info("URL of deployment info: " + m_config.m_pathToDeployment);
            hostLog.info("Cluster uptime: " + MiscUtils.formatUptime(getClusterUptime()));
            logDebuggingInfo(m_config.m_adminPort, m_config.m_httpPort, m_httpPortExtraLogMessage, m_jsonEnabled);
            // log system setting information
            logSystemSettingFromCatalogContext();

            scheduleDailyLoggingWorkInNextCheckTime();
        }
    }

    /**
     * Get the next check time for a private member in log4j library, which is not a reliable idea.
     * It adds 30 seconds for the initial delay and uses a periodical thread to schedule the daily logging work
     * with this delay.
     * @return
     */
    void scheduleDailyLoggingWorkInNextCheckTime() {
        DailyRollingFileAppender dailyAppender = null;
        Enumeration<?> appenders = Logger.getRootLogger().getAllAppenders();
        while (appenders.hasMoreElements()) {
            Appender appender = (Appender) appenders.nextElement();
            if (appender instanceof DailyRollingFileAppender){
                dailyAppender = (DailyRollingFileAppender) appender;
            }
        }
        final DailyRollingFileAppender dailyRollingFileAppender = dailyAppender;

        Field field = null;
        if (dailyRollingFileAppender != null) {
            try {
                field = dailyRollingFileAppender.getClass().getDeclaredField("nextCheck");
                field.setAccessible(true);
            } catch (NoSuchFieldException e) {
                hostLog.error("Failed to set daily system info logging: " + e.getMessage());
            }
        }
        final Field nextCheckField = field;
        long nextCheck = System.currentTimeMillis();
        // the next part may throw exception, current time is the default value
        if (dailyRollingFileAppender != null && nextCheckField != null) {
            try {
                nextCheck = nextCheckField.getLong(dailyRollingFileAppender);
                scheduleWork(new DailyLogTask(),
                        nextCheck - System.currentTimeMillis() + 30 * 1000, 0, TimeUnit.MILLISECONDS);
            } catch (Exception e) {
                hostLog.error("Failed to set daily system info logging: " + e.getMessage());
            }
        }
    }

    class StartActionWatcher implements Watcher {
        @Override
        public void process(WatchedEvent event) {
            if (m_mode == OperationMode.SHUTTINGDOWN) return;
            m_es.submit(new Runnable() {
                @Override
                public void run() {
                    validateStartAction();
                }
            });
        }
    }

    private void validateStartAction() {
        try {
            ZooKeeper zk = m_messenger.getZK();
            boolean initCompleted = zk.exists(VoltZK.init_completed, false) != null;
            List<String> children = zk.getChildren(VoltZK.start_action, new StartActionWatcher(), null);
            if (!children.isEmpty()) {
                for (String child : children) {
                    byte[] data = zk.getData(VoltZK.start_action + "/" + child, false, null);
                    if (data == null) {
                        VoltDB.crashLocalVoltDB("Couldn't find " + VoltZK.start_action + "/" + child);
                    }
                    String startAction = new String(data);
                    if ((startAction.equals(StartAction.JOIN.toString()) ||
                            startAction.equals(StartAction.REJOIN.toString()) ||
                            startAction.equals(StartAction.LIVE_REJOIN.toString())) &&
                            !initCompleted) {
                        int nodeId = VoltZK.getHostIDFromChildName(child);
                        if (nodeId == m_messenger.getHostId()) {
                            VoltDB.crashLocalVoltDB("This node was started with start action " + startAction + " during cluster creation. "
                                    + "All nodes should be started with matching create or recover actions when bring up a cluster. "
                                    + "Join and rejoin are for adding nodes to an already running cluster.");
                        } else {
                            hostLog.warn("Node " + nodeId + " tried to " + startAction + " cluster but it is not allowed during cluster creation. "
                                    + "All nodes should be started with matching create or recover actions when bring up a cluster. "
                                    + "Join and rejoin are for adding nodes to an already running cluster.");
                        }
                    }
                }
            }
        } catch (KeeperException e) {
            hostLog.error("Failed to validate the start actions", e);
        } catch (InterruptedException e) {
            VoltDB.crashLocalVoltDB("Interrupted during start action validation:" + e.getMessage(), true, e);
        }
    }

    private class ConfigLogging implements Runnable {

        private void logConfigInfo() {
            hostLog.info("Logging config info");

            File configInfoDir = getConfigLogDirectory();
            configInfoDir.mkdirs();

            File configInfo = new File(configInfoDir, "config.json");

            byte jsonBytes[] = null;
            try {
                JSONStringer stringer = new JSONStringer();
                stringer.object();

                stringer.key("workingDir").value(System.getProperty("user.dir"));
                stringer.key("pid").value(CLibrary.getpid());

                stringer.key("log4jDst").array();
                Enumeration<?> appenders = Logger.getRootLogger().getAllAppenders();
                while (appenders.hasMoreElements()) {
                    Appender appender = (Appender) appenders.nextElement();
                    if (appender instanceof FileAppender){
                        stringer.object();
                        stringer.key("path").value(new File(((FileAppender) appender).getFile()).getCanonicalPath());
                        if (appender instanceof DailyRollingFileAppender) {
                            stringer.key("format").value(((DailyRollingFileAppender)appender).getDatePattern());
                        }
                        stringer.endObject();
                    }
                }

                Enumeration<?> loggers = Logger.getRootLogger().getLoggerRepository().getCurrentLoggers();
                while (loggers.hasMoreElements()) {
                    Logger logger = (Logger) loggers.nextElement();
                    appenders = logger.getAllAppenders();
                    while (appenders.hasMoreElements()) {
                        Appender appender = (Appender) appenders.nextElement();
                        if (appender instanceof FileAppender){
                            stringer.object();
                            stringer.key("path").value(new File(((FileAppender) appender).getFile()).getCanonicalPath());
                            if (appender instanceof DailyRollingFileAppender) {
                                stringer.key("format").value(((DailyRollingFileAppender)appender).getDatePattern());
                            }
                            stringer.endObject();
                        }
                    }
                }
                stringer.endArray();

                stringer.endObject();
                JSONObject jsObj = new JSONObject(stringer.toString());
                jsonBytes = jsObj.toString(4).getBytes(Charsets.UTF_8);
            } catch (JSONException e) {
                Throwables.propagate(e);
            } catch (IOException e) {
                e.printStackTrace();
            }

            try {
                FileOutputStream fos = new FileOutputStream(configInfo);
                fos.write(jsonBytes);
                fos.getFD().sync();
                fos.close();
            } catch (IOException e) {
                hostLog.error("Failed to log config info: " + e.getMessage());
                e.printStackTrace();
            }
        }

        private void logCatalogAndDeployment() {

            File configInfoDir = getConfigLogDirectory();
            configInfoDir.mkdirs();

            try {
                m_catalogContext.writeCatalogJarToFile(configInfoDir.getPath(), "catalog.jar");
            } catch (IOException e) {
                hostLog.error("Failed to log catalog: " + e.getMessage(), e);
                e.printStackTrace();
            }
            logDeployment();
        }

        private void logDeployment() {
            File configInfoDir = getConfigLogDirectory();
            configInfoDir.mkdirs();

            try {
                File deploymentFile = getConfigLogDeployment();
                if (deploymentFile.exists()) {
                    deploymentFile.delete();
                }
                FileOutputStream fileOutputStream = new FileOutputStream(deploymentFile);
                fileOutputStream.write(m_catalogContext.getDeploymentBytes());
                fileOutputStream.close();
            } catch (Exception e) {
                hostLog.error("Failed to log deployment file: " + e.getMessage(), e);
                e.printStackTrace();
            }
        }

        @Override
        public void run() {
            logConfigInfo();
            logCatalogAndDeployment();
        }
    }

    // Get topology information.  If rejoining, get it directly from
    // ZK.  Otherwise, try to do the write/read race to ZK on startup.
    private JSONObject getTopology(StartAction startAction, Map<Integer, String> hostGroups,
                                   JoinCoordinator joinCoordinator)
    {
        JSONObject topo = null;
        if (startAction == StartAction.JOIN) {
            assert(joinCoordinator != null);
            topo = joinCoordinator.getTopology();
        }
        else if (!startAction.doesRejoin()) {
            int sitesperhost = m_catalogContext.getDeployment().getCluster().getSitesperhost();
            int hostcount = m_catalogContext.getDeployment().getCluster().getHostcount();
            int kfactor = m_catalogContext.getDeployment().getCluster().getKfactor();
            ClusterConfig clusterConfig = new ClusterConfig(hostcount, sitesperhost, kfactor);
            if (!clusterConfig.validate()) {
                VoltDB.crashLocalVoltDB(clusterConfig.getErrorMsg(), false, null);
            }
            topo = registerClusterConfig(clusterConfig, hostGroups);
        }
        else {
            Stat stat = new Stat();
            try {
                topo =
                    new JSONObject(new String(m_messenger.getZK().getData(VoltZK.topology, false, stat), "UTF-8"));
            }
            catch (Exception e) {
                VoltDB.crashLocalVoltDB("Unable to get topology from ZK", true, e);
            }
        }
        return topo;
    }

    private TreeMap<Integer, Initiator> createIv2Initiators(Collection<Integer> partitions,
                                                StartAction startAction,
                                                List<Integer> m_partitionsToSitesAtStartupForExportInit)
    {
        TreeMap<Integer, Initiator> initiators = new TreeMap<Integer, Initiator>();
        for (Integer partition : partitions)
        {
            Initiator initiator = new SpInitiator(m_messenger, partition, getStatsAgent(),
                    m_snapshotCompletionMonitor, startAction);
            initiators.put(partition, initiator);
            m_partitionsToSitesAtStartupForExportInit.add(partition);
        }
        return initiators;
    }

    private JSONObject registerClusterConfig(ClusterConfig config, Map<Integer, String> hostGroups)
    {
        // First, race to write the topology to ZK using Highlander rules
        // (In the end, there can be only one)
        JSONObject topo = null;
        try
        {
            final Set<Integer> liveHostIds = m_messenger.getLiveHostIds();
            Preconditions.checkArgument(hostGroups.keySet().equals(liveHostIds));
            topo = config.getTopology(hostGroups);
            byte[] payload = topo.toString(4).getBytes("UTF-8");
            m_messenger.getZK().create(VoltZK.topology, payload,
                    Ids.OPEN_ACL_UNSAFE,
                    CreateMode.PERSISTENT);
        }
        catch (KeeperException.NodeExistsException nee)
        {
            // It's fine if we didn't win, we'll pick up the topology below
        }
        catch (Exception e)
        {
            VoltDB.crashLocalVoltDB("Unable to write topology to ZK, dying",
                    true, e);
        }

        // Then, have everyone read the topology data back from ZK
        try
        {
            byte[] data = m_messenger.getZK().getData(VoltZK.topology, false, null);
            topo = new JSONObject(new String(data, "UTF-8"));
        }
        catch (Exception e)
        {
            VoltDB.crashLocalVoltDB("Unable to read topology from ZK, dying",
                    true, e);
        }
        return topo;
    }

    private final List<ScheduledFuture<?>> m_periodicWorks = new ArrayList<ScheduledFuture<?>>();


    /**
     * Schedule all the periodic works
     */
    private void schedulePeriodicWorks() {
        // JMX stats broadcast
        m_periodicWorks.add(scheduleWork(new Runnable() {
            @Override
            public void run() {
                // A null here was causing a steady stream of annoying but apparently inconsequential
                // NPEs during a debug session of an unrelated unit test.
                if (m_statsManager != null) {
                    m_statsManager.sendNotification();
                }
            }
        }, 0, StatsManager.POLL_INTERVAL, TimeUnit.MILLISECONDS));

        // small stats samples
        m_periodicWorks.add(scheduleWork(new Runnable() {
            @Override
            public void run() {
                SystemStatsCollector.asyncSampleSystemNow(false, false);
            }
        }, 0, 5, TimeUnit.SECONDS));

        // medium stats samples
        m_periodicWorks.add(scheduleWork(new Runnable() {
            @Override
            public void run() {
                SystemStatsCollector.asyncSampleSystemNow(true, false);
            }
        }, 0, 1, TimeUnit.MINUTES));

        // large stats samples
        m_periodicWorks.add(scheduleWork(new Runnable() {
            @Override
            public void run() {
                SystemStatsCollector.asyncSampleSystemNow(true, true);
            }
        }, 0, 6, TimeUnit.MINUTES));

        GCInspector.instance.start(m_periodicPriorityWorkThread);
    }

    private void startResourceUsageMonitor() {
        if (resMonitorWork != null) {
            resMonitorWork.cancel(false);
            try {
                resMonitorWork.get();
            } catch(Exception e) { } // Ignore exceptions because we don't really care about the result here.
            m_periodicWorks.remove(resMonitorWork);
        }
        ResourceUsageMonitor resMonitor  = new ResourceUsageMonitor(m_catalogContext.getDeployment().getSystemsettings(),
                m_catalogContext.getDeployment().getPaths());
        resMonitor.logResourceLimitConfigurationInfo();
        if (resMonitor.hasResourceLimitsConfigured()) {
            resMonitorWork = scheduleWork(resMonitor, resMonitor.getResourceCheckInterval(), resMonitor.getResourceCheckInterval(), TimeUnit.SECONDS);
            m_periodicWorks.add(resMonitorWork);
        }
    }

    //This will make all deployment path elements as null and real paths will be saved in .paths config file.
    private void stageDeploymemtFileForInitialize(Configuration config, DeploymentType dt) {

        String deprootFN = dt.getPaths().getVoltdbroot().getPath();
        File   deprootFH = new VoltFile(deprootFN);
        File   cnfrootFH = config.m_voltdbRoot;

        if (!cnfrootFH.exists() && !cnfrootFH.mkdirs()) {
            VoltDB.crashLocalVoltDB("Unable to create the voltdbroot directory in " + cnfrootFH, false, null);
        }
        try {
            File depcanoFH = null;
            try {
                depcanoFH = deprootFH.getCanonicalFile();
            } catch (IOException e) {
                depcanoFH = deprootFH;
            }
            File cnfcanoFH = cnfrootFH.getCanonicalFile();
            if (!VoltDB.DBROOT.equals(deprootFN) && !cnfcanoFH.equals(depcanoFH)) {
                VoltDB.crashLocalVoltDB(
                        "voltdbroot specified in deployment file " + deprootFN
                      + " does not match the one specified at command line " + config.m_voltdbRoot);
                return;
            }
        } catch (IOException e) {
            VoltDB.crashLocalVoltDB(
                    "Unable to resolve voltdbroot location: " + config.m_voltdbRoot,
                    false, e);
            return;
        }

        List<String> nonEmptyPaths = managedPathsWithFiles(dt);
        if (!nonEmptyPaths.isEmpty()) {
            StringBuilder crashMessage =
                    new StringBuilder("Files from a previous database session exist in the managed directories:");
            for (String nonEmptyPath : nonEmptyPaths) {
                crashMessage.append("\n  - " + nonEmptyPath);
            }
            crashMessage.append("\nUse the start command to start the initialized database or use init --force" +
                " to initialize a new database session overwriting existing files.");
            VoltDB.crashLocalVoltDB(crashMessage.toString());
            return;
        }

        File confDH = getConfigLogDirectory(config);
        if (!confDH.exists() && !confDH.mkdirs()) {
            VoltDB.crashLocalVoltDB("Unable to create the config directory " + confDH);
            return;
        }
        if (config.m_isEnterprise) {
            List<String> failed = new ArrayList<>();
            List<File> paths = ImmutableList.<File>builder()
                    .add(new VoltFile(dt.getPaths().getCommandlog().getPath()))
                    .add(new VoltFile(dt.getPaths().getCommandlogsnapshot().getPath()))
                    .add(new VoltFile(dt.getPaths().getSnapshots().getPath()))
                    .add(new VoltFile(dt.getPaths().getExportoverflow().getPath()))
                    .add(new VoltFile(dt.getPaths().getDroverflow().getPath()))
                    .build();
            for (File path: paths) {
                if (!path.isAbsolute()) {
                    path = new VoltFile(config.m_voltdbRoot, path.getPath());
                }
                if (!path.exists() && !path.mkdirs()) {
                    failed.add("Unabled to create \"" + path + "\"");
                    continue;
                }
                if (!path.isDirectory() || !path.canRead() || !path.canWrite() || !path.canExecute()) {
                    failed.add("Unable to access \"" + path + "\"");
                }
            }
            if (!failed.isEmpty()) {
                String msg = "Unable to access or create the following directories:\n    "
                        + Joiner.on("\n    ").join(failed);
                VoltDB.crashLocalVoltDB(msg);
                return;
            }
        }

        //Get all paths and put it in properties
        try {
            m_pathList.put(dt.getPaths().getVoltdbroot().getKey(),
                    (new VoltFile(dt.getPaths().getVoltdbroot().getPath())).getCanonicalPath());

            if (config.m_isEnterprise) {
                File path = new VoltFile(dt.getPaths().getCommandlog().getPath());
                if (!path.isAbsolute()) {
                    path = new VoltFile(config.m_voltdbRoot, path.getPath());
                }
                m_pathList.put(dt.getPaths().getCommandlog().getKey(), path.getCanonicalPath());

                path = new VoltFile(dt.getPaths().getCommandlogsnapshot().getPath());
                if (!path.isAbsolute()) {
                    path = new VoltFile(config.m_voltdbRoot, path.getPath());
                }
                m_pathList.put(dt.getPaths().getCommandlogsnapshot().getKey(), path.getCanonicalPath());

                path = new VoltFile(dt.getPaths().getSnapshots().getPath());
                if (!path.isAbsolute()) {
                    path = new VoltFile(config.m_voltdbRoot, path.getPath());
                }
                m_pathList.put(dt.getPaths().getSnapshots().getKey(), path.getCanonicalPath());

                path = new VoltFile(dt.getPaths().getExportoverflow().getPath());
                if (!path.isAbsolute()) {
                    path = new VoltFile(config.m_voltdbRoot, path.getPath());
                }
                m_pathList.put(dt.getPaths().getExportoverflow().getKey(), path.getCanonicalPath());

                path = new VoltFile(dt.getPaths().getDroverflow().getPath());
                if (!path.isAbsolute()) {
                    path = new VoltFile(config.m_voltdbRoot, path.getPath());
                }
                m_pathList.put(dt.getPaths().getDroverflow().getKey(), path.getCanonicalPath());
            }
        } catch (IOException ex) {
            VoltDB.crashLocalVoltDB("Unable to set up deployment configuration.", false, ex);
        }
        //Save .paths
        stagePathConfiguration(config);

        //Now that we are done with deployment configuration set all path null.
        dt.getPaths().getVoltdbroot().setPath(null);
        if (config.m_isEnterprise) {
            dt.getPaths().getCommandlog().setPath(null);
            dt.getPaths().getCommandlogsnapshot().setPath(null);
            dt.getPaths().getSnapshots().setPath(null);
            dt.getPaths().getExportoverflow().setPath(null);
            dt.getPaths().getDroverflow().setPath(null);
        }

        //After deployment is emptied out of path now write it.
        if (!deprootFH.equals(cnfrootFH)) {
            File depFH = getConfigLogDeployment(config);
            try (FileWriter fw = new FileWriter(depFH)) {
                fw.write(CatalogUtil.getDeployment(dt, true /* pretty print indent */));
            } catch (IOException|RuntimeException e) {
                VoltDB.crashLocalVoltDB("Unable to marshal deployment configuration to " + depFH, false, e);
                return;
            }
        } else {
            File optFH = new VoltFile(config.m_pathToDeployment);
            File depFH = getConfigLogDeployment(config);
            try {
                if (!depFH.exists()) {
                    new FileOutputStream(depFH).close();
                }
                if (!depFH.getCanonicalFile().equals(optFH.getCanonicalFile())) {
                    Files.copy(optFH, depFH);
                }
            } catch (IOException e) {
                VoltDB.crashLocalVoltDB("Unable to set up deployment configuration in " + depFH, false, e);
                return;
            }
        }

    }

    private void stageInitializedMarker(Configuration config) {
        File depFH = new VoltFile(config.m_voltdbRoot, VoltDB.INITIALIZED_MARKER);
        try (PrintWriter pw = new PrintWriter(new FileWriter(depFH), true)) {
            pw.println(config.m_clusterName);
        } catch (IOException e) {
            VoltDB.crashLocalVoltDB("Unable to stage cluster name designtion", false, e);
        }
    }

<<<<<<< HEAD
    private void stagePathConfiguration(Configuration config) {
        File depFH = new VoltFile(config.m_voltdbRoot, VoltDB.INITIALIZED_PATHS);
        try (PrintWriter pw = new PrintWriter(new FileWriter(depFH), true)) {
            m_pathList.store(pw, "DO NOT MODIFY THIS FILE");
            pw.flush();
            pw.close();
        } catch (IOException e) {
            VoltDB.crashLocalVoltDB("Unable to stage configuration path designtion", false, e);
        }
    }

    private void loadPathConfiguration(Configuration config) {
        File depFH = new VoltFile(config.m_voltdbRoot, VoltDB.INITIALIZED_PATHS);
        try (FileInputStream is = new FileInputStream(depFH)) {
            consoleLog.info("Loading Path configuration from " + depFH.getAbsolutePath());
            m_pathList.load(is);
            is.close();
        } catch (IOException e) {
            VoltDB.crashLocalVoltDB("Unable to read configuratio path designtion", false, e);
=======
    private void deleteEverythingButLogs(File rootDH) {
        File [] allButLog = rootDH.listFiles(new FileFilter() {
            @Override
            public boolean accept(File p) {
                return !p.isDirectory() || !"log".equals(p.getName());
            }
        });
        for (File c: allButLog) {
            MiscUtils.deleteRecursively(c);
>>>>>>> 292cdc95
        }
    }

    private void stageClusterMembersFile(VoltDB.Configuration config) {
        File meshFH = new VoltFile(config.m_voltdbRoot, VoltDB.STAGED_MESH);
        Joiner commaJoiner = Joiner.on(",").skipNulls();
        try (PrintWriter pw = new PrintWriter(new FileWriter(meshFH), true)) {
            pw.println(commaJoiner.join(config.m_coordinators));
        } catch (IOException e) {
            VoltDB.crashLocalVoltDB("Unable to stage mesh members file", false, e);
        }
    }

    int readDeploymentAndCreateStarterCatalogContext() {
        /*
         * Debate with the cluster what the deployment file should be
         */
        try {
            ZooKeeper zk = m_messenger.getZK();
            byte deploymentBytes[] = null;

            try {
                deploymentBytes = org.voltcore.utils.CoreUtils.urlToBytes(m_config.m_pathToDeployment);
            } catch (Exception ex) {
                //Let us get bytes from ZK
            }
            DeploymentType deployment = null;
            try {
                if (deploymentBytes != null) {
                    CatalogUtil.writeCatalogToZK(zk,
                            // Fill in innocuous values for non-deployment stuff
                            0,
                            0L,
                            0L,
                            new byte[] {},  // spin loop in Inits.LoadCatalog.run() needs
                                            // this to be of zero length until we have a real catalog.
                            deploymentBytes);
                    hostLog.info("URL of deployment: " + m_config.m_pathToDeployment);
                } else {
                    CatalogAndIds catalogStuff = CatalogUtil.getCatalogFromZK(zk);
                    deploymentBytes = catalogStuff.deploymentBytes;
                }
            } catch (KeeperException.NodeExistsException e) {
                CatalogAndIds catalogStuff = CatalogUtil.getCatalogFromZK(zk);
                byte[] deploymentBytesTemp = catalogStuff.deploymentBytes;
                if (deploymentBytesTemp != null) {
                    //Check hash if its a supplied deployment on command line.
                    //We will ignore the supplied or default deployment anyways.
                    if (deploymentBytes != null && !m_config.m_deploymentDefault) {
                        byte[] deploymentHashHere =
                            CatalogUtil.makeDeploymentHash(deploymentBytes);
                        if (!(Arrays.equals(deploymentHashHere, catalogStuff.getDeploymentHash())))
                        {
                            hostLog.warn("The locally provided deployment configuration did not " +
                                    " match the configuration information found in the cluster.");
                        } else {
                            hostLog.info("Deployment configuration pulled from other cluster node.");
                        }
                    }
                    //Use remote deployment obtained.
                    deploymentBytes = deploymentBytesTemp;
                } else {
                    hostLog.error("Deployment file could not be loaded locally or remotely, "
                            + "local supplied path: " + m_config.m_pathToDeployment);
                    deploymentBytes = null;
                }
            } catch(KeeperException.NoNodeException e) {
                // no deploymentBytes case is handled below. So just log this error.
                if (hostLog.isDebugEnabled()) {
                    hostLog.debug("Error trying to get deployment bytes from cluster", e);
                }
            }
            if (deploymentBytes == null) {
                hostLog.error("Deployment information could not be obtained from cluster node or locally");
                VoltDB.crashLocalVoltDB("No such deployment file: "
                        + m_config.m_pathToDeployment, false, null);
            }

            if (deployment == null) {
                deployment = CatalogUtil.getDeployment(new ByteArrayInputStream(deploymentBytes));
            }

            // wasn't a valid xml deployment file
            if (deployment == null) {
                hostLog.error("Not a valid XML deployment file at URL: " + m_config.m_pathToDeployment);
                VoltDB.crashLocalVoltDB("Not a valid XML deployment file at URL: "
                        + m_config.m_pathToDeployment, false, null);
            }
            /*
             * Check for invalid deployment file settings (enterprise-only) in the community edition.
             * Trick here is to print out all applicable problems and then stop, rather than stopping
             * after the first one is found.
             */
            if (!m_config.m_isEnterprise) {
                boolean shutdownDeployment = false;
                boolean shutdownAction = false;

                // check license features for community version
                if ((deployment.getCluster() != null) && (deployment.getCluster().getKfactor() > 0)) {
                    consoleLog.error("K-Safety is not supported " +
                            "in the community edition of VoltDB.");
                    shutdownDeployment = true;
                }
                if ((deployment.getSnapshot() != null) && (deployment.getSnapshot().isEnabled())) {
                    consoleLog.error("Snapshots are not supported " +
                            "in the community edition of VoltDB.");
                    shutdownDeployment = true;
                }
                if ((deployment.getCommandlog() != null) && (deployment.getCommandlog().isEnabled())) {
                    consoleLog.error("Command logging is not supported " +
                            "in the community edition of VoltDB.");
                    shutdownDeployment = true;
                }
                if ((deployment.getExport() != null) && Boolean.TRUE.equals(deployment.getExport().isEnabled())) {
                    consoleLog.error("Export is not supported " +
                            "in the community edition of VoltDB.");
                    shutdownDeployment = true;
                }
                // check the start action for the community edition
                if (m_config.m_startAction != StartAction.CREATE) {
                    consoleLog.error("Start action \"" + m_config.m_startAction.getClass().getSimpleName() +
                            "\" is not supported in the community edition of VoltDB.");
                    shutdownAction = true;
                }

                // if the process needs to stop, try to be helpful
                if (shutdownAction || shutdownDeployment) {
                    String msg = "This process will exit. Please run VoltDB with ";
                    if (shutdownDeployment) {
                        msg += "a deployment file compatible with the community edition";
                    }
                    if (shutdownDeployment && shutdownAction) {
                        msg += " and ";
                    }

                    if (shutdownAction && !shutdownDeployment) {
                        msg += "the CREATE start action";
                    }
                    msg += ".";

                    VoltDB.crashLocalVoltDB(msg, false, null);
                }
            }

            // note the heart beats are specified in seconds in xml, but ms internally
            HeartbeatType hbt = deployment.getHeartbeat();
            if (hbt != null) {
                m_config.m_deadHostTimeoutMS = hbt.getTimeout() * 1000;
                m_messenger.setDeadHostTimeout(m_config.m_deadHostTimeoutMS);
            } else {
                hostLog.info("Dead host timeout set to " + m_config.m_deadHostTimeoutMS + " milliseconds");
            }

            PartitionDetectionType pt = deployment.getPartitionDetection();
            if (pt != null) {
                m_config.m_partitionDetectionEnabled = pt.isEnabled();
                m_messenger.setPartitionDetectionEnabled(m_config.m_partitionDetectionEnabled);

                // check for user using deprecated settings
                PartitionDetectionType.Snapshot snapshot = pt.getSnapshot();
                if (snapshot != null) {
                    String prefix = snapshot.getPrefix();
                    if ((prefix != null) && ("partition_detection".equalsIgnoreCase(prefix) == false)) {
                        hostLog.warn(String.format("Partition Detection snapshots are "
                                + "no longer supported. Prefix value \"%s\" will be ignored.", prefix));
                    }
                }
            }

            // get any consistency settings into config
            ConsistencyType consistencyType = deployment.getConsistency();
            if (consistencyType != null) {
                m_config.m_consistencyReadLevel = Consistency.ReadLevel.fromReadLevelType(consistencyType.getReadlevel());
            }

            final String elasticSetting = deployment.getCluster().getElastic().trim().toUpperCase();
            if (elasticSetting.equals("ENABLED")) {
                TheHashinator.setConfiguredHashinatorType(HashinatorType.ELASTIC);
            } else if (!elasticSetting.equals("DISABLED")) {
                VoltDB.crashLocalVoltDB("Error in deployment file,  elastic attribute of " +
                                        "cluster element must be " +
                                        "'enabled' or 'disabled' but was '" + elasticSetting + "'", false, null);
            }
            else {
                TheHashinator.setConfiguredHashinatorType(HashinatorType.LEGACY);
            }

            // log system setting information
            SystemSettingsType sysType = deployment.getSystemsettings();
            if (sysType != null) {
                if (sysType.getElastic() != null) {
                    hostLog.info("Elastic duration set to " + sysType.getElastic().getDuration() + " milliseconds");
                    hostLog.info("Elastic throughput set to " + sysType.getElastic().getThroughput() + " mb/s");
                }
                if (sysType.getTemptables() != null) {
                    hostLog.info("Max temptable size set to " + sysType.getTemptables().getMaxsize() + " mb");
                }
                if (sysType.getSnapshot() != null) {
                    hostLog.info("Snapshot priority set to " + sysType.getSnapshot().getPriority() + " [0 - 10]");
                }
                if (sysType.getQuery() != null) {
                    if (sysType.getQuery().getTimeout() > 0) {
                        hostLog.info("Query timeout set to " + sysType.getQuery().getTimeout() + " milliseconds");
                        m_config.m_queryTimeout = sysType.getQuery().getTimeout();
                    }
                    else if (sysType.getQuery().getTimeout() == 0) {
                        hostLog.info("Query timeout set to unlimited");
                        m_config.m_queryTimeout = 0;
                    }
                }
            }

            // create a dummy catalog to load deployment info into
            Catalog catalog = new Catalog();
            // Need these in the dummy catalog
            Cluster cluster = catalog.getClusters().add("cluster");
            @SuppressWarnings("unused")
            Database db = cluster.getDatabases().add("database");

            String result = CatalogUtil.compileDeployment(catalog, deployment, true);
            if (result != null) {
                // Any other non-enterprise deployment errors will be caught and handled here
                // (such as <= 0 host count)
                VoltDB.crashLocalVoltDB(result);
            }

            m_catalogContext = new CatalogContext(
                            TxnEgo.makeZero(MpInitiator.MP_INIT_PID).getTxnId(), //txnid
                            0, //timestamp
                            catalog,
                            new byte[] {},
                            deploymentBytes,
                            0);

            return deployment.getCluster().getHostcount();
        } catch (Exception e) {
            throw new RuntimeException(e);
        }
    }

    static class ReadDeploymentResults {
        final byte [] deploymentBytes;
        final DeploymentType deployment;

        ReadDeploymentResults(byte [] deploymentBytes, DeploymentType deployment) {
            this.deploymentBytes = deploymentBytes;
            this.deployment = deployment;
        }
    }

    Optional<byte []> modifyIfNecessaryDeploymentHostCount(Configuration config, DeploymentType depl, int hostCount) {
        Optional<byte[]> deploymentBytes = Optional.empty();

        if ((depl.getCluster().getKfactor()+1) > hostCount) {
            VoltDB.crashLocalVoltDB(
                    "Number of cluster members " + hostCount + " must greater than ksafety "
                  + depl.getCluster().getKfactor(), false, null
                  );
            return Optional.empty();
        }
        if (hostCount != VoltDB.UNDEFINED && depl.getCluster().getHostcount() != hostCount) {
            depl.getCluster().setHostcount(hostCount);
            String remarshalled = null;
            try {
                remarshalled = CatalogUtil.getDeployment(depl, true /* pretty print indent */);
            } catch (IOException|RuntimeException e) {
                VoltDB.crashLocalVoltDB("Unable to marshal deployment configuration", false, e);
                return Optional.empty();
            }
            deploymentBytes = Optional.of(remarshalled.getBytes(StandardCharsets.UTF_8));
            try (FileWriter fw = new FileWriter(getConfigLogDeployment(config))) {
                fw.write(remarshalled);
            } catch (IOException|RuntimeException e) {
                VoltDB.crashLocalVoltDB("Unable to marshal deployment configuration", false, e);
                return Optional.empty();
            }
        }
        return deploymentBytes;
    }

    ReadDeploymentResults readPrimedDeployment(VoltDB.Configuration config) {
        /*
         * Debate with the cluster what the deployment file should be
         */
        try {
            byte deploymentBytes[] = null;

            try {
                deploymentBytes = org.voltcore.utils.CoreUtils.urlToBytes(config.m_pathToDeployment);
            } catch (Exception ex) {
                //Let us get bytes from ZK
            }

            if (deploymentBytes == null) {
                hostLog.error("Deployment information could not be obtained from cluster node or locally");
                VoltDB.crashLocalVoltDB("No such deployment file: "
                        + config.m_pathToDeployment, false, null);
            }
            DeploymentType deployment =
                CatalogUtil.getDeployment(new ByteArrayInputStream(deploymentBytes));
            // wasn't a valid xml deployment file
            if (deployment == null) {
                hostLog.error("Not a valid XML deployment file at URL: " + config.m_pathToDeployment);
                VoltDB.crashLocalVoltDB("Not a valid XML deployment file at URL: "
                        + config.m_pathToDeployment, false, null);
                return new ReadDeploymentResults(deploymentBytes, deployment);
            }
            // adjust deployment host count when the cluster members are given by mesh configuration
            // providers
            if (config.m_startAction == StartAction.PROBE) {
                loadPathConfiguration(config);
                if (config.m_hostCount == VoltDB.UNDEFINED) {
                    config.m_hostCount = 1;
                }
                Optional<byte[]> changed = modifyIfNecessaryDeploymentHostCount(config,
                        deployment, config.m_hostCount);
                if (changed.isPresent()) {
                    deploymentBytes = changed.get();
                }
            } else {
                config.m_hostCount = deployment.getCluster().getHostcount();
            }
            /*
             * if it is a legacy statup initialize config.m_voltdbRoot if it the value
             * in the deployment file differs from the default voltdbroot. When the startup action
             * is PROBE then the value in configs m_voltdbRoot must match the deployment one
             */
            File optrootFH = config.m_voltdbRoot;
            File dplrootFH = CatalogUtil.getVoltDbRoot(deployment.getPaths());
            if (config.m_startAction.isLegacy()) {
                if (!optrootFH.getCanonicalFile().equals(dplrootFH.getCanonicalFile())) {
                    config.m_voltdbRoot = dplrootFH;
                }
            } else if (!optrootFH.getCanonicalFile().equals(dplrootFH.getCanonicalFile())) {
                if (config.m_startAction == StartAction.PROBE) {
                    String msg = "VoltDB root specified in the command line \"" + optrootFH
                            + "\" diverges from the one specified at initialization \""
                            + dplrootFH + "\"";
                    hostLog.fatal(msg);
                    VoltDB.crashLocalVoltDB(msg);
                    return new ReadDeploymentResults(deploymentBytes, deployment);
                } else if (config.m_startAction == StartAction.INITIALIZE) {
                    // override it so it can be properly staged
                    deployment.getPaths().getVoltdbroot().setPath(config.m_voltdbRoot.getPath());
                }
            }
            /*
             * Check for invalid deployment file settings (enterprise-only) in the community edition.
             * Trick here is to print out all applicable problems and then stop, rather than stopping
             * after the first one is found.
             */
            if (!config.m_isEnterprise) {
                boolean shutdownDeployment = false;
                boolean shutdownAction = false;

                // check license features for community version
                if ((deployment.getCluster() != null) && (deployment.getCluster().getKfactor() > 0)) {
                    consoleLog.error("K-Safety is not supported " +
                            "in the community edition of VoltDB.");
                    shutdownDeployment = true;
                }
                if ((deployment.getSnapshot() != null) && (deployment.getSnapshot().isEnabled())) {
                    consoleLog.error("Snapshots are not supported " +
                            "in the community edition of VoltDB.");
                    shutdownDeployment = true;
                }
                if ((deployment.getCommandlog() != null) && (deployment.getCommandlog().isEnabled())) {
                    consoleLog.error("Command logging is not supported " +
                            "in the community edition of VoltDB.");
                    shutdownDeployment = true;
                }
                if ((deployment.getExport() != null) && Boolean.TRUE.equals(deployment.getExport().isEnabled())) {
                    consoleLog.error("Export is not supported " +
                            "in the community edition of VoltDB.");
                    shutdownDeployment = true;
                }
                // check the start action for the community edition
                if (m_config.m_startAction != StartAction.CREATE) {
                    consoleLog.error("Start action \"" + m_config.m_startAction.getClass().getSimpleName() +
                            "\" is not supported in the community edition of VoltDB.");
                    shutdownAction = true;
                }

                // if the process needs to stop, try to be helpful
                if (shutdownAction || shutdownDeployment) {
                    String msg = "This process will exit. Please run VoltDB with ";
                    if (shutdownDeployment) {
                        msg += "a deployment file compatible with the community edition";
                    }
                    if (shutdownDeployment && shutdownAction) {
                        msg += " and ";
                    }

                    if (shutdownAction && !shutdownDeployment) {
                        msg += "the CREATE start action";
                    }
                    msg += ".";

                    VoltDB.crashLocalVoltDB(msg, false, null);
                }
            }
            return new ReadDeploymentResults(deploymentBytes, deployment);
        } catch (Exception e) {
            throw new RuntimeException(e);
        }
    }

    void collectLocalNetworkMetadata() {
        boolean threw = false;
        JSONStringer stringer = new JSONStringer();
        try {
            stringer.object();
            stringer.key("interfaces").array();

            /*
             * If no interface was specified, do a ton of work
             * to identify all ipv4 or ipv6 interfaces and
             * marshal them into JSON. Always put the ipv4 address first
             * so that the export client will use it
             */

            if (m_config.m_externalInterface.equals("")) {
                LinkedList<NetworkInterface> interfaces = new LinkedList<NetworkInterface>();
                try {
                    Enumeration<NetworkInterface> intfEnum = NetworkInterface.getNetworkInterfaces();
                    while (intfEnum.hasMoreElements()) {
                        NetworkInterface intf = intfEnum.nextElement();
                        if (intf.isLoopback() || !intf.isUp()) {
                            continue;
                        }
                        interfaces.offer(intf);
                    }
                } catch (SocketException e) {
                    throw new RuntimeException(e);
                }

                if (interfaces.isEmpty()) {
                    stringer.value("localhost");
                } else {

                    boolean addedIp = false;
                    while (!interfaces.isEmpty()) {
                        NetworkInterface intf = interfaces.poll();
                        Enumeration<InetAddress> inetAddrs = intf.getInetAddresses();
                        Inet6Address inet6addr = null;
                        Inet4Address inet4addr = null;
                        while (inetAddrs.hasMoreElements()) {
                            InetAddress addr = inetAddrs.nextElement();
                            if (addr instanceof Inet6Address) {
                                inet6addr = (Inet6Address)addr;
                                if (inet6addr.isLinkLocalAddress()) {
                                    inet6addr = null;
                                }
                            } else if (addr instanceof Inet4Address) {
                                inet4addr = (Inet4Address)addr;
                            }
                        }
                        if (inet4addr != null) {
                            stringer.value(inet4addr.getHostAddress());
                            addedIp = true;
                        }
                        if (inet6addr != null) {
                            stringer.value(inet6addr.getHostAddress());
                            addedIp = true;
                        }
                    }
                    if (!addedIp) {
                        stringer.value("localhost");
                    }
                }
            } else {
                stringer.value(m_config.m_externalInterface);
            }
        } catch (Exception e) {
            threw = true;
            hostLog.warn("Error while collecting data about local network interfaces", e);
        }
        try {
            if (threw) {
                stringer = new JSONStringer();
                stringer.object();
                stringer.key("interfaces").array();
                stringer.value("localhost");
                stringer.endArray();
            } else {
                stringer.endArray();
            }
            stringer.key("clientPort").value(m_config.m_port);
            stringer.key("clientInterface").value(m_config.m_clientInterface);
            stringer.key("adminPort").value(m_config.m_adminPort);
            stringer.key("adminInterface").value(m_config.m_adminInterface);
            stringer.key("httpPort").value(m_config.m_httpPort);
            stringer.key("httpInterface").value(m_config.m_httpPortInterface);
            stringer.key("internalPort").value(m_config.m_internalPort);
            stringer.key("internalInterface").value(m_config.m_internalInterface);
            String[] zkInterface = m_config.m_zkInterface.split(":");
            stringer.key("zkPort").value(zkInterface[1]);
            stringer.key("zkInterface").value(zkInterface[0]);
            stringer.key("drPort").value(VoltDB.getReplicationPort(m_catalogContext.cluster.getDrproducerport()));
            stringer.key("drInterface").value(VoltDB.getDefaultReplicationInterface());
            stringer.key("publicInterface").value(m_config.m_publicInterface);
            stringer.endObject();
            JSONObject obj = new JSONObject(stringer.toString());
            // possibly atomic swap from null to realz
            m_localMetadata = obj.toString(4);
            hostLog.debug("System Metadata is: " + m_localMetadata);
        } catch (Exception e) {
            hostLog.warn("Failed to collect data about lcoal network interfaces", e);
        }
    }

    /**
     * Start the voltcore HostMessenger. This joins the node
     * to the existing cluster. In the non rejoin case, this
     * function will return when the mesh is complete. If
     * rejoining, it will return when the node and agreement
     * site are synched to the existing cluster.
     */
    HostMessenger.Determination buildClusterMesh(ReadDeploymentResults readDepl) {
        final boolean bareAtStartup  = m_config.m_forceVoltdbCreate
                || managedPathsWithFilesPrimed(readDepl.deployment).isEmpty();

        JoinerCriteria criteria = JoinerCriteria.builder()
                .coordinators(m_config.m_coordinators)
                .versionChecker(m_versionChecker)
                .enterprise(m_config.m_isEnterprise)
                .startAction(m_config.m_startAction)
                .bare(bareAtStartup)
                .configHash(CatalogUtil.makeDeploymentHashForConfig(readDepl.deploymentBytes))
                .hostCount(m_config.m_hostCount)
                .kfactor(readDepl.deployment.getCluster().getKfactor())
                .paused(m_config.m_isPaused)
                .nodeStateSupplier(m_statusTracker.getNodeStateSupplier())
                .addAllowed(m_config.m_enableAdd)
                .build();

        HostAndPort hostAndPort = criteria.getLeader();
        String hostname = hostAndPort.getHostText();
        int port = hostAndPort.getPort();

        org.voltcore.messaging.HostMessenger.Config hmconfig;

        hmconfig = new org.voltcore.messaging.HostMessenger.Config(hostname, port);
        if (m_config.m_placementGroup != null) {
            hmconfig.group = m_config.m_placementGroup;
        }
        hmconfig.internalPort = m_config.m_internalPort;
        hmconfig.internalInterface = m_config.m_internalInterface;
        hmconfig.zkInterface = m_config.m_zkInterface;
        hmconfig.deadHostTimeout = m_config.m_deadHostTimeoutMS;
        hmconfig.factory = new VoltDbMessageFactory();
        hmconfig.coreBindIds = m_config.m_networkCoreBindings;
        hmconfig.criteria = criteria;

        m_messenger = new org.voltcore.messaging.HostMessenger(hmconfig, this);

        hostLog.info(String.format("Beginning inter-node communication on port %d.", m_config.m_internalPort));

        try {
            m_messenger.start();
        } catch (Exception e) {
            VoltDB.crashLocalVoltDB(e.getMessage(), true, e);
        }

        VoltZK.createPersistentZKNodes(m_messenger.getZK());

        // Use the host messenger's hostId.
        m_myHostId = m_messenger.getHostId();
        hostLog.info(String.format("Host id of this node is: %d", m_myHostId));
        consoleLog.info(String.format("Host id of this node is: %d", m_myHostId));

        HostMessenger.Determination determination = m_messenger.waitForDetermination();

        // Semi-hacky check to see if we're attempting to rejoin to ourselves.
        // The leader node gets assigned host ID 0, always, so if we're the
        // leader and we're rejoining, this is clearly bad.
        if (m_myHostId == 0 && determination.startAction.doesJoin()) {
            VoltDB.crashLocalVoltDB("Unable to rejoin a node to itself.  " +
                    "Please check your command line and start action and try again.", false, null);
        }
        m_clusterCreateTime = m_messenger.getInstanceId().getTimestamp();
        return determination;
    }

    void logDebuggingInfo(int adminPort, int httpPort, String httpPortExtraLogMessage, boolean jsonEnabled) {
        String startAction = m_config.m_startAction.toString();
        String startActionLog = "Database start action is " + (startAction.substring(0, 1).toUpperCase() +
                startAction.substring(1).toLowerCase()) + ".";
        if (!m_rejoining) {
            hostLog.info(startActionLog);
        }
        hostLog.info("PID of this Volt process is " + CLibrary.getpid());

        // print out awesome network stuff
        hostLog.info(String.format("Listening for native wire protocol clients on port %d.", m_config.m_port));
        hostLog.info(String.format("Listening for admin wire protocol clients on port %d.", adminPort));

        if (m_startMode == OperationMode.PAUSED) {
            hostLog.info(String.format("Started in admin mode. Clients on port %d will be rejected in admin mode.", m_config.m_port));
        }

        if (m_config.m_replicationRole == ReplicationRole.REPLICA) {
            consoleLog.info("Started as " + m_config.m_replicationRole.toString().toLowerCase() + " cluster. " +
                             "Clients can only call read-only procedures.");
        }
        if (httpPortExtraLogMessage != null) {
            hostLog.info(httpPortExtraLogMessage);
        }
        if (httpPort != -1) {
            hostLog.info(String.format("Local machine HTTP monitoring is listening on port %d.", httpPort));
        }
        else {
            hostLog.info(String.format("Local machine HTTP monitoring is disabled."));
        }
        if (jsonEnabled) {
            hostLog.info(String.format("Json API over HTTP enabled at path /api/1.0/, listening on port %d.", httpPort));
        }
        else {
            hostLog.info("Json API disabled.");
        }

        // java heap size
        long javamaxheapmem = ManagementFactory.getMemoryMXBean().getHeapMemoryUsage().getMax();
        javamaxheapmem /= (1024 * 1024);
        hostLog.info(String.format("Maximum usable Java heap set to %d mb.", javamaxheapmem));

        // Computed minimum heap requirement
        long minRqt = computeMinimumHeapRqt(MiscUtils.isPro(), m_catalogContext.tables.size(),
                (m_iv2Initiators.size() - 1), m_configuredReplicationFactor);
        hostLog.info("Minimum required Java heap for catalog and server config is " + minRqt + " MB.");

        SortedMap<String, String> dbgMap = m_catalogContext.getDebuggingInfoFromCatalog();
        for (String line : dbgMap.values()) {
            hostLog.info(line);
        }

        // print out a bunch of useful system info
        PlatformProperties pp = PlatformProperties.getPlatformProperties();
        String[] lines = pp.toLogLines(getVersionString()).split("\n");
        for (String line : lines) {
            hostLog.info(line.trim());
        }
        hostLog.info("The internal DR cluster timestamp is " +
                    new Date(m_clusterCreateTime).toString() + ".");

        final ZooKeeper zk = m_messenger.getZK();
        ZKUtil.ByteArrayCallback operationModeFuture = new ZKUtil.ByteArrayCallback();
        /*
         * Publish our cluster metadata, and then retrieve the metadata
         * for the rest of the cluster
         */
        try {
            zk.create(
                    VoltZK.cluster_metadata + "/" + m_messenger.getHostId(),
                    getLocalMetadata().getBytes("UTF-8"),
                    Ids.OPEN_ACL_UNSAFE,
                    CreateMode.EPHEMERAL,
                    new ZKUtil.StringCallback(),
                    null);
            zk.getData(VoltZK.operationMode, false, operationModeFuture, null);
        } catch (Exception e) {
            VoltDB.crashLocalVoltDB("Error creating \"/cluster_metadata\" node in ZK", true, e);
        }

        Map<Integer, String> clusterMetadata = new HashMap<Integer, String>(0);
        /*
         * Spin and attempt to retrieve cluster metadata for all nodes in the cluster.
         */
        Set<Integer> metadataToRetrieve = new HashSet<Integer>(m_messenger.getLiveHostIds());
        metadataToRetrieve.remove(m_messenger.getHostId());
        while (!metadataToRetrieve.isEmpty()) {
            Map<Integer, ZKUtil.ByteArrayCallback> callbacks = new HashMap<Integer, ZKUtil.ByteArrayCallback>();
            for (Integer hostId : metadataToRetrieve) {
                ZKUtil.ByteArrayCallback cb = new ZKUtil.ByteArrayCallback();
                zk.getData(VoltZK.cluster_metadata + "/" + hostId, false, cb, null);
                callbacks.put(hostId, cb);
            }

            for (Map.Entry<Integer, ZKUtil.ByteArrayCallback> entry : callbacks.entrySet()) {
                try {
                    ZKUtil.ByteArrayCallback cb = entry.getValue();
                    Integer hostId = entry.getKey();
                    clusterMetadata.put(hostId, new String(cb.getData(), "UTF-8"));
                    metadataToRetrieve.remove(hostId);
                } catch (KeeperException.NoNodeException e) {}
                catch (Exception e) {
                    VoltDB.crashLocalVoltDB("Error retrieving cluster metadata", true, e);
                }
            }

        }

        // print out cluster membership
        hostLog.info("About to list cluster interfaces for all nodes with format [ip1 ip2 ... ipN] client-port,admin-port,http-port");
        for (int hostId : m_messenger.getLiveHostIds()) {
            if (hostId == m_messenger.getHostId()) {
                hostLog.info(
                        String.format(
                                "  Host id: %d with interfaces: %s [SELF]",
                                hostId,
                                MiscUtils.formatHostMetadataFromJSON(getLocalMetadata())));
            }
            else {
                String hostMeta = clusterMetadata.get(hostId);
                hostLog.info(
                        String.format(
                                "  Host id: %d with interfaces: %s [PEER]",
                                hostId,
                                MiscUtils.formatHostMetadataFromJSON(hostMeta)));
            }
        }

        try {
            if (operationModeFuture.getData() != null) {
                String operationModeStr = new String(operationModeFuture.getData(), "UTF-8");
                m_startMode = OperationMode.valueOf(operationModeStr);
            }
        } catch (KeeperException.NoNodeException e) {}
        catch (Exception e) {
            throw new RuntimeException(e);
        }
    }


    public static String[] extractBuildInfo(VoltLogger logger) {
        StringBuilder sb = new StringBuilder(64);
        try {
            InputStream buildstringStream =
                ClassLoader.getSystemResourceAsStream("buildstring.txt");
            if (buildstringStream != null) {
                byte b;
                while ((b = (byte) buildstringStream.read()) != -1) {
                    sb.append((char)b);
                }
                String parts[] = sb.toString().split(" ", 2);
                if (parts.length == 2) {
                    parts[0] = parts[0].trim();
                    parts[1] = parts[0] + "_" + parts[1].trim();
                    return parts;
                }
            }
        } catch (Exception ignored) {
        }
        try {
            InputStream versionstringStream = new FileInputStream("version.txt");
            try {
                byte b;
                while ((b = (byte) versionstringStream.read()) != -1) {
                    sb.append((char)b);
                }
                return new String[] { sb.toString().trim(), "VoltDB" };
            } finally {
                versionstringStream.close();
            }
        }
        catch (Exception ignored2) {
            if (logger != null) {
                logger.l7dlog(Level.ERROR, LogKeys.org_voltdb_VoltDB_FailedToRetrieveBuildString.name(), null);
            }
            return new String[] { m_defaultVersionString, "VoltDB" };
        }
    }

    @Override
    public void readBuildInfo(String editionTag) {
        String buildInfo[] = extractBuildInfo(hostLog);
        m_versionString = buildInfo[0];
        m_buildString = buildInfo[1];
        String buildString = m_buildString;
        if (m_buildString.contains("_"))
            buildString = m_buildString.split("_", 2)[1];
        consoleLog.info(String.format("Build: %s %s %s", m_versionString, buildString, editionTag));
    }

    void logSystemSettingFromCatalogContext() {
        if (m_catalogContext == null) {
            return;
        }
        Deployment deploy = m_catalogContext.cluster.getDeployment().get("deployment");
        Systemsettings sysSettings = deploy.getSystemsettings().get("systemsettings");

        if (sysSettings == null) {
            return;
        }

        hostLog.info("Elastic duration set to " + sysSettings.getElasticduration() + " milliseconds");
        hostLog.info("Elastic throughput set to " + sysSettings.getElasticthroughput() + " mb/s");
        hostLog.info("Max temptable size set to " + sysSettings.getTemptablemaxsize() + " mb");
        hostLog.info("Snapshot priority set to " + sysSettings.getSnapshotpriority() + " [0 - 10]");

        if (sysSettings.getQuerytimeout() > 0) {
            hostLog.info("Query timeout set to " + sysSettings.getQuerytimeout() + " milliseconds");
            m_config.m_queryTimeout = sysSettings.getQuerytimeout();
        }
        else if (sysSettings.getQuerytimeout() == 0) {
            hostLog.info("Query timeout set to unlimited");
            m_config.m_queryTimeout = 0;
        }

    }

    /**
     * Start all the site's event loops. That's it.
     */
    @Override
    public void run() {
        if (m_restoreAgent != null) {
            // start restore process
            m_restoreAgent.restore();
        }
        else {
            onRestoreCompletion(Long.MIN_VALUE, m_iv2InitiatorStartingTxnIds);
        }

        // Start the rejoin coordinator
        if (m_joinCoordinator != null) {
            try {
                m_statusTracker.setNodeState(NodeState.REJOINING);
                if (!m_joinCoordinator.startJoin(m_catalogContext.database)) {
                    VoltDB.crashLocalVoltDB("Failed to join the cluster", true, null);
                }
            } catch (Exception e) {
                VoltDB.crashLocalVoltDB("Failed to join the cluster", true, e);
            }
        }

        m_isRunning = true;
    }

    /**
     * Try to shut everything down so they system is ready to call
     * initialize again.
     * @param mainSiteThread The thread that m_inititalized the VoltDB or
     * null if called from that thread.
     */
    @Override
    public boolean shutdown(Thread mainSiteThread) throws InterruptedException {
        synchronized(m_startAndStopLock) {
            boolean did_it = false;
            if (m_mode != OperationMode.SHUTTINGDOWN) {
                did_it = true;
                m_mode = OperationMode.SHUTTINGDOWN;

                /*
                 * Various scheduled tasks get crashy in unit tests if they happen to run
                 * while other stuff is being shut down
                 */
                for (ScheduledFuture<?> sc : m_periodicWorks) {
                    sc.cancel(false);
                    try {
                        sc.get();
                    } catch (Throwable t) {}
                }

                //Shutdown import processors.
                ImportManager.instance().shutdown();

                m_periodicWorks.clear();
                m_snapshotCompletionMonitor.shutdown();
                m_periodicWorkThread.shutdown();
                m_periodicWorkThread.awaitTermination(356, TimeUnit.DAYS);
                m_periodicPriorityWorkThread.shutdown();
                m_periodicPriorityWorkThread.awaitTermination(356, TimeUnit.DAYS);

                if (m_elasticJoinService != null) {
                    m_elasticJoinService.shutdown();
                }

                if (m_leaderAppointer != null) {
                    m_leaderAppointer.shutdown();
                }
                m_globalServiceElector.shutdown();

                if (m_hasStartedSampler.get()) {
                    m_sampler.setShouldStop();
                    m_sampler.join();
                }

                // shutdown the web monitoring / json
                if (m_adminListener != null)
                    m_adminListener.stop();

                // shut down the client interface
                if (m_clientInterface != null) {
                    m_clientInterface.shutdown();
                    m_clientInterface = null;
                }

                // tell the iv2 sites to stop their runloop
                if (m_iv2Initiators != null) {
                    for (Initiator init : m_iv2Initiators.values())
                        init.shutdown();
                }

                if (m_cartographer != null) {
                    m_cartographer.shutdown();
                }

                if (m_configLogger != null) {
                    m_configLogger.join();
                }

                // shut down Export and its connectors.
                ExportManager.instance().shutdown();

                // After sites are terminated, shutdown the DRProducer.
                // The DRProducer is shared by all sites; don't kill it while any site is active.
                if (m_producerDRGateway != null) {
                    try {
                        m_producerDRGateway.shutdown();
                    } catch (InterruptedException e) {
                        hostLog.warn("Interrupted shutting down invocation buffer server", e);
                    }
                    finally {
                        m_producerDRGateway = null;
                    }
                }

                shutdownReplicationConsumerRole();

                if (m_snapshotIOAgent != null) {
                    m_snapshotIOAgent.shutdown();
                }

                // shut down the network/messaging stuff
                // Close the host messenger first, which should close down all of
                // the ForeignHost sockets cleanly
                if (m_messenger != null)
                {
                    m_messenger.shutdown();
                }
                m_messenger = null;

                //Also for test code that expects a fresh stats agent
                if (m_opsRegistrar != null) {
                    try {
                        m_opsRegistrar.shutdown();
                    }
                    finally {
                        m_opsRegistrar = null;
                    }
                }

                if (m_asyncCompilerAgent != null) {
                    m_asyncCompilerAgent.shutdown();
                    m_asyncCompilerAgent = null;
                }

                ExportManager.instance().shutdown();
                m_computationService.shutdown();
                m_computationService.awaitTermination(1, TimeUnit.DAYS);
                m_computationService = null;
                m_catalogContext = null;
                m_initiatorStats = null;
                m_latencyStats = null;
                m_latencyHistogramStats = null;

                AdHocCompilerCache.clearHashCache();
                org.voltdb.iv2.InitiatorMailbox.m_allInitiatorMailboxes.clear();

                PartitionDRGateway.m_partitionDRGateways = ImmutableMap.of();

                // probably unnecessary, but for tests it's nice because it
                // will do the memory checking and run finalizers
                System.gc();
                System.runFinalization();

                m_isRunning = false;
            }
            return did_it;
        }
    }

    /** Last transaction ID at which the logging config updated.
     * Also, use the intrinsic lock to safeguard access from multiple
     * execution site threads */
    private static Long lastLogUpdate_txnId = 0L;
    @Override
    synchronized public void logUpdate(String xmlConfig, long currentTxnId)
    {
        // another site already did this work.
        if (currentTxnId == lastLogUpdate_txnId) {
            return;
        }
        else if (currentTxnId < lastLogUpdate_txnId) {
            throw new RuntimeException(
                    "Trying to update logging config at transaction " + lastLogUpdate_txnId
                    + " with an older transaction: " + currentTxnId);
        }
        hostLog.info("Updating RealVoltDB logging config from txnid: " +
                lastLogUpdate_txnId + " to " + currentTxnId);
        lastLogUpdate_txnId = currentTxnId;
        VoltLogger.configure(xmlConfig);
    }

    /** Struct to associate a context with a counter of served sites */
    private static class ContextTracker {
        ContextTracker(CatalogContext context, CatalogSpecificPlanner csp) {
            m_dispensedSites = 1;
            m_context = context;
            m_csp = csp;
        }
        long m_dispensedSites;
        final CatalogContext m_context;
        final CatalogSpecificPlanner m_csp;
    }

    /** Associate transaction ids to contexts */
    private final HashMap<Long, ContextTracker>m_txnIdToContextTracker =
        new HashMap<Long, ContextTracker>();

    @Override
    public Pair<CatalogContext, CatalogSpecificPlanner> catalogUpdate(
            String diffCommands,
            byte[] newCatalogBytes,
            byte[] catalogBytesHash,
            int expectedCatalogVersion,
            long currentTxnId,
            long currentTxnUniqueId,
            byte[] deploymentBytes,
            byte[] deploymentHash)
    {
        try {
            synchronized(m_catalogUpdateLock) {
                m_statusTracker.setNodeState(NodeState.UPDATING);
                // A site is catching up with catalog updates
                if (currentTxnId <= m_catalogContext.m_transactionId && !m_txnIdToContextTracker.isEmpty()) {
                    ContextTracker contextTracker = m_txnIdToContextTracker.get(currentTxnId);
                    // This 'dispensed' concept is a little crazy fragile. Maybe it would be better
                    // to keep a rolling N catalogs? Or perhaps to keep catalogs for N minutes? Open
                    // to opinions here.
                    contextTracker.m_dispensedSites++;
                    int ttlsites = VoltDB.instance().getSiteTrackerForSnapshot().getSitesForHost(m_messenger.getHostId()).size();
                    if (contextTracker.m_dispensedSites == ttlsites) {
                        m_txnIdToContextTracker.remove(currentTxnId);
                    }
                    return Pair.of( contextTracker.m_context, contextTracker.m_csp);
                }
                else if (m_catalogContext.catalogVersion != expectedCatalogVersion) {
                    hostLog.fatal("Failed catalog update." +
                            " expectedCatalogVersion: " + expectedCatalogVersion +
                            " currentTxnId: " + currentTxnId +
                            " currentTxnUniqueId: " + currentTxnUniqueId +
                            " m_catalogContext.catalogVersion " + m_catalogContext.catalogVersion);

                    throw new RuntimeException("Trying to update main catalog context with diff " +
                            "commands generated for an out-of date catalog. Expected catalog version: " +
                            expectedCatalogVersion + " does not match actual version: " + m_catalogContext.catalogVersion);
                }

                hostLog.info(String.format("Globally updating the current application catalog and deployment " +
                            "(new hashes %s, %s).",
                        Encoder.hexEncode(catalogBytesHash).substring(0, 10),
                        Encoder.hexEncode(deploymentHash).substring(0, 10)));

                // get old debugging info
                SortedMap<String, String> oldDbgMap = m_catalogContext.getDebuggingInfoFromCatalog();
                byte[] oldDeployHash = m_catalogContext.deploymentHash;

                // 0. A new catalog! Update the global context and the context tracker
                m_catalogContext =
                    m_catalogContext.update(
                            currentTxnId,
                            currentTxnUniqueId,
                            newCatalogBytes,
                            diffCommands,
                            true,
                            deploymentBytes);
                final CatalogSpecificPlanner csp = new CatalogSpecificPlanner( m_asyncCompilerAgent, m_catalogContext);
                m_txnIdToContextTracker.put(currentTxnId,
                        new ContextTracker(
                                m_catalogContext,
                                csp));

                // log the stuff that's changed in this new catalog update
                SortedMap<String, String> newDbgMap = m_catalogContext.getDebuggingInfoFromCatalog();
                for (Entry<String, String> e : newDbgMap.entrySet()) {
                    // skip log lines that are unchanged
                    if (oldDbgMap.containsKey(e.getKey()) && oldDbgMap.get(e.getKey()).equals(e.getValue())) {
                        continue;
                    }
                    hostLog.info(e.getValue());
                }

                //Construct the list of partitions and sites because it simply doesn't exist anymore
                SiteTracker siteTracker = VoltDB.instance().getSiteTrackerForSnapshot();
                List<Long> sites = siteTracker.getSitesForHost(m_messenger.getHostId());

                List<Integer> partitions = new ArrayList<Integer>();
                for (Long site : sites) {
                    Integer partition = siteTracker.getPartitionForSite(site);
                    partitions.add(partition);
                }


                // 1. update the export manager.
                ExportManager.instance().updateCatalog(m_catalogContext, partitions);

                // 1.1 Update the elastic join throughput settings
                if (m_elasticJoinService != null) m_elasticJoinService.updateConfig(m_catalogContext);

                // 1.5 update the dead host timeout
                if (m_catalogContext.cluster.getHeartbeattimeout() * 1000 != m_config.m_deadHostTimeoutMS) {
                    m_config.m_deadHostTimeoutMS = m_catalogContext.cluster.getHeartbeattimeout() * 1000;
                    m_messenger.setDeadHostTimeout(m_config.m_deadHostTimeoutMS);
                }

                // 2. update client interface (asynchronously)
                //    CI in turn updates the planner thread.
                if (m_clientInterface != null) {
                    m_clientInterface.notifyOfCatalogUpdate();
                }

                // 3. update HTTPClientInterface (asynchronously)
                // This purges cached connection state so that access with
                // stale auth info is prevented.
                if (m_adminListener != null)
                {
                    m_adminListener.notifyOfCatalogUpdate();
                }

                // 4. Flush StatisticsAgent old catalog statistics.
                // Otherwise, the stats agent will hold all old catalogs
                // in memory.
                getStatsAgent().notifyOfCatalogUpdate();

                // 5. MPIs don't run fragments. Update them here. Do
                // this after flushing the stats -- this will re-register
                // the MPI statistics.
                if (m_MPI != null) {
                    m_MPI.updateCatalog(diffCommands, m_catalogContext, csp);
                }

                // Update catalog for import processor this should be just/stop start and updat partitions.
                ImportManager.instance().updateCatalog(m_catalogContext, m_messenger);

                // 6. Perform updates required by the DR subsystem

                // 6.1. Create the DR consumer if we've just enabled active-active.
                // Perform any actions that would have been taken during the ordinary
                // initialization path
                if (createDRConsumerIfNeeded()) {
                    for (int pid : m_cartographer.getPartitions()) {
                        // Notify the consumer of leaders because it was disabled before
                        ClientInterfaceRepairCallback callback = (ClientInterfaceRepairCallback) m_consumerDRGateway;
                        callback.repairCompleted(pid, m_cartographer.getHSIdForMaster(pid));
                    }
                    m_consumerDRGateway.initialize(false);
                }
                // 6.2. If we are a DR replica, we may care about a
                // deployment update
                if (m_consumerDRGateway != null) {
                    m_consumerDRGateway.updateCatalog(m_catalogContext);
                }
                // 6.3. If we are a DR master, update the DR table signature hash
                if (m_producerDRGateway != null) {
                    m_producerDRGateway.updateCatalog(m_catalogContext,
                            VoltDB.getReplicationPort(m_catalogContext.cluster.getDrproducerport()));
                }

                new ConfigLogging().logCatalogAndDeployment();

                // log system setting information if the deployment config has changed
                if (!Arrays.equals(oldDeployHash, m_catalogContext.deploymentHash)) {
                    logSystemSettingFromCatalogContext();
                }

                // restart resource usage monitoring task
                startResourceUsageMonitor();

                checkHeapSanity(MiscUtils.isPro(), m_catalogContext.tables.size(),
                        (m_iv2Initiators.size() - 1), m_configuredReplicationFactor);

                return Pair.of(m_catalogContext, csp);
            }
        } finally {
            //Set state back to UP
            m_statusTracker.setNodeState(NodeState.UP);
        }
    }

    @Override
    public VoltDB.Configuration getConfig() {
        return m_config;
    }

    @Override
    public String getBuildString() {
        return m_buildString == null ? "VoltDB" : m_buildString;
    }

    @Override
    public String getVersionString() {
        return m_versionString;
    }

    public final VersionChecker m_versionChecker = new VersionChecker() {
        @Override
        public boolean isCompatibleVersionString(String other) {
            return RealVoltDB.this.isCompatibleVersionString(other);
        }

        @Override
        public String getVersionString() {
            return RealVoltDB.this.getVersionString();
        }

        @Override
        public String getBuildString() {
            return RealVoltDB.this.getBuildString();
        }
    };

    /**
     * Used for testing when you don't have an instance. Should do roughly what
     * {@link #isCompatibleVersionString(String)} does.
     */
    public static boolean staticIsCompatibleVersionString(String versionString) {
        return versionString.matches(m_defaultHotfixableRegexPattern);
    }

    @Override
    public boolean isCompatibleVersionString(String versionString) {
        return versionString.matches(m_hotfixableRegexPattern);
    }

    @Override
    public String getEELibraryVersionString() {
        return m_defaultVersionString;
    }

    @Override
    public HostMessenger getHostMessenger() {
        return m_messenger;
    }

    @Override
    public ClientInterface getClientInterface() {
        return m_clientInterface;
    }

    @Override
    public OpsAgent getOpsAgent(OpsSelector selector) {
        return m_opsRegistrar.getAgent(selector);
    }

    @Override
    public StatsAgent getStatsAgent() {
        OpsAgent statsAgent = m_opsRegistrar.getAgent(OpsSelector.STATISTICS);
        assert(statsAgent instanceof StatsAgent);
        return (StatsAgent)statsAgent;
    }

    @Override
    public MemoryStats getMemoryStatsSource() {
        return m_memoryStats;
    }

    @Override
    public CatalogContext getCatalogContext() {
        return m_catalogContext;
    }

    /**
     * Tells if the VoltDB is running. m_isRunning needs to be set to true
     * when the run() method is called, and set to false when shutting down.
     *
     * @return true if the VoltDB is running.
     */
    @Override
    public boolean isRunning() {
        return m_isRunning;
    }

    @Override
    public void halt() {
        Thread shutdownThread = new Thread() {
            @Override
            public void run() {
                hostLog.warn("VoltDB node shutting down as requested by @StopNode command.");
                System.exit(0);
            }
        };
        shutdownThread.start();
    }

    /**
     * Debugging function - creates a record of the current state of the system.
     * @param out PrintStream to write report to.
     */
    public void createRuntimeReport(PrintStream out) {
        // This function may be running in its own thread.

        out.print("MIME-Version: 1.0\n");
        out.print("Content-type: multipart/mixed; boundary=\"reportsection\"");

        out.print("\n\n--reportsection\nContent-Type: text/plain\n\nClientInterface Report\n");
        if (m_clientInterface != null) {
            out.print(m_clientInterface.toString() + "\n");
        }
    }

    @Override
    public BackendTarget getBackendTargetType() {
        return m_config.m_backend;
    }

    @Override
    public synchronized void onExecutionSiteRejoinCompletion(long transferred) {
        m_executionSiteRecoveryFinish = System.currentTimeMillis();
        m_executionSiteRecoveryTransferred = transferred;
        onRejoinCompletion();
    }

    private void onRejoinCompletion() {
        // null out the rejoin coordinator
        if (m_joinCoordinator != null) {
            m_joinCoordinator.close();
        }
        m_joinCoordinator = null;
        // Mark the data transfer as done so CL can make the right decision when a truncation snapshot completes
        m_rejoinDataPending = false;

        try {
            m_testBlockRecoveryCompletion.acquire();
        } catch (InterruptedException e) {}
        final long delta = ((m_executionSiteRecoveryFinish - m_recoveryStartTime) / 1000);
        final long megabytes = m_executionSiteRecoveryTransferred / (1024 * 1024);
        final double megabytesPerSecond = megabytes / ((m_executionSiteRecoveryFinish - m_recoveryStartTime) / 1000.0);
        if (m_clientInterface != null) {
            m_clientInterface.mayActivateSnapshotDaemon();
            try {
                m_clientInterface.startAcceptingConnections();
            } catch (IOException e) {
                hostLog.l7dlog(Level.FATAL,
                        LogKeys.host_VoltDB_ErrorStartAcceptingConnections.name(),
                        e);
                VoltDB.crashLocalVoltDB("Error starting client interface.", true, e);
            }
            if (m_producerDRGateway != null && !m_producerDRGateway.isStarted()) {
                // Start listening on the DR ports
                prepareReplication();
            }
        }
        startResourceUsageMonitor();

        try {
            if (m_adminListener != null) {
                m_adminListener.start();
            }
        } catch (Exception e) {
            hostLog.l7dlog(Level.FATAL, LogKeys.host_VoltDB_ErrorStartHTTPListener.name(), e);
            VoltDB.crashLocalVoltDB("HTTP service unable to bind to port.", true, e);
        }
        // Allow export datasources to start consuming their binary deques safely
        // as at this juncture the initial truncation snapshot is already complete
        ExportManager.instance().startPolling(m_catalogContext);

        //Tell import processors that they can start ingesting data.
        ImportManager.instance().readyForData(m_catalogContext, m_messenger);

        if (m_config.m_startAction == StartAction.REJOIN) {
            consoleLog.info(
                    "Node data recovery completed after " + delta + " seconds with " + megabytes +
                    " megabytes transferred at a rate of " +
                    megabytesPerSecond + " megabytes/sec");
        }

        try {
            final ZooKeeper zk = m_messenger.getZK();
            boolean logRecoveryCompleted = false;
            if (getCommandLog().getClass().getName().equals("org.voltdb.CommandLogImpl")) {
                String requestNode = zk.create(VoltZK.request_truncation_snapshot_node, null,
                        Ids.OPEN_ACL_UNSAFE, CreateMode.PERSISTENT_SEQUENTIAL);
                if (m_rejoinTruncationReqId == null) {
                    m_rejoinTruncationReqId = requestNode;
                }
            } else {
                logRecoveryCompleted = true;
            }
            // Join creates a truncation snapshot as part of the join process,
            // so there is no need to wait for the truncation snapshot requested
            // above to finish.
            if (logRecoveryCompleted || m_joining) {
                if (m_rejoining) {
                    CoreZK.removeRejoinNodeIndicatorForHost(m_messenger.getZK(), m_myHostId);
                    m_rejoining = false;
                }

                String actionName = m_joining ? "join" : "rejoin";
                m_joining = false;
                consoleLog.info(String.format("Node %s completed", actionName));
            }
        } catch (Exception e) {
            VoltDB.crashLocalVoltDB("Unable to log host rejoin completion to ZK", true, e);
        }
        hostLog.info("Logging host rejoin completion to ZK");
        m_statusTracker.setNodeState(NodeState.UP);
    }

    @Override
    public CommandLog getCommandLog() {
        return m_commandLog;
    }

    @Override
    public OperationMode getMode()
    {
        return m_mode;
    }

    @Override
    public void setMode(OperationMode mode)
    {
        if (m_mode != mode)
        {
            if (mode == OperationMode.PAUSED)
            {
                m_config.m_isPaused = true;
                m_statusTracker.setNodeState(NodeState.PAUSED);
                hostLog.info("Server is entering admin mode and pausing.");
            }
            else if (m_mode == OperationMode.PAUSED)
            {
                m_config.m_isPaused = false;
                m_statusTracker.setNodeState(NodeState.UP);
                hostLog.info("Server is exiting admin mode and resuming operation.");
            }
        }
        m_mode = mode;
    }

    @Override
    public void setStartMode(OperationMode mode) {
        m_startMode = mode;
    }

    @Override
    public OperationMode getStartMode()
    {
        return m_startMode;
    }

    @Override
    public void setReplicationRole(ReplicationRole role)
    {
        if (role == ReplicationRole.NONE && m_config.m_replicationRole == ReplicationRole.REPLICA) {
            consoleLog.info("Promoting replication role from replica to master.");
            hostLog.info("Promoting replication role from replica to master.");
            shutdownReplicationConsumerRole();
            getStatsAgent().deregisterStatsSourcesFor(StatsSelector.DRCONSUMERNODE, 0);
            getStatsAgent().deregisterStatsSourcesFor(StatsSelector.DRCONSUMERPARTITION, 0);
            getStatsAgent().registerStatsSource(StatsSelector.DRCONSUMERNODE, 0,
                    new DRConsumerStatsBase.DRConsumerNodeStatsBase());
            getStatsAgent().registerStatsSource(StatsSelector.DRCONSUMERPARTITION, 0,
                    new DRConsumerStatsBase.DRConsumerPartitionStatsBase());
        }
        m_config.m_replicationRole = role;
        if (m_clientInterface != null) {
            m_clientInterface.setReplicationRole(m_config.m_replicationRole);
        }
    }

    private void shutdownReplicationConsumerRole() {
        if (m_consumerDRGateway != null) {
            try {
                m_consumerDRGateway.shutdown(true);
            } catch (InterruptedException e) {
                hostLog.warn("Interrupted shutting down dr replication", e);
            }
            finally {
                m_consumerDRGateway = null;
            }
        }
    }

    @Override
    public ReplicationRole getReplicationRole()
    {
        return m_config.m_replicationRole;
    }

    /**
     * Metadata is a JSON object
     */
    @Override
    public String getLocalMetadata() {
        return m_localMetadata;
    }

    @Override
    public void onRestoreCompletion(long txnId, Map<Integer, Long> perPartitionTxnIds) {

        /*
         * Command log is already initialized if this is a rejoin or a join
         */
        if ((m_commandLog != null) && (m_commandLog.needsInitialization())) {
            // Initialize command logger
            m_commandLog.init(m_catalogContext.cluster.getLogconfig().get("log").getLogsize(),
                              txnId, m_cartographer.getPartitionCount(),
                              m_config.m_commandLogBinding,
                              perPartitionTxnIds);
            try {
                ZKCountdownLatch latch =
                        new ZKCountdownLatch(m_messenger.getZK(),
                                VoltZK.commandlog_init_barrier, m_messenger.getLiveHostIds().size());
                latch.countDown(true);
                latch.await();
            } catch (Exception e) {
                VoltDB.crashLocalVoltDB("Failed to init and wait on command log init barrier", true, e);
            }
        }

        /*
         * IV2: After the command log is initialized, force the writing of the initial
         * viable replay set.  Turns into a no-op with no command log, on the non-leader sites, and on the MPI.
         */
        for (Initiator initiator : m_iv2Initiators.values()) {
            initiator.enableWritingIv2FaultLog();
        }

        /*
         * IV2: From this point on, not all node failures should crash global VoltDB.
         */
        if (m_leaderAppointer != null) {
            m_leaderAppointer.onReplayCompletion();
        }

        if (!m_rejoining && !m_joining) {
            if (m_clientInterface != null) {
                try {
                    m_clientInterface.startAcceptingConnections();
                } catch (IOException e) {
                    hostLog.l7dlog(Level.FATAL,
                                   LogKeys.host_VoltDB_ErrorStartAcceptingConnections.name(),
                                   e);
                    VoltDB.crashLocalVoltDB("Error starting client interface.", true, e);
                }
            }

            // Start listening on the DR ports
            prepareReplication();
            startResourceUsageMonitor();

            // Allow export datasources to start consuming their binary deques safely
            // as at this juncture the initial truncation snapshot is already complete
            ExportManager.instance().startPolling(m_catalogContext);

            //Tell import processors that they can start ingesting data.
            ImportManager.instance().readyForData(m_catalogContext, m_messenger);
        }

        try {
            if (m_adminListener != null) {
                m_adminListener.start();
            }
        } catch (Exception e) {
            hostLog.l7dlog(Level.FATAL, LogKeys.host_VoltDB_ErrorStartHTTPListener.name(), e);
            VoltDB.crashLocalVoltDB("HTTP service unable to bind to port.", true, e);
        }

        if (m_startMode != null) {
            m_mode = m_startMode;
        } else {
            // Shouldn't be here, but to be safe
            m_mode = OperationMode.RUNNING;
        }
        Object args[] = { (m_mode == OperationMode.PAUSED) ? "PAUSED" : "NORMAL"};
        consoleLog.l7dlog( Level.INFO, LogKeys.host_VoltDB_ServerOpMode.name(), args, null);
        consoleLog.l7dlog( Level.INFO, LogKeys.host_VoltDB_ServerCompletedInitialization.name(), null, null);

        // Create a zk node to indicate initialization is completed
        m_messenger.getZK().create(VoltZK.init_completed, null, Ids.OPEN_ACL_UNSAFE, CreateMode.PERSISTENT, new ZKUtil.StringCallback(), null);
        m_statusTracker.setNodeState(NodeState.UP);
    }

    @Override
    public SnapshotCompletionMonitor getSnapshotCompletionMonitor() {
        return m_snapshotCompletionMonitor;
    }

    @Override
    public synchronized void recoveryComplete(String requestId) {
        assert(m_rejoinDataPending == false);

        if (m_rejoining) {
            if (m_rejoinTruncationReqId.compareTo(requestId) <= 0) {
                String actionName = m_joining ? "join" : "rejoin";
                // remove the rejoin blocker
                CoreZK.removeRejoinNodeIndicatorForHost(m_messenger.getZK(), m_myHostId);
                consoleLog.info(String.format("Node %s completed", actionName));
                m_rejoinTruncationReqId = null;
                m_rejoining = false;
            }
            else {
                // If we saw some other truncation request ID, then try the same one again.  As long as we
                // don't flip the m_rejoining state, all truncation snapshot completions will call back to here.
                try {
                    final ZooKeeper zk = m_messenger.getZK();
                    String requestNode = zk.create(VoltZK.request_truncation_snapshot_node, null,
                            Ids.OPEN_ACL_UNSAFE, CreateMode.PERSISTENT_SEQUENTIAL);
                    if (m_rejoinTruncationReqId == null) {
                        m_rejoinTruncationReqId = requestNode;
                    }
                }
                catch (Exception e) {
                    VoltDB.crashLocalVoltDB("Unable to retry post-rejoin truncation snapshot request.", true, e);
                }
            }
        }
    }

    @Override
    public ScheduledExecutorService getSES(boolean priority) {
        return priority ? m_periodicPriorityWorkThread : m_periodicWorkThread;
    }

    /**
     * See comment on {@link VoltDBInterface#scheduleWork(Runnable, long, long, TimeUnit)} vs
     * {@link VoltDBInterface#schedulePriorityWork(Runnable, long, long, TimeUnit)}
     */
    @Override
    public ScheduledFuture<?> scheduleWork(Runnable work,
            long initialDelay,
            long delay,
            TimeUnit unit) {
        if (delay > 0) {
            return m_periodicWorkThread.scheduleWithFixedDelay(work,
                    initialDelay, delay,
                    unit);
        } else {
            return m_periodicWorkThread.schedule(work, initialDelay, unit);
        }
    }

    @Override
    public ListeningExecutorService getComputationService() {
        return m_computationService;
    }

    private void prepareReplication() {
        try {
            if (m_producerDRGateway != null) {
                m_producerDRGateway.initialize(m_catalogContext.cluster.getDrproducerenabled(),
                        VoltDB.getReplicationPort(m_catalogContext.cluster.getDrproducerport()),
                        VoltDB.getDefaultReplicationInterface());
            }
            if (m_consumerDRGateway != null) {
                m_consumerDRGateway.initialize(m_config.m_startAction != StartAction.CREATE);
            }
        } catch (Exception ex) {
            MiscUtils.printPortsInUse(hostLog);
            VoltDB.crashLocalVoltDB("Failed to initialize DR", false, ex);
        }
    }

    private boolean createDRConsumerIfNeeded() {
        if (!m_config.m_isEnterprise
                || (m_consumerDRGateway != null)
                || !m_catalogContext.cluster.getDrconsumerenabled()) {
            if (!m_config.m_isEnterprise || !m_catalogContext.cluster.getDrconsumerenabled()) {
                // This is called multiple times but the new value will be ignored if a StatSource has been assigned
                getStatsAgent().registerStatsSource(StatsSelector.DRCONSUMERNODE, 0,
                        new DRConsumerStatsBase.DRConsumerNodeStatsBase());
                getStatsAgent().registerStatsSource(StatsSelector.DRCONSUMERPARTITION, 0,
                        new DRConsumerStatsBase.DRConsumerPartitionStatsBase());
            }
            return false;
        }
        if (m_config.m_replicationRole == ReplicationRole.REPLICA ||
                 m_catalogContext.database.getIsactiveactivedred()) {
            String drProducerHost = m_catalogContext.cluster.getDrmasterhost();
            byte drConsumerClusterId = (byte)m_catalogContext.cluster.getDrclusterid();
            if (m_catalogContext.cluster.getDrconsumerenabled() &&
                    (drProducerHost == null || drProducerHost.isEmpty())) {
                VoltDB.crashLocalVoltDB("Cannot start as DR consumer without an enabled DR data connection.");
            }
            try {
                getStatsAgent().deregisterStatsSourcesFor(StatsSelector.DRCONSUMERNODE, 0);
                getStatsAgent().deregisterStatsSourcesFor(StatsSelector.DRCONSUMERPARTITION, 0);
                Class<?> rdrgwClass = Class.forName("org.voltdb.dr2.ConsumerDRGatewayImpl");
                Constructor<?> rdrgwConstructor = rdrgwClass.getConstructor(
                        int.class,
                        String.class,
                        ClientInterface.class,
                        byte.class);
                m_consumerDRGateway = (ConsumerDRGateway) rdrgwConstructor.newInstance(
                        m_messenger.getHostId(),
                        drProducerHost,
                        m_clientInterface,
                        drConsumerClusterId);
                m_globalServiceElector.registerService(m_consumerDRGateway);
            } catch (Exception e) {
                VoltDB.crashLocalVoltDB("Unable to load DR system", true, e);
            }
            return true;
        }
        else {
            getStatsAgent().registerStatsSource(StatsSelector.DRCONSUMERNODE, 0,
                    new DRConsumerStatsBase.DRConsumerNodeStatsBase());
            getStatsAgent().registerStatsSource(StatsSelector.DRCONSUMERPARTITION, 0,
                    new DRConsumerStatsBase.DRConsumerPartitionStatsBase());
        }
        return false;
    }

    // Thread safe
    @Override
    public void setReplicationActive(boolean active)
    {
        if (m_replicationActive.compareAndSet(!active, active)) {

            try {
                JSONStringer js = new JSONStringer();
                js.object();
                // Replication role should the be same across the cluster
                js.key("role").value(getReplicationRole().ordinal());
                js.key("active").value(m_replicationActive.get());
                js.endObject();

                getHostMessenger().getZK().setData(VoltZK.replicationconfig,
                                                   js.toString().getBytes("UTF-8"),
                                                   -1);
            } catch (Exception e) {
                e.printStackTrace();
                hostLog.error("Failed to write replication active state to ZK: " +
                              e.getMessage());
            }

            if (m_producerDRGateway != null) {
                m_producerDRGateway.setActive(active);
            }
        }
    }

    @Override
    public boolean getReplicationActive()
    {
        return m_replicationActive.get();
    }

    @Override
    public ProducerDRGateway getNodeDRGateway()
    {
        return m_producerDRGateway;
    }

    @Override
    public ConsumerDRGateway getConsumerDRGateway() {
        return m_consumerDRGateway;
    }

    @Override
    public void onSyncSnapshotCompletion() {
        m_leaderAppointer.onSyncSnapshotCompletion();
    }

    @Override
    public void setDurabilityUniqueIdListener(Integer partition, DurableUniqueIdListener listener) {
        if (partition == MpInitiator.MP_INIT_PID) {
            m_iv2Initiators.get(m_iv2Initiators.firstKey()).setDurableUniqueIdListener(listener);
        }
        else {
            Initiator init = m_iv2Initiators.get(partition);
            assert init != null;
            init.setDurableUniqueIdListener(listener);
        }
    }

    public ExecutionEngine debugGetSpiedEE(int partitionId) {
        if (m_config.m_backend == BackendTarget.NATIVE_EE_SPY_JNI) {
            BaseInitiator init = (BaseInitiator)m_iv2Initiators.get(partitionId);
            return init.debugGetSpiedEE();
        }
        else {
            return null;
        }
    }

    @Override
    public SiteTracker getSiteTrackerForSnapshot()
    {
        return new SiteTracker(m_messenger.getHostId(), m_cartographer.getSiteTrackerMailboxMap(), 0);
    }

    /**
     * Create default deployment.xml file in voltdbroot if the deployment path is null.
     *
     * @return path to default deployment file
     * @throws IOException
     */
    static String setupDefaultDeployment(VoltLogger logger) throws IOException {
        return setupDefaultDeployment(logger, CatalogUtil.getVoltDbRoot(null));
    }

    /**
     * Create default deployment.xml file in voltdbroot if the deployment path is null.
     *
     * @return pathto default deployment file
     * @throws IOException
     */
   static String setupDefaultDeployment(VoltLogger logger, File voltdbroot) throws IOException {
        File configInfoDir = new VoltFile(voltdbroot, VoltDB.CONFIG_DIR);
        configInfoDir.mkdirs();

        File depFH = new VoltFile(configInfoDir, "deployment.xml");
        if (!depFH.exists()) {
            logger.info("Generating default deployment file \"" + depFH.getAbsolutePath() + "\"");

            try (BufferedWriter bw = new BufferedWriter(new FileWriter(depFH))) {
                for (String line : defaultDeploymentXML) {
                    bw.write(line);
                    bw.newLine();
                }
            } finally {
            }
        }

        return depFH.getAbsolutePath();
    }

    /*
     * Validate the build string with the rest of the cluster
     * by racing to publish it to ZK and then comparing the one this process
     * has to the one in ZK. They should all match. The method returns a future
     * so that init can continue while the ZK call is pending since it ZK is pretty
     * slow.
     */
    private Future<?> validateBuildString(final String buildString, ZooKeeper zk) {
        final SettableFuture<Object> retval = SettableFuture.create();
        byte buildStringBytes[] = null;
        try {
            buildStringBytes = buildString.getBytes("UTF-8");
        } catch (UnsupportedEncodingException e) {
            throw new AssertionError(e);
        }
        final byte buildStringBytesFinal[] = buildStringBytes;

        //Can use a void callback because ZK will execute the create and then the get in order
        //It's a race so it doesn't have to succeed
        zk.create(
                VoltZK.buildstring,
                buildStringBytes,
                Ids.OPEN_ACL_UNSAFE,
                CreateMode.PERSISTENT,
                new ZKUtil.StringCallback(),
                null);

        zk.getData(VoltZK.buildstring, false, new org.apache.zookeeper_voltpatches.AsyncCallback.DataCallback() {

            @Override
            public void processResult(int rc, String path, Object ctx,
                    byte[] data, Stat stat) {
                KeeperException.Code code = KeeperException.Code.get(rc);
                if (code == KeeperException.Code.OK) {
                    if (Arrays.equals(buildStringBytesFinal, data)) {
                        retval.set(null);
                    } else {
                        try {
                            hostLog.info("Different but compatible software versions on the cluster " +
                                         "and the rejoining node. Cluster version is {" + (new String(data, "UTF-8")).split("_")[0] +
                                         "}. Rejoining node version is {" + m_defaultVersionString + "}.");
                            retval.set(null);
                        } catch (UnsupportedEncodingException e) {
                            retval.setException(new AssertionError(e));
                        }
                    }
                } else {
                    retval.setException(KeeperException.create(code));
                }
            }

        }, null);

        return retval;
    }

    /**
     * See comment on {@link VoltDBInterface#schedulePriorityWork(Runnable, long, long, TimeUnit)} vs
     * {@link VoltDBInterface#scheduleWork(Runnable, long, long, TimeUnit)}
     */
    @Override
    public ScheduledFuture<?> schedulePriorityWork(Runnable work,
            long initialDelay,
            long delay,
            TimeUnit unit) {
        if (delay > 0) {
            return m_periodicPriorityWorkThread.scheduleWithFixedDelay(work,
                    initialDelay, delay,
                    unit);
        } else {
            return m_periodicPriorityWorkThread.schedule(work, initialDelay, unit);
        }
    }

    private void checkHeapSanity(boolean isPro, int tableCount, int sitesPerHost, int kfactor)
    {
        long megabytes = 1024 * 1024;
        long maxMemory = Runtime.getRuntime().maxMemory() / megabytes;
        // DRv2 now is off heap
        long crazyThresh = computeMinimumHeapRqt(isPro, tableCount, sitesPerHost, kfactor);

        if (maxMemory < crazyThresh) {
            StringBuilder builder = new StringBuilder();
            builder.append(String.format("The configuration of %d tables, %d sites-per-host, and k-factor of %d requires at least %d MB of Java heap memory. ", tableCount, sitesPerHost, kfactor, crazyThresh));
            builder.append(String.format("The maximum amount of heap memory available to the JVM is %d MB. ", maxMemory));
            builder.append("Please increase the maximum heap size using the VOLTDB_HEAPMAX environment variable and then restart VoltDB.");
            consoleLog.warn(builder.toString());
        }

    }

    // Compute the minimum required heap to run this configuration.  This comes from the documentation,
    // http://voltdb.com/docs/PlanningGuide/MemSizeServers.php#MemSizeHeapGuidelines
    // Any changes there should get reflected here and vice versa.
    private long computeMinimumHeapRqt(boolean isPro, int tableCount, int sitesPerHost, int kfactor)
    {
        long baseRqt = 384;
        long tableRqt = 10 * tableCount;
        // K-safety Heap consumption drop to 8 MB (per node)
        // Snapshot cost 32 MB (per node)
        // Theoretically, 40 MB (per node) should be enough
        long rejoinRqt = (isPro && kfactor > 0) ? 128 * sitesPerHost : 0;
        return baseRqt + tableRqt + rejoinRqt;
    }

    @Override
    public <T> ListenableFuture<T> submitSnapshotIOWork(Callable<T> work)
    {
        assert m_snapshotIOAgent != null;
        return m_snapshotIOAgent.submit(work);
    }

    @Override
    public long getClusterUptime()
    {
        return System.currentTimeMillis() - getHostMessenger().getInstanceId().getTimestamp();
    }

    @Override
    public long getClusterCreateTime()
    {
        return m_clusterCreateTime;
    }

    @Override
    public void setClusterCreateTime(long clusterCreateTime) {
        m_clusterCreateTime = clusterCreateTime;
        hostLog.info("The internal DR cluster timestamp being restored from a snapshot is " +
                new Date(m_clusterCreateTime).toString() + ".");
    }

    private File getSnapshotPath(CatalogContext catalogContext) {
        PathsType paths = catalogContext.getDeployment().getPaths();
        File voltDbRoot = CatalogUtil.getVoltDbRoot(paths);
        return CatalogUtil.getSnapshot(paths.getSnapshots(), voltDbRoot);
    }

    private File getCommandLogSnapshotPath(CatalogContext catalogContext) {
        PathsType paths = catalogContext.getDeployment().getPaths();
        File voltDbRoot = CatalogUtil.getVoltDbRoot(paths);
        return CatalogUtil.getCommandLogSnapshot(paths.getCommandlogsnapshot(), voltDbRoot);
    }

    private File getCommandLogPath(CatalogContext catalogContext) {
        PathsType paths = catalogContext.getDeployment().getPaths();
        File voltDbRoot = CatalogUtil.getVoltDbRoot(paths);
        return CatalogUtil.getCommandLog(paths.getCommandlog(), voltDbRoot);
    }
}<|MERGE_RESOLUTION|>--- conflicted
+++ resolved
@@ -1772,7 +1772,6 @@
         }
     }
 
-<<<<<<< HEAD
     private void stagePathConfiguration(Configuration config) {
         File depFH = new VoltFile(config.m_voltdbRoot, VoltDB.INITIALIZED_PATHS);
         try (PrintWriter pw = new PrintWriter(new FileWriter(depFH), true)) {
@@ -1792,7 +1791,9 @@
             is.close();
         } catch (IOException e) {
             VoltDB.crashLocalVoltDB("Unable to read configuratio path designtion", false, e);
-=======
+        }
+    }
+
     private void deleteEverythingButLogs(File rootDH) {
         File [] allButLog = rootDH.listFiles(new FileFilter() {
             @Override
@@ -1802,7 +1803,6 @@
         });
         for (File c: allButLog) {
             MiscUtils.deleteRecursively(c);
->>>>>>> 292cdc95
         }
     }
 
