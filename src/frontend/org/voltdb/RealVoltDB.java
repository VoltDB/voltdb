--- conflicted
+++ resolved
@@ -101,7 +101,6 @@
 import org.voltcore.zk.ZKCountdownLatch;
 import org.voltcore.zk.ZKUtil;
 import org.voltdb.CatalogContext.CatalogJarWriteMode;
-import org.voltdb.Consistency.ReadLevel;
 import org.voltdb.ProducerDRGateway.MeshMemberInfo;
 import org.voltdb.TheHashinator.HashinatorType;
 import org.voltdb.VoltDB.Configuration;
@@ -2468,20 +2467,6 @@
                 m_messenger.setPartitionDetectionEnabled(m_config.m_partitionDetectionEnabled);
             }
 
-<<<<<<< HEAD
-=======
-            // get any consistency settings into config
-            ConsistencyType consistencyType = deployment.getConsistency();
-            if (consistencyType != null) {
-                m_config.m_consistencyReadLevel = Consistency.ReadLevel.fromReadLevelType(consistencyType.getReadlevel());
-                if (m_config.m_consistencyReadLevel == ReadLevel.FAST) {
-                    String deprecateFastReadsWarning = "FAST consistency read level provides no significant "
-                            + "improvement over SAFE mode, so is being deprecated and will be removed in Version 8.";
-                    consoleLog.warn(deprecateFastReadsWarning);
-                }
-            }
-
->>>>>>> 48cbfd8d
             final String elasticSetting = deployment.getCluster().getElastic().trim().toUpperCase();
             if (elasticSetting.equals("ENABLED")) {
                 TheHashinator.setConfiguredHashinatorType(HashinatorType.ELASTIC);
