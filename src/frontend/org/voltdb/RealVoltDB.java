--- conflicted
+++ resolved
@@ -4013,16 +4013,10 @@
             boolean requiresNewExportGeneration,
             boolean hasSecurityUserChange)
     {
-<<<<<<< HEAD
-        synchronized(m_catalogUpdateLock) {
-            NodeState prevNodeState = m_statusTracker.set(NodeState.UPDATING);
-            try {
-=======
-        try {
+       try {
             m_catalogUpdateBarrier.await();
 
             synchronized (m_catalogUpdateBarrier) {
->>>>>>> cd496ad0
                 final ReplicationRole oldRole = getReplicationRole();
 
                 if (m_catalogContext.catalogVersion != expectedCatalogVersion) {
@@ -4196,19 +4190,13 @@
                 checkThreadsSanity();
 
                 return m_catalogContext;
-            } finally {
-                // Set node state to what it was on entry
-                //  (still under synchronization)
-                m_statusTracker.set(prevNodeState);
-            }
-<<<<<<< HEAD
-=======
+            } // end sync
         } catch (InterruptedException | BrokenBarrierException e) {
             throw VoltDB.crashLocalVoltDB("Error waiting for barrier", true, e);
         } finally {
-            //Set state back to UP
-            m_statusTracker.set(NodeState.UP);
->>>>>>> cd496ad0
+           // Set node state to what it was on entry
+           //  (still under synchronization)
+           m_statusTracker.set(prevNodeState);
         }
     }
 
