--- conflicted
+++ resolved
@@ -1687,7 +1687,6 @@
             }
         }
 
-<<<<<<< HEAD
         //Get all paths and put it in properties
         try {
             m_pathList.put(dt.getPaths().getVoltdbroot().getKey(),
@@ -1741,10 +1740,7 @@
         }
 
         //After deployment is emptied out of path now write it.
-        if (!deprootFH.equals(cnfrootFH)) {
-=======
         if (differingRoots) {
->>>>>>> 3e23a010
             File depFH = getConfigLogDeployment(config);
             try (FileWriter fw = new FileWriter(depFH)) {
                 fw.write(CatalogUtil.getDeployment(dt, true /* pretty print indent */));
