--- conflicted
+++ resolved
@@ -2227,12 +2227,9 @@
         final boolean standalone = false;
         final boolean isXCDR = false;
         VoltCompiler compiler = new VoltCompiler(standalone, isXCDR);
-<<<<<<< HEAD
+
         compiler.setInitializeDDLWithFiltering(true);
-        if (!compiler.compileFromDDL(stagedCatalogFH.getAbsolutePath(), config.m_userSchema.getAbsolutePath())) {
-=======
         if (!compiler.compileFromSchemaAndClasses(config.m_userSchema, config.m_stagedClassesPath, stagedCatalogFH)) {
->>>>>>> 37e7cf9c
             VoltDB.crashLocalVoltDB("Could not compile specified schema " + config.m_userSchema);
         }
     }
