/* This file is part of VoltDB.
 * Copyright (C) 2008-2016 VoltDB Inc.
 *
 * This program is free software: you can redistribute it and/or modify
 * it under the terms of the GNU Affero General Public License as
 * published by the Free Software Foundation, either version 3 of the
 * License, or (at your option) any later version.
 *
 * This program is distributed in the hope that it will be useful,
 * but WITHOUT ANY WARRANTY; without even the implied warranty of
 * MERCHANTABILITY or FITNESS FOR A PARTICULAR PURPOSE.  See the
 * GNU Affero General Public License for more details.
 *
 * You should have received a copy of the GNU Affero General Public License
 * along with VoltDB.  If not, see <http://www.gnu.org/licenses/>.
 */

package org.voltdb;

import java.io.BufferedWriter;
import java.io.ByteArrayInputStream;
import java.io.File;
import java.io.FileInputStream;
import java.io.FileOutputStream;
import java.io.FileWriter;
import java.io.IOException;
import java.io.InputStream;
import java.io.PrintStream;
import java.io.PrintWriter;
import java.io.UnsupportedEncodingException;
import java.lang.management.ManagementFactory;
import java.lang.reflect.Constructor;
import java.lang.reflect.Field;
import java.net.Inet4Address;
import java.net.Inet6Address;
import java.net.InetAddress;
import java.net.NetworkInterface;
import java.net.SocketException;
import java.text.SimpleDateFormat;
import java.util.ArrayList;
import java.util.Arrays;
import java.util.Collection;
import java.util.Date;
import java.util.Enumeration;
import java.util.HashMap;
import java.util.HashSet;
import java.util.LinkedList;
import java.util.List;
import java.util.Map;
import java.util.Map.Entry;
import java.util.Random;
import java.util.Set;
import java.util.SortedMap;
import java.util.TreeMap;
import java.util.concurrent.Callable;
import java.util.concurrent.ExecutionException;
import java.util.concurrent.Future;
import java.util.concurrent.ScheduledExecutorService;
import java.util.concurrent.ScheduledFuture;
import java.util.concurrent.ScheduledThreadPoolExecutor;
import java.util.concurrent.Semaphore;
import java.util.concurrent.TimeUnit;
import java.util.concurrent.atomic.AtomicBoolean;

import org.apache.cassandra_voltpatches.GCInspector;
import org.apache.log4j.Appender;
import org.apache.log4j.DailyRollingFileAppender;
import org.apache.log4j.FileAppender;
import org.apache.log4j.Logger;
import org.apache.zookeeper_voltpatches.CreateMode;
import org.apache.zookeeper_voltpatches.KeeperException;
import org.apache.zookeeper_voltpatches.WatchedEvent;
import org.apache.zookeeper_voltpatches.Watcher;
import org.apache.zookeeper_voltpatches.ZooDefs.Ids;
import org.apache.zookeeper_voltpatches.ZooKeeper;
import org.apache.zookeeper_voltpatches.data.Stat;
import org.json_voltpatches.JSONException;
import org.json_voltpatches.JSONObject;
import org.json_voltpatches.JSONStringer;
import org.voltcore.logging.Level;
import org.voltcore.logging.VoltLogger;
import org.voltcore.messaging.HostMessenger;
import org.voltcore.messaging.SiteMailbox;
import org.voltcore.utils.CoreUtils;
import org.voltcore.utils.OnDemandBinaryLogger;
import org.voltcore.utils.Pair;
import org.voltcore.utils.ShutdownHooks;
import org.voltcore.utils.VersionChecker;
import org.voltcore.zk.CoreZK;
import org.voltcore.zk.ZKCountdownLatch;
import org.voltcore.zk.ZKUtil;
import org.voltdb.TheHashinator.HashinatorType;
import org.voltdb.VoltDB.Configuration;
import org.voltdb.catalog.Catalog;
import org.voltdb.catalog.Cluster;
import org.voltdb.catalog.Database;
import org.voltdb.catalog.Deployment;
import org.voltdb.catalog.SnapshotSchedule;
import org.voltdb.catalog.Systemsettings;
import org.voltdb.common.NodeState;
import org.voltdb.compiler.AdHocCompilerCache;
import org.voltdb.compiler.AsyncCompilerAgent;
import org.voltdb.compiler.ClusterConfig;
import org.voltdb.compiler.deploymentfile.ClusterType;
import org.voltdb.compiler.deploymentfile.ConsistencyType;
import org.voltdb.compiler.deploymentfile.DeploymentType;
import org.voltdb.compiler.deploymentfile.HeartbeatType;
import org.voltdb.compiler.deploymentfile.PartitionDetectionType;
import org.voltdb.compiler.deploymentfile.PathsType;
import org.voltdb.compiler.deploymentfile.SystemSettingsType;
import org.voltdb.dtxn.InitiatorStats;
import org.voltdb.dtxn.LatencyHistogramStats;
import org.voltdb.dtxn.LatencyStats;
import org.voltdb.dtxn.SiteTracker;
import org.voltdb.export.ExportManager;
import org.voltdb.importer.ImportManager;
import org.voltdb.iv2.BaseInitiator;
import org.voltdb.iv2.Cartographer;
import org.voltdb.iv2.Initiator;
import org.voltdb.iv2.KSafetyStats;
import org.voltdb.iv2.LeaderAppointer;
import org.voltdb.iv2.MpInitiator;
import org.voltdb.iv2.SpInitiator;
import org.voltdb.iv2.SpScheduler.DurableUniqueIdListener;
import org.voltdb.iv2.TxnEgo;
import org.voltdb.jni.ExecutionEngine;
import org.voltdb.join.BalancePartitionsStatistics;
import org.voltdb.join.ElasticJoinService;
import org.voltdb.licensetool.LicenseApi;
import org.voltdb.messaging.VoltDbMessageFactory;
import org.voltdb.planner.ActivePlanRepository;
import org.voltdb.probe.MeshProber;
import org.voltdb.rejoin.Iv2RejoinCoordinator;
import org.voltdb.rejoin.JoinCoordinator;
import org.voltdb.settings.ClusterSettings;
import org.voltdb.settings.ClusterSettingsRef;
import org.voltdb.settings.PathSettings;
import org.voltdb.settings.Settings;
import org.voltdb.settings.SettingsException;
import org.voltdb.utils.CLibrary;
import org.voltdb.utils.CatalogUtil;
import org.voltdb.utils.CatalogUtil.CatalogAndIds;
import org.voltdb.utils.Encoder;
import org.voltdb.utils.HTTPAdminListener;
import org.voltdb.utils.LogKeys;
import org.voltdb.utils.MiscUtils;
import org.voltdb.utils.PlatformProperties;
import org.voltdb.utils.SystemStatsCollector;
import org.voltdb.utils.VoltFile;
import org.voltdb.utils.VoltSampler;

import com.google_voltpatches.common.base.Charsets;
import com.google_voltpatches.common.base.Joiner;
import com.google_voltpatches.common.base.Preconditions;
import com.google_voltpatches.common.base.Supplier;
import com.google_voltpatches.common.base.Throwables;
import com.google_voltpatches.common.collect.ImmutableList;
import com.google_voltpatches.common.collect.ImmutableMap;
import com.google_voltpatches.common.net.HostAndPort;
import com.google_voltpatches.common.util.concurrent.ListenableFuture;
import com.google_voltpatches.common.util.concurrent.ListeningExecutorService;
import com.google_voltpatches.common.util.concurrent.SettableFuture;

/**
 * RealVoltDB initializes global server components, like the messaging
 * layer, ExecutionSite(s), and ClientInterface. It provides accessors
 * or references to those global objects. It is basically the global
 * namespace. A lot of the global namespace is described by VoltDBInterface
 * to allow test mocking.
 */
public class RealVoltDB implements VoltDBInterface, RestoreAgent.Callback, HostMessenger.HostWatcher {
    private static final boolean DISABLE_JMX = Boolean.valueOf(System.getProperty("DISABLE_JMX", "true"));

    /** Default deployment file contents if path to deployment is null */
    private static final String[] defaultDeploymentXML = {
        "<?xml version=\"1.0\"?>",
        "<!-- This file is an auto-generated default deployment configuration. -->",
        "<deployment>",
        "    <cluster hostcount=\"1\" />",
        "    <httpd enabled=\"true\">",
        "        <jsonapi enabled=\"true\" />",
        "    </httpd>",
        "</deployment>"
    };

    private final VoltLogger hostLog = new VoltLogger("HOST");
    private final VoltLogger consoleLog = new VoltLogger("CONSOLE");

    private VoltDB.Configuration m_config = new VoltDB.Configuration();
    int m_configuredNumberOfPartitions;
    int m_configuredReplicationFactor;
    // CatalogContext is immutable, just make sure that accessors see a consistent version
    volatile CatalogContext m_catalogContext;
    // Managed voltdb directories settings
    volatile private PathSettings m_paths;
    // Cluster settings reference and supplier
    final ClusterSettingsRef m_clusterSettings = new ClusterSettingsRef();
    private String m_buildString;
    static final String m_defaultVersionString = "6.6";
    // by default set the version to only be compatible with itself
    static final String m_defaultHotfixableRegexPattern = "^\\Q6.6\\E\\z";
    // these next two are non-static because they can be overrriden on the CLI for test
    private String m_versionString = m_defaultVersionString;
    private String m_hotfixableRegexPattern = m_defaultHotfixableRegexPattern;
    HostMessenger m_messenger = null;
    private ClientInterface m_clientInterface = null;
    HTTPAdminListener m_adminListener;
    private OpsRegistrar m_opsRegistrar = new OpsRegistrar();

    private AsyncCompilerAgent m_asyncCompilerAgent = null;
    public AsyncCompilerAgent getAsyncCompilerAgent() { return m_asyncCompilerAgent; }
    private PartitionCountStats m_partitionCountStats = null;
    private IOStats m_ioStats = null;
    private MemoryStats m_memoryStats = null;
    private CpuStats m_cpuStats = null;
    private CommandLogStats m_commandLogStats = null;
    private StatsManager m_statsManager = null;
    private SnapshotCompletionMonitor m_snapshotCompletionMonitor;
    // These are unused locally, but they need to be registered with the StatsAgent so they're
    // globally available
    @SuppressWarnings("unused")
    private InitiatorStats m_initiatorStats;
    private LiveClientsStats m_liveClientsStats = null;
    int m_myHostId;
    String m_httpPortExtraLogMessage = null;
    boolean m_jsonEnabled;

    // IV2 things
    TreeMap<Integer, Initiator> m_iv2Initiators = new TreeMap<>();
    Cartographer m_cartographer = null;
    LeaderAppointer m_leaderAppointer = null;
    GlobalServiceElector m_globalServiceElector = null;
    MpInitiator m_MPI = null;
    Map<Integer, Long> m_iv2InitiatorStartingTxnIds = new HashMap<>();
    private ScheduledFuture<?> resMonitorWork;


    private NodeStateTracker m_statusTracker;
    // Should the execution sites be started in recovery mode
    // (used for joining a node to an existing cluster)
    // If CL is enabled this will be set to true
    // by the CL when the truncation snapshot completes
    // and this node is viable for replay
    volatile boolean m_rejoining = false;
    // Need to separate the concepts of rejoin data transfer and rejoin
    // completion.  This boolean tracks whether or not the data transfer
    // process is done.  CL truncation snapshots will not flip the all-complete
    // boolean until no mode data is pending.
    // Yes, this is fragile having two booleans.  We could aggregate them into
    // some rejoining state enum at some point.
    volatile boolean m_rejoinDataPending = false;
    // Since m_rejoinDataPending is set asynchronously, sites could have inconsistent
    // view of what the value is during the execution of a sysproc. Use this and
    // m_safeMpTxnId to prevent the race. The m_safeMpTxnId is updated once in the
    // lifetime of the node to reflect the first MP txn that witnessed the flip of
    // m_rejoinDataPending.
    private final Object m_safeMpTxnIdLock = new Object();
    private long m_lastSeenMpTxnId = Long.MIN_VALUE;
    private long m_safeMpTxnId = Long.MAX_VALUE;
    String m_rejoinTruncationReqId = null;

    // Are we adding the node to the cluster instead of rejoining?
    volatile boolean m_joining = false;

    long m_clusterCreateTime;
    AtomicBoolean m_replicationActive = new AtomicBoolean(false);
    private ProducerDRGateway m_producerDRGateway = null;
    private ConsumerDRGateway m_consumerDRGateway = null;

    //Only restrict recovery completion during test
    static Semaphore m_testBlockRecoveryCompletion = new Semaphore(Integer.MAX_VALUE);
    private long m_executionSiteRecoveryFinish;
    private long m_executionSiteRecoveryTransferred;

    // Rejoin coordinator
    private JoinCoordinator m_joinCoordinator = null;
    private ElasticJoinService m_elasticJoinService = null;

    // Snapshot IO agent
    private SnapshotIOAgent m_snapshotIOAgent = null;

    // id of the leader, or the host restore planner says has the catalog
    int m_hostIdWithStartupCatalog;
    String m_pathToStartupCatalog;

    // Synchronize initialize and shutdown
    private final Object m_startAndStopLock = new Object();

    // Synchronize updates of catalog contexts across the multiple sites on this host.
    // Ensure that the first site to reach catalogUpdate() does all the work and that no
    // others enter until that's finished.  CatalogContext is immutable and volatile, accessors
    // should be able to always get a valid context without needing this lock.
    private final Object m_catalogUpdateLock = new Object();

    // add a random number to the sampler output to make it likely to be unique for this process.
    private final VoltSampler m_sampler = new VoltSampler(10, "sample" + String.valueOf(new Random().nextInt() % 10000) + ".txt");
    private final AtomicBoolean m_hasStartedSampler = new AtomicBoolean(false);

    List<Integer> m_partitionsToSitesAtStartupForExportInit;

    RestoreAgent m_restoreAgent = null;

    private final ListeningExecutorService m_es = CoreUtils.getCachedSingleThreadExecutor("StartAction ZK Watcher", 15000);

    private volatile boolean m_isRunning = false;
    private boolean m_isRunningWithOldVerb = true;
    private boolean m_isBare = false;

    @Override
    public boolean isRunningWithOldVerbs() {
        return m_isRunningWithOldVerb;
     };

    @Override
    public boolean rejoining() {
        return m_rejoining;
    }

    @Override
    public boolean rejoinDataPending() {
        return m_rejoinDataPending;
    }

    @Override
    public boolean isMpSysprocSafeToExecute(long txnId)
    {
        synchronized (m_safeMpTxnIdLock) {
            if (txnId >= m_safeMpTxnId) {
                return true;
            }

            if (txnId > m_lastSeenMpTxnId) {
                m_lastSeenMpTxnId = txnId;
                if (!rejoinDataPending() && m_safeMpTxnId == Long.MAX_VALUE) {
                    m_safeMpTxnId = txnId;
                }
            }

            return txnId >= m_safeMpTxnId;
        }
    }

    private long m_recoveryStartTime;

    CommandLog m_commandLog;

    private volatile OperationMode m_mode = OperationMode.INITIALIZING;
    private OperationMode m_startMode = null;

    volatile String m_localMetadata = "";

    private ListeningExecutorService m_computationService;

    private Thread m_configLogger;

    // methods accessed via the singleton
    @Override
    public void startSampler() {
        if (m_hasStartedSampler.compareAndSet(false, true)) {
            m_sampler.start();
        }
    }

    private ScheduledThreadPoolExecutor m_periodicWorkThread;
    private ScheduledThreadPoolExecutor m_periodicPriorityWorkThread;

    // The configured license api: use to decide enterprise/community edition feature enablement
    LicenseApi m_licenseApi;
    String m_licenseInformation = "";
    private LatencyStats m_latencyStats;

    private LatencyHistogramStats m_latencyHistogramStats;

    private File getConfigDirectory() {
        return getConfigDirectory(m_config);
    }

    private File getConfigDirectory(Configuration config) {
        return getConfigDirectory(config.m_voltdbRoot);
    }

    private File getConfigDirectory(File voltdbroot) {
        return new VoltFile(voltdbroot, VoltDB.CONFIG_DIR);
    }

    private File getConfigLogDeployment() {
        return getConfigLogDeployment(m_config);
    }

    private File getConfigLogDeployment(Configuration config) {
        return new VoltFile(getConfigDirectory(config), "deployment.xml");
    }

    @Override
    public LicenseApi getLicenseApi() {
        return m_licenseApi;
    }

    @Override
    public String getLicenseInformation() {
        return m_licenseInformation;
    }

    @Override
    public String getVoltDBRootPath(PathsType.Voltdbroot path) {
        if (isRunningWithOldVerbs()) {
           return path.getPath();
        }
        return m_paths.getVoltDBRoot().getPath();
    }

    @Override
    public String getCommandLogPath(PathsType.Commandlog path) {
        if (isRunningWithOldVerbs()) {
           return path.getPath();
        }
        return m_paths.resolve(m_paths.getCommandLog()).getPath();
    }

    @Override
    public String getCommandLogSnapshotPath(PathsType.Commandlogsnapshot path) {
        if (isRunningWithOldVerbs()) {
           return path.getPath();
        }
        return m_paths.resolve(m_paths.getCommandLogSnapshot()).getPath();
    }

    @Override
    public String getSnapshotPath(PathsType.Snapshots path) {
        if (isRunningWithOldVerbs()) {
           return path.getPath();
        }
        return m_paths.resolve(m_paths.getSnapshoth()).getPath();
    }

    @Override
    public String getExportOverflowPath(PathsType.Exportoverflow path) {
        if (isRunningWithOldVerbs()) {
           return path.getPath();
        }
        return m_paths.resolve(m_paths.getExportOverflow()).getPath();
    }

    @Override
    public String getDROverflowPath(PathsType.Droverflow path) {
        if (isRunningWithOldVerbs()) {
           return path.getPath();
        }
        return m_paths.resolve(m_paths.getDROverflow()).getPath();
    }

    @Override
    public String getVoltDBRootPath() {
        return m_paths.getVoltDBRoot().getPath();
    }

    @Override
    public String getCommandLogPath() {
        return m_paths.resolve(m_paths.getCommandLog()).getPath();
    }

    @Override
    public String getCommandLogSnapshotPath() {
        return m_paths.resolve(m_paths.getCommandLogSnapshot()).getPath();
    }

    @Override
    public String getSnapshotPath() {
        return m_paths.resolve(m_paths.getSnapshoth()).getPath();
    }

    @Override
    public String getExportOverflowPath() {
        return m_paths.resolve(m_paths.getExportOverflow()).getPath();
    }

    @Override
    public String getDROverflowPath() {
        return m_paths.resolve(m_paths.getDROverflow()).getPath();
    }

    private String managedPathEmptyCheck(String voltDbRoot, String path) {
        VoltFile managedPath;
        if (new File(path).isAbsolute())
            managedPath = new VoltFile(path);
        else
            managedPath = new VoltFile(voltDbRoot, path);
        if (managedPath.exists() && managedPath.list().length > 0)
            return managedPath.getAbsolutePath();
        return null;
    }

    private void managedPathsEmptyCheck(Configuration config) {
        List<String> nonEmptyPaths = managedPathsWithFiles(config, m_catalogContext.getDeployment());
        if (!nonEmptyPaths.isEmpty()) {
            StringBuilder crashMessage =
                    new StringBuilder("Files from a previous database session exist in the managed directories:");
            for (String nonEmptyPath : nonEmptyPaths) {
                crashMessage.append("\n  - " + nonEmptyPath);
            }
            crashMessage.append("\nUse the recover command to restore the previous database or use create --force" +
                " to start a new database session overwriting existing files.");
            VoltDB.crashLocalVoltDB(crashMessage.toString());
        }
    }

    private List<String> managedPathsWithFiles(Configuration config, DeploymentType deployment) {
        ImmutableList.Builder<String> nonEmptyPaths = ImmutableList.builder();
        if (!config.m_isEnterprise) {
            return nonEmptyPaths.build();
        }
        PathsType paths = deployment.getPaths();
        String voltDbRoot = getVoltDBRootPath(paths.getVoltdbroot());
        String path;
        if ((path = managedPathEmptyCheck(voltDbRoot, getSnapshotPath(paths.getSnapshots()))) != null)
            nonEmptyPaths.add(path);
        if ((path = managedPathEmptyCheck(voltDbRoot, getExportOverflowPath(paths.getExportoverflow()))) != null)
            nonEmptyPaths.add(path);
        if ((path = managedPathEmptyCheck(voltDbRoot, getDROverflowPath(paths.getDroverflow()))) != null)
            nonEmptyPaths.add(path);
        if ((path = managedPathEmptyCheck(voltDbRoot, getCommandLogPath(paths.getCommandlog()))) != null)
            nonEmptyPaths.add(path);
        if ((path = managedPathEmptyCheck(voltDbRoot, getCommandLogSnapshotPath(paths.getCommandlogsnapshot()))) != null)
            nonEmptyPaths.add(path);
        return nonEmptyPaths.build();
    }

    private final List<String> pathsWithRecoverableArtifacts(DeploymentType deployment) {
        ImmutableList.Builder<String> nonEmptyPaths = ImmutableList.builder();
        if (!MiscUtils.isPro()) {
            return nonEmptyPaths.build();
        }
        PathsType paths = deployment.getPaths();
        String voltDbRoot = getVoltDBRootPath(paths.getVoltdbroot());
        String path;
        if ((path = managedPathEmptyCheck(voltDbRoot, getSnapshotPath(paths.getSnapshots()))) != null)
            nonEmptyPaths.add(path);
        if ((path = managedPathEmptyCheck(voltDbRoot, getCommandLogPath(paths.getCommandlog()))) != null)
            nonEmptyPaths.add(path);
        if ((path = managedPathEmptyCheck(voltDbRoot, getCommandLogSnapshotPath(paths.getCommandlogsnapshot()))) != null)
            nonEmptyPaths.add(path);
        return nonEmptyPaths.build();
    }

    /**
     * Initialize all the global components, then initialize all the m_sites.
     * @param config configuration that gets passed in from commandline.
     */
    @Override
    public void initialize(Configuration config) {
        ShutdownHooks.enableServerStopLogging();
        synchronized(m_startAndStopLock) {
            m_isRunningWithOldVerb = config.m_startAction.isLegacy();

            // check that this is a 64 bit VM
            if (System.getProperty("java.vm.name").contains("64") == false) {
                hostLog.fatal("You are running on an unsupported (probably 32 bit) JVM. Exiting.");
                System.exit(-1);
            }

            m_isRunningWithOldVerb = config.m_startAction.isLegacy();
            readBuildInfo(config.m_isEnterprise ? "Enterprise Edition" : "Community Edition");

            // Replay command line args that we can see
            StringBuilder sb = new StringBuilder(2048).append("Command line arguments: ");
            sb.append(System.getProperty("sun.java.command", "[not available]"));
            hostLog.info(sb.toString());

            List<String> iargs = ManagementFactory.getRuntimeMXBean().getInputArguments();
            sb.delete(0, sb.length()).append("Command line JVM arguments:");
            for (String iarg : iargs)
                sb.append(" ").append(iarg);
            if (iargs.size() > 0) hostLog.info(sb.toString());
            else hostLog.info("No JVM command line args known.");

            sb.delete(0, sb.length()).append("Command line JVM classpath: ");
            sb.append(System.getProperty("java.class.path", "[not available]"));
            hostLog.info(sb.toString());

            // config UUID is part of the status tracker that is slated to be an
            // Information source for an http admun endpoint
            m_statusTracker = new NodeStateTracker();

            consoleLog.l7dlog( Level.INFO, LogKeys.host_VoltDB_StartupString.name(), null);

            if (config.m_startAction == StartAction.INITIALIZE) {
                if (config.m_forceVoltdbCreate) {
                    deleteInitializationMarkers(config);
                }
            }

            // If there's no deployment provide a default and put it under voltdbroot.
            if (config.m_pathToDeployment == null) {
                try {
                    config.m_pathToDeployment = setupDefaultDeployment(hostLog, config.m_voltdbRoot);
                    config.m_deploymentDefault = true;
                } catch (IOException e) {
                    VoltDB.crashLocalVoltDB("Failed to write default deployment.", false, null);
                    return;
                }
            }

            ReadDeploymentResults readDepl = readPrimedDeployment(config);

            if (config.m_startAction == StartAction.INITIALIZE) {
                if (config.m_forceVoltdbCreate && m_paths.clean()) {
                    String msg = "Archived previous snapshot directory to " + m_paths.getSnapshoth() + ".1";
                    consoleLog.info(msg);
                    hostLog.info(msg);
                }
                stageDeploymemtFileForInitialize(config, readDepl.deployment);
                stageInitializedMarker(config);
                hostLog.info("Initialized VoltDB root directory " + config.m_voltdbRoot.getPath());
                consoleLog.info("Initialized VoltDB root directory " + config.m_voltdbRoot.getPath());
                VoltDB.exit(0);
            }

            if (config.m_startAction.isLegacy()) {
                File rootFH = CatalogUtil.getVoltDbRoot(readDepl.deployment.getPaths());
                File inzFH = new VoltFile(rootFH, VoltDB.INITIALIZED_MARKER);
                if (inzFH.exists()) {
                    VoltDB.crashLocalVoltDB("Cannot use legacy start action "
                            + config.m_startAction + " on voltdbroot "
                            + rootFH + " that was initialized with the init command");
                    return;
                }
                //Case where you give primed deployment with -d look in ../../ for initialized marker.
                //Also check if parents are config and voltdbroot
                File cfile = (new File(config.m_pathToDeployment)).getParentFile();
                if (cfile != null) {
                    rootFH = cfile.getParentFile();
                    if ("config".equals(cfile.getName()) && VoltDB.DBROOT.equals(rootFH.getName())) {
                        inzFH = new VoltFile(rootFH, VoltDB.INITIALIZED_MARKER);
                        if (inzFH.exists()) {
                            VoltDB.crashLocalVoltDB("Can not use legacy start action "
                                    + config.m_startAction + " on voltdbroot "
                                    + rootFH + " that was initialized with the init command");
                            return;
                        }
                    }
                }
            }

            List<String> failed = m_paths.ensureDirectoriesExist();
            if (!failed.isEmpty()) {
                String msg = "Unable to access or create the following directories:\n  - " +
                        Joiner.on("\n  - ").join(failed);
                VoltDB.crashLocalVoltDB(msg);
                return;
            }

            if (config.m_hostCount == VoltDB.UNDEFINED) {
                config.m_hostCount = readDepl.deployment.getCluster().getHostcount();
            }

            // set the mode first thing
            m_mode = OperationMode.INITIALIZING;
            m_config = config;
            m_startMode = null;

            // set a bunch of things to null/empty/new for tests
            // which reusue the process
            m_safeMpTxnId = Long.MAX_VALUE;
            m_lastSeenMpTxnId = Long.MIN_VALUE;
            m_clientInterface = null;
            m_adminListener = null;
            m_commandLog = new DummyCommandLog();
            m_messenger = null;
            m_opsRegistrar = new OpsRegistrar();
            m_asyncCompilerAgent = null;
            m_snapshotCompletionMonitor = null;
            m_catalogContext = null;
            m_partitionCountStats = null;
            m_ioStats = null;
            m_memoryStats = null;
            m_commandLogStats = null;
            m_statsManager = null;
            m_restoreAgent = null;
            m_recoveryStartTime = System.currentTimeMillis();
            m_hostIdWithStartupCatalog = 0;
            m_pathToStartupCatalog = m_config.m_pathToCatalog;
            m_replicationActive = new AtomicBoolean(false);
            m_configLogger = null;
            ActivePlanRepository.clear();

            // set up site structure
            final int computationThreads = Math.max(2, CoreUtils.availableProcessors() / 4);
            m_computationService =
                    CoreUtils.getListeningExecutorService(
                            "Computation service thread",
                            computationThreads, m_config.m_computationCoreBindings);

            // Set std-out/err to use the UTF-8 encoding and fail if UTF-8 isn't supported
            try {
                System.setOut(new PrintStream(System.out, true, "UTF-8"));
                System.setErr(new PrintStream(System.err, true, "UTF-8"));
            } catch (UnsupportedEncodingException e) {
                hostLog.fatal("Support for the UTF-8 encoding is required for VoltDB. This means you are likely running an unsupported JVM. Exiting.");
                VoltDB.exit(-1);
            }

            m_snapshotCompletionMonitor = new SnapshotCompletionMonitor();

            // use CLI overrides for testing hotfix version compatibility
            if (m_config.m_versionStringOverrideForTest != null) {
                m_versionString = m_config.m_versionStringOverrideForTest;
            }
            if (m_config.m_versionCompatibilityRegexOverrideForTest != null) {
                m_hotfixableRegexPattern = m_config.m_versionCompatibilityRegexOverrideForTest;
            }
            if (m_config.m_buildStringOverrideForTest != null) {
                m_buildString = m_config.m_buildStringOverrideForTest;
            }
            // Prime cluster settings from configuration parameters
            // evaluate properties with the following sources in terms of priority
            // 1) properties from command line options
            // 2) properties from the cluster.properties files
            // 3) properties from the deployment file

            // this reads the file config/cluster.properties
            ClusterSettings fromPropertyFile = ClusterSettings.create();
            // handle case we recover clusters that were elastically expanded
            if (m_config.m_startAction.doesRecover()) {
                m_config.m_hostCount = fromPropertyFile.hostcount();
            }
            Map<String, String> fromCommandLine = m_config.asClusterSettingsMap();
            Map<String, String> fromDeploymentFile = CatalogUtil.
                    asClusterSettingsMap(readDepl.deployment);

            ClusterSettings clusterSettings = ClusterSettings.create(
                    fromCommandLine, fromPropertyFile.asMap(), fromDeploymentFile);

            // persist the merged settings
            clusterSettings.store();

            m_clusterSettings.set(clusterSettings, 1);

            MeshProber.Determination determination = buildClusterMesh(readDepl);
            if (m_config.m_startAction == StartAction.PROBE) {
                String action = "Starting a new database cluster";
                if (determination.startAction.doesRejoin()) {
                    action = "Rejoining a running cluster";
                } else if (determination.startAction == StartAction.JOIN) {
                    action = "Adding this node to a running cluster";
                } else if (determination.startAction.doesRecover()) {
                    action = "Restarting the database cluster from the command logs";
                }
                hostLog.info(action);
                consoleLog.info(action);
            }

            m_config.m_startAction = determination.startAction;
            m_config.m_hostCount = determination.hostCount;

            // determine if this is a rejoining node
            // (used for license check and later the actual rejoin)
            boolean isRejoin = m_config.m_startAction.doesRejoin();
            m_rejoining = isRejoin;
            m_rejoinDataPending = m_config.m_startAction.doesJoin();

            m_joining = m_config.m_startAction == StartAction.JOIN;

            if (isRejoin || m_joining) {
                m_statusTracker.setNodeState(NodeState.REJOINING);
            }
            //Register dummy agents immediately
            m_opsRegistrar.registerMailboxes(m_messenger);


            //Start validating the build string in the background
            final Future<?> buildStringValidation = validateBuildString(getBuildString(), m_messenger.getZK());

            // race to create start action nodes and then verify theirs compatibility.
            m_messenger.getZK().create(VoltZK.start_action, null, Ids.OPEN_ACL_UNSAFE, CreateMode.PERSISTENT, new ZKUtil.StringCallback(), null);
            VoltZK.createStartActionNode(m_messenger.getZK(), m_messenger.getHostId(), m_config.m_startAction);
            validateStartAction();

            Map<Integer, String> hostGroups = null;

            final int numberOfNodes = readDeploymentAndCreateStarterCatalogContext(config);
            if (config.m_isEnterprise && m_config.m_startAction.doesRequireEmptyDirectories()
                    && !config.m_forceVoltdbCreate) {
                    managedPathsEmptyCheck(config);
            }

            if (!isRejoin && !m_joining) {
                hostGroups = m_messenger.waitForGroupJoin(numberOfNodes);
            }
            if (m_messenger.isPaused() || m_config.m_isPaused) {
                setStartMode(OperationMode.PAUSED);
                setMode(OperationMode.PAUSED);
            }

            // Create the thread pool here. It's needed by buildClusterMesh()
            m_periodicWorkThread =
                    CoreUtils.getScheduledThreadPoolExecutor("Periodic Work", 1, CoreUtils.SMALL_STACK_SIZE);
            m_periodicPriorityWorkThread =
                    CoreUtils.getScheduledThreadPoolExecutor("Periodic Priority Work", 1, CoreUtils.SMALL_STACK_SIZE);

            Class<?> snapshotIOAgentClass = MiscUtils.loadProClass("org.voltdb.SnapshotIOAgentImpl", "Snapshot", true);
            if (snapshotIOAgentClass != null) {
                try {
                    m_snapshotIOAgent = (SnapshotIOAgent) snapshotIOAgentClass.getConstructor(HostMessenger.class, long.class)
                            .newInstance(m_messenger, m_messenger.getHSIdForLocalSite(HostMessenger.SNAPSHOT_IO_AGENT_ID));
                    m_messenger.createMailbox(m_snapshotIOAgent.getHSId(), m_snapshotIOAgent);
                } catch (Exception e) {
                    VoltDB.crashLocalVoltDB("Failed to instantiate snapshot IO agent", true, e);
                }
            }

            if (m_config.m_pathToLicense == null) {
                m_licenseApi = MiscUtils.licenseApiFactory();
                if (m_licenseApi == null) {
                    hostLog.fatal("Unable to open license file in default directories");
                }
            }
            else {
                m_licenseApi = MiscUtils.licenseApiFactory(m_config.m_pathToLicense);
                if (m_licenseApi == null) {
                    hostLog.fatal("Unable to open license file in provided path: " + m_config.m_pathToLicense);
                }

            }

            if (m_licenseApi == null) {
                hostLog.fatal("Please contact sales@voltdb.com to request a license.");
                VoltDB.crashLocalVoltDB("Failed to initialize license verifier. " +
                        "See previous log message for details.", false, null);
            }
            m_asyncCompilerAgent = new AsyncCompilerAgent(m_licenseApi);

            try {
                SimpleDateFormat sdf = new SimpleDateFormat("EEE MMM d, yyyy");
                JSONObject jo = new JSONObject();
                jo.put("trial",m_licenseApi.isTrial());
                jo.put("hostcount",m_licenseApi.maxHostcount());
                jo.put("commandlogging", m_licenseApi.isCommandLoggingAllowed());
                jo.put("wanreplication", m_licenseApi.isDrReplicationAllowed());
                jo.put("expiration", sdf.format(m_licenseApi.expires().getTime()));
                m_licenseInformation = jo.toString();
            } catch (JSONException ex) {
                //Ignore
            }

            // Create the GlobalServiceElector.  Do this here so we can register the MPI with it
            // when we construct it below
            m_globalServiceElector = new GlobalServiceElector(m_messenger.getZK(), m_messenger.getHostId());
            // Start the GlobalServiceElector.  Not sure where this will actually belong.
            try {
                m_globalServiceElector.start();
            } catch (Exception e) {
                VoltDB.crashLocalVoltDB("Unable to start GlobalServiceElector", true, e);
            }

            // Always create a mailbox for elastic join data transfer
            if (m_config.m_isEnterprise) {
                long elasticHSId = m_messenger.getHSIdForLocalSite(HostMessenger.REBALANCE_SITE_ID);
                m_messenger.createMailbox(elasticHSId, new SiteMailbox(m_messenger, elasticHSId));
            }

            if (m_joining) {
                Class<?> elasticJoinCoordClass =
                        MiscUtils.loadProClass("org.voltdb.join.ElasticJoinNodeCoordinator", "Elastic", false);
                try {
                    Constructor<?> constructor = elasticJoinCoordClass.getConstructor(HostMessenger.class, String.class);
                    m_joinCoordinator = (JoinCoordinator) constructor.newInstance(m_messenger, VoltDB.instance().getVoltDBRootPath());
                    m_messenger.registerMailbox(m_joinCoordinator);
                    m_joinCoordinator.initialize(m_catalogContext.getDeployment().getCluster().getKfactor());
                } catch (Exception e) {
                    VoltDB.crashLocalVoltDB("Failed to instantiate join coordinator", true, e);
                }
            }

            /*
             * Construct all the mailboxes for things that need to be globally addressable so they can be published
             * in one atomic shot.
             *
             * The starting state for partition assignments are statically derived from the host id generated
             * by host messenger and the k-factor/host count/sites per host. This starting state
             * is published to ZK as the topology metadata node.
             *
             * On join and rejoin the node has to inspect the topology meta node to find out what is missing
             * and then update the topology listing itself as the replica for those partitions.
             * Then it does a compare and set of the topology.
             *
             * Ning: topology may not reflect the true partitions in the cluster during join. So if another node
             * is trying to rejoin, it should rely on the cartographer's view to pick the partitions to replace.
             */
            JSONObject topo = getTopology(config.m_startAction, hostGroups, m_joinCoordinator);
            m_partitionsToSitesAtStartupForExportInit = new ArrayList<>();
            try {
                // IV2 mailbox stuff
                ClusterConfig clusterConfig = new ClusterConfig(topo);
                m_configuredReplicationFactor = clusterConfig.getReplicationFactor();
                m_cartographer = new Cartographer(m_messenger, m_configuredReplicationFactor,
                        m_catalogContext.cluster.getNetworkpartition());
                List<Integer> partitions = null;
                if (isRejoin) {
                    m_configuredNumberOfPartitions = m_cartographer.getPartitionCount();
                    partitions = m_cartographer.getIv2PartitionsToReplace(m_configuredReplicationFactor,
                                                                          clusterConfig.getSitesPerHost());
                    if (partitions.size() == 0) {
                        VoltDB.crashLocalVoltDB("The VoltDB cluster already has enough nodes to satisfy " +
                                "the requested k-safety factor of " +
                                m_configuredReplicationFactor + ".\n" +
                                "No more nodes can join.", false, null);
                    }
                }
                else {
                    m_configuredNumberOfPartitions = clusterConfig.getPartitionCount();
                    partitions = ClusterConfig.partitionsForHost(topo, m_messenger.getHostId());
                }
                for (int ii = 0; ii < partitions.size(); ii++) {
                    Integer partition = partitions.get(ii);
                    m_iv2InitiatorStartingTxnIds.put( partition, TxnEgo.makeZero(partition).getTxnId());
                }
                m_iv2Initiators = createIv2Initiators(
                        partitions,
                        m_config.m_startAction,
                        m_partitionsToSitesAtStartupForExportInit);
                m_iv2InitiatorStartingTxnIds.put(
                        MpInitiator.MP_INIT_PID,
                        TxnEgo.makeZero(MpInitiator.MP_INIT_PID).getTxnId());
                // Pass the local HSIds to the MPI so it can farm out buddy sites
                // to the RO MP site pool
                List<Long> localHSIds = new ArrayList<>();
                for (Initiator ii : m_iv2Initiators.values()) {
                    localHSIds.add(ii.getInitiatorHSId());
                }
                m_MPI = new MpInitiator(m_messenger, localHSIds, getStatsAgent());
                m_iv2Initiators.put(MpInitiator.MP_INIT_PID, m_MPI);

                // Make a list of HDIds to join
                Map<Integer, Long> partsToHSIdsToRejoin = new HashMap<>();
                for (Initiator init : m_iv2Initiators.values()) {
                    if (init.isRejoinable()) {
                        partsToHSIdsToRejoin.put(init.getPartitionId(), init.getInitiatorHSId());
                    }
                }
                OnDemandBinaryLogger.path = VoltDB.instance().getVoltDBRootPath();
                if (isRejoin) {
                    SnapshotSaveAPI.recoveringSiteCount.set(partsToHSIdsToRejoin.size());
                    hostLog.info("Set recovering site count to " + partsToHSIdsToRejoin.size());

                    m_joinCoordinator = new Iv2RejoinCoordinator(m_messenger,
                            partsToHSIdsToRejoin.values(),
                            VoltDB.instance().getVoltDBRootPath(),
                            m_config.m_startAction == StartAction.LIVE_REJOIN);
                    m_joinCoordinator.initialize(m_catalogContext.getDeployment().getCluster().getKfactor());
                    m_messenger.registerMailbox(m_joinCoordinator);
                    if (m_config.m_startAction == StartAction.LIVE_REJOIN) {
                        hostLog.info("Using live rejoin.");
                    }
                    else {
                        hostLog.info("Using blocking rejoin.");
                    }
                } else if (m_joining) {
                    m_joinCoordinator.setPartitionsToHSIds(partsToHSIdsToRejoin);
                }
            } catch (Exception e) {
                VoltDB.crashLocalVoltDB(e.getMessage(), true, e);
            }

            // do the many init tasks in the Inits class
            Inits inits = new Inits(m_statusTracker, this, 1);
            inits.doInitializationWork();

            // Need the catalog so that we know how many tables so we can guess at the necessary heap size
            // This is done under Inits.doInitializationWork(), so need to wait until we get here.
            // Current calculation needs pro/community knowledge, number of tables, and the sites/host,
            // which is the number of initiators (minus the possibly idle MPI initiator)
            checkHeapSanity(MiscUtils.isPro(), m_catalogContext.tables.size(),
                    (m_iv2Initiators.size() - 1), m_configuredReplicationFactor);

            if (m_joining && m_config.m_replicationRole == ReplicationRole.REPLICA) {
                VoltDB.crashLocalVoltDB("Elastic join is prohibited on a replica cluster.", false, null);
            }

            collectLocalNetworkMetadata();

            /*
             * Construct an adhoc planner for the initial catalog
             */
            final CatalogSpecificPlanner csp = new CatalogSpecificPlanner(m_asyncCompilerAgent, m_catalogContext);

            // Initialize stats
            m_ioStats = new IOStats();
            getStatsAgent().registerStatsSource(StatsSelector.IOSTATS,
                    0, m_ioStats);
            m_memoryStats = new MemoryStats();
            getStatsAgent().registerStatsSource(StatsSelector.MEMORY,
                    0, m_memoryStats);
            getStatsAgent().registerStatsSource(StatsSelector.TOPO, 0, m_cartographer);
            m_partitionCountStats = new PartitionCountStats(m_cartographer);
            getStatsAgent().registerStatsSource(StatsSelector.PARTITIONCOUNT,
                    0, m_partitionCountStats);
            m_initiatorStats = new InitiatorStats(m_myHostId);
            m_liveClientsStats = new LiveClientsStats();
            getStatsAgent().registerStatsSource(StatsSelector.LIVECLIENTS, 0, m_liveClientsStats);
            m_latencyStats = new LatencyStats(m_myHostId);
            getStatsAgent().registerStatsSource(StatsSelector.LATENCY, 0, m_latencyStats);
            m_latencyHistogramStats = new LatencyHistogramStats(m_myHostId);
            getStatsAgent().registerStatsSource(StatsSelector.LATENCY_HISTOGRAM,
                    0, m_latencyHistogramStats);


            BalancePartitionsStatistics rebalanceStats = new BalancePartitionsStatistics();
            getStatsAgent().registerStatsSource(StatsSelector.REBALANCE, 0, rebalanceStats);

            KSafetyStats kSafetyStats = new KSafetyStats();
            getStatsAgent().registerStatsSource(StatsSelector.KSAFETY, 0, kSafetyStats);
            m_cpuStats = new CpuStats();
            getStatsAgent().registerStatsSource(StatsSelector.CPU,
                    0, m_cpuStats);

            // ENG-6321
            m_commandLogStats = new CommandLogStats(m_commandLog);
            getStatsAgent().registerStatsSource(StatsSelector.COMMANDLOG, 0, m_commandLogStats);

            /*
             * Initialize the command log on rejoin and join before configuring the IV2
             * initiators.  This will prevent them from receiving transactions
             * which need logging before the internal file writers are
             * initialized.  Root cause of ENG-4136.
             *
             * If sync command log is on, not initializing the command log before the initiators
             * are up would cause deadlock.
             */
            if ((m_commandLog != null) && (m_commandLog.needsInitialization())) {
                consoleLog.l7dlog(Level.INFO, LogKeys.host_VoltDB_StayTunedForLogging.name(), null);
            }
            else {
                consoleLog.l7dlog(Level.INFO, LogKeys.host_VoltDB_StayTunedForNoLogging.name(), null);
            }
            if (m_commandLog != null && (isRejoin || m_joining)) {
                //On rejoin the starting IDs are all 0 so technically it will load any snapshot
                //but the newest snapshot will always be the truncation snapshot taken after rejoin
                //completes at which point the node will mark itself as actually recovered.
                //
                // Use the partition count from the cluster config instead of the cartographer
                // here. Since the initiators are not started yet, the cartographer still doesn't
                // know about the new partitions at this point.
                m_commandLog.initForRejoin(
                        m_catalogContext.cluster.getLogconfig().get("log").getLogsize(),
                        Long.MIN_VALUE,
                        m_configuredNumberOfPartitions,
                        true,
                        m_config.m_commandLogBinding, m_iv2InitiatorStartingTxnIds);
            }

            // Create the client interface
            try {
                InetAddress clientIntf = null;
                InetAddress adminIntf = null;
                if (!m_config.m_externalInterface.trim().equals("")) {
                    clientIntf = InetAddress.getByName(m_config.m_externalInterface);
                    //client and admin interfaces are same by default.
                    adminIntf = clientIntf;
                }
                //If user has specified on command line host:port override client and admin interfaces.
                if (m_config.m_clientInterface != null && m_config.m_clientInterface.trim().length() > 0) {
                    clientIntf = InetAddress.getByName(m_config.m_clientInterface);
                }
                if (m_config.m_adminInterface != null && m_config.m_adminInterface.trim().length() > 0) {
                    adminIntf = InetAddress.getByName(m_config.m_adminInterface);
                }
                m_clientInterface = ClientInterface.create(m_messenger, m_catalogContext, m_config.m_replicationRole,
                        m_cartographer,
                        m_configuredNumberOfPartitions,
                        clientIntf,
                        config.m_port,
                        adminIntf,
                        config.m_adminPort,
                        m_config.m_timestampTestingSalt);
            } catch (Exception e) {
                VoltDB.crashLocalVoltDB(e.getMessage(), true, e);
            }

            // DR overflow directory
            if (m_config.m_isEnterprise) {
                try {
                    Class<?> ndrgwClass = null;
                    ndrgwClass = Class.forName("org.voltdb.dr2.DRProducer");
                    Constructor<?> ndrgwConstructor = ndrgwClass.getConstructor(File.class, File.class, boolean.class, int.class, int.class);
                    m_producerDRGateway =
                            (ProducerDRGateway) ndrgwConstructor.newInstance(
                                    new VoltFile(VoltDB.instance().getDROverflowPath()),
                                    new VoltFile(VoltDB.instance().getSnapshotPath()),
                                    m_replicationActive.get(),
                                    m_configuredNumberOfPartitions,m_catalogContext.getClusterSettings().hostcount());
                    m_producerDRGateway.start();
                    m_producerDRGateway.blockOnDRStateConvergence();
                } catch (Exception e) {
                    VoltDB.crashLocalVoltDB("Unable to load DR system", true, e);
                }
            }
            else {
                // set up empty stats for the DR Producer
                getStatsAgent().registerStatsSource(StatsSelector.DRPRODUCERNODE, 0,
                        new DRProducerStatsBase.DRProducerNodeStatsBase());
                getStatsAgent().registerStatsSource(StatsSelector.DRPRODUCERPARTITION, 0,
                        new DRProducerStatsBase.DRProducerPartitionStatsBase());
            }
            createDRConsumerIfNeeded();

            /*
             * Configure and start all the IV2 sites
             */
            try {
                final String serializedCatalog = m_catalogContext.catalog.serialize();
                boolean createMpDRGateway = true;
                for (Initiator iv2init : m_iv2Initiators.values()) {
                    iv2init.configure(
                            getBackendTargetType(),
                            m_catalogContext,
                            serializedCatalog,
                            m_catalogContext.getDeployment().getCluster().getKfactor(),
                            csp,
                            m_configuredNumberOfPartitions,
                            m_config.m_startAction,
                            getStatsAgent(),
                            m_memoryStats,
                            m_commandLog,
                            m_producerDRGateway,
                            iv2init != m_MPI && createMpDRGateway, // first SPI gets it
                            m_config.m_executionCoreBindings.poll());

                    if (iv2init != m_MPI) {
                        createMpDRGateway = false;
                    }
                }

                // LeaderAppointer startup blocks if the initiators are not initialized.
                // So create the LeaderAppointer after the initiators.
                boolean expectSyncSnapshot = m_config.m_replicationRole == ReplicationRole.REPLICA && config.m_startAction == StartAction.CREATE;
                m_leaderAppointer = new LeaderAppointer(
                        m_messenger,
                        m_configuredNumberOfPartitions,
                        m_catalogContext.getDeployment().getCluster().getKfactor(),
                        m_catalogContext.cluster.getFaultsnapshots().get("CLUSTER_PARTITION"),
                        topo,
                        m_MPI,
                        kSafetyStats,
                        expectSyncSnapshot
                );
                m_globalServiceElector.registerService(m_leaderAppointer);
            } catch (Exception e) {
                Throwable toLog = e;
                if (e instanceof ExecutionException) {
                    toLog = ((ExecutionException)e).getCause();
                }
                VoltDB.crashLocalVoltDB("Error configuring IV2 initiator.", true, toLog);
            }

            // Create the statistics manager and register it to JMX registry
            m_statsManager = null;
            try {
                final Class<?> statsManagerClass =
                        MiscUtils.loadProClass("org.voltdb.management.JMXStatsManager", "JMX", true);
                if (statsManagerClass != null && !DISABLE_JMX) {
                    m_statsManager = (StatsManager)statsManagerClass.newInstance();
                    m_statsManager.initialize();
                }
            } catch (Exception e) {
                //JMXStatsManager will log and we continue.
            }

            try {
                m_snapshotCompletionMonitor.init(m_messenger.getZK());
            } catch (Exception e) {
                hostLog.fatal("Error initializing snapshot completion monitor", e);
                VoltDB.crashLocalVoltDB("Error initializing snapshot completion monitor", true, e);
            }


            /*
             * Make sure the build string successfully validated
             * before continuing to do operations
             * that might return wrongs answers or lose data.
             */
            try {
                buildStringValidation.get();
            } catch (Exception e) {
                VoltDB.crashLocalVoltDB("Failed to validate cluster build string", false, e);
            }

            if (!isRejoin && !m_joining) {
                try {
                    m_messenger.waitForAllHostsToBeReady(m_catalogContext.getClusterSettings().hostcount());
                } catch (Exception e) {
                    hostLog.fatal("Failed to announce ready state.");
                    VoltDB.crashLocalVoltDB("Failed to announce ready state.", false, null);
                }
            }

            if (!m_joining && (m_cartographer.getPartitionCount()) != m_configuredNumberOfPartitions) {
                for (Map.Entry<Integer, ImmutableList<Long>> entry :
                    getSiteTrackerForSnapshot().m_partitionsToSitesImmutable.entrySet()) {
                    hostLog.info(entry.getKey() + " -- "
                            + CoreUtils.hsIdCollectionToString(entry.getValue()));
                }
                VoltDB.crashGlobalVoltDB("Mismatch between configured number of partitions (" +
                        m_configuredNumberOfPartitions + ") and actual (" +
                        m_cartographer.getPartitionCount() + ")",
                        true, null);
            }

            schedulePeriodicWorks();
            m_clientInterface.schedulePeriodicWorks();

            // print out a bunch of useful system info
            logDebuggingInfo(m_config.m_adminPort, m_config.m_httpPort, m_httpPortExtraLogMessage, m_jsonEnabled);


            // warn the user on the console if k=0 or if no command logging
            if (m_configuredReplicationFactor == 0) {
                consoleLog.warn("This is not a highly available cluster. K-Safety is set to 0.");
            }
            boolean usingCommandLog = m_config.m_isEnterprise
                    && (m_catalogContext.cluster.getLogconfig() != null)
                    && (m_catalogContext.cluster.getLogconfig().get("log") != null)
                    && m_catalogContext.cluster.getLogconfig().get("log").getEnabled();
            if (!usingCommandLog) {
                // figure out if using a snapshot schedule
                boolean usingPeridoicSnapshots = false;
                for (SnapshotSchedule ss : m_catalogContext.database.getSnapshotschedule()) {
                    if (ss.getEnabled()) {
                        usingPeridoicSnapshots = true;
                    }
                }
                // print the right warning depending on durability settings
                if (usingPeridoicSnapshots) {
                    consoleLog.warn("Durability is limited to periodic snapshots. Command logging is off.");
                }
                else {
                    consoleLog.warn("Durability is turned off. Command logging is off.");
                }
            }

            // warn if cluster is partitionable, but partition detection is off
            if ((m_catalogContext.cluster.getNetworkpartition() == false) &&
                    (m_configuredReplicationFactor > 0)) {
                hostLog.warn("Running a redundant (k-safe) cluster with network " +
                        "partition detection disabled is not recommended for production use.");
                // we decided not to include the stronger language below for the 3.0 version (ENG-4215)
                //hostLog.warn("With partition detection disabled, data may be lost or " +
                //      "corrupted by certain classes of network failures.");
            }

            assert (m_clientInterface != null);
            m_clientInterface.initializeSnapshotDaemon(m_messenger, m_globalServiceElector);

            // Start elastic join service
            try {
                if (m_config.m_isEnterprise && TheHashinator.getCurrentConfig().type == HashinatorType.ELASTIC) {
                    Class<?> elasticServiceClass = MiscUtils.loadProClass("org.voltdb.join.ElasticJoinCoordinator",
                                                                          "Elastic join", false);

                    if (elasticServiceClass == null) {
                        VoltDB.crashLocalVoltDB("Missing the ElasticJoinCoordinator class file in the enterprise " +
                                                "edition", false, null);
                    }

                    Constructor<?> constructor =
                        elasticServiceClass.getConstructor(HostMessenger.class,
                                                           ClientInterface.class,
                                                           Cartographer.class,
                                                           BalancePartitionsStatistics.class,
                                                           String.class,
                                                           int.class,
                                                           Supplier.class);
                    m_elasticJoinService =
                        (ElasticJoinService) constructor.newInstance(
                                m_messenger,
                                m_clientInterface,
                                m_cartographer,
                                rebalanceStats,
                                VoltDB.instance().getCommandLogSnapshotPath(),
                                m_catalogContext.getDeployment().getCluster().getKfactor(),
                                m_clusterSettings);
                    m_elasticJoinService.updateConfig(m_catalogContext);
                }
            } catch (Exception e) {
                VoltDB.crashLocalVoltDB("Failed to instantiate elastic join service", false, e);
            }

            // set additional restore agent stuff
            if (m_restoreAgent != null) {
                m_restoreAgent.setInitiator(new Iv2TransactionCreator(m_clientInterface));
            }

            // Start the stats agent at the end, after everything has been constructed
            m_opsRegistrar.setDummyMode(false);

            m_configLogger = new Thread(new ConfigLogging());
            m_configLogger.start();

            scheduleDailyLoggingWorkInNextCheckTime();
        }
    }

    @Override
    public void hostsFailed(Set<Integer> failedHosts)
    {
        final ScheduledExecutorService es = getSES(true);
        if (es != null && !es.isShutdown()) {
            es.submit(new Runnable() {
                @Override
                public void run()
                {
                    // First check to make sure that the cluster still is viable before
                    // before allowing the fault log to be updated by the notifications
                    // generated below.
                    Set<Integer> hostsOnRing = new HashSet<>();
                    if (!m_leaderAppointer.isClusterKSafe(hostsOnRing)) {
                        VoltDB.crashLocalVoltDB("Some partitions have no replicas.  Cluster has become unviable.",
                                false, null);
                    }
                    // Cleanup the rejoin blocker in case the rejoining node failed.
                    // This has to run on a separate thread because the callback is
                    // invoked on the ZooKeeper server thread.
                    //
                    // I'm trying to be defensive to have this cleanup code run on
                    // all live nodes. One of them will succeed in cleaning up the
                    // rejoin ZK nodes. The others will just do nothing if the ZK
                    // nodes are already gone. If this node is still initializing
                    // when a rejoining node fails, there must be a live node that
                    // can clean things up. It's okay to skip this if the executor
                    // services are not set up yet.
                    for (int hostId : failedHosts) {
                        CoreZK.removeRejoinNodeIndicatorForHost(m_messenger.getZK(), hostId);
                    }
                }
            });
        }
    }

    class DailyLogTask implements Runnable {
        @Override
        public void run() {
            m_myHostId = m_messenger.getHostId();
            hostLog.info(String.format("Host id of this node is: %d", m_myHostId));
            hostLog.info("URL of deployment info: " + m_config.m_pathToDeployment);
            hostLog.info("Cluster uptime: " + MiscUtils.formatUptime(getClusterUptime()));
            logDebuggingInfo(m_config.m_adminPort, m_config.m_httpPort, m_httpPortExtraLogMessage, m_jsonEnabled);
            // log system setting information
            logSystemSettingFromCatalogContext();

            scheduleDailyLoggingWorkInNextCheckTime();
        }
    }

    /**
     * Get the next check time for a private member in log4j library, which is not a reliable idea.
     * It adds 30 seconds for the initial delay and uses a periodical thread to schedule the daily logging work
     * with this delay.
     * @return
     */
    void scheduleDailyLoggingWorkInNextCheckTime() {
        DailyRollingFileAppender dailyAppender = null;
        Enumeration<?> appenders = Logger.getRootLogger().getAllAppenders();
        while (appenders.hasMoreElements()) {
            Appender appender = (Appender) appenders.nextElement();
            if (appender instanceof DailyRollingFileAppender){
                dailyAppender = (DailyRollingFileAppender) appender;
            }
        }
        final DailyRollingFileAppender dailyRollingFileAppender = dailyAppender;

        Field field = null;
        if (dailyRollingFileAppender != null) {
            try {
                field = dailyRollingFileAppender.getClass().getDeclaredField("nextCheck");
                field.setAccessible(true);
            } catch (NoSuchFieldException e) {
                hostLog.error("Failed to set daily system info logging: " + e.getMessage());
            }
        }
        final Field nextCheckField = field;
        long nextCheck = System.currentTimeMillis();
        // the next part may throw exception, current time is the default value
        if (dailyRollingFileAppender != null && nextCheckField != null) {
            try {
                nextCheck = nextCheckField.getLong(dailyRollingFileAppender);
                scheduleWork(new DailyLogTask(),
                        nextCheck - System.currentTimeMillis() + 30 * 1000, 0, TimeUnit.MILLISECONDS);
            } catch (Exception e) {
                hostLog.error("Failed to set daily system info logging: " + e.getMessage());
            }
        }
    }

    class StartActionWatcher implements Watcher {
        @Override
        public void process(WatchedEvent event) {
            if (m_mode == OperationMode.SHUTTINGDOWN) return;
            m_es.submit(new Runnable() {
                @Override
                public void run() {
                    validateStartAction();
                }
            });
        }
    }

    private void validateStartAction() {
        try {
            ZooKeeper zk = m_messenger.getZK();
            boolean initCompleted = zk.exists(VoltZK.init_completed, false) != null;
            List<String> children = zk.getChildren(VoltZK.start_action, new StartActionWatcher(), null);
            if (!children.isEmpty()) {
                for (String child : children) {
                    byte[] data = zk.getData(VoltZK.start_action + "/" + child, false, null);
                    if (data == null) {
                        VoltDB.crashLocalVoltDB("Couldn't find " + VoltZK.start_action + "/" + child);
                    }
                    String startAction = new String(data);
                    if ((startAction.equals(StartAction.JOIN.toString()) ||
                            startAction.equals(StartAction.REJOIN.toString()) ||
                            startAction.equals(StartAction.LIVE_REJOIN.toString())) &&
                            !initCompleted) {
                        int nodeId = VoltZK.getHostIDFromChildName(child);
                        if (nodeId == m_messenger.getHostId()) {
                            VoltDB.crashLocalVoltDB("This node was started with start action " + startAction + " during cluster creation. "
                                    + "All nodes should be started with matching create or recover actions when bring up a cluster. "
                                    + "Join and rejoin are for adding nodes to an already running cluster.");
                        } else {
                            hostLog.warn("Node " + nodeId + " tried to " + startAction + " cluster but it is not allowed during cluster creation. "
                                    + "All nodes should be started with matching create or recover actions when bring up a cluster. "
                                    + "Join and rejoin are for adding nodes to an already running cluster.");
                        }
                    }
                }
            }
        } catch (KeeperException e) {
            hostLog.error("Failed to validate the start actions", e);
        } catch (InterruptedException e) {
            VoltDB.crashLocalVoltDB("Interrupted during start action validation:" + e.getMessage(), true, e);
        }
    }

    private class ConfigLogging implements Runnable {

        private void logConfigInfo() {
            hostLog.info("Logging config info");

            File configInfoDir = getConfigDirectory();
            configInfoDir.mkdirs();

            File configInfo = new File(configInfoDir, "config.json");

            byte jsonBytes[] = null;
            try {
                JSONStringer stringer = new JSONStringer();
                stringer.object();

                stringer.key("workingDir").value(System.getProperty("user.dir"));
                stringer.key("pid").value(CLibrary.getpid());

                stringer.key("log4jDst").array();
                Enumeration<?> appenders = Logger.getRootLogger().getAllAppenders();
                while (appenders.hasMoreElements()) {
                    Appender appender = (Appender) appenders.nextElement();
                    if (appender instanceof FileAppender){
                        stringer.object();
                        stringer.key("path").value(new File(((FileAppender) appender).getFile()).getCanonicalPath());
                        if (appender instanceof DailyRollingFileAppender) {
                            stringer.key("format").value(((DailyRollingFileAppender)appender).getDatePattern());
                        }
                        stringer.endObject();
                    }
                }

                Enumeration<?> loggers = Logger.getRootLogger().getLoggerRepository().getCurrentLoggers();
                while (loggers.hasMoreElements()) {
                    Logger logger = (Logger) loggers.nextElement();
                    appenders = logger.getAllAppenders();
                    while (appenders.hasMoreElements()) {
                        Appender appender = (Appender) appenders.nextElement();
                        if (appender instanceof FileAppender){
                            stringer.object();
                            stringer.key("path").value(new File(((FileAppender) appender).getFile()).getCanonicalPath());
                            if (appender instanceof DailyRollingFileAppender) {
                                stringer.key("format").value(((DailyRollingFileAppender)appender).getDatePattern());
                            }
                            stringer.endObject();
                        }
                    }
                }
                stringer.endArray();

                stringer.endObject();
                JSONObject jsObj = new JSONObject(stringer.toString());
                jsonBytes = jsObj.toString(4).getBytes(Charsets.UTF_8);
            } catch (JSONException e) {
                Throwables.propagate(e);
            } catch (IOException e) {
                e.printStackTrace();
            }

            try {
                FileOutputStream fos = new FileOutputStream(configInfo);
                fos.write(jsonBytes);
                fos.getFD().sync();
                fos.close();
            } catch (IOException e) {
                hostLog.error("Failed to log config info: " + e.getMessage());
                e.printStackTrace();
            }
        }

        private void logCatalogAndDeployment() {

            File configInfoDir = getConfigDirectory();
            configInfoDir.mkdirs();

            try {
                m_catalogContext.writeCatalogJarToFile(configInfoDir.getPath(), "catalog.jar");
            } catch (IOException e) {
                hostLog.error("Failed to log catalog: " + e.getMessage(), e);
                e.printStackTrace();
            }
            logDeployment();
        }

        private void logDeployment() {
            File configInfoDir = getConfigDirectory();
            configInfoDir.mkdirs();

            try {
                File deploymentFile = getConfigLogDeployment();
                if (deploymentFile.exists()) {
                    deploymentFile.delete();
                }
                FileOutputStream fileOutputStream = new FileOutputStream(deploymentFile);
                fileOutputStream.write(m_catalogContext.getDeploymentBytes());
                fileOutputStream.close();
            } catch (Exception e) {
                hostLog.error("Failed to log deployment file: " + e.getMessage(), e);
                e.printStackTrace();
            }
        }

        @Override
        public void run() {
            logConfigInfo();
            logCatalogAndDeployment();
        }
    }

    // Get topology information.  If rejoining, get it directly from
    // ZK.  Otherwise, try to do the write/read race to ZK on startup.
    private JSONObject getTopology(StartAction startAction, Map<Integer, String> hostGroups,
                                   JoinCoordinator joinCoordinator)
    {
        JSONObject topo = null;
        if (startAction == StartAction.JOIN) {
            assert(joinCoordinator != null);
            topo = joinCoordinator.getTopology();
        }
        else if (!startAction.doesRejoin()) {
            int sitesperhost = m_catalogContext.getDeployment().getCluster().getSitesperhost();
            int hostcount = m_clusterSettings.get().hostcount();
            int kfactor = m_catalogContext.getDeployment().getCluster().getKfactor();
            ClusterConfig clusterConfig = new ClusterConfig(hostcount, sitesperhost, kfactor);
            if (!clusterConfig.validate()) {
                VoltDB.crashLocalVoltDB(clusterConfig.getErrorMsg(), false, null);
            }
            topo = registerClusterConfig(clusterConfig, hostGroups);
        }
        else {
            Stat stat = new Stat();
            try {
                topo =
                    new JSONObject(new String(m_messenger.getZK().getData(VoltZK.topology, false, stat), "UTF-8"));
            }
            catch (Exception e) {
                VoltDB.crashLocalVoltDB("Unable to get topology from ZK", true, e);
            }
        }
        return topo;
    }

    private TreeMap<Integer, Initiator> createIv2Initiators(Collection<Integer> partitions,
                                                StartAction startAction,
                                                List<Integer> m_partitionsToSitesAtStartupForExportInit)
    {
        TreeMap<Integer, Initiator> initiators = new TreeMap<>();
        for (Integer partition : partitions)
        {
            Initiator initiator = new SpInitiator(m_messenger, partition, getStatsAgent(),
                    m_snapshotCompletionMonitor, startAction);
            initiators.put(partition, initiator);
            m_partitionsToSitesAtStartupForExportInit.add(partition);
        }
        return initiators;
    }

    private JSONObject registerClusterConfig(ClusterConfig config, Map<Integer, String> hostGroups)
    {
        // First, race to write the topology to ZK using Highlander rules
        // (In the end, there can be only one)
        JSONObject topo = null;
        try
        {
            final Set<Integer> liveHostIds = m_messenger.getLiveHostIds();
            Preconditions.checkArgument(hostGroups.keySet().equals(liveHostIds));
            topo = config.getTopology(hostGroups);
            byte[] payload = topo.toString(4).getBytes("UTF-8");
            m_messenger.getZK().create(VoltZK.topology, payload,
                    Ids.OPEN_ACL_UNSAFE,
                    CreateMode.PERSISTENT);
        }
        catch (KeeperException.NodeExistsException nee)
        {
            // It's fine if we didn't win, we'll pick up the topology below
        }
        catch (Exception e)
        {
            VoltDB.crashLocalVoltDB("Unable to write topology to ZK, dying",
                    true, e);
        }

        // Then, have everyone read the topology data back from ZK
        try
        {
            byte[] data = m_messenger.getZK().getData(VoltZK.topology, false, null);
            topo = new JSONObject(new String(data, "UTF-8"));
        }
        catch (Exception e)
        {
            VoltDB.crashLocalVoltDB("Unable to read topology from ZK, dying",
                    true, e);
        }
        return topo;
    }

    private final List<ScheduledFuture<?>> m_periodicWorks = new ArrayList<>();


    /**
     * Schedule all the periodic works
     */
    private void schedulePeriodicWorks() {
        // JMX stats broadcast
        m_periodicWorks.add(scheduleWork(new Runnable() {
            @Override
            public void run() {
                // A null here was causing a steady stream of annoying but apparently inconsequential
                // NPEs during a debug session of an unrelated unit test.
                if (m_statsManager != null) {
                    m_statsManager.sendNotification();
                }
            }
        }, 0, StatsManager.POLL_INTERVAL, TimeUnit.MILLISECONDS));

        // small stats samples
        m_periodicWorks.add(scheduleWork(new Runnable() {
            @Override
            public void run() {
                SystemStatsCollector.asyncSampleSystemNow(false, false);
            }
        }, 0, 5, TimeUnit.SECONDS));

        // medium stats samples
        m_periodicWorks.add(scheduleWork(new Runnable() {
            @Override
            public void run() {
                SystemStatsCollector.asyncSampleSystemNow(true, false);
            }
        }, 0, 1, TimeUnit.MINUTES));

        // large stats samples
        m_periodicWorks.add(scheduleWork(new Runnable() {
            @Override
            public void run() {
                SystemStatsCollector.asyncSampleSystemNow(true, true);
            }
        }, 0, 6, TimeUnit.MINUTES));

        GCInspector.instance.start(m_periodicPriorityWorkThread);
    }

    private void startResourceUsageMonitor() {
        if (resMonitorWork != null) {
            resMonitorWork.cancel(false);
            try {
                resMonitorWork.get();
            } catch(Exception e) { } // Ignore exceptions because we don't really care about the result here.
            m_periodicWorks.remove(resMonitorWork);
        }
        ResourceUsageMonitor resMonitor  = new ResourceUsageMonitor(m_catalogContext.getDeployment().getSystemsettings());
        resMonitor.logResourceLimitConfigurationInfo();
        if (resMonitor.hasResourceLimitsConfigured()) {
            resMonitorWork = scheduleWork(resMonitor, resMonitor.getResourceCheckInterval(), resMonitor.getResourceCheckInterval(), TimeUnit.SECONDS);
            m_periodicWorks.add(resMonitorWork);
        }
    }

    /**
     * Takes the deployment file given at initialization and the voltdb root given as
     * a command line options, and it performs the following tasks:
     * <p><ul>
     * <li>creates if necessary the voltdbroot directory
     * <li>fail if voltdbroot is already configured and populated with database artifacts
     * <li>creates command log, dr, snaphot, and export directories
     * <li>creates the config directory under voltdbroot
     * <li>moves the deployment file under the config directory
     * </ul>
     * @param config
     * @param dt a {@link DeploymentTypel}
     */
    private void stageDeploymemtFileForInitialize(Configuration config, DeploymentType dt) {

        String deprootFN = dt.getPaths().getVoltdbroot().getPath();
        File   deprootFH = new VoltFile(deprootFN);
        File   cnfrootFH = config.m_voltdbRoot;

        if (!cnfrootFH.exists() && !cnfrootFH.mkdirs()) {
            VoltDB.crashLocalVoltDB("Unable to create the voltdbroot directory in " + cnfrootFH, false, null);
        }
        try {
            File depcanoFH = null;
            try {
                depcanoFH = deprootFH.getCanonicalFile();
            } catch (IOException e) {
                depcanoFH = deprootFH;
            }
            File cnfcanoFH = cnfrootFH.getCanonicalFile();
            if (!cnfcanoFH.equals(depcanoFH)) {
                dt.getPaths().getVoltdbroot().setPath(cnfrootFH.getPath());
            }
            // root in deployment conflicts with command line voltdbroot
            if (!VoltDB.DBROOT.equals(deprootFN)) {
                consoleLog.info("Ignoring voltdbroot \"" + deprootFN + "\" specified in the deployment file");
                hostLog.info("Ignoring voltdbroot \"" + deprootFN + "\" specified in the deployment file");
            }
        } catch (IOException e) {
            VoltDB.crashLocalVoltDB(
                    "Unable to resolve voltdbroot location: " + config.m_voltdbRoot,
                    false, e);
            return;
        }

        // check for already existing artifacts
        List<String> nonEmptyPaths = managedPathsWithFiles(config, dt);
        if (!nonEmptyPaths.isEmpty()) {
            StringBuilder crashMessage =
                    new StringBuilder("Files from a previous database session exist in the managed directories:");
            for (String nonEmptyPath : nonEmptyPaths) {
                crashMessage.append("\n  - " + nonEmptyPath);
            }
            crashMessage.append("\nUse the start command to start the initialized database or use init --force" +
                " to initialize a new database session overwriting existing files.");
            VoltDB.crashLocalVoltDB(crashMessage.toString());
            return;
        }
        // create the config subdirectory
        File confDH = getConfigDirectory(config);
        if (!confDH.exists() && !confDH.mkdirs()) {
            VoltDB.crashLocalVoltDB("Unable to create the config directory " + confDH);
            return;
        }
        // create the remaining paths
        if (config.m_isEnterprise) {
            List<String> failed = m_paths.ensureDirectoriesExist();
            if (!failed.isEmpty()) {
                String msg = "Unable to access or create the following directories:\n    "
                        + Joiner.on("\n    ").join(failed);
                VoltDB.crashLocalVoltDB(msg);
                return;
            }
        }

        //In init/start mode we save adminmode to false always.
        dt.getAdminMode().setAdminstartup(false);
        //Now its safe to Save .paths
        m_paths.store();

         //Now that we are done with deployment configuration set all path null.
         dt.setPaths(null);

        // log message unconditionally indicating that the provided host-count and admin-mode settings in
        // deployment, if any, will be ignored
        consoleLog.info("When using the INIT command, some deployment file settings (hostcount, voltdbroot path, "
                + "and admin-mode) are ignored");
        hostLog.info("When using the INIT command, some deployment file settings (hostcount, voltdbroot path, "
                + "and admin-mode) are ignored");

        File depFH = getConfigLogDeployment(config);
        try (FileWriter fw = new FileWriter(depFH)) {
            fw.write(CatalogUtil.getDeployment(dt, true /* pretty print indent */));
        } catch (IOException|RuntimeException e) {
            VoltDB.crashLocalVoltDB("Unable to marshal deployment configuration to " + depFH, false, e);
        }

        // Save cluster settings properties derived from the deployment file
        ClusterSettings.create(CatalogUtil.asClusterSettingsMap(dt)).store();
    }

    private void stageInitializedMarker(Configuration config) {
        File depFH = new VoltFile(config.m_voltdbRoot, VoltDB.INITIALIZED_MARKER);
        try (PrintWriter pw = new PrintWriter(new FileWriter(depFH), true)) {
            pw.println(config.m_clusterName);
        } catch (IOException e) {
            VoltDB.crashLocalVoltDB("Unable to stage cluster name destination", false, e);
        }
    }

<<<<<<< HEAD
    private void deleteInitializationMarkers(Configuration configuration) {
        for (File c: configuration.getInitMarkers()) {
            MiscUtils.deleteRecursively(c);
=======
    private void stagePathConfiguration(Configuration config) {
        File depFH = new VoltFile(config.m_voltdbRoot, VoltDB.INITIALIZED_PATHS);
        try (PrintWriter pw = new PrintWriter(new FileWriter(depFH), true)) {
            m_pathList.store(pw, "DO NOT MODIFY THIS FILE");
        } catch (IOException e) {
            VoltDB.crashLocalVoltDB("Unable to stage configuration path destination", false, e);
        }
    }

    private void loadPathConfiguration(Configuration config) {
        File depFH = new VoltFile(config.m_voltdbRoot, VoltDB.INITIALIZED_PATHS);
        try (FileInputStream is = new FileInputStream(depFH)) {
            consoleLog.info("Loading Path configuration from " + depFH.getAbsolutePath());
            m_pathList.load(is);
        } catch (IOException e) {
            VoltDB.crashLocalVoltDB("Unable to read configuration path destination", false, e);
        }
    }

    private void deleteEverythingButLogs(File rootDH) {
        File [] allButLog = rootDH.listFiles(new FileFilter() {
            @Override
            public boolean accept(File p) {
                return !p.isDirectory() || !"log".equals(p.getName());
            }
        });
        if (allButLog != null) {
            for (File c: allButLog) {
                MiscUtils.deleteRecursively(c);
            }
>>>>>>> 1fc66ebf
        }
    }

    int readDeploymentAndCreateStarterCatalogContext(VoltDB.Configuration config) {
        /*
         * Debate with the cluster what the deployment file should be
         */
        try {
            ZooKeeper zk = m_messenger.getZK();
            byte deploymentBytes[] = null;

            try {
                deploymentBytes = org.voltcore.utils.CoreUtils.urlToBytes(m_config.m_pathToDeployment);
            } catch (Exception ex) {
                //Let us get bytes from ZK
            }
            DeploymentType deployment = null;
            try {
                if (deploymentBytes != null) {
                    CatalogUtil.writeCatalogToZK(zk,
                            // Fill in innocuous values for non-deployment stuff
                            0,
                            0L,
                            0L,
                            new byte[] {},  // spin loop in Inits.LoadCatalog.run() needs
                                            // this to be of zero length until we have a real catalog.
                            null,
                            deploymentBytes);
                    hostLog.info("URL of deployment: " + m_config.m_pathToDeployment);
                } else {
                    CatalogAndIds catalogStuff = CatalogUtil.getCatalogFromZK(zk);
                    deploymentBytes = catalogStuff.deploymentBytes;
                }
            } catch (KeeperException.NodeExistsException e) {
                CatalogAndIds catalogStuff = CatalogUtil.getCatalogFromZK(zk);
                byte[] deploymentBytesTemp = catalogStuff.deploymentBytes;
                if (deploymentBytesTemp != null) {
                    //Check hash if its a supplied deployment on command line.
                    //We will ignore the supplied or default deployment anyways.
                    if (deploymentBytes != null && !m_config.m_deploymentDefault) {
                        byte[] deploymentHashHere =
                            CatalogUtil.makeDeploymentHash(deploymentBytes);
                        if (!(Arrays.equals(deploymentHashHere, catalogStuff.getDeploymentHash())))
                        {
                            hostLog.warn("The locally provided deployment configuration did not " +
                                    " match the configuration information found in the cluster.");
                        } else {
                            hostLog.info("Deployment configuration pulled from other cluster node.");
                        }
                    }
                    //Use remote deployment obtained.
                    deploymentBytes = deploymentBytesTemp;
                } else {
                    hostLog.error("Deployment file could not be loaded locally or remotely, "
                            + "local supplied path: " + m_config.m_pathToDeployment);
                    deploymentBytes = null;
                }
            } catch(KeeperException.NoNodeException e) {
                // no deploymentBytes case is handled below. So just log this error.
                if (hostLog.isDebugEnabled()) {
                    hostLog.debug("Error trying to get deployment bytes from cluster", e);
                }
            }
            if (deploymentBytes == null) {
                hostLog.error("Deployment information could not be obtained from cluster node or locally");
                VoltDB.crashLocalVoltDB("No such deployment file: "
                        + m_config.m_pathToDeployment, false, null);
            }

            if (deployment == null) {
                deployment = CatalogUtil.getDeployment(new ByteArrayInputStream(deploymentBytes));
            }

            // wasn't a valid xml deployment file
            if (deployment == null) {
                hostLog.error("Not a valid XML deployment file at URL: " + m_config.m_pathToDeployment);
                VoltDB.crashLocalVoltDB("Not a valid XML deployment file at URL: "
                        + m_config.m_pathToDeployment, false, null);
            }
            /*
             * Check for invalid deployment file settings (enterprise-only) in the community edition.
             * Trick here is to print out all applicable problems and then stop, rather than stopping
             * after the first one is found.
             */
            if (!m_config.m_isEnterprise) {
                boolean shutdownDeployment = false;
                boolean shutdownAction = false;

                // check license features for community version
                if ((deployment.getCluster() != null) && (deployment.getCluster().getKfactor() > 0)) {
                    consoleLog.error("K-Safety is not supported " +
                            "in the community edition of VoltDB.");
                    shutdownDeployment = true;
                }
                if ((deployment.getSnapshot() != null) && (deployment.getSnapshot().isEnabled())) {
                    consoleLog.error("Snapshots are not supported " +
                            "in the community edition of VoltDB.");
                    shutdownDeployment = true;
                }
                if ((deployment.getCommandlog() != null) && (deployment.getCommandlog().isEnabled())) {
                    consoleLog.error("Command logging is not supported " +
                            "in the community edition of VoltDB.");
                    shutdownDeployment = true;
                }
                if ((deployment.getExport() != null) && Boolean.TRUE.equals(deployment.getExport().isEnabled())) {
                    consoleLog.error("Export is not supported " +
                            "in the community edition of VoltDB.");
                    shutdownDeployment = true;
                }
                // check the start action for the community edition
                if (m_config.m_startAction != StartAction.CREATE) {
                    consoleLog.error("Start action \"" + m_config.m_startAction.getClass().getSimpleName() +
                            "\" is not supported in the community edition of VoltDB.");
                    shutdownAction = true;
                }

                // if the process needs to stop, try to be helpful
                if (shutdownAction || shutdownDeployment) {
                    String msg = "This process will exit. Please run VoltDB with ";
                    if (shutdownDeployment) {
                        msg += "a deployment file compatible with the community edition";
                    }
                    if (shutdownDeployment && shutdownAction) {
                        msg += " and ";
                    }

                    if (shutdownAction && !shutdownDeployment) {
                        msg += "the CREATE start action";
                    }
                    msg += ".";

                    VoltDB.crashLocalVoltDB(msg, false, null);
                }
            }

            // note the heart beats are specified in seconds in xml, but ms internally
            HeartbeatType hbt = deployment.getHeartbeat();
            if (hbt != null) {
                m_config.m_deadHostTimeoutMS = hbt.getTimeout() * 1000;
                m_messenger.setDeadHostTimeout(m_config.m_deadHostTimeoutMS);
            } else {
                hostLog.info("Dead host timeout set to " + m_config.m_deadHostTimeoutMS + " milliseconds");
            }

            PartitionDetectionType pt = deployment.getPartitionDetection();
            if (pt != null) {
                m_config.m_partitionDetectionEnabled = pt.isEnabled();
                m_messenger.setPartitionDetectionEnabled(m_config.m_partitionDetectionEnabled);

                // check for user using deprecated settings
                PartitionDetectionType.Snapshot snapshot = pt.getSnapshot();
                if (snapshot != null) {
                    String prefix = snapshot.getPrefix();
                    if ((prefix != null) && ("partition_detection".equalsIgnoreCase(prefix) == false)) {
                        hostLog.warn(String.format("Partition Detection snapshots are "
                                + "no longer supported. Prefix value \"%s\" will be ignored.", prefix));
                    }
                }
            }

            // get any consistency settings into config
            ConsistencyType consistencyType = deployment.getConsistency();
            if (consistencyType != null) {
                m_config.m_consistencyReadLevel = Consistency.ReadLevel.fromReadLevelType(consistencyType.getReadlevel());
            }

            final String elasticSetting = deployment.getCluster().getElastic().trim().toUpperCase();
            if (elasticSetting.equals("ENABLED")) {
                TheHashinator.setConfiguredHashinatorType(HashinatorType.ELASTIC);
            } else if (!elasticSetting.equals("DISABLED")) {
                VoltDB.crashLocalVoltDB("Error in deployment file,  elastic attribute of " +
                                        "cluster element must be " +
                                        "'enabled' or 'disabled' but was '" + elasticSetting + "'", false, null);
            }
            else {
                TheHashinator.setConfiguredHashinatorType(HashinatorType.LEGACY);
            }

            // log system setting information
            SystemSettingsType sysType = deployment.getSystemsettings();
            if (sysType != null) {
                if (sysType.getElastic() != null) {
                    hostLog.info("Elastic duration set to " + sysType.getElastic().getDuration() + " milliseconds");
                    hostLog.info("Elastic throughput set to " + sysType.getElastic().getThroughput() + " mb/s");
                }
                if (sysType.getTemptables() != null) {
                    hostLog.info("Max temptable size set to " + sysType.getTemptables().getMaxsize() + " mb");
                }
                if (sysType.getSnapshot() != null) {
                    hostLog.info("Snapshot priority set to " + sysType.getSnapshot().getPriority() + " [0 - 10]");
                }
                if (sysType.getQuery() != null) {
                    if (sysType.getQuery().getTimeout() > 0) {
                        hostLog.info("Query timeout set to " + sysType.getQuery().getTimeout() + " milliseconds");
                        m_config.m_queryTimeout = sysType.getQuery().getTimeout();
                    }
                    else if (sysType.getQuery().getTimeout() == 0) {
                        hostLog.info("Query timeout set to unlimited");
                        m_config.m_queryTimeout = 0;
                    }
                }
            }

            // create a dummy catalog to load deployment info into
            Catalog catalog = new Catalog();
            // Need these in the dummy catalog
            Cluster cluster = catalog.getClusters().add("cluster");
            @SuppressWarnings("unused")
            Database db = cluster.getDatabases().add("database");

            String result = CatalogUtil.compileDeployment(catalog, deployment, true);
            if (result != null) {
                // Any other non-enterprise deployment errors will be caught and handled here
                // (such as <= 0 host count)
                VoltDB.crashLocalVoltDB(result);
            }

            m_catalogContext = new CatalogContext(
                            TxnEgo.makeZero(MpInitiator.MP_INIT_PID).getTxnId(), //txnid
                            0, //timestamp
                            catalog,
                            m_clusterSettings,
                            new byte[] {},
                            null,
                            deploymentBytes,
                            0);

            return m_clusterSettings.get().hostcount();
        } catch (Exception e) {
            throw new RuntimeException(e);
        }
    }


    @Override
    public void loadLegacyPathProperties(DeploymentType deployment) throws IOException {
        //Load deployment paths now if Legacy so that we access through the interface all the time.
        if (isRunningWithOldVerbs() && m_paths == null) {
            m_paths = PathSettings.create(CatalogUtil.asPathSettingsMap(deployment));
            List<String> failed = m_paths.ensureDirectoriesExist();
            if (!failed.isEmpty()) {
                String msg = "Unable to validate path settings:\n  " +
                        Joiner.on("\n  ").join(failed);
                hostLog.fatal(msg);
                throw new IOException(msg);
            }
        }
    }

    static class ReadDeploymentResults {
        final byte [] deploymentBytes;
        final DeploymentType deployment;

        ReadDeploymentResults(byte [] deploymentBytes, DeploymentType deployment) {
            this.deploymentBytes = deploymentBytes;
            this.deployment = deployment;
        }
    }

    ReadDeploymentResults readPrimedDeployment(Configuration config) {
        /*
         * Debate with the cluster what the deployment file should be
         */
        try {
            byte deploymentBytes[] = null;

            try {
                deploymentBytes = org.voltcore.utils.CoreUtils.urlToBytes(config.m_pathToDeployment);
            } catch (Exception ex) {
                //Let us get bytes from ZK
            }

            if (deploymentBytes == null) {
                hostLog.error("Deployment information could not be obtained from cluster node or locally");
                VoltDB.crashLocalVoltDB("No such deployment file: "
                        + config.m_pathToDeployment, false, null);
            }
            DeploymentType deployment =
                CatalogUtil.getDeployment(new ByteArrayInputStream(deploymentBytes));
            // wasn't a valid xml deployment file
            if (deployment == null) {
                hostLog.error("Not a valid XML deployment file at URL: " + config.m_pathToDeployment);
                VoltDB.crashLocalVoltDB("Not a valid XML deployment file at URL: "
                        + config.m_pathToDeployment, false, null);
                return new ReadDeploymentResults(deploymentBytes, deployment);
            }
            PathSettings pathSettings = null;
            // adjust deployment host count when the cluster members are given by mesh configuration
            // providers
            switch(config.m_startAction) {
            case PROBE:
                // once a voltdbroot is inited, the path properties contain the true path values
                Settings.initialize(config.m_voltdbRoot);
                pathSettings = PathSettings.create();
                File pathSettingsFH = new File(getConfigDirectory(config), "path.properties");
                consoleLog.info("Loaded path settings from " + pathSettingsFH.getPath());
                hostLog.info("Loaded path settings from " + pathSettingsFH.getPath());
                break;
            case INITIALIZE:
                Settings.initialize(config.m_voltdbRoot);
                // voltdbroot value from config overrides voltdbroot value in the deployment
                // file
                pathSettings = PathSettings.create(
                        config.asPathSettingsMap(),
                        CatalogUtil.asPathSettingsMap(deployment));
                break;
            default:
                pathSettings = PathSettings.create(CatalogUtil.asPathSettingsMap(deployment));
                Settings.initialize(pathSettings.getVoltDBRoot());
                config.m_voltdbRoot = pathSettings.getVoltDBRoot();
                break;
            }
            m_paths = pathSettings;

            if (config.m_startAction == StartAction.PROBE) {
                // once initialized the path properties contain the true path values
                if (config.m_hostCount == VoltDB.UNDEFINED) {
                    config.m_hostCount = 1;
                }
            } else {
                config.m_hostCount = deployment.getCluster().getHostcount();
            }
            /*
             * Check for invalid deployment file settings (enterprise-only) in the community edition.
             * Trick here is to print out all applicable problems and then stop, rather than stopping
             * after the first one is found.
             */
            if (!config.m_isEnterprise) {
                boolean shutdownDeployment = false;
                boolean shutdownAction = false;

                // check license features for community version
                if ((deployment.getCluster() != null) && (deployment.getCluster().getKfactor() > 0)) {
                    consoleLog.error("K-Safety is not supported " +
                            "in the community edition of VoltDB.");
                    shutdownDeployment = true;
                }
                if ((deployment.getSnapshot() != null) && (deployment.getSnapshot().isEnabled())) {
                    consoleLog.error("Snapshots are not supported " +
                            "in the community edition of VoltDB.");
                    shutdownDeployment = true;
                }
                if ((deployment.getCommandlog() != null) && (deployment.getCommandlog().isEnabled())) {
                    consoleLog.error("Command logging is not supported " +
                            "in the community edition of VoltDB.");
                    shutdownDeployment = true;
                }
                if ((deployment.getExport() != null) && Boolean.TRUE.equals(deployment.getExport().isEnabled())) {
                    consoleLog.error("Export is not supported " +
                            "in the community edition of VoltDB.");
                    shutdownDeployment = true;
                }
                // check the start action for the community edition
                if (m_config.m_startAction != StartAction.CREATE) {
                    consoleLog.error("Start action \"" + m_config.m_startAction.getClass().getSimpleName() +
                            "\" is not supported in the community edition of VoltDB.");
                    shutdownAction = true;
                }

                // if the process needs to stop, try to be helpful
                if (shutdownAction || shutdownDeployment) {
                    String msg = "This process will exit. Please run VoltDB with ";
                    if (shutdownDeployment) {
                        msg += "a deployment file compatible with the community edition";
                    }
                    if (shutdownDeployment && shutdownAction) {
                        msg += " and ";
                    }

                    if (shutdownAction && !shutdownDeployment) {
                        msg += "the CREATE start action";
                    }
                    msg += ".";

                    VoltDB.crashLocalVoltDB(msg, false, null);
                }
            }
            return new ReadDeploymentResults(deploymentBytes, deployment);
        } catch (Exception e) {
            throw new RuntimeException(e);
        }
    }

    void collectLocalNetworkMetadata() {
        boolean threw = false;
        JSONStringer stringer = new JSONStringer();
        try {
            stringer.object();
            stringer.key("interfaces").array();

            /*
             * If no interface was specified, do a ton of work
             * to identify all ipv4 or ipv6 interfaces and
             * marshal them into JSON. Always put the ipv4 address first
             * so that the export client will use it
             */

            if (m_config.m_externalInterface.equals("")) {
                LinkedList<NetworkInterface> interfaces = new LinkedList<>();
                try {
                    Enumeration<NetworkInterface> intfEnum = NetworkInterface.getNetworkInterfaces();
                    while (intfEnum.hasMoreElements()) {
                        NetworkInterface intf = intfEnum.nextElement();
                        if (intf.isLoopback() || !intf.isUp()) {
                            continue;
                        }
                        interfaces.offer(intf);
                    }
                } catch (SocketException e) {
                    throw new RuntimeException(e);
                }

                if (interfaces.isEmpty()) {
                    stringer.value("localhost");
                } else {

                    boolean addedIp = false;
                    while (!interfaces.isEmpty()) {
                        NetworkInterface intf = interfaces.poll();
                        Enumeration<InetAddress> inetAddrs = intf.getInetAddresses();
                        Inet6Address inet6addr = null;
                        Inet4Address inet4addr = null;
                        while (inetAddrs.hasMoreElements()) {
                            InetAddress addr = inetAddrs.nextElement();
                            if (addr instanceof Inet6Address) {
                                inet6addr = (Inet6Address)addr;
                                if (inet6addr.isLinkLocalAddress()) {
                                    inet6addr = null;
                                }
                            } else if (addr instanceof Inet4Address) {
                                inet4addr = (Inet4Address)addr;
                            }
                        }
                        if (inet4addr != null) {
                            stringer.value(inet4addr.getHostAddress());
                            addedIp = true;
                        }
                        if (inet6addr != null) {
                            stringer.value(inet6addr.getHostAddress());
                            addedIp = true;
                        }
                    }
                    if (!addedIp) {
                        stringer.value("localhost");
                    }
                }
            } else {
                stringer.value(m_config.m_externalInterface);
            }
        } catch (Exception e) {
            threw = true;
            hostLog.warn("Error while collecting data about local network interfaces", e);
        }
        try {
            if (threw) {
                stringer = new JSONStringer();
                stringer.object();
                stringer.key("interfaces").array();
                stringer.value("localhost");
                stringer.endArray();
            } else {
                stringer.endArray();
            }
            stringer.key("clientPort").value(m_config.m_port);
            stringer.key("clientInterface").value(m_config.m_clientInterface);
            stringer.key("adminPort").value(m_config.m_adminPort);
            stringer.key("adminInterface").value(m_config.m_adminInterface);
            stringer.key("httpPort").value(m_config.m_httpPort);
            stringer.key("httpInterface").value(m_config.m_httpPortInterface);
            stringer.key("internalPort").value(m_config.m_internalPort);
            stringer.key("internalInterface").value(m_config.m_internalInterface);
            String[] zkInterface = m_config.m_zkInterface.split(":");
            stringer.key("zkPort").value(zkInterface[1]);
            stringer.key("zkInterface").value(zkInterface[0]);
            stringer.key("drPort").value(VoltDB.getReplicationPort(m_catalogContext.cluster.getDrproducerport()));
            stringer.key("drInterface").value(VoltDB.getDefaultReplicationInterface());
            stringer.key("publicInterface").value(m_config.m_publicInterface);
            stringer.endObject();
            JSONObject obj = new JSONObject(stringer.toString());
            // possibly atomic swap from null to realz
            m_localMetadata = obj.toString(4);
            hostLog.debug("System Metadata is: " + m_localMetadata);
        } catch (Exception e) {
            hostLog.warn("Failed to collect data about lcoal network interfaces", e);
        }
    }

    @Override
    public boolean isBare() {
        return m_isBare;
    }
    void setBare(boolean flag) {
        m_isBare = flag;
    }

    /**
     * Start the voltcore HostMessenger. This joins the node
     * to the existing cluster. In the non rejoin case, this
     * function will return when the mesh is complete. If
     * rejoining, it will return when the node and agreement
     * site are synched to the existing cluster.
     */
    MeshProber.Determination buildClusterMesh(ReadDeploymentResults readDepl) {
        final boolean bareAtStartup  = m_config.m_forceVoltdbCreate
                || pathsWithRecoverableArtifacts(readDepl.deployment).isEmpty();
        setBare(bareAtStartup);

        final Supplier<Integer> hostCountSupplier = new Supplier<Integer>() {
            @Override
            public Integer get() {
                return m_clusterSettings.get().hostcount();
            }
        };

        ClusterType clusterType = readDepl.deployment.getCluster();

        MeshProber criteria = MeshProber.builder()
                .coordinators(m_config.m_coordinators)
                .versionChecker(m_versionChecker)
                .enterprise(m_config.m_isEnterprise)
                .startAction(m_config.m_startAction)
                .bare(bareAtStartup)
                .configHash(CatalogUtil.makeDeploymentHashForConfig(readDepl.deploymentBytes))
                .hostCountSupplier(hostCountSupplier)
                .kfactor(clusterType.getKfactor())
                .paused(m_config.m_isPaused)
                .nodeStateSupplier(m_statusTracker.getNodeStateSupplier())
                .addAllowed(m_config.m_enableAdd)
                .safeMode(m_config.m_safeMode)
                .build();

        HostAndPort hostAndPort = criteria.getLeader();
        String hostname = hostAndPort.getHostText();
        int port = hostAndPort.getPort();

        org.voltcore.messaging.HostMessenger.Config hmconfig;

        hmconfig = new org.voltcore.messaging.HostMessenger.Config(hostname, port);
        if (m_config.m_placementGroup != null) {
            hmconfig.group = m_config.m_placementGroup;
        }
        hmconfig.internalPort = m_config.m_internalPort;
        hmconfig.internalInterface = m_config.m_internalInterface;
        hmconfig.zkInterface = m_config.m_zkInterface;
        hmconfig.deadHostTimeout = m_config.m_deadHostTimeoutMS;
        hmconfig.factory = new VoltDbMessageFactory();
        hmconfig.coreBindIds = m_config.m_networkCoreBindings;
        hmconfig.acceptor = criteria;

        m_messenger = new org.voltcore.messaging.HostMessenger(hmconfig, this);

        hostLog.info(String.format("Beginning inter-node communication on port %d.", m_config.m_internalPort));

        try {
            m_messenger.start();
        } catch (Exception e) {
            VoltDB.crashLocalVoltDB(e.getMessage(), true, e);
        }

        VoltZK.createPersistentZKNodes(m_messenger.getZK());

        // Use the host messenger's hostId.
        m_myHostId = m_messenger.getHostId();
        hostLog.info(String.format("Host id of this node is: %d", m_myHostId));
        consoleLog.info(String.format("Host id of this node is: %d", m_myHostId));

        MeshProber.Determination determination = criteria.waitForDetermination();

        // paused is determined in the mesh formation exchanged
        if (determination.paused) {
            m_messenger.pause();
        } else {
            m_messenger.unpause();
        }

        // Semi-hacky check to see if we're attempting to rejoin to ourselves.
        // The leader node gets assigned host ID 0, always, so if we're the
        // leader and we're rejoining, this is clearly bad.
        if (m_myHostId == 0 && determination.startAction.doesJoin()) {
            VoltDB.crashLocalVoltDB("Unable to rejoin a node to itself.  " +
                    "Please check your command line and start action and try again.", false, null);
        }
        // load or store settings form/to zookeeper
        if (determination.startAction.doesJoin()) {
            m_clusterSettings.load(m_messenger.getZK());
            m_clusterSettings.get().store();
        } else if (m_myHostId == 0) {
            m_clusterSettings.store(m_messenger.getZK());
        }
        ClusterConfig config = new ClusterConfig(
                m_clusterSettings.get().hostcount(),
                clusterType.getSitesperhost(),
                clusterType.getKfactor()
                );

        if (!config.validate()) {
            VoltDB.crashLocalVoltDB("Cluster parameters failed validation: " + config.getErrorMsg());;
        }
        m_clusterCreateTime = m_messenger.getInstanceId().getTimestamp();
        return determination;
    }

    void logDebuggingInfo(int adminPort, int httpPort, String httpPortExtraLogMessage, boolean jsonEnabled) {
        String startAction = m_config.m_startAction.toString();
        String startActionLog = "Database start action is " + (startAction.substring(0, 1).toUpperCase() +
                startAction.substring(1).toLowerCase()) + ".";
        if (!m_rejoining) {
            hostLog.info(startActionLog);
        }
        hostLog.info("PID of this Volt process is " + CLibrary.getpid());

        // print out awesome network stuff
        hostLog.info(String.format("Listening for native wire protocol clients on port %d.", m_config.m_port));
        hostLog.info(String.format("Listening for admin wire protocol clients on port %d.", adminPort));

        if (m_startMode == OperationMode.PAUSED) {
            hostLog.info(String.format("Started in admin mode. Clients on port %d will be rejected in admin mode.", m_config.m_port));
        }

        if (m_config.m_replicationRole == ReplicationRole.REPLICA) {
            consoleLog.info("Started as " + m_config.m_replicationRole.toString().toLowerCase() + " cluster. " +
                             "Clients can only call read-only procedures.");
        }
        if (httpPortExtraLogMessage != null) {
            hostLog.info(httpPortExtraLogMessage);
        }
        if (httpPort != -1) {
            hostLog.info(String.format("Local machine HTTP monitoring is listening on port %d.", httpPort));
        }
        else {
            hostLog.info(String.format("Local machine HTTP monitoring is disabled."));
        }
        if (jsonEnabled) {
            hostLog.info(String.format("Json API over HTTP enabled at path /api/1.0/, listening on port %d.", httpPort));
        }
        else {
            hostLog.info("Json API disabled.");
        }

        // java heap size
        long javamaxheapmem = ManagementFactory.getMemoryMXBean().getHeapMemoryUsage().getMax();
        javamaxheapmem /= (1024 * 1024);
        hostLog.info(String.format("Maximum usable Java heap set to %d mb.", javamaxheapmem));

        // Computed minimum heap requirement
        long minRqt = computeMinimumHeapRqt(MiscUtils.isPro(), m_catalogContext.tables.size(),
                (m_iv2Initiators.size() - 1), m_configuredReplicationFactor);
        hostLog.info("Minimum required Java heap for catalog and server config is " + minRqt + " MB.");

        SortedMap<String, String> dbgMap = m_catalogContext.getDebuggingInfoFromCatalog();
        for (String line : dbgMap.values()) {
            hostLog.info(line);
        }

        // print out a bunch of useful system info
        PlatformProperties pp = PlatformProperties.getPlatformProperties();
        String[] lines = pp.toLogLines(getVersionString()).split("\n");
        for (String line : lines) {
            hostLog.info(line.trim());
        }
        hostLog.info("The internal DR cluster timestamp is " +
                    new Date(m_clusterCreateTime).toString() + ".");

        final ZooKeeper zk = m_messenger.getZK();
        ZKUtil.ByteArrayCallback operationModeFuture = new ZKUtil.ByteArrayCallback();
        /*
         * Publish our cluster metadata, and then retrieve the metadata
         * for the rest of the cluster
         */
        try {
            zk.create(
                    VoltZK.cluster_metadata + "/" + m_messenger.getHostId(),
                    getLocalMetadata().getBytes("UTF-8"),
                    Ids.OPEN_ACL_UNSAFE,
                    CreateMode.EPHEMERAL,
                    new ZKUtil.StringCallback(),
                    null);
            zk.getData(VoltZK.operationMode, false, operationModeFuture, null);
        } catch (Exception e) {
            VoltDB.crashLocalVoltDB("Error creating \"/cluster_metadata\" node in ZK", true, e);
        }

        Map<Integer, String> clusterMetadata = new HashMap<>(0);
        /*
         * Spin and attempt to retrieve cluster metadata for all nodes in the cluster.
         */
        Set<Integer> metadataToRetrieve = new HashSet<>(m_messenger.getLiveHostIds());
        metadataToRetrieve.remove(m_messenger.getHostId());
        while (!metadataToRetrieve.isEmpty()) {
            Map<Integer, ZKUtil.ByteArrayCallback> callbacks = new HashMap<>();
            for (Integer hostId : metadataToRetrieve) {
                ZKUtil.ByteArrayCallback cb = new ZKUtil.ByteArrayCallback();
                zk.getData(VoltZK.cluster_metadata + "/" + hostId, false, cb, null);
                callbacks.put(hostId, cb);
            }

            for (Map.Entry<Integer, ZKUtil.ByteArrayCallback> entry : callbacks.entrySet()) {
                try {
                    ZKUtil.ByteArrayCallback cb = entry.getValue();
                    Integer hostId = entry.getKey();
                    clusterMetadata.put(hostId, new String(cb.getData(), "UTF-8"));
                    metadataToRetrieve.remove(hostId);
                } catch (KeeperException.NoNodeException e) {}
                catch (Exception e) {
                    VoltDB.crashLocalVoltDB("Error retrieving cluster metadata", true, e);
                }
            }

        }

        // print out cluster membership
        hostLog.info("About to list cluster interfaces for all nodes with format [ip1 ip2 ... ipN] client-port,admin-port,http-port");
        for (int hostId : m_messenger.getLiveHostIds()) {
            if (hostId == m_messenger.getHostId()) {
                hostLog.info(
                        String.format(
                                "  Host id: %d with interfaces: %s [SELF]",
                                hostId,
                                MiscUtils.formatHostMetadataFromJSON(getLocalMetadata())));
            }
            else {
                String hostMeta = clusterMetadata.get(hostId);
                hostLog.info(
                        String.format(
                                "  Host id: %d with interfaces: %s [PEER]",
                                hostId,
                                MiscUtils.formatHostMetadataFromJSON(hostMeta)));
            }
        }

        try {
            if (operationModeFuture.getData() != null) {
                String operationModeStr = new String(operationModeFuture.getData(), "UTF-8");
                m_startMode = OperationMode.valueOf(operationModeStr);
            }
        } catch (KeeperException.NoNodeException e) {}
        catch (Exception e) {
            throw new RuntimeException(e);
        }
    }


    public static String[] extractBuildInfo(VoltLogger logger) {
        StringBuilder sb = new StringBuilder(64);
        try {
            InputStream buildstringStream =
                ClassLoader.getSystemResourceAsStream("buildstring.txt");
            if (buildstringStream != null) {
                byte b;
                while ((b = (byte) buildstringStream.read()) != -1) {
                    sb.append((char)b);
                }
                String parts[] = sb.toString().split(" ", 2);
                if (parts.length == 2) {
                    parts[0] = parts[0].trim();
                    parts[1] = parts[0] + "_" + parts[1].trim();
                    return parts;
                }
            }
        } catch (Exception ignored) {
        }
        try {
            InputStream versionstringStream = new FileInputStream("version.txt");
            try {
                byte b;
                while ((b = (byte) versionstringStream.read()) != -1) {
                    sb.append((char)b);
                }
                return new String[] { sb.toString().trim(), "VoltDB" };
            } finally {
                versionstringStream.close();
            }
        }
        catch (Exception ignored2) {
            if (logger != null) {
                logger.l7dlog(Level.ERROR, LogKeys.org_voltdb_VoltDB_FailedToRetrieveBuildString.name(), null);
            }
            return new String[] { m_defaultVersionString, "VoltDB" };
        }
    }

    @Override
    public void readBuildInfo(String editionTag) {
        String buildInfo[] = extractBuildInfo(hostLog);
        m_versionString = buildInfo[0];
        m_buildString = buildInfo[1];
        String buildString = m_buildString;
        if (m_buildString.contains("_"))
            buildString = m_buildString.split("_", 2)[1];
        consoleLog.info(String.format("Build: %s %s %s", m_versionString, buildString, editionTag));
    }

    void logSystemSettingFromCatalogContext() {
        if (m_catalogContext == null) {
            return;
        }
        Deployment deploy = m_catalogContext.cluster.getDeployment().get("deployment");
        Systemsettings sysSettings = deploy.getSystemsettings().get("systemsettings");

        if (sysSettings == null) {
            return;
        }

        hostLog.info("Elastic duration set to " + sysSettings.getElasticduration() + " milliseconds");
        hostLog.info("Elastic throughput set to " + sysSettings.getElasticthroughput() + " mb/s");
        hostLog.info("Max temptable size set to " + sysSettings.getTemptablemaxsize() + " mb");
        hostLog.info("Snapshot priority set to " + sysSettings.getSnapshotpriority() + " [0 - 10]");

        if (sysSettings.getQuerytimeout() > 0) {
            hostLog.info("Query timeout set to " + sysSettings.getQuerytimeout() + " milliseconds");
            m_config.m_queryTimeout = sysSettings.getQuerytimeout();
        }
        else if (sysSettings.getQuerytimeout() == 0) {
            hostLog.info("Query timeout set to unlimited");
            m_config.m_queryTimeout = 0;
        }

    }

    /**
     * Start all the site's event loops. That's it.
     */
    @Override
    public void run() {
        if (m_restoreAgent != null) {
            // start restore process
            m_restoreAgent.restore();
        }
        else {
            onRestoreCompletion(Long.MIN_VALUE, m_iv2InitiatorStartingTxnIds);
        }

        // Start the rejoin coordinator
        if (m_joinCoordinator != null) {
            try {
                m_statusTracker.setNodeState(NodeState.REJOINING);
                if (!m_joinCoordinator.startJoin(m_catalogContext.database)) {
                    VoltDB.crashLocalVoltDB("Failed to join the cluster", true, null);
                }
            } catch (Exception e) {
                VoltDB.crashLocalVoltDB("Failed to join the cluster", true, e);
            }
        }

        m_isRunning = true;
    }

    /**
     * Try to shut everything down so they system is ready to call
     * initialize again.
     * @param mainSiteThread The thread that m_inititalized the VoltDB or
     * null if called from that thread.
     */
    @Override
    public boolean shutdown(Thread mainSiteThread) throws InterruptedException {
        synchronized(m_startAndStopLock) {
            boolean did_it = false;
            if (m_mode != OperationMode.SHUTTINGDOWN) {
                did_it = true;
                m_mode = OperationMode.SHUTTINGDOWN;

                /*
                 * Various scheduled tasks get crashy in unit tests if they happen to run
                 * while other stuff is being shut down
                 */
                for (ScheduledFuture<?> sc : m_periodicWorks) {
                    sc.cancel(false);
                    try {
                        sc.get();
                    } catch (Throwable t) {}
                }

                //Shutdown import processors.
                ImportManager.instance().shutdown();

                m_periodicWorks.clear();
                m_snapshotCompletionMonitor.shutdown();
                m_periodicWorkThread.shutdown();
                m_periodicWorkThread.awaitTermination(356, TimeUnit.DAYS);
                m_periodicPriorityWorkThread.shutdown();
                m_periodicPriorityWorkThread.awaitTermination(356, TimeUnit.DAYS);

                if (m_elasticJoinService != null) {
                    m_elasticJoinService.shutdown();
                }

                if (m_leaderAppointer != null) {
                    m_leaderAppointer.shutdown();
                }
                m_globalServiceElector.shutdown();

                if (m_hasStartedSampler.get()) {
                    m_sampler.setShouldStop();
                    m_sampler.join();
                }

                // shutdown the web monitoring / json
                if (m_adminListener != null)
                    m_adminListener.stop();

                // shut down the client interface
                if (m_clientInterface != null) {
                    m_clientInterface.shutdown();
                    m_clientInterface = null;
                }

                // tell the iv2 sites to stop their runloop
                if (m_iv2Initiators != null) {
                    for (Initiator init : m_iv2Initiators.values())
                        init.shutdown();
                }

                if (m_cartographer != null) {
                    m_cartographer.shutdown();
                }

                if (m_configLogger != null) {
                    m_configLogger.join();
                }

                // shut down Export and its connectors.
                ExportManager.instance().shutdown();

                // After sites are terminated, shutdown the DRProducer.
                // The DRProducer is shared by all sites; don't kill it while any site is active.
                if (m_producerDRGateway != null) {
                    try {
                        m_producerDRGateway.shutdown();
                    } catch (InterruptedException e) {
                        hostLog.warn("Interrupted shutting down invocation buffer server", e);
                    }
                    finally {
                        m_producerDRGateway = null;
                    }
                }

                shutdownReplicationConsumerRole();

                if (m_snapshotIOAgent != null) {
                    m_snapshotIOAgent.shutdown();
                }

                // shut down the network/messaging stuff
                // Close the host messenger first, which should close down all of
                // the ForeignHost sockets cleanly
                if (m_messenger != null)
                {
                    m_messenger.shutdown();
                }
                m_messenger = null;

                //Also for test code that expects a fresh stats agent
                if (m_opsRegistrar != null) {
                    try {
                        m_opsRegistrar.shutdown();
                    }
                    finally {
                        m_opsRegistrar = null;
                    }
                }

                if (m_asyncCompilerAgent != null) {
                    m_asyncCompilerAgent.shutdown();
                    m_asyncCompilerAgent = null;
                }

                ExportManager.instance().shutdown();
                m_computationService.shutdown();
                m_computationService.awaitTermination(1, TimeUnit.DAYS);
                m_computationService = null;
                m_catalogContext = null;
                m_initiatorStats = null;
                m_latencyStats = null;
                m_latencyHistogramStats = null;

                AdHocCompilerCache.clearHashCache();
                org.voltdb.iv2.InitiatorMailbox.m_allInitiatorMailboxes.clear();

                PartitionDRGateway.m_partitionDRGateways = ImmutableMap.of();

                // probably unnecessary, but for tests it's nice because it
                // will do the memory checking and run finalizers
                System.gc();
                System.runFinalization();

                m_isRunning = false;
            }
            return did_it;
        }
    }

    /** Last transaction ID at which the logging config updated.
     * Also, use the intrinsic lock to safeguard access from multiple
     * execution site threads */
    private static Long lastLogUpdate_txnId = 0L;
    @Override
    synchronized public void logUpdate(String xmlConfig, long currentTxnId)
    {
        // another site already did this work.
        if (currentTxnId == lastLogUpdate_txnId) {
            return;
        }
        else if (currentTxnId < lastLogUpdate_txnId) {
            throw new RuntimeException(
                    "Trying to update logging config at transaction " + lastLogUpdate_txnId
                    + " with an older transaction: " + currentTxnId);
        }
        hostLog.info("Updating RealVoltDB logging config from txnid: " +
                lastLogUpdate_txnId + " to " + currentTxnId);
        lastLogUpdate_txnId = currentTxnId;
        VoltLogger.configure(xmlConfig);
    }

    /** Struct to associate a context with a counter of served sites */
    private static class ContextTracker {
        ContextTracker(CatalogContext context, CatalogSpecificPlanner csp) {
            m_dispensedSites = 1;
            m_context = context;
            m_csp = csp;
        }
        long m_dispensedSites;
        final CatalogContext m_context;
        final CatalogSpecificPlanner m_csp;
    }

    /** Associate transaction ids to contexts */
    private final HashMap<Long, ContextTracker>m_txnIdToContextTracker =
        new HashMap<>();

    @Override
    public Pair<CatalogContext, CatalogSpecificPlanner> catalogUpdate(
            String diffCommands,
            byte[] newCatalogBytes,
            byte[] catalogBytesHash,
            int expectedCatalogVersion,
            long currentTxnId,
            long currentTxnUniqueId,
            byte[] deploymentBytes,
            byte[] deploymentHash)
    {
        try {
            synchronized(m_catalogUpdateLock) {
                m_statusTracker.setNodeState(NodeState.UPDATING);
                // A site is catching up with catalog updates
                if (currentTxnId <= m_catalogContext.m_transactionId && !m_txnIdToContextTracker.isEmpty()) {
                    ContextTracker contextTracker = m_txnIdToContextTracker.get(currentTxnId);
                    // This 'dispensed' concept is a little crazy fragile. Maybe it would be better
                    // to keep a rolling N catalogs? Or perhaps to keep catalogs for N minutes? Open
                    // to opinions here.
                    contextTracker.m_dispensedSites++;
                    int ttlsites = VoltDB.instance().getSiteTrackerForSnapshot().getSitesForHost(m_messenger.getHostId()).size();
                    if (contextTracker.m_dispensedSites == ttlsites) {
                        m_txnIdToContextTracker.remove(currentTxnId);
                    }
                    return Pair.of( contextTracker.m_context, contextTracker.m_csp);
                }
                else if (m_catalogContext.catalogVersion != expectedCatalogVersion) {
                    hostLog.fatal("Failed catalog update." +
                            " expectedCatalogVersion: " + expectedCatalogVersion +
                            " currentTxnId: " + currentTxnId +
                            " currentTxnUniqueId: " + currentTxnUniqueId +
                            " m_catalogContext.catalogVersion " + m_catalogContext.catalogVersion);

                    throw new RuntimeException("Trying to update main catalog context with diff " +
                            "commands generated for an out-of date catalog. Expected catalog version: " +
                            expectedCatalogVersion + " does not match actual version: " + m_catalogContext.catalogVersion);
                }

                hostLog.info(String.format("Globally updating the current application catalog and deployment " +
                            "(new hashes %s, %s).",
                        Encoder.hexEncode(catalogBytesHash).substring(0, 10),
                        Encoder.hexEncode(deploymentHash).substring(0, 10)));

                // get old debugging info
                SortedMap<String, String> oldDbgMap = m_catalogContext.getDebuggingInfoFromCatalog();
                byte[] oldDeployHash = m_catalogContext.deploymentHash;

                // 0. A new catalog! Update the global context and the context tracker
                m_catalogContext =
                    m_catalogContext.update(
                            currentTxnId,
                            currentTxnUniqueId,
                            newCatalogBytes,
                            catalogBytesHash,
                            diffCommands,
                            true,
                            deploymentBytes);
                final CatalogSpecificPlanner csp = new CatalogSpecificPlanner( m_asyncCompilerAgent, m_catalogContext);
                m_txnIdToContextTracker.put(currentTxnId,
                        new ContextTracker(
                                m_catalogContext,
                                csp));

                // log the stuff that's changed in this new catalog update
                SortedMap<String, String> newDbgMap = m_catalogContext.getDebuggingInfoFromCatalog();
                for (Entry<String, String> e : newDbgMap.entrySet()) {
                    // skip log lines that are unchanged
                    if (oldDbgMap.containsKey(e.getKey()) && oldDbgMap.get(e.getKey()).equals(e.getValue())) {
                        continue;
                    }
                    hostLog.info(e.getValue());
                }

                //Construct the list of partitions and sites because it simply doesn't exist anymore
                SiteTracker siteTracker = VoltDB.instance().getSiteTrackerForSnapshot();
                List<Long> sites = siteTracker.getSitesForHost(m_messenger.getHostId());

                List<Integer> partitions = new ArrayList<>();
                for (Long site : sites) {
                    Integer partition = siteTracker.getPartitionForSite(site);
                    partitions.add(partition);
                }


                // 1. update the export manager.
                ExportManager.instance().updateCatalog(m_catalogContext, partitions);

                // 1.1 Update the elastic join throughput settings
                if (m_elasticJoinService != null) m_elasticJoinService.updateConfig(m_catalogContext);

                // 1.5 update the dead host timeout
                if (m_catalogContext.cluster.getHeartbeattimeout() * 1000 != m_config.m_deadHostTimeoutMS) {
                    m_config.m_deadHostTimeoutMS = m_catalogContext.cluster.getHeartbeattimeout() * 1000;
                    m_messenger.setDeadHostTimeout(m_config.m_deadHostTimeoutMS);
                }

                // 2. update client interface (asynchronously)
                //    CI in turn updates the planner thread.
                if (m_clientInterface != null) {
                    m_clientInterface.notifyOfCatalogUpdate();
                }

                // 3. update HTTPClientInterface (asynchronously)
                // This purges cached connection state so that access with
                // stale auth info is prevented.
                if (m_adminListener != null)
                {
                    m_adminListener.notifyOfCatalogUpdate();
                }

                // 4. Flush StatisticsAgent old catalog statistics.
                // Otherwise, the stats agent will hold all old catalogs
                // in memory.
                getStatsAgent().notifyOfCatalogUpdate();

                // 5. MPIs don't run fragments. Update them here. Do
                // this after flushing the stats -- this will re-register
                // the MPI statistics.
                if (m_MPI != null) {
                    m_MPI.updateCatalog(diffCommands, m_catalogContext, csp);
                }

                // Update catalog for import processor this should be just/stop start and updat partitions.
                ImportManager.instance().updateCatalog(m_catalogContext, m_messenger);

                // 6. Perform updates required by the DR subsystem

                // 6.1. Create the DR consumer if we've just enabled active-active.
                // Perform any actions that would have been taken during the ordinary
                // initialization path
                if (createDRConsumerIfNeeded()) {
                    for (int pid : m_cartographer.getPartitions()) {
                        // Notify the consumer of leaders because it was disabled before
                        ClientInterfaceRepairCallback callback = (ClientInterfaceRepairCallback) m_consumerDRGateway;
                        callback.repairCompleted(pid, m_cartographer.getHSIdForMaster(pid));
                    }
                    m_consumerDRGateway.initialize(false);
                }
                // 6.2. If we are a DR replica, we may care about a
                // deployment update
                if (m_consumerDRGateway != null) {
                    m_consumerDRGateway.updateCatalog(m_catalogContext);
                }
                // 6.3. If we are a DR master, update the DR table signature hash
                if (m_producerDRGateway != null) {
                    m_producerDRGateway.updateCatalog(m_catalogContext,
                            VoltDB.getReplicationPort(m_catalogContext.cluster.getDrproducerport()));
                }

                new ConfigLogging().logCatalogAndDeployment();

                // log system setting information if the deployment config has changed
                if (!Arrays.equals(oldDeployHash, m_catalogContext.deploymentHash)) {
                    logSystemSettingFromCatalogContext();
                }

                // restart resource usage monitoring task
                startResourceUsageMonitor();

                checkHeapSanity(MiscUtils.isPro(), m_catalogContext.tables.size(),
                        (m_iv2Initiators.size() - 1), m_configuredReplicationFactor);

                return Pair.of(m_catalogContext, csp);
            }
        } finally {
            //Set state back to UP
            m_statusTracker.setNodeState(NodeState.UP);
        }
    }

    @Override
    public Pair<CatalogContext, CatalogSpecificPlanner> settingsUpdate(
            ClusterSettings settings, final int expectedVersionId)
    {
        CatalogSpecificPlanner csp = new CatalogSpecificPlanner(m_asyncCompilerAgent, m_catalogContext);
        synchronized(m_catalogUpdateLock) {
            int stamp [] = new int[]{0};
            ClusterSettings expect = m_clusterSettings.get(stamp);
            if (   stamp[0] == expectedVersionId
                && m_clusterSettings.compareAndSet(expect, settings, stamp[0], expectedVersionId+1)
            ) {
                try {
                    settings.store();
                } catch (SettingsException e) {
                    hostLog.error(e);
                    throw e;
                }
            } else if (stamp[0] != expectedVersionId+1) {
                String msg = "Failed to update cluster setting to version " + (expectedVersionId + 1)
                        + ", from current version " + stamp[0] + ". Reloading from Zookeeper";
                hostLog.warn(msg);
                m_clusterSettings.load(m_messenger.getZK());
            }
            if (m_MPI != null) {
                m_MPI.updateSettings(m_catalogContext, csp);
            }
            // good place to set deadhost timeout once we make it a config
        }
        return Pair.of(m_catalogContext, csp);
    }

    @Override
    public VoltDB.Configuration getConfig() {
        return m_config;
    }

    @Override
    public String getBuildString() {
        return m_buildString == null ? "VoltDB" : m_buildString;
    }

    @Override
    public String getVersionString() {
        return m_versionString;
    }

    public final VersionChecker m_versionChecker = new VersionChecker() {
        @Override
        public boolean isCompatibleVersionString(String other) {
            return RealVoltDB.this.isCompatibleVersionString(other);
        }

        @Override
        public String getVersionString() {
            return RealVoltDB.this.getVersionString();
        }

        @Override
        public String getBuildString() {
            return RealVoltDB.this.getBuildString();
        }
    };

    /**
     * Used for testing when you don't have an instance. Should do roughly what
     * {@link #isCompatibleVersionString(String)} does.
     */
    public static boolean staticIsCompatibleVersionString(String versionString) {
        return versionString.matches(m_defaultHotfixableRegexPattern);
    }

    @Override
    public boolean isCompatibleVersionString(String versionString) {
        return versionString.matches(m_hotfixableRegexPattern);
    }

    @Override
    public String getEELibraryVersionString() {
        return m_defaultVersionString;
    }

    @Override
    public HostMessenger getHostMessenger() {
        return m_messenger;
    }

    @Override
    public ClientInterface getClientInterface() {
        return m_clientInterface;
    }

    @Override
    public OpsAgent getOpsAgent(OpsSelector selector) {
        return m_opsRegistrar.getAgent(selector);
    }

    @Override
    public StatsAgent getStatsAgent() {
        OpsAgent statsAgent = m_opsRegistrar.getAgent(OpsSelector.STATISTICS);
        assert(statsAgent instanceof StatsAgent);
        return (StatsAgent)statsAgent;
    }

    @Override
    public MemoryStats getMemoryStatsSource() {
        return m_memoryStats;
    }

    @Override
    public CatalogContext getCatalogContext() {
        return m_catalogContext;
    }

    /**
     * Tells if the VoltDB is running. m_isRunning needs to be set to true
     * when the run() method is called, and set to false when shutting down.
     *
     * @return true if the VoltDB is running.
     */
    @Override
    public boolean isRunning() {
        return m_isRunning;
    }

    @Override
    public void halt() {
        Thread shutdownThread = new Thread() {
            @Override
            public void run() {
                hostLog.warn("VoltDB node shutting down as requested by @StopNode command.");
                System.exit(0);
            }
        };
        shutdownThread.start();
    }

    /**
     * Debugging function - creates a record of the current state of the system.
     * @param out PrintStream to write report to.
     */
    public void createRuntimeReport(PrintStream out) {
        // This function may be running in its own thread.

        out.print("MIME-Version: 1.0\n");
        out.print("Content-type: multipart/mixed; boundary=\"reportsection\"");

        out.print("\n\n--reportsection\nContent-Type: text/plain\n\nClientInterface Report\n");
        if (m_clientInterface != null) {
            out.print(m_clientInterface.toString() + "\n");
        }
    }

    @Override
    public BackendTarget getBackendTargetType() {
        return m_config.m_backend;
    }

    @Override
    public synchronized void onExecutionSiteRejoinCompletion(long transferred) {
        m_executionSiteRecoveryFinish = System.currentTimeMillis();
        m_executionSiteRecoveryTransferred = transferred;
        onRejoinCompletion();
    }

    private void onRejoinCompletion() {
        // null out the rejoin coordinator
        if (m_joinCoordinator != null) {
            m_joinCoordinator.close();
        }
        m_joinCoordinator = null;
        // Mark the data transfer as done so CL can make the right decision when a truncation snapshot completes
        m_rejoinDataPending = false;

        try {
            m_testBlockRecoveryCompletion.acquire();
        } catch (InterruptedException e) {}
        final long delta = ((m_executionSiteRecoveryFinish - m_recoveryStartTime) / 1000);
        final long megabytes = m_executionSiteRecoveryTransferred / (1024 * 1024);
        final double megabytesPerSecond = megabytes / ((m_executionSiteRecoveryFinish - m_recoveryStartTime) / 1000.0);
        if (m_clientInterface != null) {
            m_clientInterface.mayActivateSnapshotDaemon();
            try {
                m_clientInterface.startAcceptingConnections();
            } catch (IOException e) {
                hostLog.l7dlog(Level.FATAL,
                        LogKeys.host_VoltDB_ErrorStartAcceptingConnections.name(),
                        e);
                VoltDB.crashLocalVoltDB("Error starting client interface.", true, e);
            }
            if (m_producerDRGateway != null && !m_producerDRGateway.isStarted()) {
                // Start listening on the DR ports
                prepareReplication();
            }
        }
        startResourceUsageMonitor();

        try {
            if (m_adminListener != null) {
                m_adminListener.start();
            }
        } catch (Exception e) {
            hostLog.l7dlog(Level.FATAL, LogKeys.host_VoltDB_ErrorStartHTTPListener.name(), e);
            VoltDB.crashLocalVoltDB("HTTP service unable to bind to port.", true, e);
        }
        // Allow export datasources to start consuming their binary deques safely
        // as at this juncture the initial truncation snapshot is already complete
        ExportManager.instance().startPolling(m_catalogContext);

        //Tell import processors that they can start ingesting data.
        ImportManager.instance().readyForData(m_catalogContext, m_messenger);

        if (m_config.m_startAction == StartAction.REJOIN) {
            consoleLog.info(
                    "Node data recovery completed after " + delta + " seconds with " + megabytes +
                    " megabytes transferred at a rate of " +
                    megabytesPerSecond + " megabytes/sec");
        }

        try {
            final ZooKeeper zk = m_messenger.getZK();
            boolean logRecoveryCompleted = false;
            if (getCommandLog().getClass().getName().equals("org.voltdb.CommandLogImpl")) {
                String requestNode = zk.create(VoltZK.request_truncation_snapshot_node, null,
                        Ids.OPEN_ACL_UNSAFE, CreateMode.PERSISTENT_SEQUENTIAL);
                if (m_rejoinTruncationReqId == null) {
                    m_rejoinTruncationReqId = requestNode;
                }
            } else {
                logRecoveryCompleted = true;
            }
            // Join creates a truncation snapshot as part of the join process,
            // so there is no need to wait for the truncation snapshot requested
            // above to finish.
            if (logRecoveryCompleted || m_joining) {
                if (m_rejoining) {
                    CoreZK.removeRejoinNodeIndicatorForHost(m_messenger.getZK(), m_myHostId);
                    m_rejoining = false;
                }

                String actionName = m_joining ? "join" : "rejoin";
                m_joining = false;
                consoleLog.info(String.format("Node %s completed", actionName));
            }
        } catch (Exception e) {
            VoltDB.crashLocalVoltDB("Unable to log host rejoin completion to ZK", true, e);
        }
        hostLog.info("Logging host rejoin completion to ZK");
        if (!m_joining) {
            m_statusTracker.setNodeState(NodeState.UP);
            Object args[] = { (VoltDB.instance().getMode() == OperationMode.PAUSED) ? "PAUSED" : "NORMAL"};
            consoleLog.l7dlog( Level.INFO, LogKeys.host_VoltDB_ServerOpMode.name(), args, null);
            consoleLog.l7dlog( Level.INFO, LogKeys.host_VoltDB_ServerCompletedInitialization.name(), null, null);
        }
    }

    @Override
    public CommandLog getCommandLog() {
        return m_commandLog;
    }

    @Override
    public OperationMode getMode()
    {
        return m_mode;
    }

    @Override
    public void setMode(OperationMode mode)
    {
        if (m_mode != mode)
        {
            if (mode == OperationMode.PAUSED)
            {
                m_config.m_isPaused = true;
                m_statusTracker.setNodeState(NodeState.PAUSED);
                hostLog.info("Server is entering admin mode and pausing.");
            }
            else if (m_mode == OperationMode.PAUSED)
            {
                m_config.m_isPaused = false;
                m_statusTracker.setNodeState(NodeState.UP);
                hostLog.info("Server is exiting admin mode and resuming operation.");
            }
        }
        m_mode = mode;
    }

    @Override
    public void setStartMode(OperationMode mode) {
        m_startMode = mode;
    }

    @Override
    public OperationMode getStartMode()
    {
        return m_startMode;
    }

    @Override
    public void setReplicationRole(ReplicationRole role)
    {
        if (role == ReplicationRole.NONE && m_config.m_replicationRole == ReplicationRole.REPLICA) {
            consoleLog.info("Promoting replication role from replica to master.");
            hostLog.info("Promoting replication role from replica to master.");
            shutdownReplicationConsumerRole();
            getStatsAgent().deregisterStatsSourcesFor(StatsSelector.DRCONSUMERNODE, 0);
            getStatsAgent().deregisterStatsSourcesFor(StatsSelector.DRCONSUMERPARTITION, 0);
            getStatsAgent().registerStatsSource(StatsSelector.DRCONSUMERNODE, 0,
                    new DRConsumerStatsBase.DRConsumerNodeStatsBase());
            getStatsAgent().registerStatsSource(StatsSelector.DRCONSUMERPARTITION, 0,
                    new DRConsumerStatsBase.DRConsumerPartitionStatsBase());
        }
        m_config.m_replicationRole = role;
        if (m_clientInterface != null) {
            m_clientInterface.setReplicationRole(m_config.m_replicationRole);
        }
    }

    private void shutdownReplicationConsumerRole() {
        if (m_consumerDRGateway != null) {
            try {
                m_consumerDRGateway.shutdown(true);
            } catch (InterruptedException e) {
                hostLog.warn("Interrupted shutting down dr replication", e);
            }
            finally {
                m_consumerDRGateway = null;
            }
        }
    }

    @Override
    public ReplicationRole getReplicationRole()
    {
        return m_config.m_replicationRole;
    }

    /**
     * Metadata is a JSON object
     */
    @Override
    public String getLocalMetadata() {
        return m_localMetadata;
    }

    @Override
    public void onRestoreCompletion(long txnId, Map<Integer, Long> perPartitionTxnIds) {

        /*
         * Command log is already initialized if this is a rejoin or a join
         */
        if ((m_commandLog != null) && (m_commandLog.needsInitialization())) {
            // Initialize command logger
            m_commandLog.init(m_catalogContext.cluster.getLogconfig().get("log").getLogsize(),
                              txnId, m_cartographer.getPartitionCount(),
                              m_config.m_commandLogBinding,
                              perPartitionTxnIds);
            try {
                ZKCountdownLatch latch =
                        new ZKCountdownLatch(m_messenger.getZK(),
                                VoltZK.commandlog_init_barrier, m_messenger.getLiveHostIds().size());
                latch.countDown(true);
                latch.await();
            } catch (Exception e) {
                VoltDB.crashLocalVoltDB("Failed to init and wait on command log init barrier", true, e);
            }
        }

        /*
         * IV2: After the command log is initialized, force the writing of the initial
         * viable replay set.  Turns into a no-op with no command log, on the non-leader sites, and on the MPI.
         */
        for (Initiator initiator : m_iv2Initiators.values()) {
            initiator.enableWritingIv2FaultLog();
        }

        /*
         * IV2: From this point on, not all node failures should crash global VoltDB.
         */
        if (m_leaderAppointer != null) {
            m_leaderAppointer.onReplayCompletion();
        }

        if (!m_rejoining && !m_joining) {
            if (m_clientInterface != null) {
                try {
                    m_clientInterface.startAcceptingConnections();
                } catch (IOException e) {
                    hostLog.l7dlog(Level.FATAL,
                                   LogKeys.host_VoltDB_ErrorStartAcceptingConnections.name(),
                                   e);
                    VoltDB.crashLocalVoltDB("Error starting client interface.", true, e);
                }
            }

            // Start listening on the DR ports
            prepareReplication();
            startResourceUsageMonitor();

            // Allow export datasources to start consuming their binary deques safely
            // as at this juncture the initial truncation snapshot is already complete
            ExportManager.instance().startPolling(m_catalogContext);

            //Tell import processors that they can start ingesting data.
            ImportManager.instance().readyForData(m_catalogContext, m_messenger);
        }

        try {
            if (m_adminListener != null) {
                m_adminListener.start();
            }
        } catch (Exception e) {
            hostLog.l7dlog(Level.FATAL, LogKeys.host_VoltDB_ErrorStartHTTPListener.name(), e);
            VoltDB.crashLocalVoltDB("HTTP service unable to bind to port.", true, e);
        }

        if (m_startMode != null) {
            m_mode = m_startMode;
        } else {
            // Shouldn't be here, but to be safe
            m_mode = OperationMode.RUNNING;
        }
        if (!m_rejoining && !m_joining) {
            Object args[] = { (m_mode == OperationMode.PAUSED) ? "PAUSED" : "NORMAL"};
            consoleLog.l7dlog( Level.INFO, LogKeys.host_VoltDB_ServerOpMode.name(), args, null);
            consoleLog.l7dlog( Level.INFO, LogKeys.host_VoltDB_ServerCompletedInitialization.name(), null, null);
        }

        // Create a zk node to indicate initialization is completed
        m_messenger.getZK().create(VoltZK.init_completed, null, Ids.OPEN_ACL_UNSAFE, CreateMode.PERSISTENT, new ZKUtil.StringCallback(), null);
        m_statusTracker.setNodeState(NodeState.UP);
    }

    @Override
    public SnapshotCompletionMonitor getSnapshotCompletionMonitor() {
        return m_snapshotCompletionMonitor;
    }

    @Override
    public synchronized void recoveryComplete(String requestId) {
        assert(m_rejoinDataPending == false);

        if (m_rejoining) {
            if (m_rejoinTruncationReqId.compareTo(requestId) <= 0) {
                String actionName = m_joining ? "join" : "rejoin";
                // remove the rejoin blocker
                CoreZK.removeRejoinNodeIndicatorForHost(m_messenger.getZK(), m_myHostId);
                consoleLog.info(String.format("Node %s completed", actionName));
                m_rejoinTruncationReqId = null;
                m_rejoining = false;
            }
            else {
                // If we saw some other truncation request ID, then try the same one again.  As long as we
                // don't flip the m_rejoining state, all truncation snapshot completions will call back to here.
                try {
                    final ZooKeeper zk = m_messenger.getZK();
                    String requestNode = zk.create(VoltZK.request_truncation_snapshot_node, null,
                            Ids.OPEN_ACL_UNSAFE, CreateMode.PERSISTENT_SEQUENTIAL);
                    if (m_rejoinTruncationReqId == null) {
                        m_rejoinTruncationReqId = requestNode;
                    }
                }
                catch (Exception e) {
                    VoltDB.crashLocalVoltDB("Unable to retry post-rejoin truncation snapshot request.", true, e);
                }
            }
        }
    }

    @Override
    public ScheduledExecutorService getSES(boolean priority) {
        return priority ? m_periodicPriorityWorkThread : m_periodicWorkThread;
    }

    /**
     * See comment on {@link VoltDBInterface#scheduleWork(Runnable, long, long, TimeUnit)} vs
     * {@link VoltDBInterface#schedulePriorityWork(Runnable, long, long, TimeUnit)}
     */
    @Override
    public ScheduledFuture<?> scheduleWork(Runnable work,
            long initialDelay,
            long delay,
            TimeUnit unit) {
        if (delay > 0) {
            return m_periodicWorkThread.scheduleWithFixedDelay(work,
                    initialDelay, delay,
                    unit);
        } else {
            return m_periodicWorkThread.schedule(work, initialDelay, unit);
        }
    }

    @Override
    public ListeningExecutorService getComputationService() {
        return m_computationService;
    }

    private void prepareReplication() {
        try {
            if (m_producerDRGateway != null) {
                m_producerDRGateway.initialize(m_catalogContext.cluster.getDrproducerenabled(),
                        VoltDB.getReplicationPort(m_catalogContext.cluster.getDrproducerport()),
                        VoltDB.getDefaultReplicationInterface());
            }
            if (m_consumerDRGateway != null) {
                m_consumerDRGateway.initialize(m_config.m_startAction != StartAction.CREATE);
            }
        } catch (Exception ex) {
            CoreUtils.printPortsInUse(hostLog);
            VoltDB.crashLocalVoltDB("Failed to initialize DR", false, ex);
        }
    }

    private boolean createDRConsumerIfNeeded() {
        if (!m_config.m_isEnterprise
                || (m_consumerDRGateway != null)
                || !m_catalogContext.cluster.getDrconsumerenabled()) {
            if (!m_config.m_isEnterprise || !m_catalogContext.cluster.getDrconsumerenabled()) {
                // This is called multiple times but the new value will be ignored if a StatSource has been assigned
                getStatsAgent().registerStatsSource(StatsSelector.DRCONSUMERNODE, 0,
                        new DRConsumerStatsBase.DRConsumerNodeStatsBase());
                getStatsAgent().registerStatsSource(StatsSelector.DRCONSUMERPARTITION, 0,
                        new DRConsumerStatsBase.DRConsumerPartitionStatsBase());
            }
            return false;
        }
        if (m_config.m_replicationRole == ReplicationRole.REPLICA ||
                 m_catalogContext.database.getIsactiveactivedred()) {
            String drProducerHost = m_catalogContext.cluster.getDrmasterhost();
            byte drConsumerClusterId = (byte)m_catalogContext.cluster.getDrclusterid();
            if (m_catalogContext.cluster.getDrconsumerenabled() &&
                    (drProducerHost == null || drProducerHost.isEmpty())) {
                VoltDB.crashLocalVoltDB("Cannot start as DR consumer without an enabled DR data connection.");
            }
            try {
                getStatsAgent().deregisterStatsSourcesFor(StatsSelector.DRCONSUMERNODE, 0);
                getStatsAgent().deregisterStatsSourcesFor(StatsSelector.DRCONSUMERPARTITION, 0);
                Class<?> rdrgwClass = Class.forName("org.voltdb.dr2.ConsumerDRGatewayImpl");
                Constructor<?> rdrgwConstructor = rdrgwClass.getConstructor(
                        int.class,
                        String.class,
                        ClientInterface.class,
                        byte.class);
                m_consumerDRGateway = (ConsumerDRGateway) rdrgwConstructor.newInstance(
                        m_messenger.getHostId(),
                        drProducerHost,
                        m_clientInterface,
                        drConsumerClusterId);
                m_globalServiceElector.registerService(m_consumerDRGateway);
            } catch (Exception e) {
                VoltDB.crashLocalVoltDB("Unable to load DR system", true, e);
            }
            return true;
        }
        else {
            getStatsAgent().registerStatsSource(StatsSelector.DRCONSUMERNODE, 0,
                    new DRConsumerStatsBase.DRConsumerNodeStatsBase());
            getStatsAgent().registerStatsSource(StatsSelector.DRCONSUMERPARTITION, 0,
                    new DRConsumerStatsBase.DRConsumerPartitionStatsBase());
        }
        return false;
    }

    // Thread safe
    @Override
    public void setReplicationActive(boolean active)
    {
        if (m_replicationActive.compareAndSet(!active, active)) {

            try {
                JSONStringer js = new JSONStringer();
                js.object();
                // Replication role should the be same across the cluster
                js.key("role").value(getReplicationRole().ordinal());
                js.key("active").value(m_replicationActive.get());
                js.endObject();

                getHostMessenger().getZK().setData(VoltZK.replicationconfig,
                                                   js.toString().getBytes("UTF-8"),
                                                   -1);
            } catch (Exception e) {
                e.printStackTrace();
                hostLog.error("Failed to write replication active state to ZK: " +
                              e.getMessage());
            }

            if (m_producerDRGateway != null) {
                m_producerDRGateway.setActive(active);
            }
        }
    }

    @Override
    public boolean getReplicationActive()
    {
        return m_replicationActive.get();
    }

    @Override
    public ProducerDRGateway getNodeDRGateway()
    {
        return m_producerDRGateway;
    }

    @Override
    public ConsumerDRGateway getConsumerDRGateway() {
        return m_consumerDRGateway;
    }

    @Override
    public void onSyncSnapshotCompletion() {
        m_leaderAppointer.onSyncSnapshotCompletion();
    }

    @Override
    public void setDurabilityUniqueIdListener(Integer partition, DurableUniqueIdListener listener) {
        if (partition == MpInitiator.MP_INIT_PID) {
            m_iv2Initiators.get(m_iv2Initiators.firstKey()).setDurableUniqueIdListener(listener);
        }
        else {
            Initiator init = m_iv2Initiators.get(partition);
            assert init != null;
            init.setDurableUniqueIdListener(listener);
        }
    }

    public ExecutionEngine debugGetSpiedEE(int partitionId) {
        if (m_config.m_backend == BackendTarget.NATIVE_EE_SPY_JNI) {
            BaseInitiator init = (BaseInitiator)m_iv2Initiators.get(partitionId);
            return init.debugGetSpiedEE();
        }
        else {
            return null;
        }
    }

    @Override
    public SiteTracker getSiteTrackerForSnapshot()
    {
        return new SiteTracker(m_messenger.getHostId(), m_cartographer.getSiteTrackerMailboxMap(), 0);
    }

    /**
     * Create default deployment.xml file in voltdbroot if the deployment path is null.
     *
     * @return path to default deployment file
     * @throws IOException
     */
    static String setupDefaultDeployment(VoltLogger logger) throws IOException {
        return setupDefaultDeployment(logger, CatalogUtil.getVoltDbRoot(null));
    }

    /**
     * Create default deployment.xml file in voltdbroot if the deployment path is null.
     *
     * @return pathto default deployment file
     * @throws IOException
     */
   static String setupDefaultDeployment(VoltLogger logger, File voltdbroot) throws IOException {
        File configInfoDir = new VoltFile(voltdbroot, VoltDB.CONFIG_DIR);
        configInfoDir.mkdirs();

        File depFH = new VoltFile(configInfoDir, "deployment.xml");
        if (!depFH.exists()) {
            logger.info("Generating default deployment file \"" + depFH.getAbsolutePath() + "\"");

            try (BufferedWriter bw = new BufferedWriter(new FileWriter(depFH))) {
                for (String line : defaultDeploymentXML) {
                    bw.write(line);
                    bw.newLine();
                }
            } finally {
            }
        }

        return depFH.getAbsolutePath();
    }

    /*
     * Validate the build string with the rest of the cluster
     * by racing to publish it to ZK and then comparing the one this process
     * has to the one in ZK. They should all match. The method returns a future
     * so that init can continue while the ZK call is pending since it ZK is pretty
     * slow.
     */
    private Future<?> validateBuildString(final String buildString, ZooKeeper zk) {
        final SettableFuture<Object> retval = SettableFuture.create();
        byte buildStringBytes[] = null;
        try {
            buildStringBytes = buildString.getBytes("UTF-8");
        } catch (UnsupportedEncodingException e) {
            throw new AssertionError(e);
        }
        final byte buildStringBytesFinal[] = buildStringBytes;

        //Can use a void callback because ZK will execute the create and then the get in order
        //It's a race so it doesn't have to succeed
        zk.create(
                VoltZK.buildstring,
                buildStringBytes,
                Ids.OPEN_ACL_UNSAFE,
                CreateMode.PERSISTENT,
                new ZKUtil.StringCallback(),
                null);

        zk.getData(VoltZK.buildstring, false, new org.apache.zookeeper_voltpatches.AsyncCallback.DataCallback() {

            @Override
            public void processResult(int rc, String path, Object ctx,
                    byte[] data, Stat stat) {
                KeeperException.Code code = KeeperException.Code.get(rc);
                if (code == KeeperException.Code.OK) {
                    if (Arrays.equals(buildStringBytesFinal, data)) {
                        retval.set(null);
                    } else {
                        try {
                            hostLog.info("Different but compatible software versions on the cluster " +
                                         "and the rejoining node. Cluster version is {" + (new String(data, "UTF-8")).split("_")[0] +
                                         "}. Rejoining node version is {" + m_defaultVersionString + "}.");
                            retval.set(null);
                        } catch (UnsupportedEncodingException e) {
                            retval.setException(new AssertionError(e));
                        }
                    }
                } else {
                    retval.setException(KeeperException.create(code));
                }
            }

        }, null);

        return retval;
    }

    /**
     * See comment on {@link VoltDBInterface#schedulePriorityWork(Runnable, long, long, TimeUnit)} vs
     * {@link VoltDBInterface#scheduleWork(Runnable, long, long, TimeUnit)}
     */
    @Override
    public ScheduledFuture<?> schedulePriorityWork(Runnable work,
            long initialDelay,
            long delay,
            TimeUnit unit) {
        if (delay > 0) {
            return m_periodicPriorityWorkThread.scheduleWithFixedDelay(work,
                    initialDelay, delay,
                    unit);
        } else {
            return m_periodicPriorityWorkThread.schedule(work, initialDelay, unit);
        }
    }

    private void checkHeapSanity(boolean isPro, int tableCount, int sitesPerHost, int kfactor)
    {
        long megabytes = 1024 * 1024;
        long maxMemory = Runtime.getRuntime().maxMemory() / megabytes;
        // DRv2 now is off heap
        long crazyThresh = computeMinimumHeapRqt(isPro, tableCount, sitesPerHost, kfactor);

        if (maxMemory < crazyThresh) {
            StringBuilder builder = new StringBuilder();
            builder.append(String.format("The configuration of %d tables, %d sites-per-host, and k-factor of %d requires at least %d MB of Java heap memory. ", tableCount, sitesPerHost, kfactor, crazyThresh));
            builder.append(String.format("The maximum amount of heap memory available to the JVM is %d MB. ", maxMemory));
            builder.append("Please increase the maximum heap size using the VOLTDB_HEAPMAX environment variable and then restart VoltDB.");
            consoleLog.warn(builder.toString());
        }

    }

    // Compute the minimum required heap to run this configuration.  This comes from the documentation,
    // http://voltdb.com/docs/PlanningGuide/MemSizeServers.php#MemSizeHeapGuidelines
    // Any changes there should get reflected here and vice versa.
    static public long computeMinimumHeapRqt(boolean isPro, int tableCount, int sitesPerHost, int kfactor)
    {
        long baseRqt = 384;
        long tableRqt = 10 * tableCount;
        // K-safety Heap consumption drop to 8 MB (per node)
        // Snapshot cost 32 MB (per node)
        // Theoretically, 40 MB (per node) should be enough
        long rejoinRqt = (isPro && kfactor > 0) ? 128 * sitesPerHost : 0;
        return baseRqt + tableRqt + rejoinRqt;
    }

    @Override
    public <T> ListenableFuture<T> submitSnapshotIOWork(Callable<T> work)
    {
        assert m_snapshotIOAgent != null;
        return m_snapshotIOAgent.submit(work);
    }

    @Override
    public long getClusterUptime()
    {
        return System.currentTimeMillis() - getHostMessenger().getInstanceId().getTimestamp();
    }

    @Override
    public long getClusterCreateTime()
    {
        return m_clusterCreateTime;
    }

    @Override
    public void setClusterCreateTime(long clusterCreateTime) {
        m_clusterCreateTime = clusterCreateTime;
        hostLog.info("The internal DR cluster timestamp being restored from a snapshot is " +
                new Date(m_clusterCreateTime).toString() + ".");
    }
}<|MERGE_RESOLUTION|>--- conflicted
+++ resolved
@@ -1807,42 +1807,9 @@
         }
     }
 
-<<<<<<< HEAD
     private void deleteInitializationMarkers(Configuration configuration) {
         for (File c: configuration.getInitMarkers()) {
             MiscUtils.deleteRecursively(c);
-=======
-    private void stagePathConfiguration(Configuration config) {
-        File depFH = new VoltFile(config.m_voltdbRoot, VoltDB.INITIALIZED_PATHS);
-        try (PrintWriter pw = new PrintWriter(new FileWriter(depFH), true)) {
-            m_pathList.store(pw, "DO NOT MODIFY THIS FILE");
-        } catch (IOException e) {
-            VoltDB.crashLocalVoltDB("Unable to stage configuration path destination", false, e);
-        }
-    }
-
-    private void loadPathConfiguration(Configuration config) {
-        File depFH = new VoltFile(config.m_voltdbRoot, VoltDB.INITIALIZED_PATHS);
-        try (FileInputStream is = new FileInputStream(depFH)) {
-            consoleLog.info("Loading Path configuration from " + depFH.getAbsolutePath());
-            m_pathList.load(is);
-        } catch (IOException e) {
-            VoltDB.crashLocalVoltDB("Unable to read configuration path destination", false, e);
-        }
-    }
-
-    private void deleteEverythingButLogs(File rootDH) {
-        File [] allButLog = rootDH.listFiles(new FileFilter() {
-            @Override
-            public boolean accept(File p) {
-                return !p.isDirectory() || !"log".equals(p.getName());
-            }
-        });
-        if (allButLog != null) {
-            for (File c: allButLog) {
-                MiscUtils.deleteRecursively(c);
-            }
->>>>>>> 1fc66ebf
         }
     }
 
