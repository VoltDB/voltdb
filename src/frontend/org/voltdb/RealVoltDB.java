/* This file is part of VoltDB.
 * Copyright (C) 2008-2016 VoltDB Inc.
 *
 * This program is free software: you can redistribute it and/or modify
 * it under the terms of the GNU Affero General Public License as
 * published by the Free Software Foundation, either version 3 of the
 * License, or (at your option) any later version.
 *
 * This program is distributed in the hope that it will be useful,
 * but WITHOUT ANY WARRANTY; without even the implied warranty of
 * MERCHANTABILITY or FITNESS FOR A PARTICULAR PURPOSE.  See the
 * GNU Affero General Public License for more details.
 *
 * You should have received a copy of the GNU Affero General Public License
 * along with VoltDB.  If not, see <http://www.gnu.org/licenses/>.
 */

package org.voltdb;

import java.io.BufferedReader;
import java.io.BufferedWriter;
import java.io.ByteArrayInputStream;
import java.io.File;
import java.io.FileFilter;
import java.io.FileInputStream;
import java.io.FileOutputStream;
import java.io.FileReader;
import java.io.FileWriter;
import java.io.IOException;
import java.io.InputStream;
import java.io.PrintStream;
import java.io.PrintWriter;
import java.io.UnsupportedEncodingException;
import java.lang.management.ManagementFactory;
import java.lang.reflect.Constructor;
import java.lang.reflect.Field;
import java.net.Inet4Address;
import java.net.Inet6Address;
import java.net.InetAddress;
import java.net.NetworkInterface;
import java.net.SocketException;
import java.text.SimpleDateFormat;
import java.util.ArrayList;
import java.util.Arrays;
import java.util.Collection;
import java.util.Date;
import java.util.Enumeration;
import java.util.HashMap;
import java.util.HashSet;
import java.util.LinkedList;
import java.util.List;
import java.util.Map;
import java.util.Map.Entry;
import java.util.Random;
import java.util.Set;
import java.util.SortedMap;
import java.util.TreeMap;
import java.util.concurrent.Callable;
import java.util.concurrent.ExecutionException;
import java.util.concurrent.Future;
import java.util.concurrent.ScheduledExecutorService;
import java.util.concurrent.ScheduledFuture;
import java.util.concurrent.ScheduledThreadPoolExecutor;
import java.util.concurrent.Semaphore;
import java.util.concurrent.TimeUnit;
import java.util.concurrent.atomic.AtomicBoolean;

import org.aeonbits.owner.ConfigFactory;
import org.apache.cassandra_voltpatches.GCInspector;
import org.apache.log4j.Appender;
import org.apache.log4j.DailyRollingFileAppender;
import org.apache.log4j.FileAppender;
import org.apache.log4j.Logger;
import org.apache.zookeeper_voltpatches.CreateMode;
import org.apache.zookeeper_voltpatches.KeeperException;
import org.apache.zookeeper_voltpatches.WatchedEvent;
import org.apache.zookeeper_voltpatches.Watcher;
import org.apache.zookeeper_voltpatches.ZooDefs.Ids;
import org.apache.zookeeper_voltpatches.ZooKeeper;
import org.apache.zookeeper_voltpatches.data.Stat;
import org.json_voltpatches.JSONException;
import org.json_voltpatches.JSONObject;
import org.json_voltpatches.JSONStringer;
import org.voltcore.logging.Level;
import org.voltcore.logging.VoltLogger;
import org.voltcore.messaging.HostMessenger;
import org.voltcore.messaging.SiteMailbox;
import org.voltcore.utils.CoreUtils;
import org.voltcore.utils.OnDemandBinaryLogger;
import org.voltcore.utils.Pair;
import org.voltcore.utils.ShutdownHooks;
import org.voltcore.utils.VersionChecker;
import org.voltcore.zk.CoreZK;
import org.voltcore.zk.ZKCountdownLatch;
import org.voltcore.zk.ZKUtil;
import org.voltdb.TheHashinator.HashinatorType;
import org.voltdb.VoltDB.Configuration;
import org.voltdb.catalog.Catalog;
import org.voltdb.catalog.Cluster;
import org.voltdb.catalog.Database;
import org.voltdb.catalog.Deployment;
import org.voltdb.catalog.SnapshotSchedule;
import org.voltdb.catalog.Systemsettings;
import org.voltdb.common.Constants;
import org.voltdb.common.NodeState;
import org.voltdb.compiler.AdHocCompilerCache;
import org.voltdb.compiler.AsyncCompilerAgent;
import org.voltdb.compiler.ClusterConfig;
import org.voltdb.compiler.deploymentfile.ClusterType;
import org.voltdb.compiler.deploymentfile.ConsistencyType;
import org.voltdb.compiler.deploymentfile.DeploymentType;
import org.voltdb.compiler.deploymentfile.HeartbeatType;
import org.voltdb.compiler.deploymentfile.PartitionDetectionType;
import org.voltdb.compiler.deploymentfile.PathsType;
import org.voltdb.compiler.deploymentfile.SystemSettingsType;
import org.voltdb.dtxn.InitiatorStats;
import org.voltdb.dtxn.LatencyHistogramStats;
import org.voltdb.dtxn.LatencyStats;
import org.voltdb.dtxn.SiteTracker;
import org.voltdb.export.ExportManager;
import org.voltdb.importer.ImportManager;
import org.voltdb.iv2.BaseInitiator;
import org.voltdb.iv2.Cartographer;
import org.voltdb.iv2.Initiator;
import org.voltdb.iv2.KSafetyStats;
import org.voltdb.iv2.LeaderAppointer;
import org.voltdb.iv2.MpInitiator;
import org.voltdb.iv2.SpInitiator;
import org.voltdb.iv2.SpScheduler.DurableUniqueIdListener;
import org.voltdb.iv2.TxnEgo;
import org.voltdb.jni.ExecutionEngine;
import org.voltdb.join.BalancePartitionsStatistics;
import org.voltdb.join.ElasticJoinService;
import org.voltdb.licensetool.LicenseApi;
import org.voltdb.messaging.VoltDbMessageFactory;
import org.voltdb.modular.ModuleManager;
import org.voltdb.planner.ActivePlanRepository;
import org.voltdb.probe.MeshProber;
import org.voltdb.processtools.ShellTools;
import org.voltdb.rejoin.Iv2RejoinCoordinator;
import org.voltdb.rejoin.JoinCoordinator;
import org.voltdb.settings.ClusterSettings;
import org.voltdb.settings.ClusterSettingsRef;
import org.voltdb.settings.DbSettings;
import org.voltdb.settings.NodeSettings;
import org.voltdb.settings.Settings;
import org.voltdb.settings.SettingsException;
import org.voltdb.sysprocs.saverestore.SnapshotPathType;
import org.voltdb.sysprocs.saverestore.SnapshotUtil;
import org.voltdb.sysprocs.saverestore.SnapshotUtil.Snapshot;
import org.voltdb.utils.CLibrary;
import org.voltdb.utils.CatalogUtil;
import org.voltdb.utils.CatalogUtil.CatalogAndIds;
import org.voltdb.utils.Encoder;
import org.voltdb.utils.HTTPAdminListener;
import org.voltdb.utils.LogKeys;
import org.voltdb.utils.MiscUtils;
import org.voltdb.utils.PlatformProperties;
import org.voltdb.utils.SystemStatsCollector;
import org.voltdb.utils.VoltFile;
import org.voltdb.utils.VoltSampler;

import com.google_voltpatches.common.base.Charsets;
import com.google_voltpatches.common.base.Joiner;
import com.google_voltpatches.common.base.Preconditions;
import com.google_voltpatches.common.base.Supplier;
import com.google_voltpatches.common.base.Suppliers;
import com.google_voltpatches.common.base.Throwables;
import com.google_voltpatches.common.collect.ImmutableList;
import com.google_voltpatches.common.collect.ImmutableMap;
import com.google_voltpatches.common.net.HostAndPort;
import com.google_voltpatches.common.util.concurrent.ListenableFuture;
import com.google_voltpatches.common.util.concurrent.ListeningExecutorService;
import com.google_voltpatches.common.util.concurrent.SettableFuture;

/**
 * RealVoltDB initializes global server components, like the messaging
 * layer, ExecutionSite(s), and ClientInterface. It provides accessors
 * or references to those global objects. It is basically the global
 * namespace. A lot of the global namespace is described by VoltDBInterface
 * to allow test mocking.
 */
public class RealVoltDB implements VoltDBInterface, RestoreAgent.Callback, HostMessenger.HostWatcher {
    private static final boolean DISABLE_JMX = Boolean.valueOf(System.getProperty("DISABLE_JMX", "true"));

    /** Default deployment file contents if path to deployment is null */
    private static final String[] defaultDeploymentXML = {
        "<?xml version=\"1.0\"?>",
        "<!-- This file is an auto-generated default deployment configuration. -->",
        "<deployment>",
        "    <cluster hostcount=\"1\" />",
        "    <httpd enabled=\"true\">",
        "        <jsonapi enabled=\"true\" />",
        "    </httpd>",
        "</deployment>"
    };

    private final VoltLogger hostLog = new VoltLogger("HOST");
    private final VoltLogger consoleLog = new VoltLogger("CONSOLE");

    private VoltDB.Configuration m_config = new VoltDB.Configuration();
    int m_configuredNumberOfPartitions;
    int m_configuredReplicationFactor;
    // CatalogContext is immutable, just make sure that accessors see a consistent version
    volatile CatalogContext m_catalogContext;
    // Managed voltdb directories settings
    volatile NodeSettings m_nodeSettings;
    // Cluster settings reference and supplier
    final ClusterSettingsRef m_clusterSettings = new ClusterSettingsRef();
    private String m_buildString;
    static final String m_defaultVersionString = "6.8";
    // by default set the version to only be compatible with itself
    static final String m_defaultHotfixableRegexPattern = "^\\Q6.8\\E\\z";
    // these next two are non-static because they can be overrriden on the CLI for test
    private String m_versionString = m_defaultVersionString;
    private String m_hotfixableRegexPattern = m_defaultHotfixableRegexPattern;
    HostMessenger m_messenger = null;
    private ClientInterface m_clientInterface = null;
    HTTPAdminListener m_adminListener;
    private OpsRegistrar m_opsRegistrar = new OpsRegistrar();

    private AsyncCompilerAgent m_asyncCompilerAgent = null;
    public AsyncCompilerAgent getAsyncCompilerAgent() { return m_asyncCompilerAgent; }
    private PartitionCountStats m_partitionCountStats = null;
    private IOStats m_ioStats = null;
    private MemoryStats m_memoryStats = null;
    private CpuStats m_cpuStats = null;
    private CommandLogStats m_commandLogStats = null;
    private StatsManager m_statsManager = null;
    private SnapshotCompletionMonitor m_snapshotCompletionMonitor;
    // These are unused locally, but they need to be registered with the StatsAgent so they're
    // globally available
    @SuppressWarnings("unused")
    private InitiatorStats m_initiatorStats;
    private LiveClientsStats m_liveClientsStats = null;
    int m_myHostId;
    String m_httpPortExtraLogMessage = null;
    boolean m_jsonEnabled;

    // IV2 things
    TreeMap<Integer, Initiator> m_iv2Initiators = new TreeMap<>();
    Cartographer m_cartographer = null;
    LeaderAppointer m_leaderAppointer = null;
    GlobalServiceElector m_globalServiceElector = null;
    MpInitiator m_MPI = null;
    Map<Integer, Long> m_iv2InitiatorStartingTxnIds = new HashMap<>();
    private ScheduledFuture<?> resMonitorWork;


    private NodeStateTracker m_statusTracker;
    // Should the execution sites be started in recovery mode
    // (used for joining a node to an existing cluster)
    // If CL is enabled this will be set to true
    // by the CL when the truncation snapshot completes
    // and this node is viable for replay
    volatile boolean m_rejoining = false;
    // Need to separate the concepts of rejoin data transfer and rejoin
    // completion.  This boolean tracks whether or not the data transfer
    // process is done.  CL truncation snapshots will not flip the all-complete
    // boolean until no mode data is pending.
    // Yes, this is fragile having two booleans.  We could aggregate them into
    // some rejoining state enum at some point.
    volatile boolean m_rejoinDataPending = false;
    // Since m_rejoinDataPending is set asynchronously, sites could have inconsistent
    // view of what the value is during the execution of a sysproc. Use this and
    // m_safeMpTxnId to prevent the race. The m_safeMpTxnId is updated once in the
    // lifetime of the node to reflect the first MP txn that witnessed the flip of
    // m_rejoinDataPending.
    private final Object m_safeMpTxnIdLock = new Object();
    private long m_lastSeenMpTxnId = Long.MIN_VALUE;
    private long m_safeMpTxnId = Long.MAX_VALUE;
    String m_rejoinTruncationReqId = null;

    // Are we adding the node to the cluster instead of rejoining?
    volatile boolean m_joining = false;
    private boolean m_shuttingdown = false;

    long m_clusterCreateTime;
    AtomicBoolean m_replicationActive = new AtomicBoolean(false);
    private ProducerDRGateway m_producerDRGateway = null;
    private ConsumerDRGateway m_consumerDRGateway = null;

    //Only restrict recovery completion during test
    static Semaphore m_testBlockRecoveryCompletion = new Semaphore(Integer.MAX_VALUE);
    private long m_executionSiteRecoveryFinish;
    private long m_executionSiteRecoveryTransferred;

    // Rejoin coordinator
    private JoinCoordinator m_joinCoordinator = null;
    private ElasticJoinService m_elasticJoinService = null;

    // Snapshot IO agent
    private SnapshotIOAgent m_snapshotIOAgent = null;

    // id of the leader, or the host restore planner says has the catalog
    int m_hostIdWithStartupCatalog;
    String m_pathToStartupCatalog;

    // Synchronize initialize and shutdown
    private final Object m_startAndStopLock = new Object();

    // Synchronize updates of catalog contexts across the multiple sites on this host.
    // Ensure that the first site to reach catalogUpdate() does all the work and that no
    // others enter until that's finished.  CatalogContext is immutable and volatile, accessors
    // should be able to always get a valid context without needing this lock.
    private final Object m_catalogUpdateLock = new Object();

    // add a random number to the sampler output to make it likely to be unique for this process.
    private final VoltSampler m_sampler = new VoltSampler(10, "sample" + String.valueOf(new Random().nextInt() % 10000) + ".txt");
    private final AtomicBoolean m_hasStartedSampler = new AtomicBoolean(false);

    List<Integer> m_partitionsToSitesAtStartupForExportInit;

    RestoreAgent m_restoreAgent = null;

    private final ListeningExecutorService m_es = CoreUtils.getCachedSingleThreadExecutor("StartAction ZK Watcher", 15000);

    private volatile boolean m_isRunning = false;
    private boolean m_isRunningWithOldVerb = true;
    private boolean m_isBare = false;

    /**
     * Startup snapshot nonce taken on shutdown --save
     */
    String m_terminusNonce = null;

    private int m_maxThreadsCount;

    @Override
    public boolean isRunningWithOldVerbs() {
        return m_isRunningWithOldVerb;
     };

    @Override
    public boolean isShuttingdown() {
        return m_shuttingdown;
    }
    @Override
    public void setShuttingdown(boolean shuttingdown) {
        m_shuttingdown = shuttingdown;
    }

    @Override
    public boolean rejoining() {
        return m_rejoining;
    }

    @Override
    public boolean rejoinDataPending() {
        return m_rejoinDataPending;
    }

    @Override
    public boolean isMpSysprocSafeToExecute(long txnId)
    {
        synchronized (m_safeMpTxnIdLock) {
            if (txnId >= m_safeMpTxnId) {
                return true;
            }

            if (txnId > m_lastSeenMpTxnId) {
                m_lastSeenMpTxnId = txnId;
                if (!rejoinDataPending() && m_safeMpTxnId == Long.MAX_VALUE) {
                    m_safeMpTxnId = txnId;
                }
            }

            return txnId >= m_safeMpTxnId;
        }
    }

    private long m_recoveryStartTime;

    CommandLog m_commandLog;

    private volatile OperationMode m_mode = OperationMode.INITIALIZING;
    private OperationMode m_startMode = null;

    volatile String m_localMetadata = "";

    private ListeningExecutorService m_computationService;

    private Thread m_configLogger;

    // methods accessed via the singleton
    @Override
    public void startSampler() {
        if (m_hasStartedSampler.compareAndSet(false, true)) {
            m_sampler.start();
        }
    }

    private ScheduledThreadPoolExecutor m_periodicWorkThread;
    private ScheduledThreadPoolExecutor m_periodicPriorityWorkThread;

    // The configured license api: use to decide enterprise/community edition feature enablement
    LicenseApi m_licenseApi;
    String m_licenseInformation = "";
    private LatencyStats m_latencyStats;

    private LatencyHistogramStats m_latencyHistogramStats;

    private File getConfigDirectory() {
        return getConfigDirectory(m_config);
    }

    private File getConfigDirectory(Configuration config) {
        return getConfigDirectory(config.m_voltdbRoot);
    }

    private File getConfigDirectory(File voltdbroot) {
        return new VoltFile(voltdbroot, Constants.CONFIG_DIR);
    }

    private File getConfigLogDeployment() {
        return getConfigLogDeployment(m_config);
    }

    private File getConfigLogDeployment(Configuration config) {
        return new VoltFile(getConfigDirectory(config), "deployment.xml");
    }

    @Override
    public LicenseApi getLicenseApi() {
        return m_licenseApi;
    }

    @Override
    public String getLicenseInformation() {
        return m_licenseInformation;
    }

    @Override
    public String getVoltDBRootPath(PathsType.Voltdbroot path) {
        if (isRunningWithOldVerbs()) {
           return path.getPath();
        }
        return m_nodeSettings.getVoltDBRoot().getPath();
    }

    @Override
    public String getCommandLogPath(PathsType.Commandlog path) {
        if (isRunningWithOldVerbs()) {
           return path.getPath();
        }
        return m_nodeSettings.resolve(m_nodeSettings.getCommandLog()).getPath();
    }

    @Override
    public String getCommandLogSnapshotPath(PathsType.Commandlogsnapshot path) {
        if (isRunningWithOldVerbs()) {
           return path.getPath();
        }
        return m_nodeSettings.resolve(m_nodeSettings.getCommandLogSnapshot()).getPath();
    }

    @Override
    public String getSnapshotPath(PathsType.Snapshots path) {
        if (isRunningWithOldVerbs()) {
           return path.getPath();
        }
        return m_nodeSettings.resolve(m_nodeSettings.getSnapshoth()).getPath();
    }

    @Override
    public String getExportOverflowPath(PathsType.Exportoverflow path) {
        if (isRunningWithOldVerbs()) {
           return path.getPath();
        }
        return m_nodeSettings.resolve(m_nodeSettings.getExportOverflow()).getPath();
    }

    @Override
    public String getDROverflowPath(PathsType.Droverflow path) {
        if (isRunningWithOldVerbs()) {
           return path.getPath();
        }
        return m_nodeSettings.resolve(m_nodeSettings.getDROverflow()).getPath();
    }

    @Override
    public String getVoltDBRootPath() {
        return m_nodeSettings.getVoltDBRoot().getPath();
    }

    @Override
    public String getCommandLogPath() {
        return m_nodeSettings.resolve(m_nodeSettings.getCommandLog()).getPath();
    }

    @Override
    public String getCommandLogSnapshotPath() {
        return m_nodeSettings.resolve(m_nodeSettings.getCommandLogSnapshot()).getPath();
    }

    @Override
    public String getSnapshotPath() {
        return m_nodeSettings.resolve(m_nodeSettings.getSnapshoth()).getPath();
    }

    @Override
    public String getExportOverflowPath() {
        return m_nodeSettings.resolve(m_nodeSettings.getExportOverflow()).getPath();
    }

    @Override
    public String getDROverflowPath() {
        return m_nodeSettings.resolve(m_nodeSettings.getDROverflow()).getPath();
    }

    private String managedPathEmptyCheck(String voltDbRoot, String path) {
        VoltFile managedPath;
        if (new File(path).isAbsolute())
            managedPath = new VoltFile(path);
        else
            managedPath = new VoltFile(voltDbRoot, path);
        if (managedPath.exists() && managedPath.list().length > 0)
            return managedPath.getAbsolutePath();
        return null;
    }

    private void managedPathsEmptyCheck(Configuration config) {
        List<String> nonEmptyPaths = managedPathsWithFiles(config, m_catalogContext.getDeployment());
        if (!nonEmptyPaths.isEmpty()) {
            StringBuilder crashMessage =
                    new StringBuilder("Files from a previous database session exist in the managed directories:");
            for (String nonEmptyPath : nonEmptyPaths) {
                crashMessage.append("\n  - " + nonEmptyPath);
            }
            crashMessage.append("\nUse the recover command to restore the previous database or use create --force" +
                " to start a new database session overwriting existing files.");
            VoltDB.crashLocalVoltDB(crashMessage.toString());
        }
    }

    private List<String> managedPathsWithFiles(Configuration config, DeploymentType deployment) {
        ImmutableList.Builder<String> nonEmptyPaths = ImmutableList.builder();
        if (!config.m_isEnterprise) {
            return nonEmptyPaths.build();
        }
        PathsType paths = deployment.getPaths();
        String voltDbRoot = getVoltDBRootPath(paths.getVoltdbroot());
        String path;
        if ((path = managedPathEmptyCheck(voltDbRoot, getSnapshotPath(paths.getSnapshots()))) != null)
            nonEmptyPaths.add(path);
        if ((path = managedPathEmptyCheck(voltDbRoot, getExportOverflowPath(paths.getExportoverflow()))) != null)
            nonEmptyPaths.add(path);
        if ((path = managedPathEmptyCheck(voltDbRoot, getDROverflowPath(paths.getDroverflow()))) != null)
            nonEmptyPaths.add(path);
        if ((path = managedPathEmptyCheck(voltDbRoot, getCommandLogPath(paths.getCommandlog()))) != null)
            nonEmptyPaths.add(path);
        if ((path = managedPathEmptyCheck(voltDbRoot, getCommandLogSnapshotPath(paths.getCommandlogsnapshot()))) != null)
            nonEmptyPaths.add(path);
        return nonEmptyPaths.build();
    }

    private final List<String> pathsWithRecoverableArtifacts(DeploymentType deployment) {
        ImmutableList.Builder<String> nonEmptyPaths = ImmutableList.builder();
        if (!MiscUtils.isPro()) {
            return nonEmptyPaths.build();
        }
        PathsType paths = deployment.getPaths();
        String voltDbRoot = getVoltDBRootPath(paths.getVoltdbroot());
        String path;
        if ((path = managedPathEmptyCheck(voltDbRoot, getSnapshotPath(paths.getSnapshots()))) != null)
            nonEmptyPaths.add(path);
        if ((path = managedPathEmptyCheck(voltDbRoot, getCommandLogPath(paths.getCommandlog()))) != null)
            nonEmptyPaths.add(path);
        if ((path = managedPathEmptyCheck(voltDbRoot, getCommandLogSnapshotPath(paths.getCommandlogsnapshot()))) != null)
            nonEmptyPaths.add(path);
        return nonEmptyPaths.build();
    }

    /**
     * Initialize all the global components, then initialize all the m_sites.
     * @param config configuration that gets passed in from commandline.
     */
    @Override
    public void initialize(Configuration config) {
        ShutdownHooks.enableServerStopLogging();
        synchronized(m_startAndStopLock) {
            // Handle multiple invocations of server thread in the same JVM.
            // by clearing static variables/properties which ModuleManager,
            // and Settings depend on
            ConfigFactory.clearProperty(Settings.CONFIG_DIR);
            ModuleManager.resetCacheRoot();

            m_isRunningWithOldVerb = config.m_startAction.isLegacy();

            // check that this is a 64 bit VM
            if (System.getProperty("java.vm.name").contains("64") == false) {
                hostLog.fatal("You are running on an unsupported (probably 32 bit) JVM. Exiting.");
                System.exit(-1);
            }

            m_isRunningWithOldVerb = config.m_startAction.isLegacy();
            readBuildInfo(config.m_isEnterprise ? "Enterprise Edition" : "Community Edition");

            // Replay command line args that we can see
            StringBuilder sb = new StringBuilder(2048).append("Command line arguments: ");
            sb.append(System.getProperty("sun.java.command", "[not available]"));
            hostLog.info(sb.toString());

            List<String> iargs = ManagementFactory.getRuntimeMXBean().getInputArguments();
            sb.delete(0, sb.length()).append("Command line JVM arguments:");
            for (String iarg : iargs)
                sb.append(" ").append(iarg);
            if (iargs.size() > 0) hostLog.info(sb.toString());
            else hostLog.info("No JVM command line args known.");

            sb.delete(0, sb.length()).append("Command line JVM classpath: ");
            sb.append(System.getProperty("java.class.path", "[not available]"));
            hostLog.info(sb.toString());

            // config UUID is part of the status tracker that is slated to be an
            // Information source for an http admun endpoint
            m_statusTracker = new NodeStateTracker();

            consoleLog.l7dlog( Level.INFO, LogKeys.host_VoltDB_StartupString.name(), null);

            if (config.m_startAction == StartAction.INITIALIZE) {
                if (config.m_forceVoltdbCreate) {
                    deleteInitializationMarkers(config);
                }
            }

            // If there's no deployment provide a default and put it under voltdbroot.
            if (config.m_pathToDeployment == null) {
                try {
                    config.m_pathToDeployment = setupDefaultDeployment(hostLog, config.m_voltdbRoot);
                    config.m_deploymentDefault = true;
                } catch (IOException e) {
                    VoltDB.crashLocalVoltDB("Failed to write default deployment.", false, null);
                    return;
                }
            }

            ReadDeploymentResults readDepl = readPrimedDeployment(config);

            if (config.m_startAction == StartAction.INITIALIZE) {
                if (config.m_forceVoltdbCreate && m_nodeSettings.clean()) {
                    String msg = "Archived previous snapshot directory to " + m_nodeSettings.getSnapshoth() + ".1";
                    consoleLog.info(msg);
                    hostLog.info(msg);
                }
                stageDeploymemtFileForInitialize(config, readDepl.deployment);
                stageInitializedMarker(config);
                hostLog.info("Initialized VoltDB root directory " + config.m_voltdbRoot.getPath());
                consoleLog.info("Initialized VoltDB root directory " + config.m_voltdbRoot.getPath());
                VoltDB.exit(0);
            }

            if (config.m_startAction.isLegacy()) {
                File rootFH = CatalogUtil.getVoltDbRoot(readDepl.deployment.getPaths());
                File inzFH = new VoltFile(rootFH, VoltDB.INITIALIZED_MARKER);
                if (inzFH.exists()) {
                    VoltDB.crashLocalVoltDB("Cannot use legacy start action "
                            + config.m_startAction + " on voltdbroot "
                            + rootFH + " that was initialized with the init command");
                    return;
                }
                //Case where you give primed deployment with -d look in ../../ for initialized marker.
                //Also check if parents are config and voltdbroot
                File cfile = (new File(config.m_pathToDeployment)).getParentFile();
                if (cfile != null) {
                    rootFH = cfile.getParentFile();
                    if ("config".equals(cfile.getName()) && VoltDB.DBROOT.equals(rootFH.getName())) {
                        inzFH = new VoltFile(rootFH, VoltDB.INITIALIZED_MARKER);
                        if (inzFH.exists()) {
                            VoltDB.crashLocalVoltDB("Can not use legacy start action "
                                    + config.m_startAction + " on voltdbroot "
                                    + rootFH + " that was initialized with the init command");
                            return;
                        }
                    }
                }
            }

            List<String> failed = m_nodeSettings.ensureDirectoriesExist();
            if (!failed.isEmpty()) {
                String msg = "Unable to access or create the following directories:\n  - " +
                        Joiner.on("\n  - ").join(failed);
                VoltDB.crashLocalVoltDB(msg);
                return;
            }

            if (config.m_hostCount == VoltDB.UNDEFINED) {
                config.m_hostCount = readDepl.deployment.getCluster().getHostcount();
            }

            // set the mode first thing
            m_mode = OperationMode.INITIALIZING;
            m_config = config;
            m_startMode = null;

            // set a bunch of things to null/empty/new for tests
            // which reusue the process
            m_safeMpTxnId = Long.MAX_VALUE;
            m_lastSeenMpTxnId = Long.MIN_VALUE;
            m_clientInterface = null;
            m_adminListener = null;
            m_commandLog = new DummyCommandLog();
            m_messenger = null;
            m_opsRegistrar = new OpsRegistrar();
            m_asyncCompilerAgent = null;
            m_snapshotCompletionMonitor = null;
            m_catalogContext = null;
            m_partitionCountStats = null;
            m_ioStats = null;
            m_memoryStats = null;
            m_commandLogStats = null;
            m_statsManager = null;
            m_restoreAgent = null;
            m_recoveryStartTime = System.currentTimeMillis();
            m_hostIdWithStartupCatalog = 0;
            m_pathToStartupCatalog = m_config.m_pathToCatalog;
            m_replicationActive = new AtomicBoolean(false);
            m_configLogger = null;
            ActivePlanRepository.clear();

            updateMaxThreadsLimit();

            // set up site structure
            final int computationThreads = Math.max(2, CoreUtils.availableProcessors() / 4);
            m_computationService =
                    CoreUtils.getListeningExecutorService(
                            "Computation service thread",
                            computationThreads, m_config.m_computationCoreBindings);

            // Set std-out/err to use the UTF-8 encoding and fail if UTF-8 isn't supported
            try {
                System.setOut(new PrintStream(System.out, true, "UTF-8"));
                System.setErr(new PrintStream(System.err, true, "UTF-8"));
            } catch (UnsupportedEncodingException e) {
                hostLog.fatal("Support for the UTF-8 encoding is required for VoltDB. This means you are likely running an unsupported JVM. Exiting.");
                VoltDB.exit(-1);
            }

            m_snapshotCompletionMonitor = new SnapshotCompletionMonitor();

            // use CLI overrides for testing hotfix version compatibility
            if (m_config.m_versionStringOverrideForTest != null) {
                m_versionString = m_config.m_versionStringOverrideForTest;
            }
            if (m_config.m_versionCompatibilityRegexOverrideForTest != null) {
                m_hotfixableRegexPattern = m_config.m_versionCompatibilityRegexOverrideForTest;
            }
            if (m_config.m_buildStringOverrideForTest != null) {
                m_buildString = m_config.m_buildStringOverrideForTest;
            }
            // Prime cluster settings from configuration parameters
            // evaluate properties with the following sources in terms of priority
            // 1) properties from command line options
            // 2) properties from the cluster.properties files
            // 3) properties from the deployment file

            // this reads the file config/cluster.properties
            ClusterSettings fromPropertyFile = ClusterSettings.create();
            // handle case we recover clusters that were elastically expanded
            if (m_config.m_startAction.doesRecover()) {
                m_config.m_hostCount = fromPropertyFile.hostcount();
            }
            Map<String, String> fromCommandLine = m_config.asClusterSettingsMap();
            Map<String, String> fromDeploymentFile = CatalogUtil.
                    asClusterSettingsMap(readDepl.deployment);

            ClusterSettings clusterSettings = ClusterSettings.create(
                    fromCommandLine, fromPropertyFile.asMap(), fromDeploymentFile);

            // persist the merged settings
            clusterSettings.store();

            m_clusterSettings.set(clusterSettings, 1);

            MeshProber.Determination determination = buildClusterMesh(readDepl);
            if (m_config.m_startAction == StartAction.PROBE) {
                String action = "Starting a new database cluster";
                if (determination.startAction.doesRejoin()) {
                    action = "Rejoining a running cluster";
                } else if (determination.startAction == StartAction.JOIN) {
                    action = "Adding this node to a running cluster";
                } else if (determination.startAction.doesRecover()) {
                    action = "Restarting the database cluster from the command logs";
                }
                hostLog.info(action);
                consoleLog.info(action);
            }

            m_config.m_startAction = determination.startAction;
            m_config.m_hostCount = determination.hostCount;

            m_terminusNonce = determination.terminusNonce;

            // determine if this is a rejoining node
            // (used for license check and later the actual rejoin)
            boolean isRejoin = m_config.m_startAction.doesRejoin();
            m_rejoining = isRejoin;
            m_rejoinDataPending = m_config.m_startAction.doesJoin();

            m_joining = m_config.m_startAction == StartAction.JOIN;

            if (isRejoin || m_joining) {
                m_statusTracker.setNodeState(NodeState.REJOINING);
            }
            //Register dummy agents immediately
            m_opsRegistrar.registerMailboxes(m_messenger);

            //Start validating the build string in the background
            final Future<?> buildStringValidation = validateBuildString(getBuildString(), m_messenger.getZK());

            // race to create start action nodes and then verify theirs compatibility.
            m_messenger.getZK().create(VoltZK.start_action, null, Ids.OPEN_ACL_UNSAFE, CreateMode.PERSISTENT, new ZKUtil.StringCallback(), null);
            VoltZK.createStartActionNode(m_messenger.getZK(), m_messenger.getHostId(), m_config.m_startAction);
            validateStartAction();

            final int numberOfNodes = readDeploymentAndCreateStarterCatalogContext(config);
            if (config.m_isEnterprise && m_config.m_startAction.doesRequireEmptyDirectories()
                    && !config.m_forceVoltdbCreate) {
                    managedPathsEmptyCheck(config);
            }

            Map<Integer, String> hostGroups = null;
            if (!isRejoin && !m_joining) {
                hostGroups = m_messenger.waitForGroupJoin(numberOfNodes);
            }
            if (m_messenger.isPaused() || m_config.m_isPaused) {
                setStartMode(OperationMode.PAUSED);
            }

            // Create the thread pool here. It's needed by buildClusterMesh()
            m_periodicWorkThread =
                    CoreUtils.getScheduledThreadPoolExecutor("Periodic Work", 1, CoreUtils.SMALL_STACK_SIZE);
            m_periodicPriorityWorkThread =
                    CoreUtils.getScheduledThreadPoolExecutor("Periodic Priority Work", 1, CoreUtils.SMALL_STACK_SIZE);

            Class<?> snapshotIOAgentClass = MiscUtils.loadProClass("org.voltdb.SnapshotIOAgentImpl", "Snapshot", true);
            if (snapshotIOAgentClass != null) {
                try {
                    m_snapshotIOAgent = (SnapshotIOAgent) snapshotIOAgentClass.getConstructor(HostMessenger.class, long.class)
                            .newInstance(m_messenger, m_messenger.getHSIdForLocalSite(HostMessenger.SNAPSHOT_IO_AGENT_ID));
                    m_messenger.createMailbox(m_snapshotIOAgent.getHSId(), m_snapshotIOAgent);
                } catch (Exception e) {
                    VoltDB.crashLocalVoltDB("Failed to instantiate snapshot IO agent", true, e);
                }
            }

            if (m_config.m_pathToLicense == null) {
                m_licenseApi = MiscUtils.licenseApiFactory();
                if (m_licenseApi == null) {
                    hostLog.fatal("Unable to open license file in default directories");
                }
            }
            else {
                m_licenseApi = MiscUtils.licenseApiFactory(m_config.m_pathToLicense);
                if (m_licenseApi == null) {
                    hostLog.fatal("Unable to open license file in provided path: " + m_config.m_pathToLicense);
                }
            }

            if (m_licenseApi == null) {
                hostLog.fatal("Please contact sales@voltdb.com to request a license.");
                VoltDB.crashLocalVoltDB("Failed to initialize license verifier. " +
                        "See previous log message for details.", false, null);
            }
            m_asyncCompilerAgent = new AsyncCompilerAgent(m_licenseApi);

            try {
                SimpleDateFormat sdf = new SimpleDateFormat("EEE MMM d, yyyy");
                JSONObject jo = new JSONObject();
                jo.put("trial",m_licenseApi.isTrial());
                jo.put("hostcount",m_licenseApi.maxHostcount());
                jo.put("commandlogging", m_licenseApi.isCommandLoggingAllowed());
                jo.put("wanreplication", m_licenseApi.isDrReplicationAllowed());
                jo.put("expiration", sdf.format(m_licenseApi.expires().getTime()));
                m_licenseInformation = jo.toString();
            } catch (JSONException ex) {
                //Ignore
            }

            // Create the GlobalServiceElector.  Do this here so we can register the MPI with it
            // when we construct it below
            m_globalServiceElector = new GlobalServiceElector(m_messenger.getZK(), m_messenger.getHostId());
            // Start the GlobalServiceElector.  Not sure where this will actually belong.
            try {
                m_globalServiceElector.start();
            } catch (Exception e) {
                VoltDB.crashLocalVoltDB("Unable to start GlobalServiceElector", true, e);
            }

            // Always create a mailbox for elastic join data transfer
            if (m_config.m_isEnterprise) {
                long elasticHSId = m_messenger.getHSIdForLocalSite(HostMessenger.REBALANCE_SITE_ID);
                m_messenger.createMailbox(elasticHSId, new SiteMailbox(m_messenger, elasticHSId));
            }

            if (m_joining) {
                Class<?> elasticJoinCoordClass =
                        MiscUtils.loadProClass("org.voltdb.join.ElasticJoinNodeCoordinator", "Elastic", false);
                try {
                    Constructor<?> constructor = elasticJoinCoordClass.getConstructor(HostMessenger.class, String.class);
                    m_joinCoordinator = (JoinCoordinator) constructor.newInstance(m_messenger, VoltDB.instance().getVoltDBRootPath());
                    m_messenger.registerMailbox(m_joinCoordinator);
                    m_joinCoordinator.initialize(m_catalogContext.getDeployment().getCluster().getKfactor());
                } catch (Exception e) {
                    VoltDB.crashLocalVoltDB("Failed to instantiate join coordinator", true, e);
                }
            }

            /*
             * Construct all the mailboxes for things that need to be globally addressable so they can be published
             * in one atomic shot.
             *
             * The starting state for partition assignments are statically derived from the host id generated
             * by host messenger and the k-factor/host count/sites per host. This starting state
             * is published to ZK as the topology metadata node.
             *
             * On join and rejoin the node has to inspect the topology meta node to find out what is missing
             * and then update the topology listing itself as the replica for those partitions.
             * Then it does a compare and set of the topology.
             *
             * Ning: topology may not reflect the true partitions in the cluster during join. So if another node
             * is trying to rejoin, it should rely on the cartographer's view to pick the partitions to replace.
             */
            JSONObject topo = getTopology(config.m_startAction, hostGroups, m_joinCoordinator);
            m_partitionsToSitesAtStartupForExportInit = new ArrayList<>();
            try {
                // IV2 mailbox stuff
                ClusterConfig clusterConfig = new ClusterConfig(topo);
                m_configuredReplicationFactor = clusterConfig.getReplicationFactor();
                m_cartographer = new Cartographer(m_messenger, m_configuredReplicationFactor,
                        m_catalogContext.cluster.getNetworkpartition());
                List<Integer> partitions = null;
                if (isRejoin) {
                    m_configuredNumberOfPartitions = m_cartographer.getPartitionCount();
                    partitions = m_cartographer.getIv2PartitionsToReplace(m_configuredReplicationFactor,
                                                                          m_catalogContext.getNodeSettings().getLocalSitesCount());
                    if (partitions.size() == 0) {
                        VoltDB.crashLocalVoltDB("The VoltDB cluster already has enough nodes to satisfy " +
                                "the requested k-safety factor of " +
                                m_configuredReplicationFactor + ".\n" +
                                "No more nodes can join.", false, null);
                    }
                }
                else {
                    m_configuredNumberOfPartitions = clusterConfig.getPartitionCount();
                    partitions = ClusterConfig.partitionsForHost(topo, m_messenger.getHostId());
                }
                for (int ii = 0; ii < partitions.size(); ii++) {
                    Integer partition = partitions.get(ii);
                    m_iv2InitiatorStartingTxnIds.put( partition, TxnEgo.makeZero(partition).getTxnId());
                }
                m_iv2Initiators = createIv2Initiators(
                        partitions,
                        m_config.m_startAction,
                        m_partitionsToSitesAtStartupForExportInit);
                m_iv2InitiatorStartingTxnIds.put(
                        MpInitiator.MP_INIT_PID,
                        TxnEgo.makeZero(MpInitiator.MP_INIT_PID).getTxnId());
                // Pass the local HSIds to the MPI so it can farm out buddy sites
                // to the RO MP site pool
                List<Long> localHSIds = new ArrayList<>();
                for (Initiator ii : m_iv2Initiators.values()) {
                    localHSIds.add(ii.getInitiatorHSId());
                }
                m_MPI = new MpInitiator(m_messenger, localHSIds, getStatsAgent());
                m_iv2Initiators.put(MpInitiator.MP_INIT_PID, m_MPI);

                // Make a list of HDIds to join
                Map<Integer, Long> partsToHSIdsToRejoin = new HashMap<>();
                for (Initiator init : m_iv2Initiators.values()) {
                    if (init.isRejoinable()) {
                        partsToHSIdsToRejoin.put(init.getPartitionId(), init.getInitiatorHSId());
                    }
                }
                OnDemandBinaryLogger.path = VoltDB.instance().getVoltDBRootPath();
                if (isRejoin) {
                    SnapshotSaveAPI.recoveringSiteCount.set(partsToHSIdsToRejoin.size());
                    hostLog.info("Set recovering site count to " + partsToHSIdsToRejoin.size());

                    m_joinCoordinator = new Iv2RejoinCoordinator(m_messenger,
                            partsToHSIdsToRejoin.values(),
                            VoltDB.instance().getVoltDBRootPath(),
                            m_config.m_startAction == StartAction.LIVE_REJOIN);
                    m_joinCoordinator.initialize(m_catalogContext.getDeployment().getCluster().getKfactor());
                    m_messenger.registerMailbox(m_joinCoordinator);
                    if (m_config.m_startAction == StartAction.LIVE_REJOIN) {
                        hostLog.info("Using live rejoin.");
                    }
                    else {
                        hostLog.info("Using blocking rejoin.");
                    }
                } else if (m_joining) {
                    m_joinCoordinator.setPartitionsToHSIds(partsToHSIdsToRejoin);
                }
            } catch (Exception e) {
                VoltDB.crashLocalVoltDB(e.getMessage(), true, e);
            }

            // do the many init tasks in the Inits class
            Inits inits = new Inits(m_statusTracker, this, 1);
            inits.doInitializationWork();

            // Need the catalog so that we know how many tables so we can guess at the necessary heap size
            // This is done under Inits.doInitializationWork(), so need to wait until we get here.
            // Current calculation needs pro/community knowledge, number of tables, and the sites/host,
            // which is the number of initiators (minus the possibly idle MPI initiator)
            checkHeapSanity(MiscUtils.isPro(), m_catalogContext.tables.size(),
                    (m_iv2Initiators.size() - 1), m_configuredReplicationFactor);

            if (m_joining && m_config.m_replicationRole == ReplicationRole.REPLICA) {
                VoltDB.crashLocalVoltDB("Elastic join is prohibited on a replica cluster.", false, null);
            }

            collectLocalNetworkMetadata();

            /*
             * Construct an adhoc planner for the initial catalog
             */
            final CatalogSpecificPlanner csp = new CatalogSpecificPlanner(m_asyncCompilerAgent, m_catalogContext);

            // Initialize stats
            m_ioStats = new IOStats();
            getStatsAgent().registerStatsSource(StatsSelector.IOSTATS,
                    0, m_ioStats);
            m_memoryStats = new MemoryStats();
            getStatsAgent().registerStatsSource(StatsSelector.MEMORY,
                    0, m_memoryStats);
            getStatsAgent().registerStatsSource(StatsSelector.TOPO, 0, m_cartographer);
            m_partitionCountStats = new PartitionCountStats(m_cartographer);
            getStatsAgent().registerStatsSource(StatsSelector.PARTITIONCOUNT,
                    0, m_partitionCountStats);
            m_initiatorStats = new InitiatorStats(m_myHostId);
            m_liveClientsStats = new LiveClientsStats();
            getStatsAgent().registerStatsSource(StatsSelector.LIVECLIENTS, 0, m_liveClientsStats);
            m_latencyStats = new LatencyStats(m_myHostId);
            getStatsAgent().registerStatsSource(StatsSelector.LATENCY, 0, m_latencyStats);
            m_latencyHistogramStats = new LatencyHistogramStats(m_myHostId);
            getStatsAgent().registerStatsSource(StatsSelector.LATENCY_HISTOGRAM,
                    0, m_latencyHistogramStats);


            BalancePartitionsStatistics rebalanceStats = new BalancePartitionsStatistics();
            getStatsAgent().registerStatsSource(StatsSelector.REBALANCE, 0, rebalanceStats);

            KSafetyStats kSafetyStats = new KSafetyStats();
            getStatsAgent().registerStatsSource(StatsSelector.KSAFETY, 0, kSafetyStats);
            m_cpuStats = new CpuStats();
            getStatsAgent().registerStatsSource(StatsSelector.CPU,
                    0, m_cpuStats);

            // ENG-6321
            m_commandLogStats = new CommandLogStats(m_commandLog);
            getStatsAgent().registerStatsSource(StatsSelector.COMMANDLOG, 0, m_commandLogStats);

            /*
             * Initialize the command log on rejoin and join before configuring the IV2
             * initiators.  This will prevent them from receiving transactions
             * which need logging before the internal file writers are
             * initialized.  Root cause of ENG-4136.
             *
             * If sync command log is on, not initializing the command log before the initiators
             * are up would cause deadlock.
             */
            if ((m_commandLog != null) && (m_commandLog.needsInitialization())) {
                consoleLog.l7dlog(Level.INFO, LogKeys.host_VoltDB_StayTunedForLogging.name(), null);
            }
            else {
                consoleLog.l7dlog(Level.INFO, LogKeys.host_VoltDB_StayTunedForNoLogging.name(), null);
            }
            if (m_commandLog != null && (isRejoin || m_joining)) {
                //On rejoin the starting IDs are all 0 so technically it will load any snapshot
                //but the newest snapshot will always be the truncation snapshot taken after rejoin
                //completes at which point the node will mark itself as actually recovered.
                //
                // Use the partition count from the cluster config instead of the cartographer
                // here. Since the initiators are not started yet, the cartographer still doesn't
                // know about the new partitions at this point.
                m_commandLog.initForRejoin(
                        m_catalogContext.cluster.getLogconfig().get("log").getLogsize(),
                        Long.MIN_VALUE,
                        m_configuredNumberOfPartitions,
                        true,
                        m_config.m_commandLogBinding, m_iv2InitiatorStartingTxnIds);
            }

            // Create the client interface
            try {
                InetAddress clientIntf = null;
                InetAddress adminIntf = null;
                if (!m_config.m_externalInterface.trim().equals("")) {
                    clientIntf = InetAddress.getByName(m_config.m_externalInterface);
                    //client and admin interfaces are same by default.
                    adminIntf = clientIntf;
                }
                //If user has specified on command line host:port override client and admin interfaces.
                if (m_config.m_clientInterface != null && m_config.m_clientInterface.trim().length() > 0) {
                    clientIntf = InetAddress.getByName(m_config.m_clientInterface);
                }
                if (m_config.m_adminInterface != null && m_config.m_adminInterface.trim().length() > 0) {
                    adminIntf = InetAddress.getByName(m_config.m_adminInterface);
                }
                m_clientInterface = ClientInterface.create(m_messenger, m_catalogContext, m_config.m_replicationRole,
                        m_cartographer,
                        clientIntf,
                        config.m_port,
                        adminIntf,
                        config.m_adminPort);
            } catch (Exception e) {
                VoltDB.crashLocalVoltDB(e.getMessage(), true, e);
            }

            // DR overflow directory
            if (VoltDB.instance().getLicenseApi().isDrReplicationAllowed()) {
                try {
                    Class<?> ndrgwClass = null;
                    ndrgwClass = Class.forName("org.voltdb.dr2.DRProducer");
                    Constructor<?> ndrgwConstructor = ndrgwClass.getConstructor(File.class, File.class, boolean.class, int.class, int.class);
                    m_producerDRGateway =
                            (ProducerDRGateway) ndrgwConstructor.newInstance(
                                    new VoltFile(VoltDB.instance().getDROverflowPath()),
                                    new VoltFile(VoltDB.instance().getSnapshotPath()),
                                    m_replicationActive.get(),
                                    m_configuredNumberOfPartitions,m_catalogContext.getClusterSettings().hostcount());
                    m_producerDRGateway.start();
                    m_producerDRGateway.blockOnDRStateConvergence();
                } catch (Exception e) {
                    VoltDB.crashLocalVoltDB("Unable to load DR system", true, e);
                }
            }
            else {
                // set up empty stats for the DR Producer
                getStatsAgent().registerStatsSource(StatsSelector.DRPRODUCERNODE, 0,
                        new DRProducerStatsBase.DRProducerNodeStatsBase());
                getStatsAgent().registerStatsSource(StatsSelector.DRPRODUCERPARTITION, 0,
                        new DRProducerStatsBase.DRProducerPartitionStatsBase());
            }
            createDRConsumerIfNeeded();

            /*
             * Configure and start all the IV2 sites
             */
            try {
                final String serializedCatalog = m_catalogContext.catalog.serialize();
                boolean createMpDRGateway = true;
                for (Initiator iv2init : m_iv2Initiators.values()) {
                    iv2init.configure(
                            getBackendTargetType(),
                            m_catalogContext,
                            serializedCatalog,
                            m_catalogContext.getDeployment().getCluster().getKfactor(),
                            csp,
                            m_configuredNumberOfPartitions,
                            m_config.m_startAction,
                            getStatsAgent(),
                            m_memoryStats,
                            m_commandLog,
                            m_producerDRGateway,
                            iv2init != m_MPI && createMpDRGateway, // first SPI gets it
                            m_config.m_executionCoreBindings.poll());

                    if (iv2init != m_MPI) {
                        createMpDRGateway = false;
                    }
                }

                // LeaderAppointer startup blocks if the initiators are not initialized.
                // So create the LeaderAppointer after the initiators.
                boolean expectSyncSnapshot = m_config.m_replicationRole == ReplicationRole.REPLICA && config.m_startAction == StartAction.CREATE;
                m_leaderAppointer = new LeaderAppointer(
                        m_messenger,
                        m_configuredNumberOfPartitions,
                        m_catalogContext.getDeployment().getCluster().getKfactor(),
                        m_catalogContext.cluster.getFaultsnapshots().get("CLUSTER_PARTITION"),
                        topo,
                        m_MPI,
                        kSafetyStats,
                        expectSyncSnapshot
                );
                m_globalServiceElector.registerService(m_leaderAppointer);
            } catch (Exception e) {
                Throwable toLog = e;
                if (e instanceof ExecutionException) {
                    toLog = ((ExecutionException)e).getCause();
                }
                VoltDB.crashLocalVoltDB("Error configuring IV2 initiator.", true, toLog);
            }

            // Create the statistics manager and register it to JMX registry
            m_statsManager = null;
            try {
                final Class<?> statsManagerClass =
                        MiscUtils.loadProClass("org.voltdb.management.JMXStatsManager", "JMX", true);
                if (statsManagerClass != null && !DISABLE_JMX) {
                    m_statsManager = (StatsManager)statsManagerClass.newInstance();
                    m_statsManager.initialize();
                }
            } catch (Exception e) {
                //JMXStatsManager will log and we continue.
            }

            try {
                m_snapshotCompletionMonitor.init(m_messenger.getZK());
            } catch (Exception e) {
                hostLog.fatal("Error initializing snapshot completion monitor", e);
                VoltDB.crashLocalVoltDB("Error initializing snapshot completion monitor", true, e);
            }


            /*
             * Make sure the build string successfully validated
             * before continuing to do operations
             * that might return wrongs answers or lose data.
             */
            try {
                buildStringValidation.get();
            } catch (Exception e) {
                VoltDB.crashLocalVoltDB("Failed to validate cluster build string", false, e);
            }

            if (!isRejoin && !m_joining) {
                try {
                    m_messenger.waitForAllHostsToBeReady(m_catalogContext.getClusterSettings().hostcount());
                } catch (Exception e) {
                    hostLog.fatal("Failed to announce ready state.");
                    VoltDB.crashLocalVoltDB("Failed to announce ready state.", false, null);
                }
            }

            if (!m_joining && (m_cartographer.getPartitionCount()) != m_configuredNumberOfPartitions) {
                for (Map.Entry<Integer, ImmutableList<Long>> entry :
                    getSiteTrackerForSnapshot().m_partitionsToSitesImmutable.entrySet()) {
                    hostLog.info(entry.getKey() + " -- "
                            + CoreUtils.hsIdCollectionToString(entry.getValue()));
                }
                VoltDB.crashGlobalVoltDB("Mismatch between configured number of partitions (" +
                        m_configuredNumberOfPartitions + ") and actual (" +
                        m_cartographer.getPartitionCount() + ")",
                        true, null);
            }

            schedulePeriodicWorks();
            m_clientInterface.schedulePeriodicWorks();

            // print out a bunch of useful system info
            logDebuggingInfo(m_config.m_adminPort, m_config.m_httpPort, m_httpPortExtraLogMessage, m_jsonEnabled);


            // warn the user on the console if k=0 or if no command logging
            if (m_configuredReplicationFactor == 0) {
                consoleLog.warn("This is not a highly available cluster. K-Safety is set to 0.");
            }
            boolean usingCommandLog = m_config.m_isEnterprise
                    && (m_catalogContext.cluster.getLogconfig() != null)
                    && (m_catalogContext.cluster.getLogconfig().get("log") != null)
                    && m_catalogContext.cluster.getLogconfig().get("log").getEnabled();
            if (!usingCommandLog) {
                // figure out if using a snapshot schedule
                boolean usingPeridoicSnapshots = false;
                for (SnapshotSchedule ss : m_catalogContext.database.getSnapshotschedule()) {
                    if (ss.getEnabled()) {
                        usingPeridoicSnapshots = true;
                    }
                }
                // print the right warning depending on durability settings
                if (usingPeridoicSnapshots) {
                    consoleLog.warn("Durability is limited to periodic snapshots. Command logging is off.");
                }
                else {
                    consoleLog.warn("Durability is turned off. Command logging is off.");
                }
            }

            // warn if cluster is partitionable, but partition detection is off
            if ((m_catalogContext.cluster.getNetworkpartition() == false) &&
                    (m_configuredReplicationFactor > 0)) {
                hostLog.warn("Running a redundant (k-safe) cluster with network " +
                        "partition detection disabled is not recommended for production use.");
                // we decided not to include the stronger language below for the 3.0 version (ENG-4215)
                //hostLog.warn("With partition detection disabled, data may be lost or " +
                //      "corrupted by certain classes of network failures.");
            }

            assert (m_clientInterface != null);
            m_clientInterface.initializeSnapshotDaemon(m_messenger, m_globalServiceElector);

            // Start elastic join service
            try {
                if (m_config.m_isEnterprise && TheHashinator.getCurrentConfig().type == HashinatorType.ELASTIC) {
                    Class<?> elasticServiceClass = MiscUtils.loadProClass("org.voltdb.join.ElasticJoinCoordinator",
                                                                          "Elastic join", false);

                    if (elasticServiceClass == null) {
                        VoltDB.crashLocalVoltDB("Missing the ElasticJoinCoordinator class file in the enterprise " +
                                                "edition", false, null);
                    }

                    Constructor<?> constructor =
                        elasticServiceClass.getConstructor(HostMessenger.class,
                                                           ClientInterface.class,
                                                           Cartographer.class,
                                                           BalancePartitionsStatistics.class,
                                                           String.class,
                                                           int.class,
                                                           Supplier.class);
                    m_elasticJoinService =
                        (ElasticJoinService) constructor.newInstance(
                                m_messenger,
                                m_clientInterface,
                                m_cartographer,
                                rebalanceStats,
                                VoltDB.instance().getCommandLogSnapshotPath(),
                                m_catalogContext.getDeployment().getCluster().getKfactor(),
                                m_clusterSettings);
                    m_elasticJoinService.updateConfig(m_catalogContext);
                }
            } catch (Exception e) {
                VoltDB.crashLocalVoltDB("Failed to instantiate elastic join service", false, e);
            }

            // set additional restore agent stuff
            if (m_restoreAgent != null) {
                m_restoreAgent.setInitiator(new Iv2TransactionCreator(m_clientInterface));
            }

            // Start the stats agent at the end, after everything has been constructed
            m_opsRegistrar.setDummyMode(false);

            m_configLogger = new Thread(new ConfigLogging());
            m_configLogger.start();

            scheduleDailyLoggingWorkInNextCheckTime();
        }
    }

    @Override
    public void hostsFailed(Set<Integer> failedHosts)
    {
        final ScheduledExecutorService es = getSES(true);
        if (es != null && !es.isShutdown()) {
            es.submit(new Runnable() {
                @Override
                public void run()
                {
                    // First check to make sure that the cluster still is viable before
                    // before allowing the fault log to be updated by the notifications
                    // generated below.
                    Set<Integer> hostsOnRing = new HashSet<>();
                    if (!m_leaderAppointer.isClusterKSafe(hostsOnRing)) {
                        VoltDB.crashLocalVoltDB("Some partitions have no replicas.  Cluster has become unviable.",
                                false, null);
                    }
                    // Cleanup the rejoin blocker in case the rejoining node failed.
                    // This has to run on a separate thread because the callback is
                    // invoked on the ZooKeeper server thread.
                    //
                    // I'm trying to be defensive to have this cleanup code run on
                    // all live nodes. One of them will succeed in cleaning up the
                    // rejoin ZK nodes. The others will just do nothing if the ZK
                    // nodes are already gone. If this node is still initializing
                    // when a rejoining node fails, there must be a live node that
                    // can clean things up. It's okay to skip this if the executor
                    // services are not set up yet.
                    for (int hostId : failedHosts) {
                        CoreZK.removeRejoinNodeIndicatorForHost(m_messenger.getZK(), hostId);
                    }

                    // If the current node hasn't finished rejoin when another
                    // node fails, fail this node to prevent locking up the
                    // system.
                    if (m_rejoining) {
                        VoltDB.crashLocalVoltDB("Another node failed before this node could finish rejoining. " +
                                                "As a result, the rejoin operation has been canceled. " +
                                                "Please try again.");
                    }
                }
            });
        }
    }

    class DailyLogTask implements Runnable {
        @Override
        public void run() {
            m_myHostId = m_messenger.getHostId();
            hostLog.info(String.format("Host id of this node is: %d", m_myHostId));
            hostLog.info("URL of deployment info: " + m_config.m_pathToDeployment);
            hostLog.info("Cluster uptime: " + MiscUtils.formatUptime(getClusterUptime()));
            logDebuggingInfo(m_config.m_adminPort, m_config.m_httpPort, m_httpPortExtraLogMessage, m_jsonEnabled);
            // log system setting information
            logSystemSettingFromCatalogContext();

            scheduleDailyLoggingWorkInNextCheckTime();
        }
    }

    /**
     * Get the next check time for a private member in log4j library, which is not a reliable idea.
     * It adds 30 seconds for the initial delay and uses a periodical thread to schedule the daily logging work
     * with this delay.
     * @return
     */
    void scheduleDailyLoggingWorkInNextCheckTime() {
        DailyRollingFileAppender dailyAppender = null;
        Enumeration<?> appenders = Logger.getRootLogger().getAllAppenders();
        while (appenders.hasMoreElements()) {
            Appender appender = (Appender) appenders.nextElement();
            if (appender instanceof DailyRollingFileAppender){
                dailyAppender = (DailyRollingFileAppender) appender;
            }
        }
        final DailyRollingFileAppender dailyRollingFileAppender = dailyAppender;

        Field field = null;
        if (dailyRollingFileAppender != null) {
            try {
                field = dailyRollingFileAppender.getClass().getDeclaredField("nextCheck");
                field.setAccessible(true);
            } catch (NoSuchFieldException e) {
                hostLog.error("Failed to set daily system info logging: " + e.getMessage());
            }
        }
        final Field nextCheckField = field;
        long nextCheck = System.currentTimeMillis();
        // the next part may throw exception, current time is the default value
        if (dailyRollingFileAppender != null && nextCheckField != null) {
            try {
                nextCheck = nextCheckField.getLong(dailyRollingFileAppender);
                scheduleWork(new DailyLogTask(),
                        nextCheck - System.currentTimeMillis() + 30 * 1000, 0, TimeUnit.MILLISECONDS);
            } catch (Exception e) {
                hostLog.error("Failed to set daily system info logging: " + e.getMessage());
            }
        }
    }

    class StartActionWatcher implements Watcher {
        @Override
        public void process(WatchedEvent event) {
            if (m_mode == OperationMode.SHUTTINGDOWN) return;
            m_es.submit(new Runnable() {
                @Override
                public void run() {
                    validateStartAction();
                }
            });
        }
    }

    private void validateStartAction() {
        try {
            ZooKeeper zk = m_messenger.getZK();
            boolean initCompleted = zk.exists(VoltZK.init_completed, false) != null;
            List<String> children = zk.getChildren(VoltZK.start_action, new StartActionWatcher(), null);
            if (!children.isEmpty()) {
                for (String child : children) {
                    byte[] data = zk.getData(VoltZK.start_action + "/" + child, false, null);
                    if (data == null) {
                        VoltDB.crashLocalVoltDB("Couldn't find " + VoltZK.start_action + "/" + child);
                    }
                    String startAction = new String(data);
                    if ((startAction.equals(StartAction.JOIN.toString()) ||
                            startAction.equals(StartAction.REJOIN.toString()) ||
                            startAction.equals(StartAction.LIVE_REJOIN.toString())) &&
                            !initCompleted) {
                        int nodeId = VoltZK.getHostIDFromChildName(child);
                        if (nodeId == m_messenger.getHostId()) {
                            VoltDB.crashLocalVoltDB("This node was started with start action " + startAction + " during cluster creation. "
                                    + "All nodes should be started with matching create or recover actions when bring up a cluster. "
                                    + "Join and rejoin are for adding nodes to an already running cluster.");
                        } else {
                            hostLog.warn("Node " + nodeId + " tried to " + startAction + " cluster but it is not allowed during cluster creation. "
                                    + "All nodes should be started with matching create or recover actions when bring up a cluster. "
                                    + "Join and rejoin are for adding nodes to an already running cluster.");
                        }
                    }
                }
            }
        } catch (KeeperException e) {
            hostLog.error("Failed to validate the start actions", e);
        } catch (InterruptedException e) {
            VoltDB.crashLocalVoltDB("Interrupted during start action validation:" + e.getMessage(), true, e);
        }
    }

    private class ConfigLogging implements Runnable {

        private void logConfigInfo() {
            hostLog.info("Logging config info");

            File configInfoDir = getConfigDirectory();
            configInfoDir.mkdirs();

            File configInfo = new File(configInfoDir, "config.json");

            byte jsonBytes[] = null;
            try {
                JSONStringer stringer = new JSONStringer();
                stringer.object();

                stringer.keySymbolValuePair("workingDir", System.getProperty("user.dir"));
                stringer.keySymbolValuePair("pid", CLibrary.getpid());

                stringer.key("log4jDst").array();
                Enumeration<?> appenders = Logger.getRootLogger().getAllAppenders();
                while (appenders.hasMoreElements()) {
                    Appender appender = (Appender) appenders.nextElement();
                    if (appender instanceof FileAppender){
                        stringer.object();
                        stringer.keySymbolValuePair("path", new File(((FileAppender) appender).getFile()).getCanonicalPath());
                        if (appender instanceof DailyRollingFileAppender) {
                            stringer.keySymbolValuePair("format", ((DailyRollingFileAppender)appender).getDatePattern());
                        }
                        stringer.endObject();
                    }
                }

                Enumeration<?> loggers = Logger.getRootLogger().getLoggerRepository().getCurrentLoggers();
                while (loggers.hasMoreElements()) {
                    Logger logger = (Logger) loggers.nextElement();
                    appenders = logger.getAllAppenders();
                    while (appenders.hasMoreElements()) {
                        Appender appender = (Appender) appenders.nextElement();
                        if (appender instanceof FileAppender){
                            stringer.object();
                            stringer.keySymbolValuePair("path", new File(((FileAppender) appender).getFile()).getCanonicalPath());
                            if (appender instanceof DailyRollingFileAppender) {
                                stringer.keySymbolValuePair("format", ((DailyRollingFileAppender)appender).getDatePattern());
                            }
                            stringer.endObject();
                        }
                    }
                }
                stringer.endArray();

                stringer.endObject();
                JSONObject jsObj = new JSONObject(stringer.toString());
                jsonBytes = jsObj.toString(4).getBytes(Charsets.UTF_8);
            } catch (JSONException e) {
                Throwables.propagate(e);
            } catch (IOException e) {
                e.printStackTrace();
            }

            try {
                FileOutputStream fos = new FileOutputStream(configInfo);
                fos.write(jsonBytes);
                fos.getFD().sync();
                fos.close();
            } catch (IOException e) {
                hostLog.error("Failed to log config info: " + e.getMessage());
                e.printStackTrace();
            }
        }

        private void logCatalogAndDeployment() {

            File configInfoDir = getConfigDirectory();
            configInfoDir.mkdirs();

            try {
                m_catalogContext.writeCatalogJarToFile(configInfoDir.getPath(), "catalog.jar");
            } catch (IOException e) {
                hostLog.error("Failed to log catalog: " + e.getMessage(), e);
                e.printStackTrace();
            }
            logDeployment();
        }

        private void logDeployment() {
            File configInfoDir = getConfigDirectory();
            configInfoDir.mkdirs();

            try {
                File deploymentFile = getConfigLogDeployment();
                if (deploymentFile.exists()) {
                    deploymentFile.delete();
                }
                FileOutputStream fileOutputStream = new FileOutputStream(deploymentFile);
                fileOutputStream.write(m_catalogContext.getDeploymentBytes());
                fileOutputStream.close();
            } catch (Exception e) {
                hostLog.error("Failed to log deployment file: " + e.getMessage(), e);
                e.printStackTrace();
            }
        }

        @Override
        public void run() {
            logConfigInfo();
            logCatalogAndDeployment();
        }
    }

    // Get topology information.  If rejoining, get it directly from
    // ZK.  Otherwise, try to do the write/read race to ZK on startup.
    private JSONObject getTopology(StartAction startAction, Map<Integer, String> hostGroups,
                                   JoinCoordinator joinCoordinator)
    {
        JSONObject topo = null;
        if (startAction == StartAction.JOIN) {
            assert(joinCoordinator != null);
            topo = joinCoordinator.getTopology();
        }
        else if (!startAction.doesRejoin()) {
            int hostcount = m_clusterSettings.get().hostcount();
            int kfactor = m_catalogContext.getDeployment().getCluster().getKfactor();
            ClusterConfig clusterConfig = new ClusterConfig(hostcount,
                                                            m_messenger.getSitesPerHostMapFromZK(),
                                                            kfactor);
            if (!clusterConfig.validate()) {
                VoltDB.crashLocalVoltDB(clusterConfig.getErrorMsg(), false, null);
            }
            topo = registerClusterConfig(clusterConfig, hostGroups);
        }
        else {
            Stat stat = new Stat();
            try {
                topo =
                    new JSONObject(new String(m_messenger.getZK().getData(VoltZK.topology, false, stat), "UTF-8"));
            }
            catch (Exception e) {
                VoltDB.crashLocalVoltDB("Unable to get topology from ZK", true, e);
            }
        }
        return topo;
    }

    private TreeMap<Integer, Initiator> createIv2Initiators(Collection<Integer> partitions,
                                                StartAction startAction,
                                                List<Integer> m_partitionsToSitesAtStartupForExportInit)
    {
        TreeMap<Integer, Initiator> initiators = new TreeMap<>();
        for (Integer partition : partitions)
        {
            Initiator initiator = new SpInitiator(m_messenger, partition, getStatsAgent(),
                    m_snapshotCompletionMonitor, startAction);
            initiators.put(partition, initiator);
            m_partitionsToSitesAtStartupForExportInit.add(partition);
        }
        return initiators;
    }

    private JSONObject registerClusterConfig(ClusterConfig config, Map<Integer, String> hostGroups)
    {
        // First, race to write the topology to ZK using Highlander rules
        // (In the end, there can be only one)
        JSONObject topo = null;
        try
        {
            final Set<Integer> liveHostIds = m_messenger.getLiveHostIds();
            Preconditions.checkArgument(hostGroups.keySet().equals(liveHostIds));
            topo = config.getTopology(hostGroups);
            byte[] payload = topo.toString(4).getBytes("UTF-8");
            m_messenger.getZK().create(VoltZK.topology, payload,
                    Ids.OPEN_ACL_UNSAFE,
                    CreateMode.PERSISTENT);
        }
        catch (KeeperException.NodeExistsException nee)
        {
            // It's fine if we didn't win, we'll pick up the topology below
        }
        catch (Exception e)
        {
            VoltDB.crashLocalVoltDB("Unable to write topology to ZK, dying",
                    true, e);
        }

        // Then, have everyone read the topology data back from ZK
        try
        {
            byte[] data = m_messenger.getZK().getData(VoltZK.topology, false, null);
            topo = new JSONObject(new String(data, "UTF-8"));
        }
        catch (Exception e)
        {
            VoltDB.crashLocalVoltDB("Unable to read topology from ZK, dying",
                    true, e);
        }
        return topo;
    }

    private final List<ScheduledFuture<?>> m_periodicWorks = new ArrayList<>();


    /**
     * Schedule all the periodic works
     */
    private void schedulePeriodicWorks() {
        // JMX stats broadcast
        m_periodicWorks.add(scheduleWork(new Runnable() {
            @Override
            public void run() {
                // A null here was causing a steady stream of annoying but apparently inconsequential
                // NPEs during a debug session of an unrelated unit test.
                if (m_statsManager != null) {
                    m_statsManager.sendNotification();
                }
            }
        }, 0, StatsManager.POLL_INTERVAL, TimeUnit.MILLISECONDS));

        // small stats samples
        m_periodicWorks.add(scheduleWork(new Runnable() {
            @Override
            public void run() {
                SystemStatsCollector.asyncSampleSystemNow(false, false);
            }
        }, 0, 5, TimeUnit.SECONDS));

        // medium stats samples
        m_periodicWorks.add(scheduleWork(new Runnable() {
            @Override
            public void run() {
                SystemStatsCollector.asyncSampleSystemNow(true, false);
            }
        }, 0, 1, TimeUnit.MINUTES));

        // large stats samples
        m_periodicWorks.add(scheduleWork(new Runnable() {
            @Override
            public void run() {
                SystemStatsCollector.asyncSampleSystemNow(true, true);
            }
        }, 0, 6, TimeUnit.MINUTES));

        GCInspector.instance.start(m_periodicPriorityWorkThread);
    }

    private void startResourceUsageMonitor() {
        if (resMonitorWork != null) {
            resMonitorWork.cancel(false);
            try {
                resMonitorWork.get();
            } catch(Exception e) { } // Ignore exceptions because we don't really care about the result here.
            m_periodicWorks.remove(resMonitorWork);
        }
        ResourceUsageMonitor resMonitor  = new ResourceUsageMonitor(m_catalogContext.getDeployment().getSystemsettings());
        resMonitor.logResourceLimitConfigurationInfo();
        if (resMonitor.hasResourceLimitsConfigured()) {
            resMonitorWork = scheduleWork(resMonitor, resMonitor.getResourceCheckInterval(), resMonitor.getResourceCheckInterval(), TimeUnit.SECONDS);
            m_periodicWorks.add(resMonitorWork);
        }
    }

    /**
     * Takes the deployment file given at initialization and the voltdb root given as
     * a command line options, and it performs the following tasks:
     * <p><ul>
     * <li>creates if necessary the voltdbroot directory
     * <li>fail if voltdbroot is already configured and populated with database artifacts
     * <li>creates command log, dr, snaphot, and export directories
     * <li>creates the config directory under voltdbroot
     * <li>moves the deployment file under the config directory
     * </ul>
     * @param config
     * @param dt a {@link DeploymentTypel}
     */
    private void stageDeploymemtFileForInitialize(Configuration config, DeploymentType dt) {

        String deprootFN = dt.getPaths().getVoltdbroot().getPath();
        File   deprootFH = new VoltFile(deprootFN);
        File   cnfrootFH = config.m_voltdbRoot;

        if (!cnfrootFH.exists() && !cnfrootFH.mkdirs()) {
            VoltDB.crashLocalVoltDB("Unable to create the voltdbroot directory in " + cnfrootFH, false, null);
        }
        try {
            File depcanoFH = null;
            try {
                depcanoFH = deprootFH.getCanonicalFile();
            } catch (IOException e) {
                depcanoFH = deprootFH;
            }
            File cnfcanoFH = cnfrootFH.getCanonicalFile();
            if (!cnfcanoFH.equals(depcanoFH)) {
                dt.getPaths().getVoltdbroot().setPath(cnfrootFH.getPath());
            }
            // root in deployment conflicts with command line voltdbroot
            if (!VoltDB.DBROOT.equals(deprootFN)) {
                consoleLog.info("Ignoring voltdbroot \"" + deprootFN + "\" specified in the deployment file");
                hostLog.info("Ignoring voltdbroot \"" + deprootFN + "\" specified in the deployment file");
            }
        } catch (IOException e) {
            VoltDB.crashLocalVoltDB(
                    "Unable to resolve voltdbroot location: " + config.m_voltdbRoot,
                    false, e);
            return;
        }

        // check for already existing artifacts
        List<String> nonEmptyPaths = managedPathsWithFiles(config, dt);
        if (!nonEmptyPaths.isEmpty()) {
            StringBuilder crashMessage =
                    new StringBuilder("Files from a previous database session exist in the managed directories:");
            for (String nonEmptyPath : nonEmptyPaths) {
                crashMessage.append("\n  - " + nonEmptyPath);
            }
            crashMessage.append("\nUse the start command to start the initialized database or use init --force" +
                " to initialize a new database session overwriting existing files.");
            VoltDB.crashLocalVoltDB(crashMessage.toString());
            return;
        }
        // create the config subdirectory
        File confDH = getConfigDirectory(config);
        if (!confDH.exists() && !confDH.mkdirs()) {
            VoltDB.crashLocalVoltDB("Unable to create the config directory " + confDH);
            return;
        }
        // create the remaining paths
        if (config.m_isEnterprise) {
            List<String> failed = m_nodeSettings.ensureDirectoriesExist();
            if (!failed.isEmpty()) {
                String msg = "Unable to access or create the following directories:\n    "
                        + Joiner.on("\n    ").join(failed);
                VoltDB.crashLocalVoltDB(msg);
                return;
            }
        }

        //In init/start mode we save adminmode to false always.
        dt.getAdminMode().setAdminstartup(false);
        //Now its safe to Save .paths
        m_nodeSettings.store();

         //Now that we are done with deployment configuration set all path null.
         dt.setPaths(null);

        // log message unconditionally indicating that the provided host-count and admin-mode settings in
        // deployment, if any, will be ignored
        consoleLog.info("When using the INIT command, some deployment file settings (hostcount, voltdbroot path, "
                + "and admin-mode) are ignored");
        hostLog.info("When using the INIT command, some deployment file settings (hostcount, voltdbroot path, "
                + "and admin-mode) are ignored");

        File depFH = getConfigLogDeployment(config);
        try (FileWriter fw = new FileWriter(depFH)) {
            fw.write(CatalogUtil.getDeployment(dt, true /* pretty print indent */));
        } catch (IOException|RuntimeException e) {
            VoltDB.crashLocalVoltDB("Unable to marshal deployment configuration to " + depFH, false, e);
        }

        // Save cluster settings properties derived from the deployment file
        ClusterSettings.create(CatalogUtil.asClusterSettingsMap(dt)).store();
    }

    private void stageInitializedMarker(Configuration config) {
        File depFH = new VoltFile(config.m_voltdbRoot, VoltDB.INITIALIZED_MARKER);
        try (PrintWriter pw = new PrintWriter(new FileWriter(depFH), true)) {
            pw.println(config.m_clusterName);
        } catch (IOException e) {
            VoltDB.crashLocalVoltDB("Unable to stage cluster name destination", false, e);
        }
    }

    private void deleteInitializationMarkers(Configuration configuration) {
        for (File c: configuration.getInitMarkers()) {
            MiscUtils.deleteRecursively(c);
        }
    }

    int readDeploymentAndCreateStarterCatalogContext(VoltDB.Configuration config) {
        /*
         * Debate with the cluster what the deployment file should be
         */
        try {
            ZooKeeper zk = m_messenger.getZK();
            byte deploymentBytes[] = null;

            try {
                deploymentBytes = org.voltcore.utils.CoreUtils.urlToBytes(m_config.m_pathToDeployment);
            } catch (Exception ex) {
                //Let us get bytes from ZK
            }
            DeploymentType deployment = null;
            try {
                if (deploymentBytes != null) {
                    CatalogUtil.writeCatalogToZK(zk,
                            // Fill in innocuous values for non-deployment stuff
                            0,
                            0L,
                            0L,
                            new byte[] {},  // spin loop in Inits.LoadCatalog.run() needs
                                            // this to be of zero length until we have a real catalog.
                            null,
                            deploymentBytes);
                    hostLog.info("URL of deployment: " + m_config.m_pathToDeployment);
                } else {
                    CatalogAndIds catalogStuff = CatalogUtil.getCatalogFromZK(zk);
                    deploymentBytes = catalogStuff.deploymentBytes;
                }
            } catch (KeeperException.NodeExistsException e) {
                CatalogAndIds catalogStuff = CatalogUtil.getCatalogFromZK(zk);
                byte[] deploymentBytesTemp = catalogStuff.deploymentBytes;
                if (deploymentBytesTemp != null) {
                    //Check hash if its a supplied deployment on command line.
                    //We will ignore the supplied or default deployment anyways.
                    if (deploymentBytes != null && !m_config.m_deploymentDefault) {
                        byte[] deploymentHashHere =
                            CatalogUtil.makeDeploymentHash(deploymentBytes);
                        if (!(Arrays.equals(deploymentHashHere, catalogStuff.getDeploymentHash())))
                        {
                            hostLog.warn("The locally provided deployment configuration did not " +
                                    " match the configuration information found in the cluster.");
                        } else {
                            hostLog.info("Deployment configuration pulled from other cluster node.");
                        }
                    }
                    //Use remote deployment obtained.
                    deploymentBytes = deploymentBytesTemp;
                } else {
                    hostLog.error("Deployment file could not be loaded locally or remotely, "
                            + "local supplied path: " + m_config.m_pathToDeployment);
                    deploymentBytes = null;
                }
            } catch(KeeperException.NoNodeException e) {
                // no deploymentBytes case is handled below. So just log this error.
                if (hostLog.isDebugEnabled()) {
                    hostLog.debug("Error trying to get deployment bytes from cluster", e);
                }
            }
            if (deploymentBytes == null) {
                hostLog.error("Deployment information could not be obtained from cluster node or locally");
                VoltDB.crashLocalVoltDB("No such deployment file: "
                        + m_config.m_pathToDeployment, false, null);
            }

            if (deployment == null) {
                deployment = CatalogUtil.getDeployment(new ByteArrayInputStream(deploymentBytes));
            }

            // wasn't a valid xml deployment file
            if (deployment == null) {
                hostLog.error("Not a valid XML deployment file at URL: " + m_config.m_pathToDeployment);
                VoltDB.crashLocalVoltDB("Not a valid XML deployment file at URL: "
                        + m_config.m_pathToDeployment, false, null);
            }

            /*
             * Check for invalid deployment file settings (enterprise-only) in the community edition.
             * Trick here is to print out all applicable problems and then stop, rather than stopping
             * after the first one is found.
             */
            if (!m_config.m_isEnterprise) {
                boolean shutdownDeployment = false;
                boolean shutdownAction = false;

                // check license features for community version
                if ((deployment.getCluster() != null) && (deployment.getCluster().getKfactor() > 0)) {
                    consoleLog.error("K-Safety is not supported " +
                            "in the community edition of VoltDB.");
                    shutdownDeployment = true;
                }
                if ((deployment.getSnapshot() != null) && (deployment.getSnapshot().isEnabled())) {
                    consoleLog.error("Snapshots are not supported " +
                            "in the community edition of VoltDB.");
                    shutdownDeployment = true;
                }
                if ((deployment.getCommandlog() != null) && (deployment.getCommandlog().isEnabled())) {
                    consoleLog.error("Command logging is not supported " +
                            "in the community edition of VoltDB.");
                    shutdownDeployment = true;
                }
                if ((deployment.getExport() != null) && Boolean.TRUE.equals(deployment.getExport().isEnabled())) {
                    consoleLog.error("Export is not supported " +
                            "in the community edition of VoltDB.");
                    shutdownDeployment = true;
                }
                // check the start action for the community edition
                if (m_config.m_startAction != StartAction.CREATE) {
                    consoleLog.error("Start action \"" + m_config.m_startAction.getClass().getSimpleName() +
                            "\" is not supported in the community edition of VoltDB.");
                    shutdownAction = true;
                }

                // if the process needs to stop, try to be helpful
                if (shutdownAction || shutdownDeployment) {
                    String msg = "This process will exit. Please run VoltDB with ";
                    if (shutdownDeployment) {
                        msg += "a deployment file compatible with the community edition";
                    }
                    if (shutdownDeployment && shutdownAction) {
                        msg += " and ";
                    }

                    if (shutdownAction && !shutdownDeployment) {
                        msg += "the CREATE start action";
                    }
                    msg += ".";

                    VoltDB.crashLocalVoltDB(msg, false, null);
                }
            }

            // note the heart beats are specified in seconds in xml, but ms internally
            HeartbeatType hbt = deployment.getHeartbeat();
            if (hbt != null) {
                m_config.m_deadHostTimeoutMS = hbt.getTimeout() * 1000;
                m_messenger.setDeadHostTimeout(m_config.m_deadHostTimeoutMS);
            } else {
                hostLog.info("Dead host timeout set to " + m_config.m_deadHostTimeoutMS + " milliseconds");
            }

            PartitionDetectionType pt = deployment.getPartitionDetection();
            if (pt != null) {
                m_config.m_partitionDetectionEnabled = pt.isEnabled();
                m_messenger.setPartitionDetectionEnabled(m_config.m_partitionDetectionEnabled);

                // check for user using deprecated settings
                PartitionDetectionType.Snapshot snapshot = pt.getSnapshot();
                if (snapshot != null) {
                    String prefix = snapshot.getPrefix();
                    if ((prefix != null) && ("partition_detection".equalsIgnoreCase(prefix) == false)) {
                        hostLog.warn(String.format("Partition Detection snapshots are "
                                + "no longer supported. Prefix value \"%s\" will be ignored.", prefix));
                    }
                }
            }

            // get any consistency settings into config
            ConsistencyType consistencyType = deployment.getConsistency();
            if (consistencyType != null) {
                m_config.m_consistencyReadLevel = Consistency.ReadLevel.fromReadLevelType(consistencyType.getReadlevel());
            }

            final String elasticSetting = deployment.getCluster().getElastic().trim().toUpperCase();
            if (elasticSetting.equals("ENABLED")) {
                TheHashinator.setConfiguredHashinatorType(HashinatorType.ELASTIC);
            } else if (!elasticSetting.equals("DISABLED")) {
                VoltDB.crashLocalVoltDB("Error in deployment file,  elastic attribute of " +
                                        "cluster element must be " +
                                        "'enabled' or 'disabled' but was '" + elasticSetting + "'", false, null);
            }
            else {
                TheHashinator.setConfiguredHashinatorType(HashinatorType.LEGACY);
            }

            // log system setting information
            SystemSettingsType sysType = deployment.getSystemsettings();
            if (sysType != null) {
                if (sysType.getElastic() != null) {
                    hostLog.info("Elastic duration set to " + sysType.getElastic().getDuration() + " milliseconds");
                    hostLog.info("Elastic throughput set to " + sysType.getElastic().getThroughput() + " mb/s");
                }
                if (sysType.getTemptables() != null) {
                    hostLog.info("Max temptable size set to " + sysType.getTemptables().getMaxsize() + " mb");
                }
                if (sysType.getSnapshot() != null) {
                    hostLog.info("Snapshot priority set to " + sysType.getSnapshot().getPriority() + " [0 - 10]");
                }
                if (sysType.getQuery() != null) {
                    if (sysType.getQuery().getTimeout() > 0) {
                        hostLog.info("Query timeout set to " + sysType.getQuery().getTimeout() + " milliseconds");
                        m_config.m_queryTimeout = sysType.getQuery().getTimeout();
                    }
                    else if (sysType.getQuery().getTimeout() == 0) {
                        hostLog.info("Query timeout set to unlimited");
                        m_config.m_queryTimeout = 0;
                    }
                }
            }

            // create a dummy catalog to load deployment info into
            Catalog catalog = new Catalog();
            // Need these in the dummy catalog
            Cluster cluster = catalog.getClusters().add("cluster");
            @SuppressWarnings("unused")
            Database db = cluster.getDatabases().add("database");

            String result = CatalogUtil.compileDeployment(catalog, deployment, true);
            if (result != null) {
                // Any other non-enterprise deployment errors will be caught and handled here
                // (such as <= 0 host count)
                VoltDB.crashLocalVoltDB(result);
            }

            m_catalogContext = new CatalogContext(
                            TxnEgo.makeZero(MpInitiator.MP_INIT_PID).getTxnId(), //txnid
                            0, //timestamp
                            catalog,
                            new DbSettings(m_clusterSettings, m_nodeSettings),
                            new byte[] {},
                            null,
                            deploymentBytes,
                            0);

            return m_clusterSettings.get().hostcount();
        } catch (Exception e) {
            throw new RuntimeException(e);
        }
    }


    @Override
    public void loadLegacyPathProperties(DeploymentType deployment) throws IOException {
        //Load deployment paths now if Legacy so that we access through the interface all the time.
        if (isRunningWithOldVerbs() && m_nodeSettings == null) {
            m_nodeSettings = NodeSettings.create(CatalogUtil.asNodeSettingsMap(deployment));
            List<String> failed = m_nodeSettings.ensureDirectoriesExist();
            if (!failed.isEmpty()) {
                String msg = "Unable to validate path settings:\n  " +
                        Joiner.on("\n  ").join(failed);
                hostLog.fatal(msg);
                throw new IOException(msg);
            }
        }
    }

    static class ReadDeploymentResults {
        final byte [] deploymentBytes;
        final DeploymentType deployment;

        ReadDeploymentResults(byte [] deploymentBytes, DeploymentType deployment) {
            this.deploymentBytes = deploymentBytes;
            this.deployment = deployment;
        }
    }

    ReadDeploymentResults readPrimedDeployment(Configuration config) {
        /*
         * Debate with the cluster what the deployment file should be
         */
        try {
            byte deploymentBytes[] = null;

            try {
                deploymentBytes = org.voltcore.utils.CoreUtils.urlToBytes(config.m_pathToDeployment);
            } catch (Exception ex) {
                //Let us get bytes from ZK
            }

            if (deploymentBytes == null) {
                hostLog.error("Deployment information could not be obtained from cluster node or locally");
                VoltDB.crashLocalVoltDB("No such deployment file: "
                        + config.m_pathToDeployment, false, null);
            }
            DeploymentType deployment =
                CatalogUtil.getDeployment(new ByteArrayInputStream(deploymentBytes));
            // wasn't a valid xml deployment file
            if (deployment == null) {
                hostLog.error("Not a valid XML deployment file at URL: " + config.m_pathToDeployment);
                VoltDB.crashLocalVoltDB("Not a valid XML deployment file at URL: "
                        + config.m_pathToDeployment, false, null);
                return new ReadDeploymentResults(deploymentBytes, deployment);
            }
            // Override local sites count if possible
            if (config.m_sitesperhost == VoltDB.UNDEFINED) {
                config.m_sitesperhost = deployment.getCluster().getSitesperhost();
            } else {
                hostLog.info("Set the local sites count to " + config.m_sitesperhost);
                consoleLog.info("CLI overrides the local sites count to " + config.m_sitesperhost);
            }
            NodeSettings nodeSettings = null;
            // adjust deployment host count when the cluster members are given by mesh configuration
            // providers
            switch(config.m_startAction) {
            case PROBE:
                // once a voltdbroot is inited, the path properties contain the true path values
                Settings.initialize(config.m_voltdbRoot);
                // only override the local sites count
                nodeSettings = NodeSettings.create(config.asNodeSettingsMap());
                File nodeSettingsFH = new File(getConfigDirectory(config), "path.properties");
                consoleLog.info("Loaded node-specific settings from " + nodeSettingsFH.getPath());
                hostLog.info("Loaded node-specific settings from " + nodeSettingsFH.getPath());
                break;
            case INITIALIZE:
                Settings.initialize(config.m_voltdbRoot);
                // voltdbroot value from config overrides voltdbroot value in the deployment
                // file
                nodeSettings = NodeSettings.create(
                        config.asNodeSettingsMap(),
                        config.asPathSettingsMap(),
                        CatalogUtil.asNodeSettingsMap(deployment));
                break;
            default:
                nodeSettings = NodeSettings.create(
                        config.asNodeSettingsMap(),
                        CatalogUtil.asNodeSettingsMap(deployment));
                Settings.initialize(nodeSettings.getVoltDBRoot());
                config.m_voltdbRoot = nodeSettings.getVoltDBRoot();
                break;
            }
            m_nodeSettings = nodeSettings;
            //Now its safe to save node settings
            m_nodeSettings.store();

            if (config.m_startAction == StartAction.PROBE) {
                // once initialized the path properties contain the true path values
                if (config.m_hostCount == VoltDB.UNDEFINED) {
                    config.m_hostCount = 1;
                }
            } else {
                config.m_hostCount = deployment.getCluster().getHostcount();
            }
            /*
             * Check for invalid deployment file settings (enterprise-only) in the community edition.
             * Trick here is to print out all applicable problems and then stop, rather than stopping
             * after the first one is found.
             */
            if (!config.m_isEnterprise) {
                boolean shutdownDeployment = false;
                boolean shutdownAction = false;

                // check license features for community version
                if ((deployment.getCluster() != null) && (deployment.getCluster().getKfactor() > 0)) {
                    consoleLog.error("K-Safety is not supported " +
                            "in the community edition of VoltDB.");
                    shutdownDeployment = true;
                }
                if ((deployment.getSnapshot() != null) && (deployment.getSnapshot().isEnabled())) {
                    consoleLog.error("Snapshots are not supported " +
                            "in the community edition of VoltDB.");
                    shutdownDeployment = true;
                }
                if ((deployment.getCommandlog() != null) && (deployment.getCommandlog().isEnabled())) {
                    consoleLog.error("Command logging is not supported " +
                            "in the community edition of VoltDB.");
                    shutdownDeployment = true;
                }
                if ((deployment.getExport() != null) && Boolean.TRUE.equals(deployment.getExport().isEnabled())) {
                    consoleLog.error("Export is not supported " +
                            "in the community edition of VoltDB.");
                    shutdownDeployment = true;
                }
                // check the start action for the community edition
                if (m_config.m_startAction != StartAction.CREATE) {
                    consoleLog.error("Start action \"" + m_config.m_startAction.getClass().getSimpleName() +
                            "\" is not supported in the community edition of VoltDB.");
                    shutdownAction = true;
                }

                // if the process needs to stop, try to be helpful
                if (shutdownAction || shutdownDeployment) {
                    String msg = "This process will exit. Please run VoltDB with ";
                    if (shutdownDeployment) {
                        msg += "a deployment file compatible with the community edition";
                    }
                    if (shutdownDeployment && shutdownAction) {
                        msg += " and ";
                    }

                    if (shutdownAction && !shutdownDeployment) {
                        msg += "the CREATE start action";
                    }
                    msg += ".";

                    VoltDB.crashLocalVoltDB(msg, false, null);
                }
            }
            return new ReadDeploymentResults(deploymentBytes, deployment);
        } catch (Exception e) {
            throw new RuntimeException(e);
        }
    }

    void collectLocalNetworkMetadata() {
        boolean threw = false;
        JSONStringer stringer = new JSONStringer();
        try {
            stringer.object();
            stringer.key("interfaces").array();

            /*
             * If no interface was specified, do a ton of work
             * to identify all ipv4 or ipv6 interfaces and
             * marshal them into JSON. Always put the ipv4 address first
             * so that the export client will use it
             */

            if (m_config.m_externalInterface.equals("")) {
                LinkedList<NetworkInterface> interfaces = new LinkedList<>();
                try {
                    Enumeration<NetworkInterface> intfEnum = NetworkInterface.getNetworkInterfaces();
                    while (intfEnum.hasMoreElements()) {
                        NetworkInterface intf = intfEnum.nextElement();
                        if (intf.isLoopback() || !intf.isUp()) {
                            continue;
                        }
                        interfaces.offer(intf);
                    }
                } catch (SocketException e) {
                    throw new RuntimeException(e);
                }

                if (interfaces.isEmpty()) {
                    stringer.value("localhost");
                } else {

                    boolean addedIp = false;
                    while (!interfaces.isEmpty()) {
                        NetworkInterface intf = interfaces.poll();
                        Enumeration<InetAddress> inetAddrs = intf.getInetAddresses();
                        Inet6Address inet6addr = null;
                        Inet4Address inet4addr = null;
                        while (inetAddrs.hasMoreElements()) {
                            InetAddress addr = inetAddrs.nextElement();
                            if (addr instanceof Inet6Address) {
                                inet6addr = (Inet6Address)addr;
                                if (inet6addr.isLinkLocalAddress()) {
                                    inet6addr = null;
                                }
                            } else if (addr instanceof Inet4Address) {
                                inet4addr = (Inet4Address)addr;
                            }
                        }
                        if (inet4addr != null) {
                            stringer.value(inet4addr.getHostAddress());
                            addedIp = true;
                        }
                        if (inet6addr != null) {
                            stringer.value(inet6addr.getHostAddress());
                            addedIp = true;
                        }
                    }
                    if (!addedIp) {
                        stringer.value("localhost");
                    }
                }
            } else {
                stringer.value(m_config.m_externalInterface);
            }
        } catch (Exception e) {
            threw = true;
            hostLog.warn("Error while collecting data about local network interfaces", e);
        }
        try {
            if (threw) {
                stringer = new JSONStringer();
                stringer.object();
                stringer.key("interfaces").array();
                stringer.value("localhost");
                stringer.endArray();
            } else {
                stringer.endArray();
            }
            stringer.keySymbolValuePair("clientPort", m_config.m_port);
            stringer.keySymbolValuePair("clientInterface", m_config.m_clientInterface);
            stringer.keySymbolValuePair("adminPort", m_config.m_adminPort);
            stringer.keySymbolValuePair("adminInterface", m_config.m_adminInterface);
            stringer.keySymbolValuePair("httpPort", m_config.m_httpPort);
            stringer.keySymbolValuePair("httpInterface", m_config.m_httpPortInterface);
            stringer.keySymbolValuePair("internalPort", m_config.m_internalPort);
            stringer.keySymbolValuePair("internalInterface", m_config.m_internalInterface);
            String[] zkInterface = m_config.m_zkInterface.split(":");
            stringer.keySymbolValuePair("zkPort", zkInterface[1]);
            stringer.keySymbolValuePair("zkInterface", zkInterface[0]);
            stringer.keySymbolValuePair("drPort", VoltDB.getReplicationPort(m_catalogContext.cluster.getDrproducerport()));
            stringer.keySymbolValuePair("drInterface", VoltDB.getDefaultReplicationInterface());
            stringer.keySymbolValuePair("publicInterface", m_config.m_publicInterface);
            stringer.endObject();
            JSONObject obj = new JSONObject(stringer.toString());
            // possibly atomic swap from null to realz
            m_localMetadata = obj.toString(4);
            hostLog.debug("System Metadata is: " + m_localMetadata);
        } catch (Exception e) {
            hostLog.warn("Failed to collect data about lcoal network interfaces", e);
        }
    }

    @Override
    public boolean isBare() {
        return m_isBare;
    }
    void setBare(boolean flag) {
        m_isBare = flag;
    }

    /**
     * Start the voltcore HostMessenger. This joins the node
     * to the existing cluster. In the non rejoin case, this
     * function will return when the mesh is complete. If
     * rejoining, it will return when the node and agreement
     * site are synched to the existing cluster.
     */
    MeshProber.Determination buildClusterMesh(ReadDeploymentResults readDepl) {
        final boolean bareAtStartup  = m_config.m_forceVoltdbCreate
                || pathsWithRecoverableArtifacts(readDepl.deployment).isEmpty();
        setBare(bareAtStartup);

        final Supplier<Integer> hostCountSupplier = new Supplier<Integer>() {
            @Override
            public Integer get() {
                return m_clusterSettings.get().hostcount();
            }
        };

        ClusterType clusterType = readDepl.deployment.getCluster();

        MeshProber criteria = MeshProber.builder()
                .coordinators(m_config.m_coordinators)
                .versionChecker(m_versionChecker)
                .enterprise(m_config.m_isEnterprise)
                .startAction(m_config.m_startAction)
                .bare(bareAtStartup)
                .configHash(CatalogUtil.makeDeploymentHashForConfig(readDepl.deploymentBytes))
                .hostCountSupplier(hostCountSupplier)
                .kfactor(clusterType.getKfactor())
                .paused(m_config.m_isPaused)
                .nodeStateSupplier(m_statusTracker.getNodeStateSupplier())
                .addAllowed(m_config.m_enableAdd)
                .safeMode(m_config.m_safeMode)
                .terminusNonce(getTerminusNonce())
                .build();

        HostAndPort hostAndPort = criteria.getLeader();
        String hostname = hostAndPort.getHostText();
        int port = hostAndPort.getPort();

        org.voltcore.messaging.HostMessenger.Config hmconfig;

        hmconfig = new org.voltcore.messaging.HostMessenger.Config(hostname, port);
        if (m_config.m_placementGroup != null) {
            hmconfig.group = m_config.m_placementGroup;
        }
        hmconfig.internalPort = m_config.m_internalPort;
        hmconfig.internalInterface = m_config.m_internalInterface;
        hmconfig.zkInterface = m_config.m_zkInterface;
        hmconfig.deadHostTimeout = m_config.m_deadHostTimeoutMS;
        hmconfig.factory = new VoltDbMessageFactory();
        hmconfig.coreBindIds = m_config.m_networkCoreBindings;
        hmconfig.acceptor = criteria;
        hmconfig.localSitesCount = m_config.m_sitesperhost;

        m_messenger = new org.voltcore.messaging.HostMessenger(hmconfig, this);

        hostLog.info(String.format("Beginning inter-node communication on port %d.", m_config.m_internalPort));

        try {
            m_messenger.start();
        } catch (Exception e) {
            VoltDB.crashLocalVoltDB(e.getMessage(), true, e);
        }

        VoltZK.createPersistentZKNodes(m_messenger.getZK());

        // Use the host messenger's hostId.
        m_myHostId = m_messenger.getHostId();
        hostLog.info(String.format("Host id of this node is: %d", m_myHostId));
        consoleLog.info(String.format("Host id of this node is: %d", m_myHostId));

        MeshProber.Determination determination = criteria.waitForDetermination();

        // paused is determined in the mesh formation exchanged
        if (determination.paused) {
            m_messenger.pause();
        } else {
            m_messenger.unpause();
        }

        // Semi-hacky check to see if we're attempting to rejoin to ourselves.
        // The leader node gets assigned host ID 0, always, so if we're the
        // leader and we're rejoining, this is clearly bad.
        if (m_myHostId == 0 && determination.startAction.doesJoin()) {
            VoltDB.crashLocalVoltDB("Unable to rejoin a node to itself.  " +
                    "Please check your command line and start action and try again.", false, null);
        }
        // load or store settings form/to zookeeper
        if (determination.startAction.doesJoin()) {
            m_clusterSettings.load(m_messenger.getZK());
            m_clusterSettings.get().store();
        } else if (m_myHostId == 0) {
            m_clusterSettings.store(m_messenger.getZK());
        }
        m_clusterCreateTime = m_messenger.getInstanceId().getTimestamp();
        return determination;
    }

    void logDebuggingInfo(int adminPort, int httpPort, String httpPortExtraLogMessage, boolean jsonEnabled) {
        String startAction = m_config.m_startAction.toString();
        String startActionLog = "Database start action is " + (startAction.substring(0, 1).toUpperCase() +
                startAction.substring(1).toLowerCase()) + ".";
        if (!m_rejoining) {
            hostLog.info(startActionLog);
        }
        hostLog.info("PID of this Volt process is " + CLibrary.getpid());

        // print out awesome network stuff
        hostLog.info(String.format("Listening for native wire protocol clients on port %d.", m_config.m_port));
        hostLog.info(String.format("Listening for admin wire protocol clients on port %d.", adminPort));

        if (m_startMode == OperationMode.PAUSED) {
            hostLog.info(String.format("Started in admin mode. Clients on port %d will be rejected in admin mode.", m_config.m_port));
        }

        if (m_config.m_replicationRole == ReplicationRole.REPLICA) {
            consoleLog.info("Started as " + m_config.m_replicationRole.toString().toLowerCase() + " cluster. " +
                             "Clients can only call read-only procedures.");
        }
        if (httpPortExtraLogMessage != null) {
            hostLog.info(httpPortExtraLogMessage);
        }
        if (httpPort != -1) {
            hostLog.info(String.format("Local machine HTTP monitoring is listening on port %d.", httpPort));
        }
        else {
            hostLog.info(String.format("Local machine HTTP monitoring is disabled."));
        }
        if (jsonEnabled) {
            hostLog.info(String.format("Json API over HTTP enabled at path /api/1.0/, listening on port %d.", httpPort));
        }
        else {
            hostLog.info("Json API disabled.");
        }

        // java heap size
        long javamaxheapmem = ManagementFactory.getMemoryMXBean().getHeapMemoryUsage().getMax();
        javamaxheapmem /= (1024 * 1024);
        hostLog.info(String.format("Maximum usable Java heap set to %d mb.", javamaxheapmem));

        // Computed minimum heap requirement
        long minRqt = computeMinimumHeapRqt(MiscUtils.isPro(), m_catalogContext.tables.size(),
                (m_iv2Initiators.size() - 1), m_configuredReplicationFactor);
        hostLog.info("Minimum required Java heap for catalog and server config is " + minRqt + " MB.");

        SortedMap<String, String> dbgMap = m_catalogContext.getDebuggingInfoFromCatalog();
        for (String line : dbgMap.values()) {
            hostLog.info(line);
        }

        // print out a bunch of useful system info
        PlatformProperties pp = PlatformProperties.getPlatformProperties();
        String[] lines = pp.toLogLines(getVersionString()).split("\n");
        for (String line : lines) {
            hostLog.info(line.trim());
        }
        hostLog.info("The internal DR cluster timestamp is " +
                    new Date(m_clusterCreateTime).toString() + ".");

        final ZooKeeper zk = m_messenger.getZK();
        ZKUtil.ByteArrayCallback operationModeFuture = new ZKUtil.ByteArrayCallback();
        /*
         * Publish our cluster metadata, and then retrieve the metadata
         * for the rest of the cluster
         */
        try {
            zk.create(
                    VoltZK.cluster_metadata + "/" + m_messenger.getHostId(),
                    getLocalMetadata().getBytes("UTF-8"),
                    Ids.OPEN_ACL_UNSAFE,
                    CreateMode.EPHEMERAL,
                    new ZKUtil.StringCallback(),
                    null);
            zk.getData(VoltZK.operationMode, false, operationModeFuture, null);
        } catch (Exception e) {
            VoltDB.crashLocalVoltDB("Error creating \"/cluster_metadata\" node in ZK", true, e);
        }

        Map<Integer, String> clusterMetadata = new HashMap<>(0);
        /*
         * Spin and attempt to retrieve cluster metadata for all nodes in the cluster.
         */
        Set<Integer> metadataToRetrieve = new HashSet<>(m_messenger.getLiveHostIds());
        metadataToRetrieve.remove(m_messenger.getHostId());
        while (!metadataToRetrieve.isEmpty()) {
            Map<Integer, ZKUtil.ByteArrayCallback> callbacks = new HashMap<>();
            for (Integer hostId : metadataToRetrieve) {
                ZKUtil.ByteArrayCallback cb = new ZKUtil.ByteArrayCallback();
                zk.getData(VoltZK.cluster_metadata + "/" + hostId, false, cb, null);
                callbacks.put(hostId, cb);
            }

            for (Map.Entry<Integer, ZKUtil.ByteArrayCallback> entry : callbacks.entrySet()) {
                try {
                    ZKUtil.ByteArrayCallback cb = entry.getValue();
                    Integer hostId = entry.getKey();
                    clusterMetadata.put(hostId, new String(cb.getData(), "UTF-8"));
                    metadataToRetrieve.remove(hostId);
                } catch (KeeperException.NoNodeException e) {}
                catch (Exception e) {
                    VoltDB.crashLocalVoltDB("Error retrieving cluster metadata", true, e);
                }
            }

        }

        // print out cluster membership
        hostLog.info("About to list cluster interfaces for all nodes with format [ip1 ip2 ... ipN] client-port,admin-port,http-port");
        for (int hostId : m_messenger.getLiveHostIds()) {
            if (hostId == m_messenger.getHostId()) {
                hostLog.info(
                        String.format(
                                "  Host id: %d with interfaces: %s [SELF]",
                                hostId,
                                MiscUtils.formatHostMetadataFromJSON(getLocalMetadata())));
            }
            else {
                String hostMeta = clusterMetadata.get(hostId);
                hostLog.info(
                        String.format(
                                "  Host id: %d with interfaces: %s [PEER]",
                                hostId,
                                MiscUtils.formatHostMetadataFromJSON(hostMeta)));
            }
        }

        try {
            if (operationModeFuture.getData() != null) {
                String operationModeStr = new String(operationModeFuture.getData(), "UTF-8");
                m_startMode = OperationMode.valueOf(operationModeStr);
            }
        } catch (KeeperException.NoNodeException e) {}
        catch (Exception e) {
            throw new RuntimeException(e);
        }
    }


    public static String[] extractBuildInfo(VoltLogger logger) {
        StringBuilder sb = new StringBuilder(64);
        try {
            InputStream buildstringStream =
                ClassLoader.getSystemResourceAsStream("buildstring.txt");
            if (buildstringStream != null) {
                byte b;
                while ((b = (byte) buildstringStream.read()) != -1) {
                    sb.append((char)b);
                }
                String parts[] = sb.toString().split(" ", 2);
                if (parts.length == 2) {
                    parts[0] = parts[0].trim();
                    parts[1] = parts[0] + "_" + parts[1].trim();
                    return parts;
                }
            }
        } catch (Exception ignored) {
        }
        try {
            InputStream versionstringStream = new FileInputStream("version.txt");
            try {
                byte b;
                while ((b = (byte) versionstringStream.read()) != -1) {
                    sb.append((char)b);
                }
                return new String[] { sb.toString().trim(), "VoltDB" };
            } finally {
                versionstringStream.close();
            }
        }
        catch (Exception ignored2) {
            if (logger != null) {
                logger.l7dlog(Level.ERROR, LogKeys.org_voltdb_VoltDB_FailedToRetrieveBuildString.name(), null);
            }
            return new String[] { m_defaultVersionString, "VoltDB" };
        }
    }

    @Override
    public void readBuildInfo(String editionTag) {
        String buildInfo[] = extractBuildInfo(hostLog);
        m_versionString = buildInfo[0];
        m_buildString = buildInfo[1];
        String buildString = m_buildString;
        if (m_buildString.contains("_"))
            buildString = m_buildString.split("_", 2)[1];
        consoleLog.info(String.format("Build: %s %s %s", m_versionString, buildString, editionTag));
    }

    void logSystemSettingFromCatalogContext() {
        if (m_catalogContext == null) {
            return;
        }
        Deployment deploy = m_catalogContext.cluster.getDeployment().get("deployment");
        Systemsettings sysSettings = deploy.getSystemsettings().get("systemsettings");

        if (sysSettings == null) {
            return;
        }

        hostLog.info("Elastic duration set to " + sysSettings.getElasticduration() + " milliseconds");
        hostLog.info("Elastic throughput set to " + sysSettings.getElasticthroughput() + " mb/s");
        hostLog.info("Max temptable size set to " + sysSettings.getTemptablemaxsize() + " mb");
        hostLog.info("Snapshot priority set to " + sysSettings.getSnapshotpriority() + " [0 - 10]");

        if (sysSettings.getQuerytimeout() > 0) {
            hostLog.info("Query timeout set to " + sysSettings.getQuerytimeout() + " milliseconds");
            m_config.m_queryTimeout = sysSettings.getQuerytimeout();
        }
        else if (sysSettings.getQuerytimeout() == 0) {
            hostLog.info("Query timeout set to unlimited");
            m_config.m_queryTimeout = 0;
        }

    }

    /**
     * Start all the site's event loops. That's it.
     */
    @Override
    public void run() {
        if (m_restoreAgent != null) {
            // start restore process
            m_restoreAgent.restore();
        }
        else {
            onRestoreCompletion(Long.MIN_VALUE, m_iv2InitiatorStartingTxnIds);
        }

        // Start the rejoin coordinator
        if (m_joinCoordinator != null) {
            try {
                m_statusTracker.setNodeState(NodeState.REJOINING);
                if (!m_joinCoordinator.startJoin(m_catalogContext.database)) {
                    VoltDB.crashLocalVoltDB("Failed to join the cluster", true, null);
                }
            } catch (Exception e) {
                VoltDB.crashLocalVoltDB("Failed to join the cluster", true, e);
            }
        }

        m_isRunning = true;
    }

    /**
     * Try to shut everything down so they system is ready to call
     * initialize again.
     * @param mainSiteThread The thread that m_inititalized the VoltDB or
     * null if called from that thread.
     */
    @Override
    public boolean shutdown(Thread mainSiteThread) throws InterruptedException {
        synchronized(m_startAndStopLock) {
            boolean did_it = false;
            if (m_mode != OperationMode.SHUTTINGDOWN) {
                did_it = true;
                m_mode = OperationMode.SHUTTINGDOWN;

                /*
                 * Various scheduled tasks get crashy in unit tests if they happen to run
                 * while other stuff is being shut down
                 */
                for (ScheduledFuture<?> sc : m_periodicWorks) {
                    sc.cancel(false);
                    try {
                        sc.get();
                    } catch (Throwable t) {}
                }

                //Shutdown import processors.
                ImportManager.instance().shutdown();

                m_periodicWorks.clear();
                m_snapshotCompletionMonitor.shutdown();
                m_periodicWorkThread.shutdown();
                m_periodicWorkThread.awaitTermination(356, TimeUnit.DAYS);
                m_periodicPriorityWorkThread.shutdown();
                m_periodicPriorityWorkThread.awaitTermination(356, TimeUnit.DAYS);

                if (m_elasticJoinService != null) {
                    m_elasticJoinService.shutdown();
                }

                if (m_leaderAppointer != null) {
                    m_leaderAppointer.shutdown();
                }
                m_globalServiceElector.shutdown();

                if (m_hasStartedSampler.get()) {
                    m_sampler.setShouldStop();
                    m_sampler.join();
                }

                // shutdown the web monitoring / json
                if (m_adminListener != null)
                    m_adminListener.stop();

                // shut down the client interface
                if (m_clientInterface != null) {
                    m_clientInterface.shutdown();
                    m_clientInterface = null;
                }

                // tell the iv2 sites to stop their runloop
                if (m_iv2Initiators != null) {
                    for (Initiator init : m_iv2Initiators.values())
                        init.shutdown();
                }

                if (m_cartographer != null) {
                    m_cartographer.shutdown();
                }

                if (m_configLogger != null) {
                    m_configLogger.join();
                }

                // shut down Export and its connectors.
                ExportManager.instance().shutdown();

                // After sites are terminated, shutdown the DRProducer.
                // The DRProducer is shared by all sites; don't kill it while any site is active.
                if (m_producerDRGateway != null) {
                    try {
                        m_producerDRGateway.shutdown();
                    } catch (InterruptedException e) {
                        hostLog.warn("Interrupted shutting down invocation buffer server", e);
                    }
                    finally {
                        m_producerDRGateway = null;
                    }
                }

                shutdownReplicationConsumerRole();

                if (m_snapshotIOAgent != null) {
                    m_snapshotIOAgent.shutdown();
                }

                // shut down the network/messaging stuff
                // Close the host messenger first, which should close down all of
                // the ForeignHost sockets cleanly
                if (m_messenger != null)
                {
                    m_messenger.shutdown();
                }
                m_messenger = null;

                //Also for test code that expects a fresh stats agent
                if (m_opsRegistrar != null) {
                    try {
                        m_opsRegistrar.shutdown();
                    }
                    finally {
                        m_opsRegistrar = null;
                    }
                }

                if (m_asyncCompilerAgent != null) {
                    m_asyncCompilerAgent.shutdown();
                    m_asyncCompilerAgent = null;
                }

                ExportManager.instance().shutdown();
                m_computationService.shutdown();
                m_computationService.awaitTermination(1, TimeUnit.DAYS);
                m_computationService = null;
                m_catalogContext = null;
                m_initiatorStats = null;
                m_latencyStats = null;
                m_latencyHistogramStats = null;

                AdHocCompilerCache.clearHashCache();
                org.voltdb.iv2.InitiatorMailbox.m_allInitiatorMailboxes.clear();

                PartitionDRGateway.m_partitionDRGateways = ImmutableMap.of();

                // probably unnecessary, but for tests it's nice because it
                // will do the memory checking and run finalizers
                System.gc();
                System.runFinalization();

                m_isRunning = false;
            }
            return did_it;
        }
    }

    /** Last transaction ID at which the logging config updated.
     * Also, use the intrinsic lock to safeguard access from multiple
     * execution site threads */
    private static Long lastLogUpdate_txnId = 0L;
    @Override
    synchronized public void logUpdate(String xmlConfig, long currentTxnId)
    {
        // another site already did this work.
        if (currentTxnId == lastLogUpdate_txnId) {
            return;
        }
        else if (currentTxnId < lastLogUpdate_txnId) {
            throw new RuntimeException(
                    "Trying to update logging config at transaction " + lastLogUpdate_txnId
                    + " with an older transaction: " + currentTxnId);
        }
        hostLog.info("Updating RealVoltDB logging config from txnid: " +
                lastLogUpdate_txnId + " to " + currentTxnId);
        lastLogUpdate_txnId = currentTxnId;
        VoltLogger.configure(xmlConfig);
    }

    /** Struct to associate a context with a counter of served sites */
    private static class ContextTracker {
        ContextTracker(CatalogContext context, CatalogSpecificPlanner csp) {
            m_dispensedSites = 1;
            m_context = context;
            m_csp = csp;
        }
        long m_dispensedSites;
        final CatalogContext m_context;
        final CatalogSpecificPlanner m_csp;
    }

    /** Associate transaction ids to contexts */
    private final HashMap<Long, ContextTracker>m_txnIdToContextTracker =
        new HashMap<>();

    @Override
    public Pair<CatalogContext, CatalogSpecificPlanner> catalogUpdate(
            String diffCommands,
            byte[] newCatalogBytes,
            byte[] catalogBytesHash,
            int expectedCatalogVersion,
            long currentTxnId,
            long currentTxnUniqueId,
            byte[] deploymentBytes,
            byte[] deploymentHash)
    {
        try {
            synchronized(m_catalogUpdateLock) {
                m_statusTracker.setNodeState(NodeState.UPDATING);
                // A site is catching up with catalog updates
                if (currentTxnId <= m_catalogContext.m_transactionId && !m_txnIdToContextTracker.isEmpty()) {
                    ContextTracker contextTracker = m_txnIdToContextTracker.get(currentTxnId);
                    // This 'dispensed' concept is a little crazy fragile. Maybe it would be better
                    // to keep a rolling N catalogs? Or perhaps to keep catalogs for N minutes? Open
                    // to opinions here.
                    contextTracker.m_dispensedSites++;
                    int ttlsites = VoltDB.instance().getSiteTrackerForSnapshot().getSitesForHost(m_messenger.getHostId()).size();
                    if (contextTracker.m_dispensedSites == ttlsites) {
                        m_txnIdToContextTracker.remove(currentTxnId);
                    }
                    return Pair.of( contextTracker.m_context, contextTracker.m_csp);
                }
                else if (m_catalogContext.catalogVersion != expectedCatalogVersion) {
                    hostLog.fatal("Failed catalog update." +
                            " expectedCatalogVersion: " + expectedCatalogVersion +
                            " currentTxnId: " + currentTxnId +
                            " currentTxnUniqueId: " + currentTxnUniqueId +
                            " m_catalogContext.catalogVersion " + m_catalogContext.catalogVersion);

                    throw new RuntimeException("Trying to update main catalog context with diff " +
                            "commands generated for an out-of date catalog. Expected catalog version: " +
                            expectedCatalogVersion + " does not match actual version: " + m_catalogContext.catalogVersion);
                }

                hostLog.info(String.format("Globally updating the current application catalog and deployment " +
                            "(new hashes %s, %s).",
                        Encoder.hexEncode(catalogBytesHash).substring(0, 10),
                        Encoder.hexEncode(deploymentHash).substring(0, 10)));

                // get old debugging info
                SortedMap<String, String> oldDbgMap = m_catalogContext.getDebuggingInfoFromCatalog();
                byte[] oldDeployHash = m_catalogContext.deploymentHash;

                // 0. A new catalog! Update the global context and the context tracker
                m_catalogContext =
                    m_catalogContext.update(
                            currentTxnId,
                            currentTxnUniqueId,
                            newCatalogBytes,
                            catalogBytesHash,
                            diffCommands,
                            true,
                            deploymentBytes);
                final CatalogSpecificPlanner csp = new CatalogSpecificPlanner( m_asyncCompilerAgent, m_catalogContext);
                m_txnIdToContextTracker.put(currentTxnId,
                        new ContextTracker(
                                m_catalogContext,
                                csp));

                // log the stuff that's changed in this new catalog update
                SortedMap<String, String> newDbgMap = m_catalogContext.getDebuggingInfoFromCatalog();
                for (Entry<String, String> e : newDbgMap.entrySet()) {
                    // skip log lines that are unchanged
                    if (oldDbgMap.containsKey(e.getKey()) && oldDbgMap.get(e.getKey()).equals(e.getValue())) {
                        continue;
                    }
                    hostLog.info(e.getValue());
                }

                //Construct the list of partitions and sites because it simply doesn't exist anymore
                SiteTracker siteTracker = VoltDB.instance().getSiteTrackerForSnapshot();
                List<Long> sites = siteTracker.getSitesForHost(m_messenger.getHostId());

                List<Integer> partitions = new ArrayList<>();
                for (Long site : sites) {
                    Integer partition = siteTracker.getPartitionForSite(site);
                    partitions.add(partition);
                }


                // 1. update the export manager.
                ExportManager.instance().updateCatalog(m_catalogContext, partitions);

                // 1.1 Update the elastic join throughput settings
                if (m_elasticJoinService != null) m_elasticJoinService.updateConfig(m_catalogContext);

                // 1.5 update the dead host timeout
                if (m_catalogContext.cluster.getHeartbeattimeout() * 1000 != m_config.m_deadHostTimeoutMS) {
                    m_config.m_deadHostTimeoutMS = m_catalogContext.cluster.getHeartbeattimeout() * 1000;
                    m_messenger.setDeadHostTimeout(m_config.m_deadHostTimeoutMS);
                }

                // 2. update client interface (asynchronously)
                //    CI in turn updates the planner thread.
                if (m_clientInterface != null) {
                    m_clientInterface.notifyOfCatalogUpdate();
                }

                // 3. update HTTPClientInterface (asynchronously)
                // This purges cached connection state so that access with
                // stale auth info is prevented.
                if (m_adminListener != null)
                {
                    m_adminListener.notifyOfCatalogUpdate();
                }

                // 4. Flush StatisticsAgent old catalog statistics.
                // Otherwise, the stats agent will hold all old catalogs
                // in memory.
                getStatsAgent().notifyOfCatalogUpdate();

                // 5. MPIs don't run fragments. Update them here. Do
                // this after flushing the stats -- this will re-register
                // the MPI statistics.
                if (m_MPI != null) {
                    m_MPI.updateCatalog(diffCommands, m_catalogContext, csp);
                }

                // Update catalog for import processor this should be just/stop start and updat partitions.
                ImportManager.instance().updateCatalog(m_catalogContext, m_messenger);

                // 6. Perform updates required by the DR subsystem

                // 6.1. Create the DR consumer if we've just enabled active-active.
                // Perform any actions that would have been taken during the ordinary
                // initialization path
                if (createDRConsumerIfNeeded()) {
                    for (int pid : m_cartographer.getPartitions()) {
                        // Notify the consumer of leaders because it was disabled before
                        ClientInterfaceRepairCallback callback = (ClientInterfaceRepairCallback) m_consumerDRGateway;
                        callback.repairCompleted(pid, m_cartographer.getHSIdForMaster(pid));
                    }
                    m_consumerDRGateway.initialize(false);
                }
                // 6.2. If we are a DR replica, we may care about a
                // deployment update
                if (m_consumerDRGateway != null) {
                    m_consumerDRGateway.updateCatalog(m_catalogContext);
                }
                // 6.3. If we are a DR master, update the DR table signature hash
                if (m_producerDRGateway != null) {
                    m_producerDRGateway.updateCatalog(m_catalogContext,
                            VoltDB.getReplicationPort(m_catalogContext.cluster.getDrproducerport()));
                }

                new ConfigLogging().logCatalogAndDeployment();

                // log system setting information if the deployment config has changed
                if (!Arrays.equals(oldDeployHash, m_catalogContext.deploymentHash)) {
                    logSystemSettingFromCatalogContext();
                }

                // restart resource usage monitoring task
                startResourceUsageMonitor();

                checkHeapSanity(MiscUtils.isPro(), m_catalogContext.tables.size(),
                        (m_iv2Initiators.size() - 1), m_configuredReplicationFactor);

                checkThreadsSanity();

                return Pair.of(m_catalogContext, csp);
            }
        } finally {
            //Set state back to UP
            m_statusTracker.setNodeState(NodeState.UP);
        }
    }

    @Override
    public Pair<CatalogContext, CatalogSpecificPlanner> settingsUpdate(
            ClusterSettings settings, final int expectedVersionId)
    {
        CatalogSpecificPlanner csp = new CatalogSpecificPlanner(m_asyncCompilerAgent, m_catalogContext);
        synchronized(m_catalogUpdateLock) {
            int stamp [] = new int[]{0};
            ClusterSettings expect = m_clusterSettings.get(stamp);
            if (   stamp[0] == expectedVersionId
                && m_clusterSettings.compareAndSet(expect, settings, stamp[0], expectedVersionId+1)
            ) {
                try {
                    settings.store();
                } catch (SettingsException e) {
                    hostLog.error(e);
                    throw e;
                }
            } else if (stamp[0] != expectedVersionId+1) {
                String msg = "Failed to update cluster setting to version " + (expectedVersionId + 1)
                        + ", from current version " + stamp[0] + ". Reloading from Zookeeper";
                hostLog.warn(msg);
                m_clusterSettings.load(m_messenger.getZK());
            }
            if (m_MPI != null) {
                m_MPI.updateSettings(m_catalogContext, csp);
            }
            // good place to set deadhost timeout once we make it a config
        }
        return Pair.of(m_catalogContext, csp);
    }

    @Override
    public VoltDB.Configuration getConfig() {
        return m_config;
    }

    @Override
    public String getBuildString() {
        return m_buildString == null ? "VoltDB" : m_buildString;
    }

    @Override
    public String getVersionString() {
        return m_versionString;
    }

    public final VersionChecker m_versionChecker = new VersionChecker() {
        @Override
        public boolean isCompatibleVersionString(String other) {
            return RealVoltDB.this.isCompatibleVersionString(other);
        }

        @Override
        public String getVersionString() {
            return RealVoltDB.this.getVersionString();
        }

        @Override
        public String getBuildString() {
            return RealVoltDB.this.getBuildString();
        }
    };

    /**
     * Used for testing when you don't have an instance. Should do roughly what
     * {@link #isCompatibleVersionString(String)} does.
     */
    public static boolean staticIsCompatibleVersionString(String versionString) {
        return versionString.matches(m_defaultHotfixableRegexPattern);
    }

    @Override
    public boolean isCompatibleVersionString(String versionString) {
        return versionString.matches(m_hotfixableRegexPattern);
    }

    @Override
    public String getEELibraryVersionString() {
        return m_defaultVersionString;
    }

    @Override
    public HostMessenger getHostMessenger() {
        return m_messenger;
    }

    @Override
    public ClientInterface getClientInterface() {
        return m_clientInterface;
    }

    @Override
    public OpsAgent getOpsAgent(OpsSelector selector) {
        return m_opsRegistrar.getAgent(selector);
    }

    @Override
    public StatsAgent getStatsAgent() {
        OpsAgent statsAgent = m_opsRegistrar.getAgent(OpsSelector.STATISTICS);
        assert(statsAgent instanceof StatsAgent);
        return (StatsAgent)statsAgent;
    }

    @Override
    public MemoryStats getMemoryStatsSource() {
        return m_memoryStats;
    }

    @Override
    public CatalogContext getCatalogContext() {
        return m_catalogContext;
    }

    /**
     * Tells if the VoltDB is running. m_isRunning needs to be set to true
     * when the run() method is called, and set to false when shutting down.
     *
     * @return true if the VoltDB is running.
     */
    @Override
    public boolean isRunning() {
        return m_isRunning;
    }

    @Override
    public void halt() {
        Thread shutdownThread = new Thread() {
            @Override
            public void run() {
                hostLog.warn("VoltDB node shutting down as requested by @StopNode command.");
                System.exit(0);
            }
        };
        shutdownThread.start();
    }

    /**
     * Debugging function - creates a record of the current state of the system.
     * @param out PrintStream to write report to.
     */
    public void createRuntimeReport(PrintStream out) {
        // This function may be running in its own thread.

        out.print("MIME-Version: 1.0\n");
        out.print("Content-type: multipart/mixed; boundary=\"reportsection\"");

        out.print("\n\n--reportsection\nContent-Type: text/plain\n\nClientInterface Report\n");
        if (m_clientInterface != null) {
            out.print(m_clientInterface.toString() + "\n");
        }
    }

    @Override
    public BackendTarget getBackendTargetType() {
        return m_config.m_backend;
    }

    @Override
    public synchronized void onExecutionSiteRejoinCompletion(long transferred) {
        m_executionSiteRecoveryFinish = System.currentTimeMillis();
        m_executionSiteRecoveryTransferred = transferred;
        onRejoinCompletion();
    }

    private void onRejoinCompletion() {
        // null out the rejoin coordinator
        if (m_joinCoordinator != null) {
            m_joinCoordinator.close();
        }
        m_joinCoordinator = null;
        // Mark the data transfer as done so CL can make the right decision when a truncation snapshot completes
        m_rejoinDataPending = false;

        try {
            m_testBlockRecoveryCompletion.acquire();
        } catch (InterruptedException e) {}
        final long delta = ((m_executionSiteRecoveryFinish - m_recoveryStartTime) / 1000);
        final long megabytes = m_executionSiteRecoveryTransferred / (1024 * 1024);
        final double megabytesPerSecond = megabytes / ((m_executionSiteRecoveryFinish - m_recoveryStartTime) / 1000.0);

        if (m_clientInterface != null) {
            m_clientInterface.mayActivateSnapshotDaemon();
            try {
                m_clientInterface.startAcceptingConnections();
            } catch (IOException e) {
                hostLog.l7dlog(Level.FATAL,
                        LogKeys.host_VoltDB_ErrorStartAcceptingConnections.name(),
                        e);
                VoltDB.crashLocalVoltDB("Error starting client interface.", true, e);
            }
            if (m_producerDRGateway != null && !m_producerDRGateway.isStarted()) {
                // Start listening on the DR ports
                prepareReplication();
            }
        }
        startResourceUsageMonitor();

        try {
            if (m_adminListener != null) {
                m_adminListener.start();
            }
        } catch (Exception e) {
            hostLog.l7dlog(Level.FATAL, LogKeys.host_VoltDB_ErrorStartHTTPListener.name(), e);
            VoltDB.crashLocalVoltDB("HTTP service unable to bind to port.", true, e);
        }
        // Allow export datasources to start consuming their binary deques safely
        // as at this juncture the initial truncation snapshot is already complete
        ExportManager.instance().startPolling(m_catalogContext);

        //Tell import processors that they can start ingesting data.
        ImportManager.instance().readyForData(m_catalogContext, m_messenger);

        if (m_config.m_startAction == StartAction.REJOIN) {
            consoleLog.info(
                    "Node data recovery completed after " + delta + " seconds with " + megabytes +
                    " megabytes transferred at a rate of " +
                    megabytesPerSecond + " megabytes/sec");
        }

        try {
            final ZooKeeper zk = m_messenger.getZK();
            boolean logRecoveryCompleted = false;
            if (getCommandLog().getClass().getName().equals("org.voltdb.CommandLogImpl")) {
                String requestNode = zk.create(VoltZK.request_truncation_snapshot_node, null,
                        Ids.OPEN_ACL_UNSAFE, CreateMode.PERSISTENT_SEQUENTIAL);
                if (m_rejoinTruncationReqId == null) {
                    m_rejoinTruncationReqId = requestNode;
                }
            } else {
                logRecoveryCompleted = true;
            }
            // Join creates a truncation snapshot as part of the join process,
            // so there is no need to wait for the truncation snapshot requested
            // above to finish.
            if (logRecoveryCompleted || m_joining) {
                if (m_rejoining) {
                    CoreZK.removeRejoinNodeIndicatorForHost(m_messenger.getZK(), m_myHostId);
                    m_rejoining = false;
                }

                String actionName = m_joining ? "join" : "rejoin";
                m_joining = false;
                consoleLog.info(String.format("Node %s completed", actionName));
            }
        } catch (Exception e) {
            VoltDB.crashLocalVoltDB("Unable to log host rejoin completion to ZK", true, e);
        }
        hostLog.info("Logging host rejoin completion to ZK");
        m_statusTracker.setNodeState(NodeState.UP);
        Object args[] = { (VoltDB.instance().getMode() == OperationMode.PAUSED) ? "PAUSED" : "NORMAL"};
        consoleLog.l7dlog( Level.INFO, LogKeys.host_VoltDB_ServerOpMode.name(), args, null);
        consoleLog.l7dlog( Level.INFO, LogKeys.host_VoltDB_ServerCompletedInitialization.name(), null, null);
    }

    @Override
    public CommandLog getCommandLog() {
        return m_commandLog;
    }

    @Override
    public OperationMode getMode()
    {
        return m_mode;
    }

    @Override
    public void setMode(OperationMode mode)
    {
        if (m_mode != mode)
        {
            if (mode == OperationMode.PAUSED)
            {
                m_config.m_isPaused = true;
                m_statusTracker.setNodeState(NodeState.PAUSED);
                hostLog.info("Server is entering admin mode and pausing.");
            }
            else if (m_mode == OperationMode.PAUSED)
            {
                m_config.m_isPaused = false;
                m_statusTracker.setNodeState(NodeState.UP);
                hostLog.info("Server is exiting admin mode and resuming operation.");
            }
        }
        m_mode = mode;
    }

    @Override
    public void setStartMode(OperationMode mode) {
        m_startMode = mode;
    }

    @Override
    public OperationMode getStartMode()
    {
        return m_startMode;
    }

    @Override
    public void setReplicationRole(ReplicationRole role)
    {
        if (role == ReplicationRole.NONE && m_config.m_replicationRole == ReplicationRole.REPLICA) {
            consoleLog.info("Promoting replication role from replica to master.");
            hostLog.info("Promoting replication role from replica to master.");
            shutdownReplicationConsumerRole();
            getStatsAgent().deregisterStatsSourcesFor(StatsSelector.DRCONSUMERNODE, 0);
            getStatsAgent().deregisterStatsSourcesFor(StatsSelector.DRCONSUMERPARTITION, 0);
            getStatsAgent().registerStatsSource(StatsSelector.DRCONSUMERNODE, 0,
                    new DRConsumerStatsBase.DRConsumerNodeStatsBase());
            getStatsAgent().registerStatsSource(StatsSelector.DRCONSUMERPARTITION, 0,
                    new DRConsumerStatsBase.DRConsumerPartitionStatsBase());
        }
        m_config.m_replicationRole = role;
        if (m_clientInterface != null) {
            m_clientInterface.setReplicationRole(m_config.m_replicationRole);
        }
    }

    private void shutdownReplicationConsumerRole() {
        if (m_consumerDRGateway != null) {
            try {
                m_consumerDRGateway.shutdown(true);
            } catch (InterruptedException e) {
                hostLog.warn("Interrupted shutting down dr replication", e);
            }
            finally {
                m_consumerDRGateway = null;
            }
        }
    }

    @Override
    public ReplicationRole getReplicationRole()
    {
        return m_config.m_replicationRole;
    }

    /**
     * Metadata is a JSON object
     */
    @Override
    public String getLocalMetadata() {
        return m_localMetadata;
    }

    @Override
    public void onRestoreCompletion(long txnId, Map<Integer, Long> perPartitionTxnIds) {
        /*
         * Remove the terminus file if it is there, which is written on shutdown --save
         */
        new File(m_nodeSettings.getVoltDBRoot(), VoltDB.TERMINUS_MARKER).delete();

        /*
         * Command log is already initialized if this is a rejoin or a join
         */
        if ((m_commandLog != null) && (m_commandLog.needsInitialization())) {
            // Initialize command logger
            m_commandLog.init(m_catalogContext.cluster.getLogconfig().get("log").getLogsize(),
                              txnId, m_cartographer.getPartitionCount(),
                              m_config.m_commandLogBinding,
                              perPartitionTxnIds);
            try {
                ZKCountdownLatch latch =
                        new ZKCountdownLatch(m_messenger.getZK(),
                                VoltZK.commandlog_init_barrier, m_messenger.getLiveHostIds().size());
                latch.countDown(true);
                latch.await();
            } catch (Exception e) {
                VoltDB.crashLocalVoltDB("Failed to init and wait on command log init barrier", true, e);
            }
        }

        /*
         * IV2: After the command log is initialized, force the writing of the initial
         * viable replay set.  Turns into a no-op with no command log, on the non-leader sites, and on the MPI.
         */
        for (Initiator initiator : m_iv2Initiators.values()) {
            initiator.enableWritingIv2FaultLog();
        }

        /*
         * IV2: From this point on, not all node failures should crash global VoltDB.
         */
        if (m_leaderAppointer != null) {
            m_leaderAppointer.onReplayCompletion();
        }

        if (m_startMode != null) {
            m_mode = m_startMode;
        } else {
            // Shouldn't be here, but to be safe
            m_mode = OperationMode.RUNNING;
        }

        if (!m_rejoining && !m_joining) {
            if (m_clientInterface != null) {
                try {
                    m_clientInterface.startAcceptingConnections();
                } catch (IOException e) {
                    hostLog.l7dlog(Level.FATAL,
                                   LogKeys.host_VoltDB_ErrorStartAcceptingConnections.name(),
                                   e);
                    VoltDB.crashLocalVoltDB("Error starting client interface.", true, e);
                }
            }

            // Start listening on the DR ports
            prepareReplication();
            startResourceUsageMonitor();

            // Allow export datasources to start consuming their binary deques safely
            // as at this juncture the initial truncation snapshot is already complete
            ExportManager.instance().startPolling(m_catalogContext);

            //Tell import processors that they can start ingesting data.
            ImportManager.instance().readyForData(m_catalogContext, m_messenger);
        }

        try {
            if (m_adminListener != null) {
                m_adminListener.start();
            }
        } catch (Exception e) {
            hostLog.l7dlog(Level.FATAL, LogKeys.host_VoltDB_ErrorStartHTTPListener.name(), e);
            VoltDB.crashLocalVoltDB("HTTP service unable to bind to port.", true, e);
        }
        if (!m_rejoining && !m_joining) {
            Object args[] = { (m_mode == OperationMode.PAUSED) ? "PAUSED" : "NORMAL"};
            consoleLog.l7dlog( Level.INFO, LogKeys.host_VoltDB_ServerOpMode.name(), args, null);
            consoleLog.l7dlog( Level.INFO, LogKeys.host_VoltDB_ServerCompletedInitialization.name(), null, null);
        }

        // Create a zk node to indicate initialization is completed
        m_messenger.getZK().create(VoltZK.init_completed, null, Ids.OPEN_ACL_UNSAFE, CreateMode.PERSISTENT, new ZKUtil.StringCallback(), null);
        m_statusTracker.setNodeState(NodeState.UP);
    }

    @Override
    public SnapshotCompletionMonitor getSnapshotCompletionMonitor() {
        return m_snapshotCompletionMonitor;
    }

    @Override
    public synchronized void recoveryComplete(String requestId) {
        assert(m_rejoinDataPending == false);

        if (m_rejoining) {
            if (m_rejoinTruncationReqId.compareTo(requestId) <= 0) {
                String actionName = m_joining ? "join" : "rejoin";
                // remove the rejoin blocker
                CoreZK.removeRejoinNodeIndicatorForHost(m_messenger.getZK(), m_myHostId);
                consoleLog.info(String.format("Node %s completed", actionName));
                m_rejoinTruncationReqId = null;
                m_rejoining = false;
            }
            else {
                // If we saw some other truncation request ID, then try the same one again.  As long as we
                // don't flip the m_rejoining state, all truncation snapshot completions will call back to here.
                try {
                    final ZooKeeper zk = m_messenger.getZK();
                    String requestNode = zk.create(VoltZK.request_truncation_snapshot_node, null,
                            Ids.OPEN_ACL_UNSAFE, CreateMode.PERSISTENT_SEQUENTIAL);
                    if (m_rejoinTruncationReqId == null) {
                        m_rejoinTruncationReqId = requestNode;
                    }
                }
                catch (Exception e) {
                    VoltDB.crashLocalVoltDB("Unable to retry post-rejoin truncation snapshot request.", true, e);
                }
            }
        }
    }

    @Override
    public ScheduledExecutorService getSES(boolean priority) {
        return priority ? m_periodicPriorityWorkThread : m_periodicWorkThread;
    }

    /**
     * See comment on {@link VoltDBInterface#scheduleWork(Runnable, long, long, TimeUnit)} vs
     * {@link VoltDBInterface#schedulePriorityWork(Runnable, long, long, TimeUnit)}
     */
    @Override
    public ScheduledFuture<?> scheduleWork(Runnable work,
            long initialDelay,
            long delay,
            TimeUnit unit) {
        if (delay > 0) {
            return m_periodicWorkThread.scheduleWithFixedDelay(work,
                    initialDelay, delay,
                    unit);
        } else {
            return m_periodicWorkThread.schedule(work, initialDelay, unit);
        }
    }

    @Override
    public ListeningExecutorService getComputationService() {
        return m_computationService;
    }

    private void prepareReplication() {
        try {
            if (m_producerDRGateway != null) {
                m_producerDRGateway.initialize(m_catalogContext.cluster.getDrproducerenabled(),
                        VoltDB.getReplicationPort(m_catalogContext.cluster.getDrproducerport()),
                        VoltDB.getDefaultReplicationInterface());
            }
            if (m_consumerDRGateway != null) {
                m_consumerDRGateway.initialize(m_config.m_startAction != StartAction.CREATE);
            }
        } catch (Exception ex) {
            CoreUtils.printPortsInUse(hostLog);
            VoltDB.crashLocalVoltDB("Failed to initialize DR", false, ex);
        }
    }

    private boolean createDRConsumerIfNeeded() {
        if (!m_config.m_isEnterprise
                || (m_consumerDRGateway != null)
                || !m_catalogContext.cluster.getDrconsumerenabled()) {
            if (!m_config.m_isEnterprise || !m_catalogContext.cluster.getDrconsumerenabled()) {
                // This is called multiple times but the new value will be ignored if a StatSource has been assigned
                getStatsAgent().registerStatsSource(StatsSelector.DRCONSUMERNODE, 0,
                        new DRConsumerStatsBase.DRConsumerNodeStatsBase());
                getStatsAgent().registerStatsSource(StatsSelector.DRCONSUMERPARTITION, 0,
                        new DRConsumerStatsBase.DRConsumerPartitionStatsBase());
            }
            return false;
        }
        if (m_config.m_replicationRole == ReplicationRole.REPLICA ||
                 m_catalogContext.database.getIsactiveactivedred()) {
            String drProducerHost = m_catalogContext.cluster.getDrmasterhost();
            byte drConsumerClusterId = (byte)m_catalogContext.cluster.getDrclusterid();
            final Pair<String, Integer> drIfAndPort = VoltZK.getDRInterfaceAndPortFromMetadata(m_localMetadata);
            if (m_catalogContext.cluster.getDrconsumerenabled() &&
                    (drProducerHost == null || drProducerHost.isEmpty())) {
                VoltDB.crashLocalVoltDB("Cannot start as DR consumer without an enabled DR data connection.");
            }
            try {
                getStatsAgent().deregisterStatsSourcesFor(StatsSelector.DRCONSUMERNODE, 0);
                getStatsAgent().deregisterStatsSourcesFor(StatsSelector.DRCONSUMERPARTITION, 0);
                Class<?> rdrgwClass = Class.forName("org.voltdb.dr2.ConsumerDRGatewayImpl");
                Constructor<?> rdrgwConstructor = rdrgwClass.getConstructor(
                        ClientInterface.class,
                        Cartographer.class,
                        HostMessenger.class,
                        byte.class,
<<<<<<< HEAD
                        byte.class);
=======
                        String.class,
                        int.class);
>>>>>>> 95c8b6e3
                m_consumerDRGateway = (ConsumerDRGateway) rdrgwConstructor.newInstance(
                        m_clientInterface,
                        m_cartographer,
                        m_messenger,
                        drConsumerClusterId,
<<<<<<< HEAD
                        m_config.m_datasourceClusterId);
=======
                        drIfAndPort.getFirst(),
                        drIfAndPort.getSecond());
>>>>>>> 95c8b6e3
                m_globalServiceElector.registerService(m_consumerDRGateway);
            } catch (Exception e) {
                VoltDB.crashLocalVoltDB("Unable to load DR system", true, e);
            }
            return true;
        }
        else {
            getStatsAgent().registerStatsSource(StatsSelector.DRCONSUMERNODE, 0,
                    new DRConsumerStatsBase.DRConsumerNodeStatsBase());
            getStatsAgent().registerStatsSource(StatsSelector.DRCONSUMERPARTITION, 0,
                    new DRConsumerStatsBase.DRConsumerPartitionStatsBase());
        }
        return false;
    }

    // Thread safe
    @Override
    public void setReplicationActive(boolean active)
    {
        if (m_replicationActive.compareAndSet(!active, active)) {

            try {
                JSONStringer js = new JSONStringer();
                js.object();
                // Replication role should the be same across the cluster
                js.keySymbolValuePair("role", getReplicationRole().ordinal());
                js.keySymbolValuePair("active", m_replicationActive.get());
                js.endObject();

                getHostMessenger().getZK().setData(VoltZK.replicationconfig,
                                                   js.toString().getBytes("UTF-8"),
                                                   -1);
            } catch (Exception e) {
                e.printStackTrace();
                hostLog.error("Failed to write replication active state to ZK: " +
                              e.getMessage());
            }

            if (m_producerDRGateway != null) {
                m_producerDRGateway.setActive(active);
            }
        }
    }

    @Override
    public boolean getReplicationActive()
    {
        return m_replicationActive.get();
    }

    @Override
    public ProducerDRGateway getNodeDRGateway()
    {
        return m_producerDRGateway;
    }

    @Override
    public ConsumerDRGateway getConsumerDRGateway() {
        return m_consumerDRGateway;
    }

    @Override
    public void onSyncSnapshotCompletion() {
        m_leaderAppointer.onSyncSnapshotCompletion();
    }

    @Override
    public void setDurabilityUniqueIdListener(Integer partition, DurableUniqueIdListener listener) {
        if (partition == MpInitiator.MP_INIT_PID) {
            m_iv2Initiators.get(m_iv2Initiators.firstKey()).setDurableUniqueIdListener(listener);
        }
        else {
            Initiator init = m_iv2Initiators.get(partition);
            assert init != null;
            init.setDurableUniqueIdListener(listener);
        }
    }

    public ExecutionEngine debugGetSpiedEE(int partitionId) {
        if (m_config.m_backend == BackendTarget.NATIVE_EE_SPY_JNI) {
            BaseInitiator init = (BaseInitiator)m_iv2Initiators.get(partitionId);
            return init.debugGetSpiedEE();
        }
        else {
            return null;
        }
    }

    @Override
    public SiteTracker getSiteTrackerForSnapshot()
    {
        return new SiteTracker(m_messenger.getHostId(), m_cartographer.getSiteTrackerMailboxMap(), 0);
    }

    /**
     * Create default deployment.xml file in voltdbroot if the deployment path is null.
     *
     * @return path to default deployment file
     * @throws IOException
     */
    static String setupDefaultDeployment(VoltLogger logger) throws IOException {
        return setupDefaultDeployment(logger, CatalogUtil.getVoltDbRoot(null));
    }

    /**
     * Create default deployment.xml file in voltdbroot if the deployment path is null.
     *
     * @return pathto default deployment file
     * @throws IOException
     */
   static String setupDefaultDeployment(VoltLogger logger, File voltdbroot) throws IOException {
        File configInfoDir = new VoltFile(voltdbroot, Constants.CONFIG_DIR);
        configInfoDir.mkdirs();

        File depFH = new VoltFile(configInfoDir, "deployment.xml");
        if (!depFH.exists()) {
            logger.info("Generating default deployment file \"" + depFH.getAbsolutePath() + "\"");

            try (BufferedWriter bw = new BufferedWriter(new FileWriter(depFH))) {
                for (String line : defaultDeploymentXML) {
                    bw.write(line);
                    bw.newLine();
                }
            } finally {
            }
        }

        return depFH.getAbsolutePath();
    }

    /*
     * Validate the build string with the rest of the cluster
     * by racing to publish it to ZK and then comparing the one this process
     * has to the one in ZK. They should all match. The method returns a future
     * so that init can continue while the ZK call is pending since it ZK is pretty
     * slow.
     */
    private Future<?> validateBuildString(final String buildString, ZooKeeper zk) {
        final SettableFuture<Object> retval = SettableFuture.create();
        byte buildStringBytes[] = null;
        try {
            buildStringBytes = buildString.getBytes("UTF-8");
        } catch (UnsupportedEncodingException e) {
            throw new AssertionError(e);
        }
        final byte buildStringBytesFinal[] = buildStringBytes;

        //Can use a void callback because ZK will execute the create and then the get in order
        //It's a race so it doesn't have to succeed
        zk.create(
                VoltZK.buildstring,
                buildStringBytes,
                Ids.OPEN_ACL_UNSAFE,
                CreateMode.PERSISTENT,
                new ZKUtil.StringCallback(),
                null);

        zk.getData(VoltZK.buildstring, false, new org.apache.zookeeper_voltpatches.AsyncCallback.DataCallback() {

            @Override
            public void processResult(int rc, String path, Object ctx,
                    byte[] data, Stat stat) {
                KeeperException.Code code = KeeperException.Code.get(rc);
                if (code == KeeperException.Code.OK) {
                    if (Arrays.equals(buildStringBytesFinal, data)) {
                        retval.set(null);
                    } else {
                        try {
                            hostLog.info("Different but compatible software versions on the cluster " +
                                         "and the rejoining node. Cluster version is {" + (new String(data, "UTF-8")).split("_")[0] +
                                         "}. Rejoining node version is {" + m_defaultVersionString + "}.");
                            retval.set(null);
                        } catch (UnsupportedEncodingException e) {
                            retval.setException(new AssertionError(e));
                        }
                    }
                } else {
                    retval.setException(KeeperException.create(code));
                }
            }

        }, null);

        return retval;
    }

    /**
     * See comment on {@link VoltDBInterface#schedulePriorityWork(Runnable, long, long, TimeUnit)} vs
     * {@link VoltDBInterface#scheduleWork(Runnable, long, long, TimeUnit)}
     */
    @Override
    public ScheduledFuture<?> schedulePriorityWork(Runnable work,
            long initialDelay,
            long delay,
            TimeUnit unit) {
        if (delay > 0) {
            return m_periodicPriorityWorkThread.scheduleWithFixedDelay(work,
                    initialDelay, delay,
                    unit);
        } else {
            return m_periodicPriorityWorkThread.schedule(work, initialDelay, unit);
        }
    }

    private void checkHeapSanity(boolean isPro, int tableCount, int sitesPerHost, int kfactor)
    {
        long megabytes = 1024 * 1024;
        long maxMemory = Runtime.getRuntime().maxMemory() / megabytes;
        // DRv2 now is off heap
        long crazyThresh = computeMinimumHeapRqt(isPro, tableCount, sitesPerHost, kfactor);

        if (maxMemory < crazyThresh) {
            StringBuilder builder = new StringBuilder();
            builder.append(String.format("The configuration of %d tables, %d sites-per-host, and k-factor of %d requires at least %d MB of Java heap memory. ", tableCount, sitesPerHost, kfactor, crazyThresh));
            builder.append(String.format("The maximum amount of heap memory available to the JVM is %d MB. ", maxMemory));
            builder.append("Please increase the maximum heap size using the VOLTDB_HEAPMAX environment variable and then restart VoltDB.");
            consoleLog.warn(builder.toString());
        }

    }

    // Compute the minimum required heap to run this configuration.  This comes from the documentation,
    // http://voltdb.com/docs/PlanningGuide/MemSizeServers.php#MemSizeHeapGuidelines
    // Any changes there should get reflected here and vice versa.
    static public long computeMinimumHeapRqt(boolean isPro, int tableCount, int sitesPerHost, int kfactor)
    {
        long baseRqt = 384;
        long tableRqt = 10 * tableCount;
        // K-safety Heap consumption drop to 8 MB (per node)
        // Snapshot cost 32 MB (per node)
        // Theoretically, 40 MB (per node) should be enough
        long rejoinRqt = (isPro && kfactor > 0) ? 128 * sitesPerHost : 0;
        return baseRqt + tableRqt + rejoinRqt;
    }

    private void checkThreadsSanity() {
        int tableCount = m_catalogContext.tables.size();
        int partitions = m_iv2Initiators.size() - 1;
        int replicates = m_configuredReplicationFactor;
        int importPartitions = ImportManager.getPartitionsCount();
        int exportTableCount = ExportManager.instance().getExportTablesCount();
        int exportNonceCount = ExportManager.instance().getConnCount();

        int expThreadsCount = computeThreadsCount(tableCount, partitions, replicates, importPartitions, exportTableCount, exportNonceCount);

        // if the expected number of threads exceeds the limit, update the limit.
        if (m_maxThreadsCount < expThreadsCount) {
            updateMaxThreadsLimit();
        }

        // do insane check again.
        if (m_maxThreadsCount < expThreadsCount) {
            StringBuilder builder = new StringBuilder();
            builder.append(String.format("The configuration of %d tables, %d partitions, %d replicates, ", tableCount, partitions, replicates));
            builder.append(String.format("with importer configuration of %d importer partitions, ", importPartitions));
            builder.append(String.format("with exporter configuration of %d export tables %d partitions %d replicates, ", exportTableCount, partitions, replicates));
            builder.append(String.format("approximately requires %d threads.", expThreadsCount));
            builder.append(String.format("The maximum number of threads to the system is %d. \n", m_maxThreadsCount));
            builder.append("Please increase the maximum system threads number or reduce the number of threads in your program, and then restart VoltDB. \n");
            consoleLog.warn(builder.toString());
        }
    }

    private void updateMaxThreadsLimit() {
        String[] command = {"bash", "-c" ,"ulimit -u"};
        String cmd_rst = ShellTools.local_cmd(command);
        try {
            m_maxThreadsCount = Integer.parseInt(cmd_rst.substring(0, cmd_rst.length() - 1));
        } catch(Exception e) {
            m_maxThreadsCount = Integer.MAX_VALUE;
        }
    }

    private int computeThreadsCount(int tableCount, int partitionCount, int replicateCount, int importerPartitionCount, int exportTableCount, int exportNonceCount) {
        final int clusterBaseCount = 5;
        final int hostBaseCount = 56;
        return clusterBaseCount + (hostBaseCount + partitionCount)
                + computeImporterThreads(importerPartitionCount)
                + computeExporterThreads(exportTableCount, partitionCount, replicateCount, exportNonceCount);
    }

    private int computeImporterThreads(int importerPartitionCount) {
        if (importerPartitionCount == 0) {
            return 0;
        }
        int importerBaseCount = 6;
        return importerBaseCount + importerPartitionCount;
    }

    private int computeExporterThreads(int exportTableCount, int partitionCount, int replicateCount, int exportNonceCount) {
        if (exportTableCount == 0) {
            return 0;
        }
        int exporterBaseCount = 1;
        return exporterBaseCount + partitionCount * exportTableCount + exportNonceCount;
    }

    @Override
    public <T> ListenableFuture<T> submitSnapshotIOWork(Callable<T> work)
    {
        assert m_snapshotIOAgent != null;
        return m_snapshotIOAgent.submit(work);
    }

    @Override
    public long getClusterUptime()
    {
        return System.currentTimeMillis() - getHostMessenger().getInstanceId().getTimestamp();
    }

    @Override
    public long getClusterCreateTime()
    {
        return m_clusterCreateTime;
    }

    @Override
    public void setClusterCreateTime(long clusterCreateTime) {
        m_clusterCreateTime = clusterCreateTime;
        hostLog.info("The internal DR cluster timestamp being restored from a snapshot is " +
                new Date(m_clusterCreateTime).toString() + ".");
    }

    private final Supplier<String> terminusNonceSupplier = Suppliers.memoize(new Supplier<String>() {
        @Override
        public String get() {
            File markerFH = new File(m_nodeSettings.getVoltDBRoot(), VoltDB.TERMINUS_MARKER);
            // file needs to be both writable and readable as it will be deleted onRestoreComplete
            if (!markerFH.exists() || !markerFH.isFile() || !markerFH.canRead() || !markerFH.canWrite()) {
                return null;
            }
            String nonce = null;
            try (BufferedReader rdr = new BufferedReader(new FileReader(markerFH))){
                nonce = rdr.readLine();
            } catch (IOException e) {
                Throwables.propagate(e); // highly unlikely
            }
            // make sure that there is a snapshot associated with the terminus nonce
            HashMap<String, Snapshot> snapshots = new HashMap<String, Snapshot>();
            FileFilter filter = new SnapshotUtil.SnapshotFilter();

            SnapshotUtil.retrieveSnapshotFiles(
                    m_nodeSettings.resolve(m_nodeSettings.getSnapshoth()),
                    snapshots, filter, false, SnapshotPathType.SNAP_AUTO, hostLog);

            return snapshots.containsKey(nonce) ? nonce : null;
        }
    });

    /**
     * Reads the file containing the startup snapshot nonce
     * @return null if the file is not accessible, or the startup snapshot nonce
     */
    private String getTerminusNonce() {
        return terminusNonceSupplier.get();
    }
}<|MERGE_RESOLUTION|>--- conflicted
+++ resolved
@@ -3609,23 +3609,17 @@
                         Cartographer.class,
                         HostMessenger.class,
                         byte.class,
-<<<<<<< HEAD
+                        String.class,
+                        int.class,
                         byte.class);
-=======
-                        String.class,
-                        int.class);
->>>>>>> 95c8b6e3
                 m_consumerDRGateway = (ConsumerDRGateway) rdrgwConstructor.newInstance(
                         m_clientInterface,
                         m_cartographer,
                         m_messenger,
                         drConsumerClusterId,
-<<<<<<< HEAD
+                        drIfAndPort.getFirst(),
+                        drIfAndPort.getSecond(),
                         m_config.m_datasourceClusterId);
-=======
-                        drIfAndPort.getFirst(),
-                        drIfAndPort.getSecond());
->>>>>>> 95c8b6e3
                 m_globalServiceElector.registerService(m_consumerDRGateway);
             } catch (Exception e) {
                 VoltDB.crashLocalVoltDB("Unable to load DR system", true, e);
