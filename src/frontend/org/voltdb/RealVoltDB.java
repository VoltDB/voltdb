--- conflicted
+++ resolved
@@ -822,13 +822,6 @@
             sb.append(System.getProperty("java.class.path", "[not available]"));
             hostLog.info(sb.toString());
 
-<<<<<<< HEAD
-            // config UUID is part of the status tracker that is slated to be an
-            // Information source for an http admin endpoint
-            m_statusTracker = new NodeStateTracker();
-
-=======
->>>>>>> c90890a3
             if (config.m_startAction == StartAction.INITIALIZE) {
                 if (config.m_forceVoltdbCreate) {
                     deleteInitializationMarkers(config);
