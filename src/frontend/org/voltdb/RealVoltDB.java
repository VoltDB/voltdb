/* This file is part of VoltDB.
 * Copyright (C) 2008-2016 VoltDB Inc.
 *
 * This program is free software: you can redistribute it and/or modify
 * it under the terms of the GNU Affero General Public License as
 * published by the Free Software Foundation, either version 3 of the
 * License, or (at your option) any later version.
 *
 * This program is distributed in the hope that it will be useful,
 * but WITHOUT ANY WARRANTY; without even the implied warranty of
 * MERCHANTABILITY or FITNESS FOR A PARTICULAR PURPOSE.  See the
 * GNU Affero General Public License for more details.
 *
 * You should have received a copy of the GNU Affero General Public License
 * along with VoltDB.  If not, see <http://www.gnu.org/licenses/>.
 */

package org.voltdb;

import java.io.BufferedWriter;
import java.io.ByteArrayInputStream;
import java.io.File;
import java.io.FileFilter;
import java.io.FileInputStream;
import java.io.FileOutputStream;
import java.io.FileWriter;
import java.io.IOException;
import java.io.InputStream;
import java.io.PrintStream;
import java.io.PrintWriter;
import java.io.UnsupportedEncodingException;
import java.lang.management.ManagementFactory;
import java.lang.reflect.Constructor;
import java.lang.reflect.Field;
import java.net.Inet4Address;
import java.net.Inet6Address;
import java.net.InetAddress;
import java.net.NetworkInterface;
import java.net.SocketException;
import java.nio.charset.StandardCharsets;
import java.text.SimpleDateFormat;
import java.util.ArrayList;
import java.util.Arrays;
import java.util.Collection;
import java.util.Date;
import java.util.Enumeration;
import java.util.HashMap;
import java.util.HashSet;
import java.util.LinkedList;
import java.util.List;
import java.util.Map;
import java.util.Map.Entry;
import java.util.Optional;
import java.util.Random;
import java.util.Set;
import java.util.SortedMap;
import java.util.TreeMap;
import java.util.concurrent.Callable;
import java.util.concurrent.ExecutionException;
import java.util.concurrent.Future;
import java.util.concurrent.ScheduledExecutorService;
import java.util.concurrent.ScheduledFuture;
import java.util.concurrent.ScheduledThreadPoolExecutor;
import java.util.concurrent.Semaphore;
import java.util.concurrent.TimeUnit;
import java.util.concurrent.atomic.AtomicBoolean;

import org.apache.cassandra_voltpatches.GCInspector;
import org.apache.log4j.Appender;
import org.apache.log4j.DailyRollingFileAppender;
import org.apache.log4j.FileAppender;
import org.apache.log4j.Logger;
import org.apache.zookeeper_voltpatches.CreateMode;
import org.apache.zookeeper_voltpatches.KeeperException;
import org.apache.zookeeper_voltpatches.WatchedEvent;
import org.apache.zookeeper_voltpatches.Watcher;
import org.apache.zookeeper_voltpatches.ZooDefs.Ids;
import org.apache.zookeeper_voltpatches.ZooKeeper;
import org.apache.zookeeper_voltpatches.data.Stat;
import org.json_voltpatches.JSONException;
import org.json_voltpatches.JSONObject;
import org.json_voltpatches.JSONStringer;
import org.voltcore.logging.Level;
import org.voltcore.logging.VoltLogger;
import org.voltcore.messaging.HostMessenger;
import org.voltcore.messaging.SiteMailbox;
import org.voltcore.utils.CoreUtils;
import org.voltcore.utils.OnDemandBinaryLogger;
import org.voltcore.utils.Pair;
import org.voltcore.utils.ShutdownHooks;
import org.voltcore.utils.VersionChecker;
import org.voltcore.zk.CoreZK;
import org.voltcore.zk.ZKCountdownLatch;
import org.voltcore.zk.ZKUtil;
import org.voltdb.TheHashinator.HashinatorType;
import org.voltdb.VoltDB.Configuration;
import org.voltdb.catalog.Catalog;
import org.voltdb.catalog.Cluster;
import org.voltdb.catalog.Database;
import org.voltdb.catalog.Deployment;
import org.voltdb.catalog.SnapshotSchedule;
import org.voltdb.catalog.Systemsettings;
import org.voltdb.common.NodeState;
import org.voltdb.compiler.AdHocCompilerCache;
import org.voltdb.compiler.AsyncCompilerAgent;
import org.voltdb.compiler.ClusterConfig;
import org.voltdb.compiler.deploymentfile.ConsistencyType;
import org.voltdb.compiler.deploymentfile.DeploymentType;
import org.voltdb.compiler.deploymentfile.HeartbeatType;
import org.voltdb.compiler.deploymentfile.PartitionDetectionType;
import org.voltdb.compiler.deploymentfile.PathsType;
import org.voltdb.compiler.deploymentfile.SystemSettingsType;
import org.voltdb.dtxn.InitiatorStats;
import org.voltdb.dtxn.LatencyHistogramStats;
import org.voltdb.dtxn.LatencyStats;
import org.voltdb.dtxn.SiteTracker;
import org.voltdb.export.ExportManager;
import org.voltdb.importer.ImportManager;
import org.voltdb.iv2.BaseInitiator;
import org.voltdb.iv2.Cartographer;
import org.voltdb.iv2.Initiator;
import org.voltdb.iv2.KSafetyStats;
import org.voltdb.iv2.LeaderAppointer;
import org.voltdb.iv2.MpInitiator;
import org.voltdb.iv2.SpInitiator;
import org.voltdb.iv2.SpScheduler.DurableUniqueIdListener;
import org.voltdb.iv2.TxnEgo;
import org.voltdb.jni.ExecutionEngine;
import org.voltdb.join.BalancePartitionsStatistics;
import org.voltdb.join.ElasticJoinService;
import org.voltdb.licensetool.LicenseApi;
import org.voltdb.messaging.VoltDbMessageFactory;
import org.voltdb.planner.ActivePlanRepository;
import org.voltdb.probe.MeshProber;
import org.voltdb.rejoin.Iv2RejoinCoordinator;
import org.voltdb.rejoin.JoinCoordinator;
import org.voltdb.utils.CLibrary;
import org.voltdb.utils.CatalogUtil;
import org.voltdb.utils.CatalogUtil.CatalogAndIds;
import org.voltdb.utils.Encoder;
import org.voltdb.utils.HTTPAdminListener;
import org.voltdb.utils.LogKeys;
import org.voltdb.utils.MiscUtils;
import org.voltdb.utils.PlatformProperties;
import org.voltdb.utils.SystemStatsCollector;
import org.voltdb.utils.VoltFile;
import org.voltdb.utils.VoltSampler;

import com.google_voltpatches.common.base.Charsets;
import com.google_voltpatches.common.base.Joiner;
import com.google_voltpatches.common.base.Preconditions;
import com.google_voltpatches.common.base.Throwables;
import com.google_voltpatches.common.collect.ImmutableList;
import com.google_voltpatches.common.collect.ImmutableMap;
import com.google_voltpatches.common.io.Files;
import com.google_voltpatches.common.net.HostAndPort;
import com.google_voltpatches.common.util.concurrent.ListenableFuture;
import com.google_voltpatches.common.util.concurrent.ListeningExecutorService;
import com.google_voltpatches.common.util.concurrent.SettableFuture;
import java.lang.reflect.Method;
import java.util.Properties;

/**
 * RealVoltDB initializes global server components, like the messaging
 * layer, ExecutionSite(s), and ClientInterface. It provides accessors
 * or references to those global objects. It is basically the global
 * namespace. A lot of the global namespace is described by VoltDBInterface
 * to allow test mocking.
 */
public class RealVoltDB implements VoltDBInterface, RestoreAgent.Callback, HostMessenger.HostWatcher {
    private static final boolean DISABLE_JMX = Boolean.valueOf(System.getProperty("DISABLE_JMX", "true"));

    /** Default deployment file contents if path to deployment is null */
    private static final String[] defaultDeploymentXML = {
        "<?xml version=\"1.0\"?>",
        "<!-- This file is an auto-generated default deployment configuration. -->",
        "<deployment>",
        "    <cluster hostcount=\"1\" />",
        "    <httpd enabled=\"true\">",
        "        <jsonapi enabled=\"true\" />",
        "    </httpd>",
        "</deployment>"
    };

    private final Properties m_pathList = new Properties();

    private final VoltLogger hostLog = new VoltLogger("HOST");
    private final VoltLogger consoleLog = new VoltLogger("CONSOLE");

    private VoltDB.Configuration m_config = new VoltDB.Configuration();
    int m_configuredNumberOfPartitions;
    int m_configuredReplicationFactor;
    // CatalogContext is immutable, just make sure that accessors see a consistent version
    volatile CatalogContext m_catalogContext;
    private String m_buildString;
    static final String m_defaultVersionString = "6.5";
    // by default set the version to only be compatible with itself
    static final String m_defaultHotfixableRegexPattern = "^\\Q6.5\\E\\z";
    // these next two are non-static because they can be overrriden on the CLI for test
    private String m_versionString = m_defaultVersionString;
    private String m_hotfixableRegexPattern = m_defaultHotfixableRegexPattern;
    HostMessenger m_messenger = null;
    private ClientInterface m_clientInterface = null;
    HTTPAdminListener m_adminListener;
    private OpsRegistrar m_opsRegistrar = new OpsRegistrar();

    private AsyncCompilerAgent m_asyncCompilerAgent = null;
    public AsyncCompilerAgent getAsyncCompilerAgent() { return m_asyncCompilerAgent; }
    private PartitionCountStats m_partitionCountStats = null;
    private IOStats m_ioStats = null;
    private MemoryStats m_memoryStats = null;
    private CpuStats m_cpuStats = null;
    private CommandLogStats m_commandLogStats = null;
    private StatsManager m_statsManager = null;
    private SnapshotCompletionMonitor m_snapshotCompletionMonitor;
    // These are unused locally, but they need to be registered with the StatsAgent so they're
    // globally available
    @SuppressWarnings("unused")
    private InitiatorStats m_initiatorStats;
    private LiveClientsStats m_liveClientsStats = null;
    int m_myHostId;
    String m_httpPortExtraLogMessage = null;
    boolean m_jsonEnabled;

    // IV2 things
    TreeMap<Integer, Initiator> m_iv2Initiators = new TreeMap<Integer, Initiator>();
    Cartographer m_cartographer = null;
    LeaderAppointer m_leaderAppointer = null;
    GlobalServiceElector m_globalServiceElector = null;
    MpInitiator m_MPI = null;
    Map<Integer, Long> m_iv2InitiatorStartingTxnIds = new HashMap<Integer, Long>();
    private ScheduledFuture<?> resMonitorWork;


    private NodeStateTracker m_statusTracker;
    // Should the execution sites be started in recovery mode
    // (used for joining a node to an existing cluster)
    // If CL is enabled this will be set to true
    // by the CL when the truncation snapshot completes
    // and this node is viable for replay
    volatile boolean m_rejoining = false;
    // Need to separate the concepts of rejoin data transfer and rejoin
    // completion.  This boolean tracks whether or not the data transfer
    // process is done.  CL truncation snapshots will not flip the all-complete
    // boolean until no mode data is pending.
    // Yes, this is fragile having two booleans.  We could aggregate them into
    // some rejoining state enum at some point.
    volatile boolean m_rejoinDataPending = false;
    // Since m_rejoinDataPending is set asynchronously, sites could have inconsistent
    // view of what the value is during the execution of a sysproc. Use this and
    // m_safeMpTxnId to prevent the race. The m_safeMpTxnId is updated once in the
    // lifetime of the node to reflect the first MP txn that witnessed the flip of
    // m_rejoinDataPending.
    private final Object m_safeMpTxnIdLock = new Object();
    private long m_lastSeenMpTxnId = Long.MIN_VALUE;
    private long m_safeMpTxnId = Long.MAX_VALUE;
    String m_rejoinTruncationReqId = null;

    // Are we adding the node to the cluster instead of rejoining?
    volatile boolean m_joining = false;

    long m_clusterCreateTime;
    AtomicBoolean m_replicationActive = new AtomicBoolean(false);
    private ProducerDRGateway m_producerDRGateway = null;
    private ConsumerDRGateway m_consumerDRGateway = null;

    //Only restrict recovery completion during test
    static Semaphore m_testBlockRecoveryCompletion = new Semaphore(Integer.MAX_VALUE);
    private long m_executionSiteRecoveryFinish;
    private long m_executionSiteRecoveryTransferred;

    // Rejoin coordinator
    private JoinCoordinator m_joinCoordinator = null;
    private ElasticJoinService m_elasticJoinService = null;

    // Snapshot IO agent
    private SnapshotIOAgent m_snapshotIOAgent = null;

    // id of the leader, or the host restore planner says has the catalog
    int m_hostIdWithStartupCatalog;
    String m_pathToStartupCatalog;

    // Synchronize initialize and shutdown
    private final Object m_startAndStopLock = new Object();

    // Synchronize updates of catalog contexts across the multiple sites on this host.
    // Ensure that the first site to reach catalogUpdate() does all the work and that no
    // others enter until that's finished.  CatalogContext is immutable and volatile, accessors
    // should be able to always get a valid context without needing this lock.
    private final Object m_catalogUpdateLock = new Object();

    // add a random number to the sampler output to make it likely to be unique for this process.
    private final VoltSampler m_sampler = new VoltSampler(10, "sample" + String.valueOf(new Random().nextInt() % 10000) + ".txt");
    private final AtomicBoolean m_hasStartedSampler = new AtomicBoolean(false);

    List<Integer> m_partitionsToSitesAtStartupForExportInit;

    RestoreAgent m_restoreAgent = null;

    private final ListeningExecutorService m_es = CoreUtils.getCachedSingleThreadExecutor("StartAction ZK Watcher", 15000);

    private volatile boolean m_isRunning = false;
    private boolean m_isLegacy = true;

    @Override
    public boolean isLegacy() { return m_isLegacy; };

    @Override
    public boolean rejoining() { return m_rejoining; }

    @Override
    public boolean rejoinDataPending() { return m_rejoinDataPending; }

    @Override
    public boolean isMpSysprocSafeToExecute(long txnId)
    {
        synchronized (m_safeMpTxnIdLock) {
            if (txnId >= m_safeMpTxnId) {
                return true;
            }

            if (txnId > m_lastSeenMpTxnId) {
                m_lastSeenMpTxnId = txnId;
                if (!rejoinDataPending() && m_safeMpTxnId == Long.MAX_VALUE) {
                    m_safeMpTxnId = txnId;
                }
            }

            return txnId >= m_safeMpTxnId;
        }
    }

    private long m_recoveryStartTime;

    CommandLog m_commandLog;

    private volatile OperationMode m_mode = OperationMode.INITIALIZING;
    private OperationMode m_startMode = null;

    volatile String m_localMetadata = "";

    private ListeningExecutorService m_computationService;

    private Thread m_configLogger;

    // methods accessed via the singleton
    @Override
    public void startSampler() {
        if (m_hasStartedSampler.compareAndSet(false, true)) {
            m_sampler.start();
        }
    }

    private ScheduledThreadPoolExecutor m_periodicWorkThread;
    private ScheduledThreadPoolExecutor m_periodicPriorityWorkThread;

    // The configured license api: use to decide enterprise/community edition feature enablement
    LicenseApi m_licenseApi;
    String m_licenseInformation = "";
    private LatencyStats m_latencyStats;

    private LatencyHistogramStats m_latencyHistogramStats;

    private File getConfigLogDirectory() {
        return getConfigLogDirectory(m_config);
    }

    private File getConfigLogDirectory(Configuration config) {
        return new VoltFile(config.m_voltdbRoot, VoltDB.CONFIG_DIR);
    }

    private File getConfigLogDeployment() {
        return getConfigLogDeployment(m_config);
    }

    private File getConfigLogDeployment(Configuration config) {
        return new VoltFile(getConfigLogDirectory(config), "deployment.xml");
    }

    @Override
    public LicenseApi getLicenseApi() {
        return m_licenseApi;
    }

    @Override
    public String getLicenseInformation() {
        return m_licenseInformation;
    }

    @Override
    public String getPath(Object base, String name) {
        if (isLegacy()) {
            try {
                Method m = base.getClass().getMethod("getPath");
                return (String )m.invoke(base);
            } catch (Exception ex) {
                //Should never happen
                ex.printStackTrace();
            }
        }
        return m_pathList.getProperty(name);
    }

    @Override
    public String getVoltDBRootPath() {
        return m_pathList.getProperty(VoltDB.DBROOT_PATH_KEY);
    }

    @Override
    public String getCommandLogPath() {
        return m_pathList.getProperty(VoltDB.CL_PATH_KEY);
    }

    @Override
    public String getCommandLogSnapshotPath() {
        return m_pathList.getProperty(VoltDB.CL_SNAPSHOT_PATH_KEY);
    }

    @Override
    public String getSnapshotPath() {
        return m_pathList.getProperty(VoltDB.SNAPTHOT_PATH_KEY);
    }

    @Override
    public String getExportOverflowPath() {
        return m_pathList.getProperty(VoltDB.EXPORT_OVERFLOW_PATH_KEY);
    }

    @Override
    public String getDROverflowPath() {
        return m_pathList.getProperty(VoltDB.DR_OVERFLOW_PATH_KEY);
    }

    private String managedPathEmptyCheck(String voltDbRoot, String path) {
        VoltFile managedPath;
        if (new File(path).isAbsolute())
            managedPath = new VoltFile(path);
        else
            managedPath = new VoltFile(voltDbRoot, path);
        if (managedPath.exists() && managedPath.list().length > 0)
            return managedPath.getAbsolutePath();
        return null;
    }

    private void managedPathsEmptyCheck(Configuration config) {
        List<String> nonEmptyPaths = managedPathsWithFiles(config, m_catalogContext.getDeployment());
        if (!nonEmptyPaths.isEmpty()) {
            StringBuilder crashMessage =
                    new StringBuilder("Files from a previous database session exist in the managed directories:");
            for (String nonEmptyPath : nonEmptyPaths) {
                crashMessage.append("\n  - " + nonEmptyPath);
            }
            crashMessage.append("\nUse the recover command to restore the previous database or use create --force" +
                " to start a new database session overwriting existing files.");
            VoltDB.crashLocalVoltDB(crashMessage.toString());
        }
    }

    private final List<String> managedPathsWithFiles(Configuration config, DeploymentType deployment) {
        ImmutableList.Builder<String> nonEmptyPaths = ImmutableList.builder();
        if (!config.m_isEnterprise) {
            return nonEmptyPaths.build();
        }
        PathsType paths = deployment.getPaths();
        String voltDbRoot = paths.getVoltdbroot().getPath();
        String path;
        if ((path = managedPathEmptyCheck(voltDbRoot, paths.getSnapshots().getNodePath())) != null)
            nonEmptyPaths.add(path);
        if ((path = managedPathEmptyCheck(voltDbRoot, paths.getExportoverflow().getNodePath())) != null)
            nonEmptyPaths.add(path);
        if ((path = managedPathEmptyCheck(voltDbRoot, paths.getDroverflow().getNodePath())) != null)
            nonEmptyPaths.add(path);
        if ((path = managedPathEmptyCheck(voltDbRoot, paths.getCommandlog().getNodePath())) != null)
            nonEmptyPaths.add(path);
        if ((path = managedPathEmptyCheck(voltDbRoot, paths.getCommandlogsnapshot().getNodePath())) != null)
            nonEmptyPaths.add(path);
        return nonEmptyPaths.build();
    }

    private final List<String> managedPathsWithFilesPrimed(Configuration config, DeploymentType deployment) {
        ImmutableList.Builder<String> nonEmptyPaths = ImmutableList.builder();
        if (!config.m_isEnterprise) {
            return nonEmptyPaths.build();
        }
        PathsType paths = deployment.getPaths();
        String voltDbRoot = paths.getVoltdbroot().getNodePath();
        String path;
        if ((path = managedPathEmptyCheck(voltDbRoot, paths.getSnapshots().getNodePath())) != null)
            nonEmptyPaths.add(path);
        if ((path = managedPathEmptyCheck(voltDbRoot, paths.getExportoverflow().getNodePath())) != null)
            nonEmptyPaths.add(path);
        if ((path = managedPathEmptyCheck(voltDbRoot, paths.getDroverflow().getNodePath())) != null)
            nonEmptyPaths.add(path);
        if ((path = managedPathEmptyCheck(voltDbRoot, paths.getCommandlog().getNodePath())) != null)
            nonEmptyPaths.add(path);
        if ((path = managedPathEmptyCheck(voltDbRoot, paths.getCommandlogsnapshot().getNodePath())) != null)
            nonEmptyPaths.add(path);
        return nonEmptyPaths.build();
    }

    /**
     * Initialize all the global components, then initialize all the m_sites.
     * @param config configuration that gets passed in from commandline.
     */
    @Override
    public void initialize(Configuration config) {
        ShutdownHooks.enableServerStopLogging();
        synchronized(m_startAndStopLock) {
            m_isLegacy = config.m_startAction.isLegacy();

            // check that this is a 64 bit VM
            if (System.getProperty("java.vm.name").contains("64") == false) {
                hostLog.fatal("You are running on an unsupported (probably 32 bit) JVM. Exiting.");
                System.exit(-1);
            }

            readBuildInfo(config.m_isEnterprise ? "Enterprise Edition" : "Community Edition");

            // Replay command line args that we can see
            StringBuilder sb = new StringBuilder(2048).append("Command line arguments: ");
            sb.append(System.getProperty("sun.java.command", "[not available]"));
            hostLog.info(sb.toString());

            List<String> iargs = ManagementFactory.getRuntimeMXBean().getInputArguments();
            sb.delete(0, sb.length()).append("Command line JVM arguments:");
            for (String iarg : iargs)
                sb.append(" ").append(iarg);
            if (iargs.size() > 0) hostLog.info(sb.toString());
            else hostLog.info("No JVM command line args known.");

            sb.delete(0, sb.length()).append("Command line JVM classpath: ");
            sb.append(System.getProperty("java.class.path", "[not available]"));
            hostLog.info(sb.toString());

            // config UUID is part of the status tracker that is slated to be an
            // Information source for an http admun endpoint
            m_statusTracker = new NodeStateTracker();

            consoleLog.l7dlog( Level.INFO, LogKeys.host_VoltDB_StartupString.name(), null);

            if (config.m_startAction == StartAction.INITIALIZE) {
                if (config.m_forceVoltdbCreate) {
                    deleteEverythingButLogs(config.m_voltdbRoot);
                }
            }

            // If there's no deployment provide a default and put it under voltdbroot.
            if (config.m_pathToDeployment == null) {
                try {
                    config.m_pathToDeployment = setupDefaultDeployment(hostLog, config.m_voltdbRoot);
                    config.m_deploymentDefault = true;
                } catch (IOException e) {
                    VoltDB.crashLocalVoltDB("Failed to write default deployment.", false, null);
                    return;
                }
            }

            ReadDeploymentResults readDepl = readPrimedDeployment(config);

            if (config.m_startAction == StartAction.INITIALIZE) {
                stageDeploymemtFileForInitialize(config, readDepl.deployment);
                stageInitializedMarker(config);
                hostLog.info("Initialized VoltDB on " + config.m_voltdbRoot.getPath());
                consoleLog.info("Initialized VoltDB on " + config.m_voltdbRoot.getPath());
                VoltDB.exit(0);
            }

            if (config.m_startAction.isLegacy()) {
                File rootFH = CatalogUtil.getVoltDbRoot(readDepl.deployment.getPaths());
                File inzFH = new VoltFile(rootFH, VoltDB.INITIALIZED_MARKER);
                if (inzFH.exists()) {
                    VoltDB.crashLocalVoltDB("cannot use legacy start action "
                            + config.m_startAction + " on voltdbroot "
                            + rootFH + " that was initialized with the init command");
                    return;
                }
                //Case where you give primed deployment with -d look in ../../ for initialized marker.
                //Also check if parents are config and voltdbroot
                File cfile = (new File(config.m_pathToDeployment)).getParentFile();
                rootFH = cfile.getParentFile();
                if (cfile.getName().equals("config") && rootFH.getName().equals(VoltDB.DBROOT)) {
                    inzFH = new VoltFile(rootFH, VoltDB.INITIALIZED_MARKER);
                    if (inzFH.exists()) {
                        VoltDB.crashLocalVoltDB("cannot use legacy start action "
                                + config.m_startAction + " on voltdbroot "
                                + rootFH + " that was initialized with the init command");
                        return;
                    }
                }
            }

            if (config.m_hostCount == VoltDB.UNDEFINED) {
                config.m_hostCount = readDepl.deployment.getCluster().getHostcount();
            }

            // set the mode first thing
            m_mode = OperationMode.INITIALIZING;
            m_config = config;
            m_startMode = null;

            // set a bunch of things to null/empty/new for tests
            // which reusue the process
            m_safeMpTxnId = Long.MAX_VALUE;
            m_lastSeenMpTxnId = Long.MIN_VALUE;
            m_clientInterface = null;
            m_adminListener = null;
            m_commandLog = new DummyCommandLog();
            m_messenger = null;
            m_opsRegistrar = new OpsRegistrar();
            m_asyncCompilerAgent = null;
            m_snapshotCompletionMonitor = null;
            m_catalogContext = null;
            m_partitionCountStats = null;
            m_ioStats = null;
            m_memoryStats = null;
            m_commandLogStats = null;
            m_statsManager = null;
            m_restoreAgent = null;
            m_recoveryStartTime = System.currentTimeMillis();
            m_hostIdWithStartupCatalog = 0;
            m_pathToStartupCatalog = m_config.m_pathToCatalog;
            m_replicationActive = new AtomicBoolean(false);
            m_configLogger = null;
            ActivePlanRepository.clear();

            // set up site structure
            final int computationThreads = Math.max(2, CoreUtils.availableProcessors() / 4);
            m_computationService =
                    CoreUtils.getListeningExecutorService(
                            "Computation service thread",
                            computationThreads, m_config.m_computationCoreBindings);

            // Set std-out/err to use the UTF-8 encoding and fail if UTF-8 isn't supported
            try {
                System.setOut(new PrintStream(System.out, true, "UTF-8"));
                System.setErr(new PrintStream(System.err, true, "UTF-8"));
            } catch (UnsupportedEncodingException e) {
                hostLog.fatal("Support for the UTF-8 encoding is required for VoltDB. This means you are likely running an unsupported JVM. Exiting.");
                VoltDB.exit(-1);
            }

            m_snapshotCompletionMonitor = new SnapshotCompletionMonitor();

            // use CLI overrides for testing hotfix version compatibility
            if (m_config.m_versionStringOverrideForTest != null) {
                m_versionString = m_config.m_versionStringOverrideForTest;
            }
            if (m_config.m_versionCompatibilityRegexOverrideForTest != null) {
                m_hotfixableRegexPattern = m_config.m_versionCompatibilityRegexOverrideForTest;
            }
            if (m_config.m_buildStringOverrideForTest != null) {
                m_buildString = m_config.m_buildStringOverrideForTest;
            }

            MeshProber.Determination determination = buildClusterMesh(readDepl);
            if (m_config.m_startAction == StartAction.PROBE) {
                String action = "Starting a new database cluster";
                if (determination.startAction.doesRejoin()) {
                    action = "Rejoining a running cluster";
                } else if (determination.startAction.doesRecover()) {
                    action = "Restating the database cluster from the command logs";
                }
                hostLog.info(action);
                consoleLog.info(action);
            }

            m_config.m_startAction = determination.startAction;
            m_config.m_hostCount = determination.hostCount;

            modifyIfNecessaryDeploymentHostCount(m_config, readDepl.deployment, determination.hostCount);
            // determine if this is a rejoining node
            // (used for license check and later the actual rejoin)
            boolean isRejoin = m_config.m_startAction.doesRejoin();
            m_rejoining = isRejoin;
            m_rejoinDataPending = m_config.m_startAction.doesJoin();

            m_joining = m_config.m_startAction == StartAction.JOIN;

            if (isRejoin || m_joining) {
                m_statusTracker.setNodeState(NodeState.REJOINING);
            }
            //Register dummy agents immediately
            m_opsRegistrar.registerMailboxes(m_messenger);


            //Start validating the build string in the background
            final Future<?> buildStringValidation = validateBuildString(getBuildString(), m_messenger.getZK());

            // race to create start action nodes and then verify theirs compatibility.
            m_messenger.getZK().create(VoltZK.start_action, null, Ids.OPEN_ACL_UNSAFE, CreateMode.PERSISTENT, new ZKUtil.StringCallback(), null);
            VoltZK.createStartActionNode(m_messenger.getZK(), m_messenger.getHostId(), m_config.m_startAction);
            validateStartAction();

            Map<Integer, String> hostGroups = null;

            try {
                final int numberOfNodes = readDeploymentAndCreateStarterCatalogContext(config);
                if (config.m_isEnterprise && m_config.m_startAction.doesRequireEmptyDirectories()
                        && !config.m_forceVoltdbCreate) {
                        managedPathsEmptyCheck(config);
                }

                if (!isRejoin && !m_joining) {
                    hostGroups = m_messenger.waitForGroupJoin(numberOfNodes);
                }
            } catch (IOException ioe) {
                //Crash
            }
            if (m_messenger.isPaused() || m_config.m_isPaused) {
                setStartMode(OperationMode.PAUSED);
            }

            // Create the thread pool here. It's needed by buildClusterMesh()
            m_periodicWorkThread =
                    CoreUtils.getScheduledThreadPoolExecutor("Periodic Work", 1, CoreUtils.SMALL_STACK_SIZE);
            m_periodicPriorityWorkThread =
                    CoreUtils.getScheduledThreadPoolExecutor("Periodic Priority Work", 1, CoreUtils.SMALL_STACK_SIZE);

            Class<?> snapshotIOAgentClass = MiscUtils.loadProClass("org.voltdb.SnapshotIOAgentImpl", "Snapshot", true);
            if (snapshotIOAgentClass != null) {
                try {
                    m_snapshotIOAgent = (SnapshotIOAgent) snapshotIOAgentClass.getConstructor(HostMessenger.class, long.class)
                            .newInstance(m_messenger, m_messenger.getHSIdForLocalSite(HostMessenger.SNAPSHOT_IO_AGENT_ID));
                    m_messenger.createMailbox(m_snapshotIOAgent.getHSId(), m_snapshotIOAgent);
                } catch (Exception e) {
                    VoltDB.crashLocalVoltDB("Failed to instantiate snapshot IO agent", true, e);
                }
            }

            if (m_config.m_pathToLicense == null) {
                m_licenseApi = MiscUtils.licenseApiFactory();
                if (m_licenseApi == null) {
                    hostLog.fatal("Unable to open license file in default directories");
                }
            }
            else {
                m_licenseApi = MiscUtils.licenseApiFactory(m_config.m_pathToLicense);
                if (m_licenseApi == null) {
                    hostLog.fatal("Unable to open license file in provided path: " + m_config.m_pathToLicense);
                }

            }

            if (m_licenseApi == null) {
                hostLog.fatal("Please contact sales@voltdb.com to request a license.");
                VoltDB.crashLocalVoltDB("Failed to initialize license verifier. " +
                        "See previous log message for details.", false, null);
            }
            m_asyncCompilerAgent = new AsyncCompilerAgent(m_licenseApi);

            try {
                SimpleDateFormat sdf = new SimpleDateFormat("EEE MMM d, yyyy");
                JSONObject jo = new JSONObject();
                jo.put("trial",m_licenseApi.isTrial());
                jo.put("hostcount",m_licenseApi.maxHostcount());
                jo.put("commandlogging", m_licenseApi.isCommandLoggingAllowed());
                jo.put("wanreplication", m_licenseApi.isDrReplicationAllowed());
                jo.put("expiration", sdf.format(m_licenseApi.expires().getTime()));
                m_licenseInformation = jo.toString();
            } catch (JSONException ex) {
                //Ignore
            }

            // Create the GlobalServiceElector.  Do this here so we can register the MPI with it
            // when we construct it below
            m_globalServiceElector = new GlobalServiceElector(m_messenger.getZK(), m_messenger.getHostId());
            // Start the GlobalServiceElector.  Not sure where this will actually belong.
            try {
                m_globalServiceElector.start();
            } catch (Exception e) {
                VoltDB.crashLocalVoltDB("Unable to start GlobalServiceElector", true, e);
            }

            // Always create a mailbox for elastic join data transfer
            if (m_config.m_isEnterprise) {
                long elasticHSId = m_messenger.getHSIdForLocalSite(HostMessenger.REBALANCE_SITE_ID);
                m_messenger.createMailbox(elasticHSId, new SiteMailbox(m_messenger, elasticHSId));
            }

            if (m_joining) {
                Class<?> elasticJoinCoordClass =
                        MiscUtils.loadProClass("org.voltdb.join.ElasticJoinNodeCoordinator", "Elastic", false);
                try {
                    Constructor<?> constructor = elasticJoinCoordClass.getConstructor(HostMessenger.class, String.class);
                    m_joinCoordinator = (JoinCoordinator) constructor.newInstance(m_messenger, VoltDB.instance().getVoltDBRootPath());
                    m_messenger.registerMailbox(m_joinCoordinator);
                    m_joinCoordinator.initialize(m_catalogContext.getDeployment().getCluster().getKfactor());
                } catch (Exception e) {
                    VoltDB.crashLocalVoltDB("Failed to instantiate join coordinator", true, e);
                }
            }

            /*
             * Construct all the mailboxes for things that need to be globally addressable so they can be published
             * in one atomic shot.
             *
             * The starting state for partition assignments are statically derived from the host id generated
             * by host messenger and the k-factor/host count/sites per host. This starting state
             * is published to ZK as the topology metadata node.
             *
             * On join and rejoin the node has to inspect the topology meta node to find out what is missing
             * and then update the topology listing itself as the replica for those partitions.
             * Then it does a compare and set of the topology.
             *
             * Ning: topology may not reflect the true partitions in the cluster during join. So if another node
             * is trying to rejoin, it should rely on the cartographer's view to pick the partitions to replace.
             */
            JSONObject topo = getTopology(config.m_startAction, hostGroups, m_joinCoordinator);
            m_partitionsToSitesAtStartupForExportInit = new ArrayList<Integer>();
            try {
                // IV2 mailbox stuff
                ClusterConfig clusterConfig = new ClusterConfig(topo);
                m_configuredReplicationFactor = clusterConfig.getReplicationFactor();
                m_cartographer = new Cartographer(m_messenger, m_configuredReplicationFactor,
                        m_catalogContext.cluster.getNetworkpartition());
                List<Integer> partitions = null;
                if (isRejoin) {
                    m_configuredNumberOfPartitions = m_cartographer.getPartitionCount();
                    partitions = m_cartographer.getIv2PartitionsToReplace(m_configuredReplicationFactor,
                                                                          clusterConfig.getSitesPerHost());
                    if (partitions.size() == 0) {
                        VoltDB.crashLocalVoltDB("The VoltDB cluster already has enough nodes to satisfy " +
                                "the requested k-safety factor of " +
                                m_configuredReplicationFactor + ".\n" +
                                "No more nodes can join.", false, null);
                    }
                }
                else {
                    m_configuredNumberOfPartitions = clusterConfig.getPartitionCount();
                    partitions = ClusterConfig.partitionsForHost(topo, m_messenger.getHostId());
                }
                for (int ii = 0; ii < partitions.size(); ii++) {
                    Integer partition = partitions.get(ii);
                    m_iv2InitiatorStartingTxnIds.put( partition, TxnEgo.makeZero(partition).getTxnId());
                }
                m_iv2Initiators = createIv2Initiators(
                        partitions,
                        m_config.m_startAction,
                        m_partitionsToSitesAtStartupForExportInit);
                m_iv2InitiatorStartingTxnIds.put(
                        MpInitiator.MP_INIT_PID,
                        TxnEgo.makeZero(MpInitiator.MP_INIT_PID).getTxnId());
                // Pass the local HSIds to the MPI so it can farm out buddy sites
                // to the RO MP site pool
                List<Long> localHSIds = new ArrayList<Long>();
                for (Initiator ii : m_iv2Initiators.values()) {
                    localHSIds.add(ii.getInitiatorHSId());
                }
                m_MPI = new MpInitiator(m_messenger, localHSIds, getStatsAgent());
                m_iv2Initiators.put(MpInitiator.MP_INIT_PID, m_MPI);

                // Make a list of HDIds to join
                Map<Integer, Long> partsToHSIdsToRejoin = new HashMap<Integer, Long>();
                for (Initiator init : m_iv2Initiators.values()) {
                    if (init.isRejoinable()) {
                        partsToHSIdsToRejoin.put(init.getPartitionId(), init.getInitiatorHSId());
                    }
                }
                OnDemandBinaryLogger.path = VoltDB.instance().getVoltDBRootPath();
                if (isRejoin) {
                    SnapshotSaveAPI.recoveringSiteCount.set(partsToHSIdsToRejoin.size());
                    hostLog.info("Set recovering site count to " + partsToHSIdsToRejoin.size());

                    m_joinCoordinator = new Iv2RejoinCoordinator(m_messenger,
                            partsToHSIdsToRejoin.values(),
                            VoltDB.instance().getVoltDBRootPath(),
                            m_config.m_startAction == StartAction.LIVE_REJOIN);
                    m_joinCoordinator.initialize(m_catalogContext.getDeployment().getCluster().getKfactor());
                    m_messenger.registerMailbox(m_joinCoordinator);
                    if (m_config.m_startAction == StartAction.LIVE_REJOIN) {
                        hostLog.info("Using live rejoin.");
                    }
                    else {
                        hostLog.info("Using blocking rejoin.");
                    }
                } else if (m_joining) {
                    m_joinCoordinator.setPartitionsToHSIds(partsToHSIdsToRejoin);
                }
            } catch (Exception e) {
                VoltDB.crashLocalVoltDB(e.getMessage(), true, e);
            }

            // do the many init tasks in the Inits class
            Inits inits = new Inits(m_statusTracker, this, 1);
            inits.doInitializationWork();

            // Need the catalog so that we know how many tables so we can guess at the necessary heap size
            // This is done under Inits.doInitializationWork(), so need to wait until we get here.
            // Current calculation needs pro/community knowledge, number of tables, and the sites/host,
            // which is the number of initiators (minus the possibly idle MPI initiator)
            checkHeapSanity(MiscUtils.isPro(), m_catalogContext.tables.size(),
                    (m_iv2Initiators.size() - 1), m_configuredReplicationFactor);

            if (m_joining && m_config.m_replicationRole == ReplicationRole.REPLICA) {
                VoltDB.crashLocalVoltDB("Elastic join is prohibited on a replica cluster.", false, null);
            }

            collectLocalNetworkMetadata();

            /*
             * Construct an adhoc planner for the initial catalog
             */
            final CatalogSpecificPlanner csp = new CatalogSpecificPlanner(m_asyncCompilerAgent, m_catalogContext);

            // Initialize stats
            m_ioStats = new IOStats();
            getStatsAgent().registerStatsSource(StatsSelector.IOSTATS,
                    0, m_ioStats);
            m_memoryStats = new MemoryStats();
            getStatsAgent().registerStatsSource(StatsSelector.MEMORY,
                    0, m_memoryStats);
            getStatsAgent().registerStatsSource(StatsSelector.TOPO, 0, m_cartographer);
            m_partitionCountStats = new PartitionCountStats(m_cartographer);
            getStatsAgent().registerStatsSource(StatsSelector.PARTITIONCOUNT,
                    0, m_partitionCountStats);
            m_initiatorStats = new InitiatorStats(m_myHostId);
            m_liveClientsStats = new LiveClientsStats();
            getStatsAgent().registerStatsSource(StatsSelector.LIVECLIENTS, 0, m_liveClientsStats);
            m_latencyStats = new LatencyStats(m_myHostId);
            getStatsAgent().registerStatsSource(StatsSelector.LATENCY, 0, m_latencyStats);
            m_latencyHistogramStats = new LatencyHistogramStats(m_myHostId);
            getStatsAgent().registerStatsSource(StatsSelector.LATENCY_HISTOGRAM,
                    0, m_latencyHistogramStats);


            BalancePartitionsStatistics rebalanceStats = new BalancePartitionsStatistics();
            getStatsAgent().registerStatsSource(StatsSelector.REBALANCE, 0, rebalanceStats);

            KSafetyStats kSafetyStats = new KSafetyStats();
            getStatsAgent().registerStatsSource(StatsSelector.KSAFETY, 0, kSafetyStats);
            m_cpuStats = new CpuStats();
            getStatsAgent().registerStatsSource(StatsSelector.CPU,
                    0, m_cpuStats);

            // ENG-6321
            m_commandLogStats = new CommandLogStats(m_commandLog);
            getStatsAgent().registerStatsSource(StatsSelector.COMMANDLOG, 0, m_commandLogStats);

            /*
             * Initialize the command log on rejoin and join before configuring the IV2
             * initiators.  This will prevent them from receiving transactions
             * which need logging before the internal file writers are
             * initialized.  Root cause of ENG-4136.
             *
             * If sync command log is on, not initializing the command log before the initiators
             * are up would cause deadlock.
             */
            if ((m_commandLog != null) && (m_commandLog.needsInitialization())) {
                consoleLog.l7dlog(Level.INFO, LogKeys.host_VoltDB_StayTunedForLogging.name(), null);
            }
            else {
                consoleLog.l7dlog(Level.INFO, LogKeys.host_VoltDB_StayTunedForNoLogging.name(), null);
            }
            if (m_commandLog != null && (isRejoin || m_joining)) {
                //On rejoin the starting IDs are all 0 so technically it will load any snapshot
                //but the newest snapshot will always be the truncation snapshot taken after rejoin
                //completes at which point the node will mark itself as actually recovered.
                //
                // Use the partition count from the cluster config instead of the cartographer
                // here. Since the initiators are not started yet, the cartographer still doesn't
                // know about the new partitions at this point.
                m_commandLog.initForRejoin(
                        m_catalogContext.cluster.getLogconfig().get("log").getLogsize(),
                        Long.MIN_VALUE,
                        m_configuredNumberOfPartitions,
                        true,
                        m_config.m_commandLogBinding, m_iv2InitiatorStartingTxnIds);
            }

            // Create the client interface
            try {
                InetAddress clientIntf = null;
                InetAddress adminIntf = null;
                if (!m_config.m_externalInterface.trim().equals("")) {
                    clientIntf = InetAddress.getByName(m_config.m_externalInterface);
                    //client and admin interfaces are same by default.
                    adminIntf = clientIntf;
                }
                //If user has specified on command line host:port override client and admin interfaces.
                if (m_config.m_clientInterface != null && m_config.m_clientInterface.trim().length() > 0) {
                    clientIntf = InetAddress.getByName(m_config.m_clientInterface);
                }
                if (m_config.m_adminInterface != null && m_config.m_adminInterface.trim().length() > 0) {
                    adminIntf = InetAddress.getByName(m_config.m_adminInterface);
                }
                m_clientInterface = ClientInterface.create(m_messenger, m_catalogContext, m_config.m_replicationRole,
                        m_cartographer,
                        m_configuredNumberOfPartitions,
                        clientIntf,
                        config.m_port,
                        adminIntf,
                        config.m_adminPort,
                        m_config.m_timestampTestingSalt);
            } catch (Exception e) {
                VoltDB.crashLocalVoltDB(e.getMessage(), true, e);
            }

            boolean usingCommandLog = m_config.m_isEnterprise
                    && (m_catalogContext.cluster.getLogconfig() != null)
                    && (m_catalogContext.cluster.getLogconfig() != null)
                    && (m_catalogContext.cluster.getLogconfig().get("log") != null)
                    && m_catalogContext.cluster.getLogconfig().get("log").getEnabled();

            // DR overflow directory
            if (m_config.m_isEnterprise) {
                try {
                    Class<?> ndrgwClass = null;
                    ndrgwClass = Class.forName("org.voltdb.dr2.DRProducer");
                    Constructor<?> ndrgwConstructor = ndrgwClass.getConstructor(File.class, File.class, boolean.class, int.class, int.class);
                    m_producerDRGateway =
                            (ProducerDRGateway) ndrgwConstructor.newInstance(
                                    new File(VoltDB.instance().getVoltDBRootPath()),
                                    new File(VoltDB.instance().getSnapshotPath()),
                                    m_replicationActive.get(),
                                    m_configuredNumberOfPartitions,m_catalogContext.getDeployment().getCluster().getHostcount());
                    m_producerDRGateway.start();
                    m_producerDRGateway.blockOnDRStateConvergence();
                } catch (Exception e) {
                    VoltDB.crashLocalVoltDB("Unable to load DR system", true, e);
                }
            }
            else {
                // set up empty stats for the DR Producer
                getStatsAgent().registerStatsSource(StatsSelector.DRPRODUCERNODE, 0,
                        new DRProducerStatsBase.DRProducerNodeStatsBase());
                getStatsAgent().registerStatsSource(StatsSelector.DRPRODUCERPARTITION, 0,
                        new DRProducerStatsBase.DRProducerPartitionStatsBase());
            }
            createDRConsumerIfNeeded();

            /*
             * Configure and start all the IV2 sites
             */
            try {
                final String serializedCatalog = m_catalogContext.catalog.serialize();
                boolean createMpDRGateway = true;
                for (Initiator iv2init : m_iv2Initiators.values()) {
                    iv2init.configure(
                            getBackendTargetType(),
                            m_catalogContext,
                            serializedCatalog,
                            m_catalogContext.getDeployment().getCluster().getKfactor(),
                            csp,
                            m_configuredNumberOfPartitions,
                            m_config.m_startAction,
                            getStatsAgent(),
                            m_memoryStats,
                            m_commandLog,
                            m_producerDRGateway,
                            iv2init != m_MPI && createMpDRGateway, // first SPI gets it
                            m_config.m_executionCoreBindings.poll());

                    if (iv2init != m_MPI) {
                        createMpDRGateway = false;
                    }
                }

                // LeaderAppointer startup blocks if the initiators are not initialized.
                // So create the LeaderAppointer after the initiators.
                boolean expectSyncSnapshot = m_config.m_replicationRole == ReplicationRole.REPLICA && config.m_startAction == StartAction.CREATE;
                m_leaderAppointer = new LeaderAppointer(
                        m_messenger,
                        m_configuredNumberOfPartitions,
                        m_catalogContext.getDeployment().getCluster().getKfactor(),
                        m_catalogContext.cluster.getFaultsnapshots().get("CLUSTER_PARTITION"),
                        topo,
                        m_MPI,
                        kSafetyStats,
                        expectSyncSnapshot
                );
                m_globalServiceElector.registerService(m_leaderAppointer);
            } catch (Exception e) {
                Throwable toLog = e;
                if (e instanceof ExecutionException) {
                    toLog = ((ExecutionException)e).getCause();
                }
                VoltDB.crashLocalVoltDB("Error configuring IV2 initiator.", true, toLog);
            }

            // Create the statistics manager and register it to JMX registry
            m_statsManager = null;
            try {
                final Class<?> statsManagerClass =
                        MiscUtils.loadProClass("org.voltdb.management.JMXStatsManager", "JMX", true);
                if (statsManagerClass != null && !DISABLE_JMX) {
                    m_statsManager = (StatsManager)statsManagerClass.newInstance();
                    m_statsManager.initialize();
                }
            } catch (Exception e) {
                //JMXStatsManager will log and we continue.
            }

            try {
                m_snapshotCompletionMonitor.init(m_messenger.getZK());
            } catch (Exception e) {
                hostLog.fatal("Error initializing snapshot completion monitor", e);
                VoltDB.crashLocalVoltDB("Error initializing snapshot completion monitor", true, e);
            }


            /*
             * Make sure the build string successfully validated
             * before continuing to do operations
             * that might return wrongs answers or lose data.
             */
            try {
                buildStringValidation.get();
            } catch (Exception e) {
                VoltDB.crashLocalVoltDB("Failed to validate cluster build string", false, e);
            }

            if (!isRejoin && !m_joining) {
                try {
                    m_messenger.waitForAllHostsToBeReady(m_catalogContext.getDeployment().getCluster().getHostcount());
                } catch (Exception e) {
                    hostLog.fatal("Failed to announce ready state.");
                    VoltDB.crashLocalVoltDB("Failed to announce ready state.", false, null);
                }
            }

            if (!m_joining && (m_cartographer.getPartitionCount()) != m_configuredNumberOfPartitions) {
                for (Map.Entry<Integer, ImmutableList<Long>> entry :
                    getSiteTrackerForSnapshot().m_partitionsToSitesImmutable.entrySet()) {
                    hostLog.info(entry.getKey() + " -- "
                            + CoreUtils.hsIdCollectionToString(entry.getValue()));
                }
                VoltDB.crashGlobalVoltDB("Mismatch between configured number of partitions (" +
                        m_configuredNumberOfPartitions + ") and actual (" +
                        m_cartographer.getPartitionCount() + ")",
                        true, null);
            }

            schedulePeriodicWorks();
            m_clientInterface.schedulePeriodicWorks();

            // print out a bunch of useful system info
            logDebuggingInfo(m_config.m_adminPort, m_config.m_httpPort, m_httpPortExtraLogMessage, m_jsonEnabled);


            // warn the user on the console if k=0 or if no command logging
            if (m_configuredReplicationFactor == 0) {
                consoleLog.warn("This is not a highly available cluster. K-Safety is set to 0.");
            }
            if (!usingCommandLog) {
                // figure out if using a snapshot schedule
                boolean usingPeridoicSnapshots = false;
                for (SnapshotSchedule ss : m_catalogContext.database.getSnapshotschedule()) {
                    if (ss.getEnabled()) {
                        usingPeridoicSnapshots = true;
                    }
                }
                // print the right warning depending on durability settings
                if (usingPeridoicSnapshots) {
                    consoleLog.warn("Durability is limited to periodic snapshots. Command logging is off.");
                }
                else {
                    consoleLog.warn("Durability is turned off. Command logging is off.");
                }
            }

            // warn if cluster is partitionable, but partition detection is off
            if ((m_catalogContext.cluster.getNetworkpartition() == false) &&
                    (m_configuredReplicationFactor > 0)) {
                hostLog.warn("Running a redundant (k-safe) cluster with network " +
                        "partition detection disabled is not recommended for production use.");
                // we decided not to include the stronger language below for the 3.0 version (ENG-4215)
                //hostLog.warn("With partition detection disabled, data may be lost or " +
                //      "corrupted by certain classes of network failures.");
            }

            assert (m_clientInterface != null);
            m_clientInterface.initializeSnapshotDaemon(m_messenger, m_globalServiceElector);

            // Start elastic join service
            try {
                if (m_config.m_isEnterprise && TheHashinator.getCurrentConfig().type == HashinatorType.ELASTIC) {
                    Class<?> elasticServiceClass = MiscUtils.loadProClass("org.voltdb.join.ElasticJoinCoordinator",
                                                                          "Elastic join", false);

                    if (elasticServiceClass == null) {
                        VoltDB.crashLocalVoltDB("Missing the ElasticJoinCoordinator class file in the enterprise " +
                                                "edition", false, null);
                    }

                    Constructor<?> constructor =
                        elasticServiceClass.getConstructor(HostMessenger.class,
                                                           ClientInterface.class,
                                                           Cartographer.class,
                                                           BalancePartitionsStatistics.class,
                                                           String.class,
                                                           int.class);
                    m_elasticJoinService =
                        (ElasticJoinService) constructor.newInstance(
                                m_messenger,
                                m_clientInterface,
                                m_cartographer,
                                rebalanceStats,
                                VoltDB.instance().getCommandLogSnapshotPath(),
                                m_catalogContext.getDeployment().getCluster().getKfactor());
                    m_elasticJoinService.updateConfig(m_catalogContext);
                }
            } catch (Exception e) {
                VoltDB.crashLocalVoltDB("Failed to instantiate elastic join service", false, e);
            }

            // set additional restore agent stuff
            if (m_restoreAgent != null) {
                m_restoreAgent.setInitiator(new Iv2TransactionCreator(m_clientInterface));
            }

            // Start the stats agent at the end, after everything has been constructed
            m_opsRegistrar.setDummyMode(false);

            m_configLogger = new Thread(new ConfigLogging());
            m_configLogger.start();

            scheduleDailyLoggingWorkInNextCheckTime();
        }
    }

    @Override
    public void hostsFailed(Set<Integer> failedHosts)
    {
        final ScheduledExecutorService es = getSES(true);
        if (es != null) {
            es.submit(new Runnable() {
                @Override
                public void run()
                {
                    // First check to make sure that the cluster still is viable before
                    // before allowing the fault log to be updated by the notifications
                    // generated below.
                    Set<Integer> hostsOnRing = new HashSet<Integer>();
                    if (!m_leaderAppointer.isClusterKSafe(hostsOnRing)) {
                        VoltDB.crashLocalVoltDB("Some partitions have no replicas.  Cluster has become unviable.",
                                false, null);
                    }
                    // Cleanup the rejoin blocker in case the rejoining node failed.
                    // This has to run on a separate thread because the callback is
                    // invoked on the ZooKeeper server thread.
                    //
                    // I'm trying to be defensive to have this cleanup code run on
                    // all live nodes. One of them will succeed in cleaning up the
                    // rejoin ZK nodes. The others will just do nothing if the ZK
                    // nodes are already gone. If this node is still initializing
                    // when a rejoining node fails, there must be a live node that
                    // can clean things up. It's okay to skip this if the executor
                    // services are not set up yet.
                    for (int hostId : failedHosts) {
                        CoreZK.removeRejoinNodeIndicatorForHost(m_messenger.getZK(), hostId);
                    }
                }
            });
        }
    }

    class DailyLogTask implements Runnable {
        @Override
        public void run() {
            m_myHostId = m_messenger.getHostId();
            hostLog.info(String.format("Host id of this node is: %d", m_myHostId));
            hostLog.info("URL of deployment info: " + m_config.m_pathToDeployment);
            hostLog.info("Cluster uptime: " + MiscUtils.formatUptime(getClusterUptime()));
            logDebuggingInfo(m_config.m_adminPort, m_config.m_httpPort, m_httpPortExtraLogMessage, m_jsonEnabled);
            // log system setting information
            logSystemSettingFromCatalogContext();

            scheduleDailyLoggingWorkInNextCheckTime();
        }
    }

    /**
     * Get the next check time for a private member in log4j library, which is not a reliable idea.
     * It adds 30 seconds for the initial delay and uses a periodical thread to schedule the daily logging work
     * with this delay.
     * @return
     */
    void scheduleDailyLoggingWorkInNextCheckTime() {
        DailyRollingFileAppender dailyAppender = null;
        Enumeration<?> appenders = Logger.getRootLogger().getAllAppenders();
        while (appenders.hasMoreElements()) {
            Appender appender = (Appender) appenders.nextElement();
            if (appender instanceof DailyRollingFileAppender){
                dailyAppender = (DailyRollingFileAppender) appender;
            }
        }
        final DailyRollingFileAppender dailyRollingFileAppender = dailyAppender;

        Field field = null;
        if (dailyRollingFileAppender != null) {
            try {
                field = dailyRollingFileAppender.getClass().getDeclaredField("nextCheck");
                field.setAccessible(true);
            } catch (NoSuchFieldException e) {
                hostLog.error("Failed to set daily system info logging: " + e.getMessage());
            }
        }
        final Field nextCheckField = field;
        long nextCheck = System.currentTimeMillis();
        // the next part may throw exception, current time is the default value
        if (dailyRollingFileAppender != null && nextCheckField != null) {
            try {
                nextCheck = nextCheckField.getLong(dailyRollingFileAppender);
                scheduleWork(new DailyLogTask(),
                        nextCheck - System.currentTimeMillis() + 30 * 1000, 0, TimeUnit.MILLISECONDS);
            } catch (Exception e) {
                hostLog.error("Failed to set daily system info logging: " + e.getMessage());
            }
        }
    }

    class StartActionWatcher implements Watcher {
        @Override
        public void process(WatchedEvent event) {
            if (m_mode == OperationMode.SHUTTINGDOWN) return;
            m_es.submit(new Runnable() {
                @Override
                public void run() {
                    validateStartAction();
                }
            });
        }
    }

    private void validateStartAction() {
        try {
            ZooKeeper zk = m_messenger.getZK();
            boolean initCompleted = zk.exists(VoltZK.init_completed, false) != null;
            List<String> children = zk.getChildren(VoltZK.start_action, new StartActionWatcher(), null);
            if (!children.isEmpty()) {
                for (String child : children) {
                    byte[] data = zk.getData(VoltZK.start_action + "/" + child, false, null);
                    if (data == null) {
                        VoltDB.crashLocalVoltDB("Couldn't find " + VoltZK.start_action + "/" + child);
                    }
                    String startAction = new String(data);
                    if ((startAction.equals(StartAction.JOIN.toString()) ||
                            startAction.equals(StartAction.REJOIN.toString()) ||
                            startAction.equals(StartAction.LIVE_REJOIN.toString())) &&
                            !initCompleted) {
                        int nodeId = VoltZK.getHostIDFromChildName(child);
                        if (nodeId == m_messenger.getHostId()) {
                            VoltDB.crashLocalVoltDB("This node was started with start action " + startAction + " during cluster creation. "
                                    + "All nodes should be started with matching create or recover actions when bring up a cluster. "
                                    + "Join and rejoin are for adding nodes to an already running cluster.");
                        } else {
                            hostLog.warn("Node " + nodeId + " tried to " + startAction + " cluster but it is not allowed during cluster creation. "
                                    + "All nodes should be started with matching create or recover actions when bring up a cluster. "
                                    + "Join and rejoin are for adding nodes to an already running cluster.");
                        }
                    }
                }
            }
        } catch (KeeperException e) {
            hostLog.error("Failed to validate the start actions", e);
        } catch (InterruptedException e) {
            VoltDB.crashLocalVoltDB("Interrupted during start action validation:" + e.getMessage(), true, e);
        }
    }

    private class ConfigLogging implements Runnable {

        private void logConfigInfo() {
            hostLog.info("Logging config info");

            File configInfoDir = getConfigLogDirectory();
            configInfoDir.mkdirs();

            File configInfo = new File(configInfoDir, "config.json");

            byte jsonBytes[] = null;
            try {
                JSONStringer stringer = new JSONStringer();
                stringer.object();

                stringer.key("workingDir").value(System.getProperty("user.dir"));
                stringer.key("pid").value(CLibrary.getpid());

                stringer.key("log4jDst").array();
                Enumeration<?> appenders = Logger.getRootLogger().getAllAppenders();
                while (appenders.hasMoreElements()) {
                    Appender appender = (Appender) appenders.nextElement();
                    if (appender instanceof FileAppender){
                        stringer.object();
                        stringer.key("path").value(new File(((FileAppender) appender).getFile()).getCanonicalPath());
                        if (appender instanceof DailyRollingFileAppender) {
                            stringer.key("format").value(((DailyRollingFileAppender)appender).getDatePattern());
                        }
                        stringer.endObject();
                    }
                }

                Enumeration<?> loggers = Logger.getRootLogger().getLoggerRepository().getCurrentLoggers();
                while (loggers.hasMoreElements()) {
                    Logger logger = (Logger) loggers.nextElement();
                    appenders = logger.getAllAppenders();
                    while (appenders.hasMoreElements()) {
                        Appender appender = (Appender) appenders.nextElement();
                        if (appender instanceof FileAppender){
                            stringer.object();
                            stringer.key("path").value(new File(((FileAppender) appender).getFile()).getCanonicalPath());
                            if (appender instanceof DailyRollingFileAppender) {
                                stringer.key("format").value(((DailyRollingFileAppender)appender).getDatePattern());
                            }
                            stringer.endObject();
                        }
                    }
                }
                stringer.endArray();

                stringer.endObject();
                JSONObject jsObj = new JSONObject(stringer.toString());
                jsonBytes = jsObj.toString(4).getBytes(Charsets.UTF_8);
            } catch (JSONException e) {
                Throwables.propagate(e);
            } catch (IOException e) {
                e.printStackTrace();
            }

            try {
                FileOutputStream fos = new FileOutputStream(configInfo);
                fos.write(jsonBytes);
                fos.getFD().sync();
                fos.close();
            } catch (IOException e) {
                hostLog.error("Failed to log config info: " + e.getMessage());
                e.printStackTrace();
            }
        }

        private void logCatalogAndDeployment() {

            File configInfoDir = getConfigLogDirectory();
            configInfoDir.mkdirs();

            try {
                m_catalogContext.writeCatalogJarToFile(configInfoDir.getPath(), "catalog.jar");
            } catch (IOException e) {
                hostLog.error("Failed to log catalog: " + e.getMessage(), e);
                e.printStackTrace();
            }
            logDeployment();
        }

        private void logDeployment() {
            File configInfoDir = getConfigLogDirectory();
            configInfoDir.mkdirs();

            try {
                File deploymentFile = getConfigLogDeployment();
                if (deploymentFile.exists()) {
                    deploymentFile.delete();
                }
                FileOutputStream fileOutputStream = new FileOutputStream(deploymentFile);
                fileOutputStream.write(m_catalogContext.getDeploymentBytes());
                fileOutputStream.close();
            } catch (Exception e) {
                hostLog.error("Failed to log deployment file: " + e.getMessage(), e);
                e.printStackTrace();
            }
        }

        @Override
        public void run() {
            logConfigInfo();
            logCatalogAndDeployment();
        }
    }

    // Get topology information.  If rejoining, get it directly from
    // ZK.  Otherwise, try to do the write/read race to ZK on startup.
    private JSONObject getTopology(StartAction startAction, Map<Integer, String> hostGroups,
                                   JoinCoordinator joinCoordinator)
    {
        JSONObject topo = null;
        if (startAction == StartAction.JOIN) {
            assert(joinCoordinator != null);
            topo = joinCoordinator.getTopology();
        }
        else if (!startAction.doesRejoin()) {
            int sitesperhost = m_catalogContext.getDeployment().getCluster().getSitesperhost();
            int hostcount = m_catalogContext.getDeployment().getCluster().getHostcount();
            int kfactor = m_catalogContext.getDeployment().getCluster().getKfactor();
            ClusterConfig clusterConfig = new ClusterConfig(hostcount, sitesperhost, kfactor);
            if (!clusterConfig.validate()) {
                VoltDB.crashLocalVoltDB(clusterConfig.getErrorMsg(), false, null);
            }
            topo = registerClusterConfig(clusterConfig, hostGroups);
        }
        else {
            Stat stat = new Stat();
            try {
                topo =
                    new JSONObject(new String(m_messenger.getZK().getData(VoltZK.topology, false, stat), "UTF-8"));
            }
            catch (Exception e) {
                VoltDB.crashLocalVoltDB("Unable to get topology from ZK", true, e);
            }
        }
        return topo;
    }

    private TreeMap<Integer, Initiator> createIv2Initiators(Collection<Integer> partitions,
                                                StartAction startAction,
                                                List<Integer> m_partitionsToSitesAtStartupForExportInit)
    {
        TreeMap<Integer, Initiator> initiators = new TreeMap<Integer, Initiator>();
        for (Integer partition : partitions)
        {
            Initiator initiator = new SpInitiator(m_messenger, partition, getStatsAgent(),
                    m_snapshotCompletionMonitor, startAction);
            initiators.put(partition, initiator);
            m_partitionsToSitesAtStartupForExportInit.add(partition);
        }
        return initiators;
    }

    private JSONObject registerClusterConfig(ClusterConfig config, Map<Integer, String> hostGroups)
    {
        // First, race to write the topology to ZK using Highlander rules
        // (In the end, there can be only one)
        JSONObject topo = null;
        try
        {
            final Set<Integer> liveHostIds = m_messenger.getLiveHostIds();
            Preconditions.checkArgument(hostGroups.keySet().equals(liveHostIds));
            topo = config.getTopology(hostGroups);
            byte[] payload = topo.toString(4).getBytes("UTF-8");
            m_messenger.getZK().create(VoltZK.topology, payload,
                    Ids.OPEN_ACL_UNSAFE,
                    CreateMode.PERSISTENT);
        }
        catch (KeeperException.NodeExistsException nee)
        {
            // It's fine if we didn't win, we'll pick up the topology below
        }
        catch (Exception e)
        {
            VoltDB.crashLocalVoltDB("Unable to write topology to ZK, dying",
                    true, e);
        }

        // Then, have everyone read the topology data back from ZK
        try
        {
            byte[] data = m_messenger.getZK().getData(VoltZK.topology, false, null);
            topo = new JSONObject(new String(data, "UTF-8"));
        }
        catch (Exception e)
        {
            VoltDB.crashLocalVoltDB("Unable to read topology from ZK, dying",
                    true, e);
        }
        return topo;
    }

    private final List<ScheduledFuture<?>> m_periodicWorks = new ArrayList<ScheduledFuture<?>>();


    /**
     * Schedule all the periodic works
     */
    private void schedulePeriodicWorks() {
        // JMX stats broadcast
        m_periodicWorks.add(scheduleWork(new Runnable() {
            @Override
            public void run() {
                // A null here was causing a steady stream of annoying but apparently inconsequential
                // NPEs during a debug session of an unrelated unit test.
                if (m_statsManager != null) {
                    m_statsManager.sendNotification();
                }
            }
        }, 0, StatsManager.POLL_INTERVAL, TimeUnit.MILLISECONDS));

        // small stats samples
        m_periodicWorks.add(scheduleWork(new Runnable() {
            @Override
            public void run() {
                SystemStatsCollector.asyncSampleSystemNow(false, false);
            }
        }, 0, 5, TimeUnit.SECONDS));

        // medium stats samples
        m_periodicWorks.add(scheduleWork(new Runnable() {
            @Override
            public void run() {
                SystemStatsCollector.asyncSampleSystemNow(true, false);
            }
        }, 0, 1, TimeUnit.MINUTES));

        // large stats samples
        m_periodicWorks.add(scheduleWork(new Runnable() {
            @Override
            public void run() {
                SystemStatsCollector.asyncSampleSystemNow(true, true);
            }
        }, 0, 6, TimeUnit.MINUTES));

        GCInspector.instance.start(m_periodicPriorityWorkThread);
    }

    private void startResourceUsageMonitor() {
        if (resMonitorWork != null) {
            resMonitorWork.cancel(false);
            try {
                resMonitorWork.get();
            } catch(Exception e) { } // Ignore exceptions because we don't really care about the result here.
            m_periodicWorks.remove(resMonitorWork);
        }
        ResourceUsageMonitor resMonitor  = new ResourceUsageMonitor(m_catalogContext.getDeployment().getSystemsettings());
        resMonitor.logResourceLimitConfigurationInfo();
        if (resMonitor.hasResourceLimitsConfigured()) {
            resMonitorWork = scheduleWork(resMonitor, resMonitor.getResourceCheckInterval(), resMonitor.getResourceCheckInterval(), TimeUnit.SECONDS);
            m_periodicWorks.add(resMonitorWork);
        }
    }

<<<<<<< HEAD
    //This will make all deployment path elements as null and real paths will be saved in .paths config file.
=======
    /**
     * Takes the deployment file given at initialization and the voltdb root given as
     * a command line options, and it performs the following tasks:
     * <p><ul>
     * <li>creates if necessary the voltdbroot directory
     * <li>fail if voltdbroot is already configured and populated with database artifacts
     * <li>creates command log, dr, snaphot, and export directories
     * <li>creates the config directory under voltdbroot
     * <li>moves the deployment file under the config directory
     * </ul>
     * @param config
     * @param dt a {@link DeploymentTypel}
     */
>>>>>>> a0f18ddd
    private void stageDeploymemtFileForInitialize(Configuration config, DeploymentType dt) {

        String deprootFN = dt.getPaths().getVoltdbroot().getPath();
        File   deprootFH = new VoltFile(deprootFN);
        File   cnfrootFH = config.m_voltdbRoot;
        boolean differingRoots = false;

        if (!cnfrootFH.exists() && !cnfrootFH.mkdirs()) {
            VoltDB.crashLocalVoltDB("Unable to create the voltdbroot directory in " + cnfrootFH, false, null);
        }
        try {
            File depcanoFH = null;
            try {
                depcanoFH = deprootFH.getCanonicalFile();
            } catch (IOException e) {
                depcanoFH = deprootFH;
            }
            File cnfcanoFH = cnfrootFH.getCanonicalFile();
            if (!cnfcanoFH.equals(depcanoFH)) {
                differingRoots = true;
                dt.getPaths().getVoltdbroot().setPath(cnfrootFH.getPath());
            }
            // root in deployment conflicts with command line voltdbroot
            if (!VoltDB.DBROOT.equals(deprootFN) && differingRoots) {
                consoleLog.info("Ignoring voltdbroot \"" + deprootFN + "\"specified in the deployment file");
                hostLog.info("Ignoring voltdbroot \"" + deprootFN + "\"specified in the deployment file");
            }
        } catch (IOException e) {
            VoltDB.crashLocalVoltDB(
                    "Unable to resolve voltdbroot location: " + config.m_voltdbRoot,
                    false, e);
            return;
        }
<<<<<<< HEAD

        //Get all paths and put it in properties build the list early so managed check and others can use it.
        try {
            m_pathList.put(dt.getPaths().getVoltdbroot().getKey(),
                    (new VoltFile(dt.getPaths().getVoltdbroot().getPath())).getCanonicalPath());

            File path = new VoltFile(dt.getPaths().getCommandlog().getPath());
            if (!path.isAbsolute()) {
                path = new VoltFile(config.m_voltdbRoot, path.getPath());
            }
            m_pathList.put(dt.getPaths().getCommandlog().getKey(), path.getCanonicalPath());

            path = new VoltFile(dt.getPaths().getCommandlogsnapshot().getPath());
            if (!path.isAbsolute()) {
                path = new VoltFile(config.m_voltdbRoot, path.getPath());
            }
            m_pathList.put(dt.getPaths().getCommandlogsnapshot().getKey(), path.getCanonicalPath());

            path = new VoltFile(dt.getPaths().getSnapshots().getPath());
            if (!path.isAbsolute()) {
                path = new VoltFile(config.m_voltdbRoot, path.getPath());
            }
            m_pathList.put(dt.getPaths().getSnapshots().getKey(), path.getCanonicalPath());

            path = new VoltFile(dt.getPaths().getExportoverflow().getPath());
            if (!path.isAbsolute()) {
                path = new VoltFile(config.m_voltdbRoot, path.getPath());
            }
            m_pathList.put(dt.getPaths().getExportoverflow().getKey(), path.getCanonicalPath());

            path = new VoltFile(dt.getPaths().getDroverflow().getPath());
            if (!path.isAbsolute()) {
                path = new VoltFile(config.m_voltdbRoot, path.getPath());
            }
            m_pathList.put(dt.getPaths().getDroverflow().getKey(), path.getCanonicalPath());
        } catch (IOException ex) {
            VoltDB.crashLocalVoltDB("Unable to set up deployment configuration.", false, ex);
        }

        List<String> nonEmptyPaths = managedPathsWithFiles(config, dt);
=======
        // check for already existing artifacts
        List<String> nonEmptyPaths = managedPathsWithFiles(dt);
>>>>>>> a0f18ddd
        if (!nonEmptyPaths.isEmpty()) {
            StringBuilder crashMessage =
                    new StringBuilder("Files from a previous database session exist in the managed directories:");
            for (String nonEmptyPath : nonEmptyPaths) {
                crashMessage.append("\n  - " + nonEmptyPath);
            }
            crashMessage.append("\nUse the start command to start the initialized database or use init --force" +
                " to initialize a new database session overwriting existing files.");
            VoltDB.crashLocalVoltDB(crashMessage.toString());
            return;
        }
        // create the config subdirectory
        File confDH = getConfigLogDirectory(config);
        if (!confDH.exists() && !confDH.mkdirs()) {
            VoltDB.crashLocalVoltDB("Unable to create the config directory " + confDH);
            return;
        }
        // create the remaining paths
        if (config.m_isEnterprise) {
            List<String> failed = new ArrayList<>();
            List<File> paths = ImmutableList.<File>builder()
                    .add(new VoltFile(dt.getPaths().getCommandlog().getPath()))
                    .add(new VoltFile(dt.getPaths().getCommandlogsnapshot().getPath()))
                    .add(new VoltFile(dt.getPaths().getSnapshots().getPath()))
                    .add(new VoltFile(dt.getPaths().getExportoverflow().getPath()))
                    .add(new VoltFile(dt.getPaths().getDroverflow().getPath()))
                    .build();
            for (File path: paths) {
                if (!path.isAbsolute()) {
                    path = new VoltFile(config.m_voltdbRoot, path.getPath());
                }
                if (!path.exists() && !path.mkdirs()) {
                    failed.add("Unabled to create \"" + path + "\"");
                    continue;
                }
                if (!path.isDirectory() || !path.canRead() || !path.canWrite() || !path.canExecute()) {
                    failed.add("Unable to access \"" + path + "\"");
                }
            }
            if (!failed.isEmpty()) {
                String msg = "Unable to access or create the following directories:\n    "
                        + Joiner.on("\n    ").join(failed);
                VoltDB.crashLocalVoltDB(msg);
                return;
            }
        }
<<<<<<< HEAD

        //Now its safe to Save .paths
        stagePathConfiguration(config);

        //Now that we are done with deployment configuration set all path null.
        dt.getPaths().getVoltdbroot().setPath(null);
        if (config.m_isEnterprise) {
            dt.getPaths().getCommandlog().setPath(null);
            dt.getPaths().getCommandlogsnapshot().setPath(null);
            dt.getPaths().getSnapshots().setPath(null);
            dt.getPaths().getExportoverflow().setPath(null);
            dt.getPaths().getDroverflow().setPath(null);
        }

        //After deployment is emptied out of path now write it.
=======
        // see if you just can simply copy the deployment file
>>>>>>> a0f18ddd
        if (differingRoots) {
            File depFH = getConfigLogDeployment(config);
            try (FileWriter fw = new FileWriter(depFH)) {
                fw.write(CatalogUtil.getDeployment(dt, true /* pretty print indent */));
            } catch (IOException|RuntimeException e) {
                VoltDB.crashLocalVoltDB("Unable to marshal deployment configuration to " + depFH, false, e);
                return;
            }
        } else {
            File optFH = new VoltFile(config.m_pathToDeployment);
            File depFH = getConfigLogDeployment(config);
            try {
                // can't copy file to itself
                if (!depFH.getCanonicalFile().equals(optFH.getCanonicalFile())) {
                    Files.copy(optFH, depFH);
                }
            } catch (IOException e) {
                VoltDB.crashLocalVoltDB("Unable to set up deployment configuration in " + depFH, false, e);
                return;
            }
        }

    }

    private void stageInitializedMarker(Configuration config) {
        File depFH = new VoltFile(config.m_voltdbRoot, VoltDB.INITIALIZED_MARKER);
        try (PrintWriter pw = new PrintWriter(new FileWriter(depFH), true)) {
            pw.println(config.m_clusterName);
        } catch (IOException e) {
            VoltDB.crashLocalVoltDB("Unable to stage cluster name designtion", false, e);
        }
    }

    private void stagePathConfiguration(Configuration config) {
        File depFH = new VoltFile(config.m_voltdbRoot, VoltDB.INITIALIZED_PATHS);
        try (PrintWriter pw = new PrintWriter(new FileWriter(depFH), true)) {
            m_pathList.store(pw, "DO NOT MODIFY THIS FILE");
            pw.flush();
            pw.close();
        } catch (IOException e) {
            VoltDB.crashLocalVoltDB("Unable to stage configuration path designtion", false, e);
        }
    }

    private void loadPathConfiguration(Configuration config) {
        File depFH = new VoltFile(config.m_voltdbRoot, VoltDB.INITIALIZED_PATHS);
        try (FileInputStream is = new FileInputStream(depFH)) {
            consoleLog.info("Loading Path configuration from " + depFH.getAbsolutePath());
            m_pathList.load(is);
            is.close();
        } catch (IOException e) {
            VoltDB.crashLocalVoltDB("Unable to read configuration path designtion", false, e);
        }
    }

    private void deleteEverythingButLogs(File rootDH) {
        File [] allButLog = rootDH.listFiles(new FileFilter() {
            @Override
            public boolean accept(File p) {
                return !p.isDirectory() || !"log".equals(p.getName());
            }
        });
        for (File c: allButLog) {
            MiscUtils.deleteRecursively(c);
        }
    }

    private void stageClusterMembersFile(VoltDB.Configuration config) {
        File meshFH = new VoltFile(config.m_voltdbRoot, VoltDB.STAGED_MESH);
        Joiner commaJoiner = Joiner.on(",").skipNulls();
        try (PrintWriter pw = new PrintWriter(new FileWriter(meshFH), true)) {
            pw.println(commaJoiner.join(config.m_coordinators));
        } catch (IOException e) {
            VoltDB.crashLocalVoltDB("Unable to stage mesh members file", false, e);
        }
    }

    int readDeploymentAndCreateStarterCatalogContext(VoltDB.Configuration config) throws IOException {
        /*
         * Debate with the cluster what the deployment file should be
         */
        try {
            ZooKeeper zk = m_messenger.getZK();
            byte deploymentBytes[] = null;

            try {
                deploymentBytes = org.voltcore.utils.CoreUtils.urlToBytes(m_config.m_pathToDeployment);
            } catch (Exception ex) {
                //Let us get bytes from ZK
            }
            DeploymentType deployment = null;
            try {
                if (deploymentBytes != null) {
                    CatalogUtil.writeCatalogToZK(zk,
                            // Fill in innocuous values for non-deployment stuff
                            0,
                            0L,
                            0L,
                            new byte[] {},  // spin loop in Inits.LoadCatalog.run() needs
                                            // this to be of zero length until we have a real catalog.
                            deploymentBytes);
                    hostLog.info("URL of deployment: " + m_config.m_pathToDeployment);
                } else {
                    CatalogAndIds catalogStuff = CatalogUtil.getCatalogFromZK(zk);
                    deploymentBytes = catalogStuff.deploymentBytes;
                }
            } catch (KeeperException.NodeExistsException e) {
                CatalogAndIds catalogStuff = CatalogUtil.getCatalogFromZK(zk);
                byte[] deploymentBytesTemp = catalogStuff.deploymentBytes;
                if (deploymentBytesTemp != null) {
                    //Check hash if its a supplied deployment on command line.
                    //We will ignore the supplied or default deployment anyways.
                    if (deploymentBytes != null && !m_config.m_deploymentDefault) {
                        byte[] deploymentHashHere =
                            CatalogUtil.makeDeploymentHash(deploymentBytes);
                        if (!(Arrays.equals(deploymentHashHere, catalogStuff.getDeploymentHash())))
                        {
                            hostLog.warn("The locally provided deployment configuration did not " +
                                    " match the configuration information found in the cluster.");
                        } else {
                            hostLog.info("Deployment configuration pulled from other cluster node.");
                        }
                    }
                    //Use remote deployment obtained.
                    deploymentBytes = deploymentBytesTemp;
                } else {
                    hostLog.error("Deployment file could not be loaded locally or remotely, "
                            + "local supplied path: " + m_config.m_pathToDeployment);
                    deploymentBytes = null;
                }
            } catch(KeeperException.NoNodeException e) {
                // no deploymentBytes case is handled below. So just log this error.
                if (hostLog.isDebugEnabled()) {
                    hostLog.debug("Error trying to get deployment bytes from cluster", e);
                }
            }
            if (deploymentBytes == null) {
                hostLog.error("Deployment information could not be obtained from cluster node or locally");
                VoltDB.crashLocalVoltDB("No such deployment file: "
                        + m_config.m_pathToDeployment, false, null);
            }

            if (deployment == null) {
                deployment = CatalogUtil.getDeployment(new ByteArrayInputStream(deploymentBytes));
            }

            // wasn't a valid xml deployment file
            if (deployment == null) {
                hostLog.error("Not a valid XML deployment file at URL: " + m_config.m_pathToDeployment);
                VoltDB.crashLocalVoltDB("Not a valid XML deployment file at URL: "
                        + m_config.m_pathToDeployment, false, null);
            }
            /*
             * Check for invalid deployment file settings (enterprise-only) in the community edition.
             * Trick here is to print out all applicable problems and then stop, rather than stopping
             * after the first one is found.
             */
            if (!m_config.m_isEnterprise) {
                boolean shutdownDeployment = false;
                boolean shutdownAction = false;

                // check license features for community version
                if ((deployment.getCluster() != null) && (deployment.getCluster().getKfactor() > 0)) {
                    consoleLog.error("K-Safety is not supported " +
                            "in the community edition of VoltDB.");
                    shutdownDeployment = true;
                }
                if ((deployment.getSnapshot() != null) && (deployment.getSnapshot().isEnabled())) {
                    consoleLog.error("Snapshots are not supported " +
                            "in the community edition of VoltDB.");
                    shutdownDeployment = true;
                }
                if ((deployment.getCommandlog() != null) && (deployment.getCommandlog().isEnabled())) {
                    consoleLog.error("Command logging is not supported " +
                            "in the community edition of VoltDB.");
                    shutdownDeployment = true;
                }
                if ((deployment.getExport() != null) && Boolean.TRUE.equals(deployment.getExport().isEnabled())) {
                    consoleLog.error("Export is not supported " +
                            "in the community edition of VoltDB.");
                    shutdownDeployment = true;
                }
                // check the start action for the community edition
                if (m_config.m_startAction != StartAction.CREATE) {
                    consoleLog.error("Start action \"" + m_config.m_startAction.getClass().getSimpleName() +
                            "\" is not supported in the community edition of VoltDB.");
                    shutdownAction = true;
                }

                // if the process needs to stop, try to be helpful
                if (shutdownAction || shutdownDeployment) {
                    String msg = "This process will exit. Please run VoltDB with ";
                    if (shutdownDeployment) {
                        msg += "a deployment file compatible with the community edition";
                    }
                    if (shutdownDeployment && shutdownAction) {
                        msg += " and ";
                    }

                    if (shutdownAction && !shutdownDeployment) {
                        msg += "the CREATE start action";
                    }
                    msg += ".";

                    VoltDB.crashLocalVoltDB(msg, false, null);
                }
            }

            // note the heart beats are specified in seconds in xml, but ms internally
            HeartbeatType hbt = deployment.getHeartbeat();
            if (hbt != null) {
                m_config.m_deadHostTimeoutMS = hbt.getTimeout() * 1000;
                m_messenger.setDeadHostTimeout(m_config.m_deadHostTimeoutMS);
            } else {
                hostLog.info("Dead host timeout set to " + m_config.m_deadHostTimeoutMS + " milliseconds");
            }

            PartitionDetectionType pt = deployment.getPartitionDetection();
            if (pt != null) {
                m_config.m_partitionDetectionEnabled = pt.isEnabled();
                m_messenger.setPartitionDetectionEnabled(m_config.m_partitionDetectionEnabled);

                // check for user using deprecated settings
                PartitionDetectionType.Snapshot snapshot = pt.getSnapshot();
                if (snapshot != null) {
                    String prefix = snapshot.getPrefix();
                    if ((prefix != null) && ("partition_detection".equalsIgnoreCase(prefix) == false)) {
                        hostLog.warn(String.format("Partition Detection snapshots are "
                                + "no longer supported. Prefix value \"%s\" will be ignored.", prefix));
                    }
                }
            }

            // get any consistency settings into config
            ConsistencyType consistencyType = deployment.getConsistency();
            if (consistencyType != null) {
                m_config.m_consistencyReadLevel = Consistency.ReadLevel.fromReadLevelType(consistencyType.getReadlevel());
            }

            final String elasticSetting = deployment.getCluster().getElastic().trim().toUpperCase();
            if (elasticSetting.equals("ENABLED")) {
                TheHashinator.setConfiguredHashinatorType(HashinatorType.ELASTIC);
            } else if (!elasticSetting.equals("DISABLED")) {
                VoltDB.crashLocalVoltDB("Error in deployment file,  elastic attribute of " +
                                        "cluster element must be " +
                                        "'enabled' or 'disabled' but was '" + elasticSetting + "'", false, null);
            }
            else {
                TheHashinator.setConfiguredHashinatorType(HashinatorType.LEGACY);
            }

            // log system setting information
            SystemSettingsType sysType = deployment.getSystemsettings();
            if (sysType != null) {
                if (sysType.getElastic() != null) {
                    hostLog.info("Elastic duration set to " + sysType.getElastic().getDuration() + " milliseconds");
                    hostLog.info("Elastic throughput set to " + sysType.getElastic().getThroughput() + " mb/s");
                }
                if (sysType.getTemptables() != null) {
                    hostLog.info("Max temptable size set to " + sysType.getTemptables().getMaxsize() + " mb");
                }
                if (sysType.getSnapshot() != null) {
                    hostLog.info("Snapshot priority set to " + sysType.getSnapshot().getPriority() + " [0 - 10]");
                }
                if (sysType.getQuery() != null) {
                    if (sysType.getQuery().getTimeout() > 0) {
                        hostLog.info("Query timeout set to " + sysType.getQuery().getTimeout() + " milliseconds");
                        m_config.m_queryTimeout = sysType.getQuery().getTimeout();
                    }
                    else if (sysType.getQuery().getTimeout() == 0) {
                        hostLog.info("Query timeout set to unlimited");
                        m_config.m_queryTimeout = 0;
                    }
                }
            }

            // create a dummy catalog to load deployment info into
            Catalog catalog = new Catalog();
            // Need these in the dummy catalog
            Cluster cluster = catalog.getClusters().add("cluster");
            @SuppressWarnings("unused")
            Database db = cluster.getDatabases().add("database");

            String result = CatalogUtil.compileDeployment(catalog, deployment, true, true);
            if (result != null) {
                // Any other non-enterprise deployment errors will be caught and handled here
                // (such as <= 0 host count)
                VoltDB.crashLocalVoltDB(result);
            }

            m_catalogContext = new CatalogContext(
                            TxnEgo.makeZero(MpInitiator.MP_INIT_PID).getTxnId(), //txnid
                            0, //timestamp
                            catalog,
                            new byte[] {},
                            deploymentBytes,
                            0);

            return deployment.getCluster().getHostcount();
        } catch (Exception e) {
            throw new RuntimeException(e);
        }
    }

    @Override
    public void loadLegacyPathProperties(DeploymentType deployment) throws IOException {
        //Load deployment paths now if  Legacy so that we access through the interface all the time.
        if (isLegacy()) {
            String voltdbRoot = (new VoltFile(deployment.getPaths().getVoltdbroot().getPath())).getCanonicalPath();
            m_pathList.put(deployment.getPaths().getVoltdbroot().getKey(), voltdbRoot);
            File path = new VoltFile(deployment.getPaths().getCommandlog().getPath());
            if (!path.isAbsolute()) {
                path = new VoltFile(voltdbRoot, path.getPath());
            }
            m_pathList.put(deployment.getPaths().getCommandlog().getKey(), path.getCanonicalPath());

            path = new VoltFile(deployment.getPaths().getCommandlogsnapshot().getPath());
            if (!path.isAbsolute()) {
                path = new VoltFile(voltdbRoot, path.getPath());
            }
            m_pathList.put(deployment.getPaths().getCommandlogsnapshot().getKey(), path.getCanonicalPath());

            path = new VoltFile(deployment.getPaths().getSnapshots().getPath());
            if (!path.isAbsolute()) {
                path = new VoltFile(voltdbRoot, path.getPath());
            }
            m_pathList.put(deployment.getPaths().getSnapshots().getKey(), path.getCanonicalPath());

            path = new VoltFile(deployment.getPaths().getExportoverflow().getPath());
            if (!path.isAbsolute()) {
                path = new VoltFile(voltdbRoot, path.getPath());
            }
            m_pathList.put(deployment.getPaths().getExportoverflow().getKey(), path.getCanonicalPath());

            path = new VoltFile(deployment.getPaths().getDroverflow().getPath());
            if (!path.isAbsolute()) {
                path = new VoltFile(voltdbRoot, path.getPath());
            }
            m_pathList.put(deployment.getPaths().getDroverflow().getKey(), path.getCanonicalPath());
        }
    }

    static class ReadDeploymentResults {
        final byte [] deploymentBytes;
        final DeploymentType deployment;

        ReadDeploymentResults(byte [] deploymentBytes, DeploymentType deployment) {
            this.deploymentBytes = deploymentBytes;
            this.deployment = deployment;
        }
    }

    Optional<byte []> modifyIfNecessaryDeploymentHostCount(Configuration config, DeploymentType depl, int hostCount) {
        Optional<byte[]> deploymentBytes = Optional.empty();

        if ((depl.getCluster().getKfactor()+1) > hostCount) {
            VoltDB.crashLocalVoltDB(
                    "Number of cluster members " + hostCount + " must greater than ksafety "
                  + depl.getCluster().getKfactor(), false, null
                  );
            return Optional.empty();
        }
        if (hostCount != VoltDB.UNDEFINED && depl.getCluster().getHostcount() != hostCount) {
            depl.getCluster().setHostcount(hostCount);
            String remarshalled = null;
            try {
                remarshalled = CatalogUtil.getDeployment(depl, true /* pretty print indent */);
            } catch (IOException|RuntimeException e) {
                VoltDB.crashLocalVoltDB("Unable to marshal deployment configuration", false, e);
                return Optional.empty();
            }
            deploymentBytes = Optional.of(remarshalled.getBytes(StandardCharsets.UTF_8));
            try (FileWriter fw = new FileWriter(getConfigLogDeployment(config))) {
                fw.write(remarshalled);
            } catch (IOException|RuntimeException e) {
                VoltDB.crashLocalVoltDB("Unable to marshal deployment configuration", false, e);
                return Optional.empty();
            }
        }
        return deploymentBytes;
    }

    ReadDeploymentResults readPrimedDeployment(Configuration config) {
        /*
         * Debate with the cluster what the deployment file should be
         */
        try {
            byte deploymentBytes[] = null;

            try {
                deploymentBytes = org.voltcore.utils.CoreUtils.urlToBytes(config.m_pathToDeployment);
            } catch (Exception ex) {
                //Let us get bytes from ZK
            }

            if (deploymentBytes == null) {
                hostLog.error("Deployment information could not be obtained from cluster node or locally");
                VoltDB.crashLocalVoltDB("No such deployment file: "
                        + config.m_pathToDeployment, false, null);
            }
            DeploymentType deployment =
                CatalogUtil.getDeployment(new ByteArrayInputStream(deploymentBytes));
            // wasn't a valid xml deployment file
            if (deployment == null) {
                hostLog.error("Not a valid XML deployment file at URL: " + config.m_pathToDeployment);
                VoltDB.crashLocalVoltDB("Not a valid XML deployment file at URL: "
                        + config.m_pathToDeployment, false, null);
                return new ReadDeploymentResults(deploymentBytes, deployment);
            }
            // adjust deployment host count when the cluster members are given by mesh configuration
            // providers
            if (config.m_startAction == StartAction.PROBE) {
                loadPathConfiguration(config);
                if (config.m_hostCount == VoltDB.UNDEFINED) {
                    config.m_hostCount = 1;
                }
                Optional<byte[]> changed = modifyIfNecessaryDeploymentHostCount(
                        config, deployment, config.m_hostCount);
                if (changed.isPresent()) {
                    deploymentBytes = changed.get();
                }
            } else {
                config.m_hostCount = deployment.getCluster().getHostcount();
            }
            /*
             * if it is a legacy statup initialize config.m_voltdbRoot if it the value
             * in the deployment file differs from the default voltdbroot. When the startup action
             * is PROBE then the value in configs m_voltdbRoot must match the deployment one
             */
            File optrootFH = config.m_voltdbRoot;
            File dplrootFH = CatalogUtil.getVoltDbRoot(deployment.getPaths());
            if (config.m_startAction.isLegacy()) {
                if (!optrootFH.getCanonicalFile().equals(dplrootFH.getCanonicalFile())) {
                    config.m_voltdbRoot = dplrootFH;
                }
            } else if (!optrootFH.getCanonicalFile().equals(dplrootFH.getCanonicalFile())) {
                if (config.m_startAction == StartAction.PROBE) {
                    String msg = "VoltDB root specified in the command line \"" + optrootFH
                            + "\" diverges from the one specified at initialization \""
                            + dplrootFH + "\"";
                    hostLog.fatal(msg);
                    VoltDB.crashLocalVoltDB(msg);
                    return new ReadDeploymentResults(deploymentBytes, deployment);
                }
            }
            /*
             * Check for invalid deployment file settings (enterprise-only) in the community edition.
             * Trick here is to print out all applicable problems and then stop, rather than stopping
             * after the first one is found.
             */
            if (!config.m_isEnterprise) {
                boolean shutdownDeployment = false;
                boolean shutdownAction = false;

                // check license features for community version
                if ((deployment.getCluster() != null) && (deployment.getCluster().getKfactor() > 0)) {
                    consoleLog.error("K-Safety is not supported " +
                            "in the community edition of VoltDB.");
                    shutdownDeployment = true;
                }
                if ((deployment.getSnapshot() != null) && (deployment.getSnapshot().isEnabled())) {
                    consoleLog.error("Snapshots are not supported " +
                            "in the community edition of VoltDB.");
                    shutdownDeployment = true;
                }
                if ((deployment.getCommandlog() != null) && (deployment.getCommandlog().isEnabled())) {
                    consoleLog.error("Command logging is not supported " +
                            "in the community edition of VoltDB.");
                    shutdownDeployment = true;
                }
                if ((deployment.getExport() != null) && Boolean.TRUE.equals(deployment.getExport().isEnabled())) {
                    consoleLog.error("Export is not supported " +
                            "in the community edition of VoltDB.");
                    shutdownDeployment = true;
                }
                // check the start action for the community edition
                if (m_config.m_startAction != StartAction.CREATE) {
                    consoleLog.error("Start action \"" + m_config.m_startAction.getClass().getSimpleName() +
                            "\" is not supported in the community edition of VoltDB.");
                    shutdownAction = true;
                }

                // if the process needs to stop, try to be helpful
                if (shutdownAction || shutdownDeployment) {
                    String msg = "This process will exit. Please run VoltDB with ";
                    if (shutdownDeployment) {
                        msg += "a deployment file compatible with the community edition";
                    }
                    if (shutdownDeployment && shutdownAction) {
                        msg += " and ";
                    }

                    if (shutdownAction && !shutdownDeployment) {
                        msg += "the CREATE start action";
                    }
                    msg += ".";

                    VoltDB.crashLocalVoltDB(msg, false, null);
                }
            }
            return new ReadDeploymentResults(deploymentBytes, deployment);
        } catch (Exception e) {
            throw new RuntimeException(e);
        }
    }

    void collectLocalNetworkMetadata() {
        boolean threw = false;
        JSONStringer stringer = new JSONStringer();
        try {
            stringer.object();
            stringer.key("interfaces").array();

            /*
             * If no interface was specified, do a ton of work
             * to identify all ipv4 or ipv6 interfaces and
             * marshal them into JSON. Always put the ipv4 address first
             * so that the export client will use it
             */

            if (m_config.m_externalInterface.equals("")) {
                LinkedList<NetworkInterface> interfaces = new LinkedList<NetworkInterface>();
                try {
                    Enumeration<NetworkInterface> intfEnum = NetworkInterface.getNetworkInterfaces();
                    while (intfEnum.hasMoreElements()) {
                        NetworkInterface intf = intfEnum.nextElement();
                        if (intf.isLoopback() || !intf.isUp()) {
                            continue;
                        }
                        interfaces.offer(intf);
                    }
                } catch (SocketException e) {
                    throw new RuntimeException(e);
                }

                if (interfaces.isEmpty()) {
                    stringer.value("localhost");
                } else {

                    boolean addedIp = false;
                    while (!interfaces.isEmpty()) {
                        NetworkInterface intf = interfaces.poll();
                        Enumeration<InetAddress> inetAddrs = intf.getInetAddresses();
                        Inet6Address inet6addr = null;
                        Inet4Address inet4addr = null;
                        while (inetAddrs.hasMoreElements()) {
                            InetAddress addr = inetAddrs.nextElement();
                            if (addr instanceof Inet6Address) {
                                inet6addr = (Inet6Address)addr;
                                if (inet6addr.isLinkLocalAddress()) {
                                    inet6addr = null;
                                }
                            } else if (addr instanceof Inet4Address) {
                                inet4addr = (Inet4Address)addr;
                            }
                        }
                        if (inet4addr != null) {
                            stringer.value(inet4addr.getHostAddress());
                            addedIp = true;
                        }
                        if (inet6addr != null) {
                            stringer.value(inet6addr.getHostAddress());
                            addedIp = true;
                        }
                    }
                    if (!addedIp) {
                        stringer.value("localhost");
                    }
                }
            } else {
                stringer.value(m_config.m_externalInterface);
            }
        } catch (Exception e) {
            threw = true;
            hostLog.warn("Error while collecting data about local network interfaces", e);
        }
        try {
            if (threw) {
                stringer = new JSONStringer();
                stringer.object();
                stringer.key("interfaces").array();
                stringer.value("localhost");
                stringer.endArray();
            } else {
                stringer.endArray();
            }
            stringer.key("clientPort").value(m_config.m_port);
            stringer.key("clientInterface").value(m_config.m_clientInterface);
            stringer.key("adminPort").value(m_config.m_adminPort);
            stringer.key("adminInterface").value(m_config.m_adminInterface);
            stringer.key("httpPort").value(m_config.m_httpPort);
            stringer.key("httpInterface").value(m_config.m_httpPortInterface);
            stringer.key("internalPort").value(m_config.m_internalPort);
            stringer.key("internalInterface").value(m_config.m_internalInterface);
            String[] zkInterface = m_config.m_zkInterface.split(":");
            stringer.key("zkPort").value(zkInterface[1]);
            stringer.key("zkInterface").value(zkInterface[0]);
            stringer.key("drPort").value(VoltDB.getReplicationPort(m_catalogContext.cluster.getDrproducerport()));
            stringer.key("drInterface").value(VoltDB.getDefaultReplicationInterface());
            stringer.key("publicInterface").value(m_config.m_publicInterface);
            stringer.endObject();
            JSONObject obj = new JSONObject(stringer.toString());
            // possibly atomic swap from null to realz
            m_localMetadata = obj.toString(4);
            hostLog.debug("System Metadata is: " + m_localMetadata);
        } catch (Exception e) {
            hostLog.warn("Failed to collect data about lcoal network interfaces", e);
        }
    }

    /**
     * Start the voltcore HostMessenger. This joins the node
     * to the existing cluster. In the non rejoin case, this
     * function will return when the mesh is complete. If
     * rejoining, it will return when the node and agreement
     * site are synched to the existing cluster.
     */
    MeshProber.Determination buildClusterMesh(ReadDeploymentResults readDepl) {
        final boolean bareAtStartup  = m_config.m_forceVoltdbCreate
                || managedPathsWithFilesPrimed(m_config, readDepl.deployment).isEmpty();

        MeshProber criteria = MeshProber.builder()
                .coordinators(m_config.m_coordinators)
                .versionChecker(m_versionChecker)
                .enterprise(m_config.m_isEnterprise)
                .startAction(m_config.m_startAction)
                .bare(bareAtStartup)
                .configHash(CatalogUtil.makeDeploymentHashForConfig(readDepl.deploymentBytes))
                .hostCount(m_config.m_hostCount)
                .kfactor(readDepl.deployment.getCluster().getKfactor())
                .paused(m_config.m_isPaused)
                .nodeStateSupplier(m_statusTracker.getNodeStateSupplier())
                .addAllowed(m_config.m_enableAdd)
                .safeMode(m_config.m_safeMode)
                .build();

        HostAndPort hostAndPort = criteria.getLeader();
        String hostname = hostAndPort.getHostText();
        int port = hostAndPort.getPort();

        org.voltcore.messaging.HostMessenger.Config hmconfig;

        hmconfig = new org.voltcore.messaging.HostMessenger.Config(hostname, port);
        if (m_config.m_placementGroup != null) {
            hmconfig.group = m_config.m_placementGroup;
        }
        hmconfig.internalPort = m_config.m_internalPort;
        hmconfig.internalInterface = m_config.m_internalInterface;
        hmconfig.zkInterface = m_config.m_zkInterface;
        hmconfig.deadHostTimeout = m_config.m_deadHostTimeoutMS;
        hmconfig.factory = new VoltDbMessageFactory();
        hmconfig.coreBindIds = m_config.m_networkCoreBindings;
        hmconfig.acceptor = criteria;

        m_messenger = new org.voltcore.messaging.HostMessenger(hmconfig, this);

        hostLog.info(String.format("Beginning inter-node communication on port %d.", m_config.m_internalPort));

        try {
            m_messenger.start();
        } catch (Exception e) {
            VoltDB.crashLocalVoltDB(e.getMessage(), true, e);
        }

        VoltZK.createPersistentZKNodes(m_messenger.getZK());

        // Use the host messenger's hostId.
        m_myHostId = m_messenger.getHostId();
        hostLog.info(String.format("Host id of this node is: %d", m_myHostId));
        consoleLog.info(String.format("Host id of this node is: %d", m_myHostId));

        MeshProber.Determination determination = criteria.waitForDetermination();

        // paused is determined in the mesh formation exchanged
        if (determination.paused) {
            m_messenger.pause();
        } else {
            m_messenger.unpause();
        }

        // Semi-hacky check to see if we're attempting to rejoin to ourselves.
        // The leader node gets assigned host ID 0, always, so if we're the
        // leader and we're rejoining, this is clearly bad.
        if (m_myHostId == 0 && determination.startAction.doesJoin()) {
            VoltDB.crashLocalVoltDB("Unable to rejoin a node to itself.  " +
                    "Please check your command line and start action and try again.", false, null);
        }
        m_clusterCreateTime = m_messenger.getInstanceId().getTimestamp();
        return determination;
    }

    void logDebuggingInfo(int adminPort, int httpPort, String httpPortExtraLogMessage, boolean jsonEnabled) {
        String startAction = m_config.m_startAction.toString();
        String startActionLog = "Database start action is " + (startAction.substring(0, 1).toUpperCase() +
                startAction.substring(1).toLowerCase()) + ".";
        if (!m_rejoining) {
            hostLog.info(startActionLog);
        }
        hostLog.info("PID of this Volt process is " + CLibrary.getpid());

        // print out awesome network stuff
        hostLog.info(String.format("Listening for native wire protocol clients on port %d.", m_config.m_port));
        hostLog.info(String.format("Listening for admin wire protocol clients on port %d.", adminPort));

        if (m_startMode == OperationMode.PAUSED) {
            hostLog.info(String.format("Started in admin mode. Clients on port %d will be rejected in admin mode.", m_config.m_port));
        }

        if (m_config.m_replicationRole == ReplicationRole.REPLICA) {
            consoleLog.info("Started as " + m_config.m_replicationRole.toString().toLowerCase() + " cluster. " +
                             "Clients can only call read-only procedures.");
        }
        if (httpPortExtraLogMessage != null) {
            hostLog.info(httpPortExtraLogMessage);
        }
        if (httpPort != -1) {
            hostLog.info(String.format("Local machine HTTP monitoring is listening on port %d.", httpPort));
        }
        else {
            hostLog.info(String.format("Local machine HTTP monitoring is disabled."));
        }
        if (jsonEnabled) {
            hostLog.info(String.format("Json API over HTTP enabled at path /api/1.0/, listening on port %d.", httpPort));
        }
        else {
            hostLog.info("Json API disabled.");
        }

        // java heap size
        long javamaxheapmem = ManagementFactory.getMemoryMXBean().getHeapMemoryUsage().getMax();
        javamaxheapmem /= (1024 * 1024);
        hostLog.info(String.format("Maximum usable Java heap set to %d mb.", javamaxheapmem));

        // Computed minimum heap requirement
        long minRqt = computeMinimumHeapRqt(MiscUtils.isPro(), m_catalogContext.tables.size(),
                (m_iv2Initiators.size() - 1), m_configuredReplicationFactor);
        hostLog.info("Minimum required Java heap for catalog and server config is " + minRqt + " MB.");

        SortedMap<String, String> dbgMap = m_catalogContext.getDebuggingInfoFromCatalog();
        for (String line : dbgMap.values()) {
            hostLog.info(line);
        }

        // print out a bunch of useful system info
        PlatformProperties pp = PlatformProperties.getPlatformProperties();
        String[] lines = pp.toLogLines(getVersionString()).split("\n");
        for (String line : lines) {
            hostLog.info(line.trim());
        }
        hostLog.info("The internal DR cluster timestamp is " +
                    new Date(m_clusterCreateTime).toString() + ".");

        final ZooKeeper zk = m_messenger.getZK();
        ZKUtil.ByteArrayCallback operationModeFuture = new ZKUtil.ByteArrayCallback();
        /*
         * Publish our cluster metadata, and then retrieve the metadata
         * for the rest of the cluster
         */
        try {
            zk.create(
                    VoltZK.cluster_metadata + "/" + m_messenger.getHostId(),
                    getLocalMetadata().getBytes("UTF-8"),
                    Ids.OPEN_ACL_UNSAFE,
                    CreateMode.EPHEMERAL,
                    new ZKUtil.StringCallback(),
                    null);
            zk.getData(VoltZK.operationMode, false, operationModeFuture, null);
        } catch (Exception e) {
            VoltDB.crashLocalVoltDB("Error creating \"/cluster_metadata\" node in ZK", true, e);
        }

        Map<Integer, String> clusterMetadata = new HashMap<Integer, String>(0);
        /*
         * Spin and attempt to retrieve cluster metadata for all nodes in the cluster.
         */
        Set<Integer> metadataToRetrieve = new HashSet<Integer>(m_messenger.getLiveHostIds());
        metadataToRetrieve.remove(m_messenger.getHostId());
        while (!metadataToRetrieve.isEmpty()) {
            Map<Integer, ZKUtil.ByteArrayCallback> callbacks = new HashMap<Integer, ZKUtil.ByteArrayCallback>();
            for (Integer hostId : metadataToRetrieve) {
                ZKUtil.ByteArrayCallback cb = new ZKUtil.ByteArrayCallback();
                zk.getData(VoltZK.cluster_metadata + "/" + hostId, false, cb, null);
                callbacks.put(hostId, cb);
            }

            for (Map.Entry<Integer, ZKUtil.ByteArrayCallback> entry : callbacks.entrySet()) {
                try {
                    ZKUtil.ByteArrayCallback cb = entry.getValue();
                    Integer hostId = entry.getKey();
                    clusterMetadata.put(hostId, new String(cb.getData(), "UTF-8"));
                    metadataToRetrieve.remove(hostId);
                } catch (KeeperException.NoNodeException e) {}
                catch (Exception e) {
                    VoltDB.crashLocalVoltDB("Error retrieving cluster metadata", true, e);
                }
            }

        }

        // print out cluster membership
        hostLog.info("About to list cluster interfaces for all nodes with format [ip1 ip2 ... ipN] client-port,admin-port,http-port");
        for (int hostId : m_messenger.getLiveHostIds()) {
            if (hostId == m_messenger.getHostId()) {
                hostLog.info(
                        String.format(
                                "  Host id: %d with interfaces: %s [SELF]",
                                hostId,
                                MiscUtils.formatHostMetadataFromJSON(getLocalMetadata())));
            }
            else {
                String hostMeta = clusterMetadata.get(hostId);
                hostLog.info(
                        String.format(
                                "  Host id: %d with interfaces: %s [PEER]",
                                hostId,
                                MiscUtils.formatHostMetadataFromJSON(hostMeta)));
            }
        }

        try {
            if (operationModeFuture.getData() != null) {
                String operationModeStr = new String(operationModeFuture.getData(), "UTF-8");
                m_startMode = OperationMode.valueOf(operationModeStr);
            }
        } catch (KeeperException.NoNodeException e) {}
        catch (Exception e) {
            throw new RuntimeException(e);
        }
    }


    public static String[] extractBuildInfo(VoltLogger logger) {
        StringBuilder sb = new StringBuilder(64);
        try {
            InputStream buildstringStream =
                ClassLoader.getSystemResourceAsStream("buildstring.txt");
            if (buildstringStream != null) {
                byte b;
                while ((b = (byte) buildstringStream.read()) != -1) {
                    sb.append((char)b);
                }
                String parts[] = sb.toString().split(" ", 2);
                if (parts.length == 2) {
                    parts[0] = parts[0].trim();
                    parts[1] = parts[0] + "_" + parts[1].trim();
                    return parts;
                }
            }
        } catch (Exception ignored) {
        }
        try {
            InputStream versionstringStream = new FileInputStream("version.txt");
            try {
                byte b;
                while ((b = (byte) versionstringStream.read()) != -1) {
                    sb.append((char)b);
                }
                return new String[] { sb.toString().trim(), "VoltDB" };
            } finally {
                versionstringStream.close();
            }
        }
        catch (Exception ignored2) {
            if (logger != null) {
                logger.l7dlog(Level.ERROR, LogKeys.org_voltdb_VoltDB_FailedToRetrieveBuildString.name(), null);
            }
            return new String[] { m_defaultVersionString, "VoltDB" };
        }
    }

    @Override
    public void readBuildInfo(String editionTag) {
        String buildInfo[] = extractBuildInfo(hostLog);
        m_versionString = buildInfo[0];
        m_buildString = buildInfo[1];
        String buildString = m_buildString;
        if (m_buildString.contains("_"))
            buildString = m_buildString.split("_", 2)[1];
        consoleLog.info(String.format("Build: %s %s %s", m_versionString, buildString, editionTag));
    }

    void logSystemSettingFromCatalogContext() {
        if (m_catalogContext == null) {
            return;
        }
        Deployment deploy = m_catalogContext.cluster.getDeployment().get("deployment");
        Systemsettings sysSettings = deploy.getSystemsettings().get("systemsettings");

        if (sysSettings == null) {
            return;
        }

        hostLog.info("Elastic duration set to " + sysSettings.getElasticduration() + " milliseconds");
        hostLog.info("Elastic throughput set to " + sysSettings.getElasticthroughput() + " mb/s");
        hostLog.info("Max temptable size set to " + sysSettings.getTemptablemaxsize() + " mb");
        hostLog.info("Snapshot priority set to " + sysSettings.getSnapshotpriority() + " [0 - 10]");

        if (sysSettings.getQuerytimeout() > 0) {
            hostLog.info("Query timeout set to " + sysSettings.getQuerytimeout() + " milliseconds");
            m_config.m_queryTimeout = sysSettings.getQuerytimeout();
        }
        else if (sysSettings.getQuerytimeout() == 0) {
            hostLog.info("Query timeout set to unlimited");
            m_config.m_queryTimeout = 0;
        }

    }

    /**
     * Start all the site's event loops. That's it.
     */
    @Override
    public void run() {
        if (m_restoreAgent != null) {
            // start restore process
            m_restoreAgent.restore();
        }
        else {
            onRestoreCompletion(Long.MIN_VALUE, m_iv2InitiatorStartingTxnIds);
        }

        // Start the rejoin coordinator
        if (m_joinCoordinator != null) {
            try {
                m_statusTracker.setNodeState(NodeState.REJOINING);
                if (!m_joinCoordinator.startJoin(m_catalogContext.database)) {
                    VoltDB.crashLocalVoltDB("Failed to join the cluster", true, null);
                }
            } catch (Exception e) {
                VoltDB.crashLocalVoltDB("Failed to join the cluster", true, e);
            }
        }

        m_isRunning = true;
    }

    /**
     * Try to shut everything down so they system is ready to call
     * initialize again.
     * @param mainSiteThread The thread that m_inititalized the VoltDB or
     * null if called from that thread.
     */
    @Override
    public boolean shutdown(Thread mainSiteThread) throws InterruptedException {
        synchronized(m_startAndStopLock) {
            boolean did_it = false;
            if (m_mode != OperationMode.SHUTTINGDOWN) {
                did_it = true;
                m_mode = OperationMode.SHUTTINGDOWN;

                /*
                 * Various scheduled tasks get crashy in unit tests if they happen to run
                 * while other stuff is being shut down
                 */
                for (ScheduledFuture<?> sc : m_periodicWorks) {
                    sc.cancel(false);
                    try {
                        sc.get();
                    } catch (Throwable t) {}
                }

                //Shutdown import processors.
                ImportManager.instance().shutdown();

                m_periodicWorks.clear();
                m_snapshotCompletionMonitor.shutdown();
                m_periodicWorkThread.shutdown();
                m_periodicWorkThread.awaitTermination(356, TimeUnit.DAYS);
                m_periodicPriorityWorkThread.shutdown();
                m_periodicPriorityWorkThread.awaitTermination(356, TimeUnit.DAYS);

                if (m_elasticJoinService != null) {
                    m_elasticJoinService.shutdown();
                }

                if (m_leaderAppointer != null) {
                    m_leaderAppointer.shutdown();
                }
                m_globalServiceElector.shutdown();

                if (m_hasStartedSampler.get()) {
                    m_sampler.setShouldStop();
                    m_sampler.join();
                }

                // shutdown the web monitoring / json
                if (m_adminListener != null)
                    m_adminListener.stop();

                // shut down the client interface
                if (m_clientInterface != null) {
                    m_clientInterface.shutdown();
                    m_clientInterface = null;
                }

                // tell the iv2 sites to stop their runloop
                if (m_iv2Initiators != null) {
                    for (Initiator init : m_iv2Initiators.values())
                        init.shutdown();
                }

                if (m_cartographer != null) {
                    m_cartographer.shutdown();
                }

                if (m_configLogger != null) {
                    m_configLogger.join();
                }

                // shut down Export and its connectors.
                ExportManager.instance().shutdown();

                // After sites are terminated, shutdown the DRProducer.
                // The DRProducer is shared by all sites; don't kill it while any site is active.
                if (m_producerDRGateway != null) {
                    try {
                        m_producerDRGateway.shutdown();
                    } catch (InterruptedException e) {
                        hostLog.warn("Interrupted shutting down invocation buffer server", e);
                    }
                    finally {
                        m_producerDRGateway = null;
                    }
                }

                shutdownReplicationConsumerRole();

                if (m_snapshotIOAgent != null) {
                    m_snapshotIOAgent.shutdown();
                }

                // shut down the network/messaging stuff
                // Close the host messenger first, which should close down all of
                // the ForeignHost sockets cleanly
                if (m_messenger != null)
                {
                    m_messenger.shutdown();
                }
                m_messenger = null;

                //Also for test code that expects a fresh stats agent
                if (m_opsRegistrar != null) {
                    try {
                        m_opsRegistrar.shutdown();
                    }
                    finally {
                        m_opsRegistrar = null;
                    }
                }

                if (m_asyncCompilerAgent != null) {
                    m_asyncCompilerAgent.shutdown();
                    m_asyncCompilerAgent = null;
                }

                ExportManager.instance().shutdown();
                m_computationService.shutdown();
                m_computationService.awaitTermination(1, TimeUnit.DAYS);
                m_computationService = null;
                m_catalogContext = null;
                m_initiatorStats = null;
                m_latencyStats = null;
                m_latencyHistogramStats = null;

                AdHocCompilerCache.clearHashCache();
                org.voltdb.iv2.InitiatorMailbox.m_allInitiatorMailboxes.clear();

                PartitionDRGateway.m_partitionDRGateways = ImmutableMap.of();

                // probably unnecessary, but for tests it's nice because it
                // will do the memory checking and run finalizers
                System.gc();
                System.runFinalization();

                m_isRunning = false;
            }
            return did_it;
        }
    }

    /** Last transaction ID at which the logging config updated.
     * Also, use the intrinsic lock to safeguard access from multiple
     * execution site threads */
    private static Long lastLogUpdate_txnId = 0L;
    @Override
    synchronized public void logUpdate(String xmlConfig, long currentTxnId)
    {
        // another site already did this work.
        if (currentTxnId == lastLogUpdate_txnId) {
            return;
        }
        else if (currentTxnId < lastLogUpdate_txnId) {
            throw new RuntimeException(
                    "Trying to update logging config at transaction " + lastLogUpdate_txnId
                    + " with an older transaction: " + currentTxnId);
        }
        hostLog.info("Updating RealVoltDB logging config from txnid: " +
                lastLogUpdate_txnId + " to " + currentTxnId);
        lastLogUpdate_txnId = currentTxnId;
        VoltLogger.configure(xmlConfig);
    }

    /** Struct to associate a context with a counter of served sites */
    private static class ContextTracker {
        ContextTracker(CatalogContext context, CatalogSpecificPlanner csp) {
            m_dispensedSites = 1;
            m_context = context;
            m_csp = csp;
        }
        long m_dispensedSites;
        final CatalogContext m_context;
        final CatalogSpecificPlanner m_csp;
    }

    /** Associate transaction ids to contexts */
    private final HashMap<Long, ContextTracker>m_txnIdToContextTracker =
        new HashMap<Long, ContextTracker>();

    @Override
    public Pair<CatalogContext, CatalogSpecificPlanner> catalogUpdate(
            String diffCommands,
            byte[] newCatalogBytes,
            byte[] catalogBytesHash,
            int expectedCatalogVersion,
            long currentTxnId,
            long currentTxnUniqueId,
            byte[] deploymentBytes,
            byte[] deploymentHash)
    {
        try {
            synchronized(m_catalogUpdateLock) {
                m_statusTracker.setNodeState(NodeState.UPDATING);
                // A site is catching up with catalog updates
                if (currentTxnId <= m_catalogContext.m_transactionId && !m_txnIdToContextTracker.isEmpty()) {
                    ContextTracker contextTracker = m_txnIdToContextTracker.get(currentTxnId);
                    // This 'dispensed' concept is a little crazy fragile. Maybe it would be better
                    // to keep a rolling N catalogs? Or perhaps to keep catalogs for N minutes? Open
                    // to opinions here.
                    contextTracker.m_dispensedSites++;
                    int ttlsites = VoltDB.instance().getSiteTrackerForSnapshot().getSitesForHost(m_messenger.getHostId()).size();
                    if (contextTracker.m_dispensedSites == ttlsites) {
                        m_txnIdToContextTracker.remove(currentTxnId);
                    }
                    return Pair.of( contextTracker.m_context, contextTracker.m_csp);
                }
                else if (m_catalogContext.catalogVersion != expectedCatalogVersion) {
                    hostLog.fatal("Failed catalog update." +
                            " expectedCatalogVersion: " + expectedCatalogVersion +
                            " currentTxnId: " + currentTxnId +
                            " currentTxnUniqueId: " + currentTxnUniqueId +
                            " m_catalogContext.catalogVersion " + m_catalogContext.catalogVersion);

                    throw new RuntimeException("Trying to update main catalog context with diff " +
                            "commands generated for an out-of date catalog. Expected catalog version: " +
                            expectedCatalogVersion + " does not match actual version: " + m_catalogContext.catalogVersion);
                }

                hostLog.info(String.format("Globally updating the current application catalog and deployment " +
                            "(new hashes %s, %s).",
                        Encoder.hexEncode(catalogBytesHash).substring(0, 10),
                        Encoder.hexEncode(deploymentHash).substring(0, 10)));

                // get old debugging info
                SortedMap<String, String> oldDbgMap = m_catalogContext.getDebuggingInfoFromCatalog();
                byte[] oldDeployHash = m_catalogContext.deploymentHash;

                // 0. A new catalog! Update the global context and the context tracker
                m_catalogContext =
                    m_catalogContext.update(
                            currentTxnId,
                            currentTxnUniqueId,
                            newCatalogBytes,
                            diffCommands,
                            true,
                            deploymentBytes);
                final CatalogSpecificPlanner csp = new CatalogSpecificPlanner( m_asyncCompilerAgent, m_catalogContext);
                m_txnIdToContextTracker.put(currentTxnId,
                        new ContextTracker(
                                m_catalogContext,
                                csp));

                // log the stuff that's changed in this new catalog update
                SortedMap<String, String> newDbgMap = m_catalogContext.getDebuggingInfoFromCatalog();
                for (Entry<String, String> e : newDbgMap.entrySet()) {
                    // skip log lines that are unchanged
                    if (oldDbgMap.containsKey(e.getKey()) && oldDbgMap.get(e.getKey()).equals(e.getValue())) {
                        continue;
                    }
                    hostLog.info(e.getValue());
                }

                //Construct the list of partitions and sites because it simply doesn't exist anymore
                SiteTracker siteTracker = VoltDB.instance().getSiteTrackerForSnapshot();
                List<Long> sites = siteTracker.getSitesForHost(m_messenger.getHostId());

                List<Integer> partitions = new ArrayList<Integer>();
                for (Long site : sites) {
                    Integer partition = siteTracker.getPartitionForSite(site);
                    partitions.add(partition);
                }


                // 1. update the export manager.
                ExportManager.instance().updateCatalog(m_catalogContext, partitions);

                // 1.1 Update the elastic join throughput settings
                if (m_elasticJoinService != null) m_elasticJoinService.updateConfig(m_catalogContext);

                // 1.5 update the dead host timeout
                if (m_catalogContext.cluster.getHeartbeattimeout() * 1000 != m_config.m_deadHostTimeoutMS) {
                    m_config.m_deadHostTimeoutMS = m_catalogContext.cluster.getHeartbeattimeout() * 1000;
                    m_messenger.setDeadHostTimeout(m_config.m_deadHostTimeoutMS);
                }

                // 2. update client interface (asynchronously)
                //    CI in turn updates the planner thread.
                if (m_clientInterface != null) {
                    m_clientInterface.notifyOfCatalogUpdate();
                }

                // 3. update HTTPClientInterface (asynchronously)
                // This purges cached connection state so that access with
                // stale auth info is prevented.
                if (m_adminListener != null)
                {
                    m_adminListener.notifyOfCatalogUpdate();
                }

                // 4. Flush StatisticsAgent old catalog statistics.
                // Otherwise, the stats agent will hold all old catalogs
                // in memory.
                getStatsAgent().notifyOfCatalogUpdate();

                // 5. MPIs don't run fragments. Update them here. Do
                // this after flushing the stats -- this will re-register
                // the MPI statistics.
                if (m_MPI != null) {
                    m_MPI.updateCatalog(diffCommands, m_catalogContext, csp);
                }

                // Update catalog for import processor this should be just/stop start and updat partitions.
                ImportManager.instance().updateCatalog(m_catalogContext, m_messenger);

                // 6. Perform updates required by the DR subsystem

                // 6.1. Create the DR consumer if we've just enabled active-active.
                // Perform any actions that would have been taken during the ordinary
                // initialization path
                if (createDRConsumerIfNeeded()) {
                    for (int pid : m_cartographer.getPartitions()) {
                        // Notify the consumer of leaders because it was disabled before
                        ClientInterfaceRepairCallback callback = (ClientInterfaceRepairCallback) m_consumerDRGateway;
                        callback.repairCompleted(pid, m_cartographer.getHSIdForMaster(pid));
                    }
                    m_consumerDRGateway.initialize(false);
                }
                // 6.2. If we are a DR replica, we may care about a
                // deployment update
                if (m_consumerDRGateway != null) {
                    m_consumerDRGateway.updateCatalog(m_catalogContext);
                }
                // 6.3. If we are a DR master, update the DR table signature hash
                if (m_producerDRGateway != null) {
                    m_producerDRGateway.updateCatalog(m_catalogContext,
                            VoltDB.getReplicationPort(m_catalogContext.cluster.getDrproducerport()));
                }

                new ConfigLogging().logCatalogAndDeployment();

                // log system setting information if the deployment config has changed
                if (!Arrays.equals(oldDeployHash, m_catalogContext.deploymentHash)) {
                    logSystemSettingFromCatalogContext();
                }

                // restart resource usage monitoring task
                startResourceUsageMonitor();

                checkHeapSanity(MiscUtils.isPro(), m_catalogContext.tables.size(),
                        (m_iv2Initiators.size() - 1), m_configuredReplicationFactor);

                return Pair.of(m_catalogContext, csp);
            }
        } finally {
            //Set state back to UP
            m_statusTracker.setNodeState(NodeState.UP);
        }
    }

    @Override
    public VoltDB.Configuration getConfig() {
        return m_config;
    }

    @Override
    public String getBuildString() {
        return m_buildString == null ? "VoltDB" : m_buildString;
    }

    @Override
    public String getVersionString() {
        return m_versionString;
    }

    public final VersionChecker m_versionChecker = new VersionChecker() {
        @Override
        public boolean isCompatibleVersionString(String other) {
            return RealVoltDB.this.isCompatibleVersionString(other);
        }

        @Override
        public String getVersionString() {
            return RealVoltDB.this.getVersionString();
        }

        @Override
        public String getBuildString() {
            return RealVoltDB.this.getBuildString();
        }
    };

    /**
     * Used for testing when you don't have an instance. Should do roughly what
     * {@link #isCompatibleVersionString(String)} does.
     */
    public static boolean staticIsCompatibleVersionString(String versionString) {
        return versionString.matches(m_defaultHotfixableRegexPattern);
    }

    @Override
    public boolean isCompatibleVersionString(String versionString) {
        return versionString.matches(m_hotfixableRegexPattern);
    }

    @Override
    public String getEELibraryVersionString() {
        return m_defaultVersionString;
    }

    @Override
    public HostMessenger getHostMessenger() {
        return m_messenger;
    }

    @Override
    public ClientInterface getClientInterface() {
        return m_clientInterface;
    }

    @Override
    public OpsAgent getOpsAgent(OpsSelector selector) {
        return m_opsRegistrar.getAgent(selector);
    }

    @Override
    public StatsAgent getStatsAgent() {
        OpsAgent statsAgent = m_opsRegistrar.getAgent(OpsSelector.STATISTICS);
        assert(statsAgent instanceof StatsAgent);
        return (StatsAgent)statsAgent;
    }

    @Override
    public MemoryStats getMemoryStatsSource() {
        return m_memoryStats;
    }

    @Override
    public CatalogContext getCatalogContext() {
        return m_catalogContext;
    }

    /**
     * Tells if the VoltDB is running. m_isRunning needs to be set to true
     * when the run() method is called, and set to false when shutting down.
     *
     * @return true if the VoltDB is running.
     */
    @Override
    public boolean isRunning() {
        return m_isRunning;
    }

    @Override
    public void halt() {
        Thread shutdownThread = new Thread() {
            @Override
            public void run() {
                hostLog.warn("VoltDB node shutting down as requested by @StopNode command.");
                System.exit(0);
            }
        };
        shutdownThread.start();
    }

    /**
     * Debugging function - creates a record of the current state of the system.
     * @param out PrintStream to write report to.
     */
    public void createRuntimeReport(PrintStream out) {
        // This function may be running in its own thread.

        out.print("MIME-Version: 1.0\n");
        out.print("Content-type: multipart/mixed; boundary=\"reportsection\"");

        out.print("\n\n--reportsection\nContent-Type: text/plain\n\nClientInterface Report\n");
        if (m_clientInterface != null) {
            out.print(m_clientInterface.toString() + "\n");
        }
    }

    @Override
    public BackendTarget getBackendTargetType() {
        return m_config.m_backend;
    }

    @Override
    public synchronized void onExecutionSiteRejoinCompletion(long transferred) {
        m_executionSiteRecoveryFinish = System.currentTimeMillis();
        m_executionSiteRecoveryTransferred = transferred;
        onRejoinCompletion();
    }

    private void onRejoinCompletion() {
        // null out the rejoin coordinator
        if (m_joinCoordinator != null) {
            m_joinCoordinator.close();
        }
        m_joinCoordinator = null;
        // Mark the data transfer as done so CL can make the right decision when a truncation snapshot completes
        m_rejoinDataPending = false;

        try {
            m_testBlockRecoveryCompletion.acquire();
        } catch (InterruptedException e) {}
        final long delta = ((m_executionSiteRecoveryFinish - m_recoveryStartTime) / 1000);
        final long megabytes = m_executionSiteRecoveryTransferred / (1024 * 1024);
        final double megabytesPerSecond = megabytes / ((m_executionSiteRecoveryFinish - m_recoveryStartTime) / 1000.0);
        if (m_clientInterface != null) {
            m_clientInterface.mayActivateSnapshotDaemon();
            try {
                m_clientInterface.startAcceptingConnections();
            } catch (IOException e) {
                hostLog.l7dlog(Level.FATAL,
                        LogKeys.host_VoltDB_ErrorStartAcceptingConnections.name(),
                        e);
                VoltDB.crashLocalVoltDB("Error starting client interface.", true, e);
            }
            if (m_producerDRGateway != null && !m_producerDRGateway.isStarted()) {
                // Start listening on the DR ports
                prepareReplication();
            }
        }
        startResourceUsageMonitor();

        try {
            if (m_adminListener != null) {
                m_adminListener.start();
            }
        } catch (Exception e) {
            hostLog.l7dlog(Level.FATAL, LogKeys.host_VoltDB_ErrorStartHTTPListener.name(), e);
            VoltDB.crashLocalVoltDB("HTTP service unable to bind to port.", true, e);
        }
        // Allow export datasources to start consuming their binary deques safely
        // as at this juncture the initial truncation snapshot is already complete
        ExportManager.instance().startPolling(m_catalogContext);

        //Tell import processors that they can start ingesting data.
        ImportManager.instance().readyForData(m_catalogContext, m_messenger);

        if (m_config.m_startAction == StartAction.REJOIN) {
            consoleLog.info(
                    "Node data recovery completed after " + delta + " seconds with " + megabytes +
                    " megabytes transferred at a rate of " +
                    megabytesPerSecond + " megabytes/sec");
        }

        try {
            final ZooKeeper zk = m_messenger.getZK();
            boolean logRecoveryCompleted = false;
            if (getCommandLog().getClass().getName().equals("org.voltdb.CommandLogImpl")) {
                String requestNode = zk.create(VoltZK.request_truncation_snapshot_node, null,
                        Ids.OPEN_ACL_UNSAFE, CreateMode.PERSISTENT_SEQUENTIAL);
                if (m_rejoinTruncationReqId == null) {
                    m_rejoinTruncationReqId = requestNode;
                }
            } else {
                logRecoveryCompleted = true;
            }
            // Join creates a truncation snapshot as part of the join process,
            // so there is no need to wait for the truncation snapshot requested
            // above to finish.
            if (logRecoveryCompleted || m_joining) {
                if (m_rejoining) {
                    CoreZK.removeRejoinNodeIndicatorForHost(m_messenger.getZK(), m_myHostId);
                    m_rejoining = false;
                }

                String actionName = m_joining ? "join" : "rejoin";
                m_joining = false;
                consoleLog.info(String.format("Node %s completed", actionName));
            }
        } catch (Exception e) {
            VoltDB.crashLocalVoltDB("Unable to log host rejoin completion to ZK", true, e);
        }
        hostLog.info("Logging host rejoin completion to ZK");
        m_statusTracker.setNodeState(NodeState.UP);
    }

    @Override
    public CommandLog getCommandLog() {
        return m_commandLog;
    }

    @Override
    public OperationMode getMode()
    {
        return m_mode;
    }

    @Override
    public void setMode(OperationMode mode)
    {
        if (m_mode != mode)
        {
            if (mode == OperationMode.PAUSED)
            {
                m_config.m_isPaused = true;
                m_statusTracker.setNodeState(NodeState.PAUSED);
                hostLog.info("Server is entering admin mode and pausing.");
            }
            else if (m_mode == OperationMode.PAUSED)
            {
                m_config.m_isPaused = false;
                m_statusTracker.setNodeState(NodeState.UP);
                hostLog.info("Server is exiting admin mode and resuming operation.");
            }
        }
        m_mode = mode;
    }

    @Override
    public void setStartMode(OperationMode mode) {
        m_startMode = mode;
    }

    @Override
    public OperationMode getStartMode()
    {
        return m_startMode;
    }

    @Override
    public void setReplicationRole(ReplicationRole role)
    {
        if (role == ReplicationRole.NONE && m_config.m_replicationRole == ReplicationRole.REPLICA) {
            consoleLog.info("Promoting replication role from replica to master.");
            hostLog.info("Promoting replication role from replica to master.");
            shutdownReplicationConsumerRole();
            getStatsAgent().deregisterStatsSourcesFor(StatsSelector.DRCONSUMERNODE, 0);
            getStatsAgent().deregisterStatsSourcesFor(StatsSelector.DRCONSUMERPARTITION, 0);
            getStatsAgent().registerStatsSource(StatsSelector.DRCONSUMERNODE, 0,
                    new DRConsumerStatsBase.DRConsumerNodeStatsBase());
            getStatsAgent().registerStatsSource(StatsSelector.DRCONSUMERPARTITION, 0,
                    new DRConsumerStatsBase.DRConsumerPartitionStatsBase());
        }
        m_config.m_replicationRole = role;
        if (m_clientInterface != null) {
            m_clientInterface.setReplicationRole(m_config.m_replicationRole);
        }
    }

    private void shutdownReplicationConsumerRole() {
        if (m_consumerDRGateway != null) {
            try {
                m_consumerDRGateway.shutdown(true);
            } catch (InterruptedException e) {
                hostLog.warn("Interrupted shutting down dr replication", e);
            }
            finally {
                m_consumerDRGateway = null;
            }
        }
    }

    @Override
    public ReplicationRole getReplicationRole()
    {
        return m_config.m_replicationRole;
    }

    /**
     * Metadata is a JSON object
     */
    @Override
    public String getLocalMetadata() {
        return m_localMetadata;
    }

    @Override
    public void onRestoreCompletion(long txnId, Map<Integer, Long> perPartitionTxnIds) {

        /*
         * Command log is already initialized if this is a rejoin or a join
         */
        if ((m_commandLog != null) && (m_commandLog.needsInitialization())) {
            // Initialize command logger
            m_commandLog.init(m_catalogContext.cluster.getLogconfig().get("log").getLogsize(),
                              txnId, m_cartographer.getPartitionCount(),
                              m_config.m_commandLogBinding,
                              perPartitionTxnIds);
            try {
                ZKCountdownLatch latch =
                        new ZKCountdownLatch(m_messenger.getZK(),
                                VoltZK.commandlog_init_barrier, m_messenger.getLiveHostIds().size());
                latch.countDown(true);
                latch.await();
            } catch (Exception e) {
                VoltDB.crashLocalVoltDB("Failed to init and wait on command log init barrier", true, e);
            }
        }

        /*
         * IV2: After the command log is initialized, force the writing of the initial
         * viable replay set.  Turns into a no-op with no command log, on the non-leader sites, and on the MPI.
         */
        for (Initiator initiator : m_iv2Initiators.values()) {
            initiator.enableWritingIv2FaultLog();
        }

        /*
         * IV2: From this point on, not all node failures should crash global VoltDB.
         */
        if (m_leaderAppointer != null) {
            m_leaderAppointer.onReplayCompletion();
        }

        if (!m_rejoining && !m_joining) {
            if (m_clientInterface != null) {
                try {
                    m_clientInterface.startAcceptingConnections();
                } catch (IOException e) {
                    hostLog.l7dlog(Level.FATAL,
                                   LogKeys.host_VoltDB_ErrorStartAcceptingConnections.name(),
                                   e);
                    VoltDB.crashLocalVoltDB("Error starting client interface.", true, e);
                }
            }

            // Start listening on the DR ports
            prepareReplication();
            startResourceUsageMonitor();

            // Allow export datasources to start consuming their binary deques safely
            // as at this juncture the initial truncation snapshot is already complete
            ExportManager.instance().startPolling(m_catalogContext);

            //Tell import processors that they can start ingesting data.
            ImportManager.instance().readyForData(m_catalogContext, m_messenger);
        }

        try {
            if (m_adminListener != null) {
                m_adminListener.start();
            }
        } catch (Exception e) {
            hostLog.l7dlog(Level.FATAL, LogKeys.host_VoltDB_ErrorStartHTTPListener.name(), e);
            VoltDB.crashLocalVoltDB("HTTP service unable to bind to port.", true, e);
        }

        if (m_startMode != null) {
            m_mode = m_startMode;
        } else {
            // Shouldn't be here, but to be safe
            m_mode = OperationMode.RUNNING;
        }
        Object args[] = { (m_mode == OperationMode.PAUSED) ? "PAUSED" : "NORMAL"};
        consoleLog.l7dlog( Level.INFO, LogKeys.host_VoltDB_ServerOpMode.name(), args, null);
        consoleLog.l7dlog( Level.INFO, LogKeys.host_VoltDB_ServerCompletedInitialization.name(), null, null);

        // Create a zk node to indicate initialization is completed
        m_messenger.getZK().create(VoltZK.init_completed, null, Ids.OPEN_ACL_UNSAFE, CreateMode.PERSISTENT, new ZKUtil.StringCallback(), null);
        m_statusTracker.setNodeState(NodeState.UP);
    }

    @Override
    public SnapshotCompletionMonitor getSnapshotCompletionMonitor() {
        return m_snapshotCompletionMonitor;
    }

    @Override
    public synchronized void recoveryComplete(String requestId) {
        assert(m_rejoinDataPending == false);

        if (m_rejoining) {
            if (m_rejoinTruncationReqId.compareTo(requestId) <= 0) {
                String actionName = m_joining ? "join" : "rejoin";
                // remove the rejoin blocker
                CoreZK.removeRejoinNodeIndicatorForHost(m_messenger.getZK(), m_myHostId);
                consoleLog.info(String.format("Node %s completed", actionName));
                m_rejoinTruncationReqId = null;
                m_rejoining = false;
            }
            else {
                // If we saw some other truncation request ID, then try the same one again.  As long as we
                // don't flip the m_rejoining state, all truncation snapshot completions will call back to here.
                try {
                    final ZooKeeper zk = m_messenger.getZK();
                    String requestNode = zk.create(VoltZK.request_truncation_snapshot_node, null,
                            Ids.OPEN_ACL_UNSAFE, CreateMode.PERSISTENT_SEQUENTIAL);
                    if (m_rejoinTruncationReqId == null) {
                        m_rejoinTruncationReqId = requestNode;
                    }
                }
                catch (Exception e) {
                    VoltDB.crashLocalVoltDB("Unable to retry post-rejoin truncation snapshot request.", true, e);
                }
            }
        }
    }

    @Override
    public ScheduledExecutorService getSES(boolean priority) {
        return priority ? m_periodicPriorityWorkThread : m_periodicWorkThread;
    }

    /**
     * See comment on {@link VoltDBInterface#scheduleWork(Runnable, long, long, TimeUnit)} vs
     * {@link VoltDBInterface#schedulePriorityWork(Runnable, long, long, TimeUnit)}
     */
    @Override
    public ScheduledFuture<?> scheduleWork(Runnable work,
            long initialDelay,
            long delay,
            TimeUnit unit) {
        if (delay > 0) {
            return m_periodicWorkThread.scheduleWithFixedDelay(work,
                    initialDelay, delay,
                    unit);
        } else {
            return m_periodicWorkThread.schedule(work, initialDelay, unit);
        }
    }

    @Override
    public ListeningExecutorService getComputationService() {
        return m_computationService;
    }

    private void prepareReplication() {
        try {
            if (m_producerDRGateway != null) {
                m_producerDRGateway.initialize(m_catalogContext.cluster.getDrproducerenabled(),
                        VoltDB.getReplicationPort(m_catalogContext.cluster.getDrproducerport()),
                        VoltDB.getDefaultReplicationInterface());
            }
            if (m_consumerDRGateway != null) {
                m_consumerDRGateway.initialize(m_config.m_startAction != StartAction.CREATE);
            }
        } catch (Exception ex) {
            CoreUtils.printPortsInUse(hostLog);
            VoltDB.crashLocalVoltDB("Failed to initialize DR", false, ex);
        }
    }

    private boolean createDRConsumerIfNeeded() {
        if (!m_config.m_isEnterprise
                || (m_consumerDRGateway != null)
                || !m_catalogContext.cluster.getDrconsumerenabled()) {
            if (!m_config.m_isEnterprise || !m_catalogContext.cluster.getDrconsumerenabled()) {
                // This is called multiple times but the new value will be ignored if a StatSource has been assigned
                getStatsAgent().registerStatsSource(StatsSelector.DRCONSUMERNODE, 0,
                        new DRConsumerStatsBase.DRConsumerNodeStatsBase());
                getStatsAgent().registerStatsSource(StatsSelector.DRCONSUMERPARTITION, 0,
                        new DRConsumerStatsBase.DRConsumerPartitionStatsBase());
            }
            return false;
        }
        if (m_config.m_replicationRole == ReplicationRole.REPLICA ||
                 m_catalogContext.database.getIsactiveactivedred()) {
            String drProducerHost = m_catalogContext.cluster.getDrmasterhost();
            byte drConsumerClusterId = (byte)m_catalogContext.cluster.getDrclusterid();
            if (m_catalogContext.cluster.getDrconsumerenabled() &&
                    (drProducerHost == null || drProducerHost.isEmpty())) {
                VoltDB.crashLocalVoltDB("Cannot start as DR consumer without an enabled DR data connection.");
            }
            try {
                getStatsAgent().deregisterStatsSourcesFor(StatsSelector.DRCONSUMERNODE, 0);
                getStatsAgent().deregisterStatsSourcesFor(StatsSelector.DRCONSUMERPARTITION, 0);
                Class<?> rdrgwClass = Class.forName("org.voltdb.dr2.ConsumerDRGatewayImpl");
                Constructor<?> rdrgwConstructor = rdrgwClass.getConstructor(
                        int.class,
                        String.class,
                        ClientInterface.class,
                        byte.class);
                m_consumerDRGateway = (ConsumerDRGateway) rdrgwConstructor.newInstance(
                        m_messenger.getHostId(),
                        drProducerHost,
                        m_clientInterface,
                        drConsumerClusterId);
                m_globalServiceElector.registerService(m_consumerDRGateway);
            } catch (Exception e) {
                VoltDB.crashLocalVoltDB("Unable to load DR system", true, e);
            }
            return true;
        }
        else {
            getStatsAgent().registerStatsSource(StatsSelector.DRCONSUMERNODE, 0,
                    new DRConsumerStatsBase.DRConsumerNodeStatsBase());
            getStatsAgent().registerStatsSource(StatsSelector.DRCONSUMERPARTITION, 0,
                    new DRConsumerStatsBase.DRConsumerPartitionStatsBase());
        }
        return false;
    }

    // Thread safe
    @Override
    public void setReplicationActive(boolean active)
    {
        if (m_replicationActive.compareAndSet(!active, active)) {

            try {
                JSONStringer js = new JSONStringer();
                js.object();
                // Replication role should the be same across the cluster
                js.key("role").value(getReplicationRole().ordinal());
                js.key("active").value(m_replicationActive.get());
                js.endObject();

                getHostMessenger().getZK().setData(VoltZK.replicationconfig,
                                                   js.toString().getBytes("UTF-8"),
                                                   -1);
            } catch (Exception e) {
                e.printStackTrace();
                hostLog.error("Failed to write replication active state to ZK: " +
                              e.getMessage());
            }

            if (m_producerDRGateway != null) {
                m_producerDRGateway.setActive(active);
            }
        }
    }

    @Override
    public boolean getReplicationActive()
    {
        return m_replicationActive.get();
    }

    @Override
    public ProducerDRGateway getNodeDRGateway()
    {
        return m_producerDRGateway;
    }

    @Override
    public ConsumerDRGateway getConsumerDRGateway() {
        return m_consumerDRGateway;
    }

    @Override
    public void onSyncSnapshotCompletion() {
        m_leaderAppointer.onSyncSnapshotCompletion();
    }

    @Override
    public void setDurabilityUniqueIdListener(Integer partition, DurableUniqueIdListener listener) {
        if (partition == MpInitiator.MP_INIT_PID) {
            m_iv2Initiators.get(m_iv2Initiators.firstKey()).setDurableUniqueIdListener(listener);
        }
        else {
            Initiator init = m_iv2Initiators.get(partition);
            assert init != null;
            init.setDurableUniqueIdListener(listener);
        }
    }

    public ExecutionEngine debugGetSpiedEE(int partitionId) {
        if (m_config.m_backend == BackendTarget.NATIVE_EE_SPY_JNI) {
            BaseInitiator init = (BaseInitiator)m_iv2Initiators.get(partitionId);
            return init.debugGetSpiedEE();
        }
        else {
            return null;
        }
    }

    @Override
    public SiteTracker getSiteTrackerForSnapshot()
    {
        return new SiteTracker(m_messenger.getHostId(), m_cartographer.getSiteTrackerMailboxMap(), 0);
    }

    /**
     * Create default deployment.xml file in voltdbroot if the deployment path is null.
     *
     * @return path to default deployment file
     * @throws IOException
     */
    static String setupDefaultDeployment(VoltLogger logger) throws IOException {
        return setupDefaultDeployment(logger, CatalogUtil.getVoltDbRoot(null));
    }

    /**
     * Create default deployment.xml file in voltdbroot if the deployment path is null.
     *
     * @return pathto default deployment file
     * @throws IOException
     */
   static String setupDefaultDeployment(VoltLogger logger, File voltdbroot) throws IOException {
        File configInfoDir = new VoltFile(voltdbroot, VoltDB.CONFIG_DIR);
        configInfoDir.mkdirs();

        File depFH = new VoltFile(configInfoDir, "deployment.xml");
        if (!depFH.exists()) {
            logger.info("Generating default deployment file \"" + depFH.getAbsolutePath() + "\"");

            try (BufferedWriter bw = new BufferedWriter(new FileWriter(depFH))) {
                for (String line : defaultDeploymentXML) {
                    bw.write(line);
                    bw.newLine();
                }
            } finally {
            }
        }

        return depFH.getAbsolutePath();
    }

    /*
     * Validate the build string with the rest of the cluster
     * by racing to publish it to ZK and then comparing the one this process
     * has to the one in ZK. They should all match. The method returns a future
     * so that init can continue while the ZK call is pending since it ZK is pretty
     * slow.
     */
    private Future<?> validateBuildString(final String buildString, ZooKeeper zk) {
        final SettableFuture<Object> retval = SettableFuture.create();
        byte buildStringBytes[] = null;
        try {
            buildStringBytes = buildString.getBytes("UTF-8");
        } catch (UnsupportedEncodingException e) {
            throw new AssertionError(e);
        }
        final byte buildStringBytesFinal[] = buildStringBytes;

        //Can use a void callback because ZK will execute the create and then the get in order
        //It's a race so it doesn't have to succeed
        zk.create(
                VoltZK.buildstring,
                buildStringBytes,
                Ids.OPEN_ACL_UNSAFE,
                CreateMode.PERSISTENT,
                new ZKUtil.StringCallback(),
                null);

        zk.getData(VoltZK.buildstring, false, new org.apache.zookeeper_voltpatches.AsyncCallback.DataCallback() {

            @Override
            public void processResult(int rc, String path, Object ctx,
                    byte[] data, Stat stat) {
                KeeperException.Code code = KeeperException.Code.get(rc);
                if (code == KeeperException.Code.OK) {
                    if (Arrays.equals(buildStringBytesFinal, data)) {
                        retval.set(null);
                    } else {
                        try {
                            hostLog.info("Different but compatible software versions on the cluster " +
                                         "and the rejoining node. Cluster version is {" + (new String(data, "UTF-8")).split("_")[0] +
                                         "}. Rejoining node version is {" + m_defaultVersionString + "}.");
                            retval.set(null);
                        } catch (UnsupportedEncodingException e) {
                            retval.setException(new AssertionError(e));
                        }
                    }
                } else {
                    retval.setException(KeeperException.create(code));
                }
            }

        }, null);

        return retval;
    }

    /**
     * See comment on {@link VoltDBInterface#schedulePriorityWork(Runnable, long, long, TimeUnit)} vs
     * {@link VoltDBInterface#scheduleWork(Runnable, long, long, TimeUnit)}
     */
    @Override
    public ScheduledFuture<?> schedulePriorityWork(Runnable work,
            long initialDelay,
            long delay,
            TimeUnit unit) {
        if (delay > 0) {
            return m_periodicPriorityWorkThread.scheduleWithFixedDelay(work,
                    initialDelay, delay,
                    unit);
        } else {
            return m_periodicPriorityWorkThread.schedule(work, initialDelay, unit);
        }
    }

    private void checkHeapSanity(boolean isPro, int tableCount, int sitesPerHost, int kfactor)
    {
        long megabytes = 1024 * 1024;
        long maxMemory = Runtime.getRuntime().maxMemory() / megabytes;
        // DRv2 now is off heap
        long crazyThresh = computeMinimumHeapRqt(isPro, tableCount, sitesPerHost, kfactor);

        if (maxMemory < crazyThresh) {
            StringBuilder builder = new StringBuilder();
            builder.append(String.format("The configuration of %d tables, %d sites-per-host, and k-factor of %d requires at least %d MB of Java heap memory. ", tableCount, sitesPerHost, kfactor, crazyThresh));
            builder.append(String.format("The maximum amount of heap memory available to the JVM is %d MB. ", maxMemory));
            builder.append("Please increase the maximum heap size using the VOLTDB_HEAPMAX environment variable and then restart VoltDB.");
            consoleLog.warn(builder.toString());
        }

    }

    // Compute the minimum required heap to run this configuration.  This comes from the documentation,
    // http://voltdb.com/docs/PlanningGuide/MemSizeServers.php#MemSizeHeapGuidelines
    // Any changes there should get reflected here and vice versa.
    private long computeMinimumHeapRqt(boolean isPro, int tableCount, int sitesPerHost, int kfactor)
    {
        long baseRqt = 384;
        long tableRqt = 10 * tableCount;
        // K-safety Heap consumption drop to 8 MB (per node)
        // Snapshot cost 32 MB (per node)
        // Theoretically, 40 MB (per node) should be enough
        long rejoinRqt = (isPro && kfactor > 0) ? 128 * sitesPerHost : 0;
        return baseRqt + tableRqt + rejoinRqt;
    }

    @Override
    public <T> ListenableFuture<T> submitSnapshotIOWork(Callable<T> work)
    {
        assert m_snapshotIOAgent != null;
        return m_snapshotIOAgent.submit(work);
    }

    @Override
    public long getClusterUptime()
    {
        return System.currentTimeMillis() - getHostMessenger().getInstanceId().getTimestamp();
    }

    @Override
    public long getClusterCreateTime()
    {
        return m_clusterCreateTime;
    }

    @Override
    public void setClusterCreateTime(long clusterCreateTime) {
        m_clusterCreateTime = clusterCreateTime;
        hostLog.info("The internal DR cluster timestamp being restored from a snapshot is " +
                new Date(m_clusterCreateTime).toString() + ".");
    }
}<|MERGE_RESOLUTION|>--- conflicted
+++ resolved
@@ -1616,9 +1616,6 @@
         }
     }
 
-<<<<<<< HEAD
-    //This will make all deployment path elements as null and real paths will be saved in .paths config file.
-=======
     /**
      * Takes the deployment file given at initialization and the voltdb root given as
      * a command line options, and it performs the following tasks:
@@ -1632,7 +1629,6 @@
      * @param config
      * @param dt a {@link DeploymentTypel}
      */
->>>>>>> a0f18ddd
     private void stageDeploymemtFileForInitialize(Configuration config, DeploymentType dt) {
 
         String deprootFN = dt.getPaths().getVoltdbroot().getPath();
@@ -1666,7 +1662,6 @@
                     false, e);
             return;
         }
-<<<<<<< HEAD
 
         //Get all paths and put it in properties build the list early so managed check and others can use it.
         try {
@@ -1707,10 +1702,8 @@
         }
 
         List<String> nonEmptyPaths = managedPathsWithFiles(config, dt);
-=======
         // check for already existing artifacts
         List<String> nonEmptyPaths = managedPathsWithFiles(dt);
->>>>>>> a0f18ddd
         if (!nonEmptyPaths.isEmpty()) {
             StringBuilder crashMessage =
                     new StringBuilder("Files from a previous database session exist in the managed directories:");
@@ -1757,7 +1750,6 @@
                 return;
             }
         }
-<<<<<<< HEAD
 
         //Now its safe to Save .paths
         stagePathConfiguration(config);
@@ -1773,9 +1765,7 @@
         }
 
         //After deployment is emptied out of path now write it.
-=======
         // see if you just can simply copy the deployment file
->>>>>>> a0f18ddd
         if (differingRoots) {
             File depFH = getConfigLogDeployment(config);
             try (FileWriter fw = new FileWriter(depFH)) {
