/* This file is part of VoltDB.
 * Copyright (C) 2008-2016 VoltDB Inc.
 *
 * This program is free software: you can redistribute it and/or modify
 * it under the terms of the GNU Affero General Public License as
 * published by the Free Software Foundation, either version 3 of the
 * License, or (at your option) any later version.
 *
 * This program is distributed in the hope that it will be useful,
 * but WITHOUT ANY WARRANTY; without even the implied warranty of
 * MERCHANTABILITY or FITNESS FOR A PARTICULAR PURPOSE.  See the
 * GNU Affero General Public License for more details.
 *
 * You should have received a copy of the GNU Affero General Public License
 * along with VoltDB.  If not, see <http://www.gnu.org/licenses/>.
 */

package org.voltdb;

import java.io.BufferedWriter;
import java.io.ByteArrayInputStream;
import java.io.File;
import java.io.FileInputStream;
import java.io.FileOutputStream;
import java.io.FileWriter;
import java.io.IOException;
import java.io.InputStream;
import java.io.PrintStream;
import java.io.PrintWriter;
import java.io.UnsupportedEncodingException;
import java.lang.management.ManagementFactory;
import java.lang.reflect.Constructor;
import java.lang.reflect.Field;
import java.net.Inet4Address;
import java.net.Inet6Address;
import java.net.InetAddress;
import java.net.NetworkInterface;
import java.net.SocketException;
import java.nio.charset.StandardCharsets;
import java.text.SimpleDateFormat;
import java.util.ArrayList;
import java.util.Arrays;
import java.util.Collection;
import java.util.Date;
import java.util.Enumeration;
import java.util.HashMap;
import java.util.HashSet;
import java.util.LinkedList;
import java.util.List;
import java.util.Map;
import java.util.Map.Entry;
import java.util.Random;
import java.util.Set;
import java.util.SortedMap;
import java.util.TreeMap;
import java.util.concurrent.Callable;
import java.util.concurrent.CountDownLatch;
import java.util.concurrent.ExecutionException;
import java.util.concurrent.Future;
import java.util.concurrent.ScheduledExecutorService;
import java.util.concurrent.ScheduledFuture;
import java.util.concurrent.ScheduledThreadPoolExecutor;
import java.util.concurrent.Semaphore;
import java.util.concurrent.TimeUnit;
import java.util.concurrent.atomic.AtomicBoolean;

import org.apache.cassandra_voltpatches.GCInspector;
import org.apache.log4j.Appender;
import org.apache.log4j.DailyRollingFileAppender;
import org.apache.log4j.FileAppender;
import org.apache.log4j.Logger;
import org.apache.zookeeper_voltpatches.CreateMode;
import org.apache.zookeeper_voltpatches.KeeperException;
import org.apache.zookeeper_voltpatches.KeeperException.SessionExpiredException;
import org.apache.zookeeper_voltpatches.WatchedEvent;
import org.apache.zookeeper_voltpatches.Watcher;
import org.apache.zookeeper_voltpatches.ZooDefs.Ids;
import org.apache.zookeeper_voltpatches.ZooKeeper;
import org.apache.zookeeper_voltpatches.data.Stat;
import org.json_voltpatches.JSONException;
import org.json_voltpatches.JSONObject;
import org.json_voltpatches.JSONStringer;
import org.voltcore.logging.Level;
import org.voltcore.logging.VoltLogger;
import org.voltcore.messaging.HostMessenger;
import org.voltcore.messaging.SiteMailbox;
import org.voltcore.utils.CoreUtils;
import org.voltcore.utils.OnDemandBinaryLogger;
import org.voltcore.utils.Pair;
import org.voltcore.utils.ShutdownHooks;
import org.voltcore.zk.ZKCountdownLatch;
import org.voltcore.zk.ZKUtil;
import org.voltdb.TheHashinator.HashinatorType;
import org.voltdb.catalog.Catalog;
import org.voltdb.catalog.Cluster;
import org.voltdb.catalog.Database;
import org.voltdb.catalog.Deployment;
import org.voltdb.catalog.SnapshotSchedule;
import org.voltdb.catalog.Systemsettings;
import org.voltdb.compiler.AdHocCompilerCache;
import org.voltdb.compiler.AsyncCompilerAgent;
import org.voltdb.compiler.ClusterConfig;
import org.voltdb.compiler.deploymentfile.DeploymentType;
import org.voltdb.compiler.deploymentfile.HeartbeatType;
import org.voltdb.compiler.deploymentfile.PathsType;
import org.voltdb.compiler.deploymentfile.SystemSettingsType;
import org.voltdb.dtxn.InitiatorStats;
import org.voltdb.dtxn.LatencyHistogramStats;
import org.voltdb.dtxn.LatencyStats;
import org.voltdb.dtxn.SiteTracker;
import org.voltdb.export.ExportManager;
import org.voltdb.importer.ImportManager;
import org.voltdb.iv2.BaseInitiator;
import org.voltdb.iv2.Cartographer;
import org.voltdb.iv2.Initiator;
import org.voltdb.iv2.KSafetyStats;
import org.voltdb.iv2.LeaderAppointer;
import org.voltdb.iv2.MpInitiator;
import org.voltdb.iv2.SpInitiator;
import org.voltdb.iv2.SpScheduler.DurableUniqueIdListener;
import org.voltdb.iv2.TxnEgo;
import org.voltdb.jni.ExecutionEngine;
import org.voltdb.join.BalancePartitionsStatistics;
import org.voltdb.join.ElasticJoinService;
import org.voltdb.licensetool.LicenseApi;
import org.voltdb.messaging.VoltDbMessageFactory;
import org.voltdb.planner.ActivePlanRepository;
import org.voltdb.rejoin.Iv2RejoinCoordinator;
import org.voltdb.rejoin.JoinCoordinator;
import org.voltdb.utils.CLibrary;
import org.voltdb.utils.CatalogUtil;
import org.voltdb.utils.CatalogUtil.CatalogAndIds;
import org.voltdb.utils.Encoder;
import org.voltdb.utils.HTTPAdminListener;
import org.voltdb.utils.LogKeys;
import org.voltdb.utils.MiscUtils;
import org.voltdb.utils.PlatformProperties;
import org.voltdb.utils.SystemStatsCollector;
import org.voltdb.utils.VoltFile;
import org.voltdb.utils.VoltSampler;

import com.google_voltpatches.common.base.Charsets;
import com.google_voltpatches.common.base.Preconditions;
import com.google_voltpatches.common.base.Throwables;
import com.google_voltpatches.common.collect.ImmutableList;
import com.google_voltpatches.common.collect.ImmutableMap;
import com.google_voltpatches.common.io.Files;
import com.google_voltpatches.common.net.HostAndPort;
import com.google_voltpatches.common.util.concurrent.ListenableFuture;
import com.google_voltpatches.common.util.concurrent.ListeningExecutorService;
import com.google_voltpatches.common.util.concurrent.SettableFuture;
import org.voltdb.common.Constants;
import org.voltdb.common.NodeState;

/**
 * RealVoltDB initializes global server components, like the messaging
 * layer, ExecutionSite(s), and ClientInterface. It provides accessors
 * or references to those global objects. It is basically the global
 * namespace. A lot of the global namespace is described by VoltDBInterface
 * to allow test mocking.
 */
public class RealVoltDB implements VoltDBInterface, RestoreAgent.Callback {
    private static final boolean DISABLE_JMX = Boolean.valueOf(System.getProperty("DISABLE_JMX", "false"));

    /** Default deployment file contents if path to deployment is null */
    private static final String[] defaultDeploymentXML = {
        "<?xml version=\"1.0\"?>",
        "<!-- IMPORTANT: This file is an auto-generated default deployment configuration.",
        "                Changes to this file will be overwritten. Copy it elsewhere if you",
        "                want to use it as a starting point for a custom configuration. -->",
        "<deployment>",
        "   <cluster hostcount=\"1\" />",
        "   <httpd enabled=\"true\">",
        "      <jsonapi enabled=\"true\" />",
        "   </httpd>",
        "</deployment>"
    };

    private final VoltLogger hostLog = new VoltLogger("HOST");
    private final VoltLogger consoleLog = new VoltLogger("CONSOLE");

    private VoltDB.Configuration m_config = new VoltDB.Configuration();
    int m_configuredNumberOfPartitions;
    int m_configuredReplicationFactor;
    // CatalogContext is immutable, just make sure that accessors see a consistent version
    volatile CatalogContext m_catalogContext;
    private String m_buildString;
    static final String m_defaultVersionString = "6.2";
    // by default set the version to only be compatible with itself
    static final String m_defaultHotfixableRegexPattern = "^\\Q6.2\\E\\z";
    // these next two are non-static because they can be overrriden on the CLI for test
    private String m_versionString = m_defaultVersionString;
    private String m_hotfixableRegexPattern = m_defaultHotfixableRegexPattern;
    HostMessenger m_messenger = null;
    private ClientInterface m_clientInterface = null;
    HTTPAdminListener m_adminListener;
    private OpsRegistrar m_opsRegistrar = new OpsRegistrar();

    private AsyncCompilerAgent m_asyncCompilerAgent = null;
    public AsyncCompilerAgent getAsyncCompilerAgent() { return m_asyncCompilerAgent; }
    private PartitionCountStats m_partitionCountStats = null;
    private IOStats m_ioStats = null;
    private MemoryStats m_memoryStats = null;
    private CpuStats m_cpuStats = null;
    private CommandLogStats m_commandLogStats = null;
    private StatsManager m_statsManager = null;
    private SnapshotCompletionMonitor m_snapshotCompletionMonitor;
    // These are unused locally, but they need to be registered with the StatsAgent so they're
    // globally available
    @SuppressWarnings("unused")
    private InitiatorStats m_initiatorStats;
    private LiveClientsStats m_liveClientsStats = null;
    int m_myHostId;
    String m_httpPortExtraLogMessage = null;
    boolean m_jsonEnabled;

    // IV2 things
    TreeMap<Integer, Initiator> m_iv2Initiators = new TreeMap<Integer, Initiator>();
    Cartographer m_cartographer = null;
    LeaderAppointer m_leaderAppointer = null;
    GlobalServiceElector m_globalServiceElector = null;
    MpInitiator m_MPI = null;
    Map<Integer, Long> m_iv2InitiatorStartingTxnIds = new HashMap<Integer, Long>();
    private ScheduledFuture<?> resMonitorWork;


    private StatusTracker m_statusTracker;
    private ConfigTracker m_configTracker;
    // Should the execution sites be started in recovery mode
    // (used for joining a node to an existing cluster)
    // If CL is enabled this will be set to true
    // by the CL when the truncation snapshot completes
    // and this node is viable for replay
    volatile boolean m_rejoining = false;
    // Need to separate the concepts of rejoin data transfer and rejoin
    // completion.  This boolean tracks whether or not the data transfer
    // process is done.  CL truncation snapshots will not flip the all-complete
    // boolean until no mode data is pending.
    // Yes, this is fragile having two booleans.  We could aggregate them into
    // some rejoining state enum at some point.
    volatile boolean m_rejoinDataPending = false;
    // Since m_rejoinDataPending is set asynchronously, sites could have inconsistent
    // view of what the value is during the execution of a sysproc. Use this and
    // m_safeMpTxnId to prevent the race. The m_safeMpTxnId is updated once in the
    // lifetime of the node to reflect the first MP txn that witnessed the flip of
    // m_rejoinDataPending.
    private final Object m_safeMpTxnIdLock = new Object();
    private long m_lastSeenMpTxnId = Long.MIN_VALUE;
    private long m_safeMpTxnId = Long.MAX_VALUE;
    String m_rejoinTruncationReqId = null;

    // Are we adding the node to the cluster instead of rejoining?
    volatile boolean m_joining = false;

    long m_clusterCreateTime;
    boolean m_replicationActive = false;
    private ProducerDRGateway m_producerDRGateway = null;
    private ConsumerDRGateway m_consumerDRGateway = null;

    //Only restrict recovery completion during test
    static Semaphore m_testBlockRecoveryCompletion = new Semaphore(Integer.MAX_VALUE);
    private long m_executionSiteRecoveryFinish;
    private long m_executionSiteRecoveryTransferred;

    // Rejoin coordinator
    private JoinCoordinator m_joinCoordinator = null;
    private ElasticJoinService m_elasticJoinService = null;

    // Snapshot IO agent
    private SnapshotIOAgent m_snapshotIOAgent = null;

    // id of the leader, or the host restore planner says has the catalog
    int m_hostIdWithStartupCatalog;
    String m_pathToStartupCatalog;

    // Synchronize initialize and shutdown
    private final Object m_startAndStopLock = new Object();

    // Synchronize updates of catalog contexts across the multiple sites on this host.
    // Ensure that the first site to reach catalogUpdate() does all the work and that no
    // others enter until that's finished.  CatalogContext is immutable and volatile, accessors
    // should be able to always get a valid context without needing this lock.
    private final Object m_catalogUpdateLock = new Object();

    // add a random number to the sampler output to make it likely to be unique for this process.
    private final VoltSampler m_sampler = new VoltSampler(10, "sample" + String.valueOf(new Random().nextInt() % 10000) + ".txt");
    private final AtomicBoolean m_hasStartedSampler = new AtomicBoolean(false);

    List<Integer> m_partitionsToSitesAtStartupForExportInit;

    RestoreAgent m_restoreAgent = null;

    private final ListeningExecutorService m_es = CoreUtils.getCachedSingleThreadExecutor("StartAction ZK Watcher", 15000);

    private volatile boolean m_isRunning = false;

    @Override
    public boolean rejoining() { return m_rejoining; }

    @Override
    public boolean rejoinDataPending() { return m_rejoinDataPending; }

    @Override
    public boolean isMpSysprocSafeToExecute(long txnId)
    {
        synchronized (m_safeMpTxnIdLock) {
            if (txnId >= m_safeMpTxnId) {
                return true;
            }

            if (txnId > m_lastSeenMpTxnId) {
                m_lastSeenMpTxnId = txnId;
                if (!rejoinDataPending() && m_safeMpTxnId == Long.MAX_VALUE) {
                    m_safeMpTxnId = txnId;
                }
            }

            return txnId >= m_safeMpTxnId;
        }
    }

    private long m_recoveryStartTime;

    CommandLog m_commandLog;

    private volatile OperationMode m_mode = OperationMode.INITIALIZING;
    private OperationMode m_startMode = null;
    private boolean m_deploymentAutomationAvailable = false;

    volatile String m_localMetadata = "";

    private ListeningExecutorService m_computationService;

    private Thread m_configLogger;

    // methods accessed via the singleton
    @Override
    public void startSampler() {
        if (m_hasStartedSampler.compareAndSet(false, true)) {
            m_sampler.start();
        }
    }

    private ScheduledThreadPoolExecutor m_periodicWorkThread;
    private ScheduledThreadPoolExecutor m_periodicPriorityWorkThread;

    // The configured license api: use to decide enterprise/community edition feature enablement
    LicenseApi m_licenseApi;
    String m_licenseInformation = "";
    private LatencyStats m_latencyStats;

    private LatencyHistogramStats m_latencyHistogramStats;

    private File getConfigLogDirectory() {
        return new VoltFile(m_config.m_voltdbRoot, "config_log");
    }

    private File getConfigLogDeployment() {
        return new VoltFile(getConfigLogDirectory(), "deployment.xml");
    }

    @Override
    public LicenseApi getLicenseApi() {
        return m_licenseApi;
    }

    @Override
    public String getLicenseInformation() {
        return m_licenseInformation;
    }

    private String managedPathEmptyCheck(String voltDbRoot, String path) {
        VoltFile managedPath;
        if (new File(path).isAbsolute())
            managedPath = new VoltFile(path);
        else
            managedPath = new VoltFile(voltDbRoot, path);
        if (managedPath.exists() && managedPath.list().length > 0)
            return managedPath.getAbsolutePath();
        return null;
    }

    private void managedPathsEmptyCheck() {
        PathsType paths = m_catalogContext.getDeployment().getPaths();
        String voltDbRoot = paths.getVoltdbroot().getPath();
        List<String> nonEmptyPaths = new ArrayList<String>();
        String path;
        if ((path = managedPathEmptyCheck(voltDbRoot, paths.getSnapshots().getPath())) != null)
            nonEmptyPaths.add(path);
        if ((path = managedPathEmptyCheck(voltDbRoot, paths.getExportoverflow().getPath())) != null)
            nonEmptyPaths.add(path);
        if ((path = managedPathEmptyCheck(voltDbRoot, paths.getDroverflow().getPath())) != null)
            nonEmptyPaths.add(path);
        if ((path = managedPathEmptyCheck(voltDbRoot, paths.getCommandlog().getPath())) != null)
            nonEmptyPaths.add(path);
        if ((path = managedPathEmptyCheck(voltDbRoot, paths.getCommandlogsnapshot().getPath())) != null)
            nonEmptyPaths.add(path);
        if (!nonEmptyPaths.isEmpty()) {
            StringBuilder crashMessage =
                    new StringBuilder("Files from a previous database session exist in the managed directories:");
            for (String nonEmptyPath : nonEmptyPaths)
                crashMessage.append("\n  - " + nonEmptyPath);
            crashMessage.append("\nUse the recover command to restore the previous database or use create --force" +
                " to start a new database session overwriting existing files.");
            VoltDB.crashLocalVoltDB(crashMessage.toString());
        }
    }

    boolean setupAdminListener(DeploymentType deployment, VoltDB.Configuration config, StatusProvider statusProvider, ConfigProvider configProvider) {
            // start the httpd dashboard/jsonapi. A port value of -1 means disabled
            // by the deployment.xml configuration.
            int httpPort = -1;
            if ((deployment.getHttpd() != null) && (deployment.getHttpd().isEnabled())) {
                httpPort = deployment.getHttpd().getPort();
                if (deployment.getHttpd().getJsonapi() != null) {
                    m_jsonEnabled = deployment.getHttpd().getJsonapi().isEnabled();
                }
            }
            String intf = "";
            boolean auto = true;
            // if set by cli use that.
            if (config.m_httpPort != Constants.HTTP_PORT_DISABLED) {
                intf = config.m_httpPortInterface;
                httpPort = config.m_httpPort;
                auto = false;
                // if not set by the user, just find a free port
            } else if (httpPort == Constants.HTTP_PORT_AUTO) {
                // if not set scan for an open port starting with the default
                httpPort = VoltDB.DEFAULT_HTTP_PORT;
            } else if (httpPort != Constants.HTTP_PORT_DISABLED) {
                if (!deployment.getHttpd().isEnabled()) {
                    return false;
                }
                auto = false;
            }
            return setupHttpServer(intf, httpPort, auto, statusProvider, configProvider);
    }

    //Setup http server with given port and interface
    private boolean setupHttpServer(String httpInterface, int httpPortStart, boolean findAny, StatusProvider statusProvider, ConfigProvider configProvider) {

        boolean success = false;
        int httpPort = httpPortStart;
        for (; true; httpPort++) {
            try {
                m_adminListener = new HTTPAdminListener(httpInterface, httpPort, statusProvider, configProvider);
                success = true;
            } catch (Exception e1) {
                hostLog.error("HTTP service unable to bind to port " + httpPort + ". Exiting.", e1);
                return false;
            }
            if (!findAny || success) {
                break;
            }
        }
        if (!success) {
            m_httpPortExtraLogMessage = String.format(
                    "HTTP service unable to bind to ports %d through %d",
                    httpPortStart, httpPort - 1);
            m_config.m_httpPort = Constants.HTTP_PORT_DISABLED;
            return false;
        }
        m_config.m_httpPort = httpPort;
        return true;
    }

    /**
     * Initialize all the global components, then initialize all the m_sites.
     * @param config
     */
    @Override
    public void initialize(VoltDB.Configuration config) {
        ShutdownHooks.enableServerStopLogging();
        synchronized(m_startAndStopLock) {
            // check that this is a 64 bit VM
            if (System.getProperty("java.vm.name").contains("64") == false) {
                hostLog.fatal("You are running on an unsupported (probably 32 bit) JVM. Exiting.");
                System.exit(-1);
            }

            readBuildInfo(config.m_isEnterprise ? "Enterprise Edition" : "Community Edition");

            // Replay command line args that we can see
            StringBuilder sb = new StringBuilder(2048).append("Command line arguments: ");
            sb.append(System.getProperty("sun.java.command", "[not available]"));
            hostLog.info(sb.toString());

            List<String> iargs = ManagementFactory.getRuntimeMXBean().getInputArguments();
            sb.delete(0, sb.length()).append("Command line JVM arguments:");
            for (String iarg : iargs)
                sb.append(" ").append(iarg);
            if (iargs.size() > 0) hostLog.info(sb.toString());
            else hostLog.info("No JVM command line args known.");

            sb.delete(0, sb.length()).append("Command line JVM classpath: ");
            sb.append(System.getProperty("java.class.path", "[not available]"));
            hostLog.info(sb.toString());

            m_statusTracker = new StatusTracker("nomadic", m_buildString, m_versionString, config.m_isEnterprise);
            //Start the HTTP server get deployment from voltdbroot

            consoleLog.l7dlog( Level.INFO, LogKeys.host_VoltDB_StartupString.name(), null);

            // If there's no deployment provide a default and put it under voltdbroot.
            if (config.m_pathToDeployment == null) {
                try {
                    config.m_pathToDeployment = setupDefaultDeployment(hostLog, m_config.m_voltdbRoot);
                    config.m_deploymentDefault = true;
                } catch (IOException e) {
                    VoltDB.crashLocalVoltDB("Failed to write default deployment.", false, null);
                }
            } else {
                if (config.isPrimed()) {
                    hostLog.info("This is a primed cluster.");
                    // If you start with -D we assume that you are a primed cluster and we do following.
                    // deployment must be primed and we can read it as standalone.
                    // Host count is available externally on cli or picked up from previous configuration.
                }
            }
            DeploymentType deployment = readPrimedDeployment(config.m_pathToDeployment);
            try {
                m_configTracker = new ConfigTracker(deployment);
                m_deploymentAutomationAvailable = setupAdminListener(deployment, config, m_statusTracker, m_configTracker);
            } catch (Exception ex) {
                hostLog.warn("You are running with management interface disabled, deployment automation will not be available.");
                m_deploymentAutomationAvailable = false;
            }

            // set the mode first thing
            m_mode = OperationMode.INITIALIZING;
            m_config = config;
            m_startMode = null;

            // set a bunch of things to null/empty/new for tests
            // which reusue the process
            m_safeMpTxnId = Long.MAX_VALUE;
            m_lastSeenMpTxnId = Long.MIN_VALUE;
            m_clientInterface = null;
            m_commandLog = new DummyCommandLog();
            m_messenger = null;
            m_opsRegistrar = new OpsRegistrar();
            m_asyncCompilerAgent = null;
            m_snapshotCompletionMonitor = null;
            m_catalogContext = null;
            m_partitionCountStats = null;
            m_ioStats = null;
            m_memoryStats = null;
            m_commandLogStats = null;
            m_statsManager = null;
            m_restoreAgent = null;
            m_recoveryStartTime = System.currentTimeMillis();
            m_hostIdWithStartupCatalog = 0;
            m_pathToStartupCatalog = m_config.m_pathToCatalog;
            m_replicationActive = false;
            m_configLogger = null;
            ActivePlanRepository.clear();

            // set up site structure
            final int computationThreads = Math.max(2, CoreUtils.availableProcessors() / 4);
            m_computationService =
                    CoreUtils.getListeningExecutorService(
                            "Computation service thread",
                            computationThreads, m_config.m_computationCoreBindings);

            // determine if this is a rejoining node
            // (used for license check and later the actual rejoin)
            boolean isRejoin = config.m_startAction.doesRejoin();
            m_rejoining = isRejoin;
            m_rejoinDataPending = isRejoin || config.m_startAction == StartAction.JOIN;

            m_joining = config.m_startAction == StartAction.JOIN;

            // Set std-out/err to use the UTF-8 encoding and fail if UTF-8 isn't supported
            try {
                System.setOut(new PrintStream(System.out, true, "UTF-8"));
                System.setErr(new PrintStream(System.err, true, "UTF-8"));
            } catch (UnsupportedEncodingException e) {
                hostLog.fatal("Support for the UTF-8 encoding is required for VoltDB. This means you are likely running an unsupported JVM. Exiting.");
                System.exit(-1);
            }

            m_snapshotCompletionMonitor = new SnapshotCompletionMonitor();

            // use CLI overrides for testing hotfix version compatibility
            if (m_config.m_versionStringOverrideForTest != null) {
                m_versionString = m_config.m_versionStringOverrideForTest;
            }
            if (m_config.m_versionCompatibilityRegexOverrideForTest != null) {
                m_hotfixableRegexPattern = m_config.m_versionCompatibilityRegexOverrideForTest;
            }
            if (m_config.m_buildStringOverrideForTest != null) {
                m_buildString = m_config.m_buildStringOverrideForTest;
            }

<<<<<<< HEAD
            m_statusTracker.setNodeState(NodeState.WAITINGFORLEADER);
=======
            // STEDO: inject command log priming here. Question how can we recover with no truncation snapshot?

>>>>>>> 06c5dd30
            buildClusterMesh(isRejoin || m_joining);

            //Register dummy agents immediately
            m_opsRegistrar.registerMailboxes(m_messenger);

            //Start validating the build string in the background
            final Future<?> buildStringValidation = validateBuildString(getBuildString(), m_messenger.getZK());

            // race to create start action nodes and then verify theirs compatibility.
            m_messenger.getZK().create(VoltZK.start_action, null, Ids.OPEN_ACL_UNSAFE, CreateMode.PERSISTENT, new ZKUtil.StringCallback(), null);
            VoltZK.createStartActionNode(m_messenger.getZK(), m_messenger.getHostId(), m_config.m_startAction);
            validateStartAction();

            Map<Integer, String> hostGroups = null;

            final int numberOfNodes = readDeploymentAndCreateStarterCatalogContext();
            if (!config.m_forceVoltdbCreate && config.m_isEnterprise && m_config.m_startAction.doesRequireEmptyDirectories())
                managedPathsEmptyCheck();

            if (!isRejoin && !m_joining) {
                hostGroups = m_messenger.waitForGroupJoin(numberOfNodes);
            }

            // Create the thread pool here. It's needed by buildClusterMesh()
            m_periodicWorkThread =
                    CoreUtils.getScheduledThreadPoolExecutor("Periodic Work", 1, CoreUtils.SMALL_STACK_SIZE);
            m_periodicPriorityWorkThread =
                    CoreUtils.getScheduledThreadPoolExecutor("Periodic Priority Work", 1, CoreUtils.SMALL_STACK_SIZE);

            Class<?> snapshotIOAgentClass = MiscUtils.loadProClass("org.voltdb.SnapshotIOAgentImpl", "Snapshot", true);
            if (snapshotIOAgentClass != null) {
                try {
                    m_snapshotIOAgent = (SnapshotIOAgent) snapshotIOAgentClass.getConstructor(HostMessenger.class, long.class)
                            .newInstance(m_messenger, m_messenger.getHSIdForLocalSite(HostMessenger.SNAPSHOT_IO_AGENT_ID));
                    m_messenger.createMailbox(m_snapshotIOAgent.getHSId(), m_snapshotIOAgent);
                } catch (Exception e) {
                    VoltDB.crashLocalVoltDB("Failed to instantiate snapshot IO agent", true, e);
                }
            }

            if (m_config.m_pathToLicense == null) {
                m_licenseApi = MiscUtils.licenseApiFactory();
                if (m_licenseApi == null) {
                    hostLog.fatal("Unable to open license file in default directories");
                }
            }
            else {
                m_licenseApi = MiscUtils.licenseApiFactory(m_config.m_pathToLicense);
                if (m_licenseApi == null) {
                    hostLog.fatal("Unable to open license file in provided path: " + m_config.m_pathToLicense);
                }

            }

            if (m_licenseApi == null) {
                hostLog.fatal("Please contact sales@voltdb.com to request a license.");
                VoltDB.crashLocalVoltDB("Failed to initialize license verifier. " +
                        "See previous log message for details.", false, null);
            }
            m_asyncCompilerAgent = new AsyncCompilerAgent(m_licenseApi);

            try {
                SimpleDateFormat sdf = new SimpleDateFormat("EEE MMM d, yyyy");
                JSONObject jo = new JSONObject();
                jo.put("trial",m_licenseApi.isTrial());
                jo.put("hostcount",m_licenseApi.maxHostcount());
                jo.put("commandlogging", m_licenseApi.isCommandLoggingAllowed());
                jo.put("wanreplication", m_licenseApi.isDrReplicationAllowed());
                jo.put("expiration", sdf.format(m_licenseApi.expires().getTime()));
                m_licenseInformation = jo.toString();
            } catch (JSONException ex) {
                //Ignore
            }

            // Create the GlobalServiceElector.  Do this here so we can register the MPI with it
            // when we construct it below
            m_globalServiceElector = new GlobalServiceElector(m_messenger.getZK(), m_messenger.getHostId());
            // Start the GlobalServiceElector.  Not sure where this will actually belong.
            try {
                m_globalServiceElector.start();
            } catch (Exception e) {
                VoltDB.crashLocalVoltDB("Unable to start GlobalServiceElector", true, e);
            }

            // Always create a mailbox for elastic join data transfer
            if (m_config.m_isEnterprise) {
                long elasticHSId = m_messenger.getHSIdForLocalSite(HostMessenger.REBALANCE_SITE_ID);
                m_messenger.createMailbox(elasticHSId, new SiteMailbox(m_messenger, elasticHSId));
            }

            if (m_joining) {
                Class<?> elasticJoinCoordClass =
                        MiscUtils.loadProClass("org.voltdb.join.ElasticJoinNodeCoordinator", "Elastic", false);
                try {
                    Constructor<?> constructor = elasticJoinCoordClass.getConstructor(HostMessenger.class, String.class);
                    m_joinCoordinator = (JoinCoordinator) constructor.newInstance(m_messenger, m_catalogContext.cluster.getVoltroot());
                    m_messenger.registerMailbox(m_joinCoordinator);
                    m_joinCoordinator.initialize(m_catalogContext.getDeployment().getCluster().getKfactor());
                } catch (Exception e) {
                    VoltDB.crashLocalVoltDB("Failed to instantiate join coordinator", true, e);
                }
            }

            /*
             * Construct all the mailboxes for things that need to be globally addressable so they can be published
             * in one atomic shot.
             *
             * The starting state for partition assignments are statically derived from the host id generated
             * by host messenger and the k-factor/host count/sites per host. This starting state
             * is published to ZK as the topology metadata node.
             *
             * On join and rejoin the node has to inspect the topology meta node to find out what is missing
             * and then update the topology listing itself as the replica for those partitions.
             * Then it does a compare and set of the topology.
             *
             * Ning: topology may not reflect the true partitions in the cluster during join. So if another node
             * is trying to rejoin, it should rely on the cartographer's view to pick the partitions to replace.
             */
            JSONObject topo = getTopology(config.m_startAction, hostGroups, m_joinCoordinator);
            m_partitionsToSitesAtStartupForExportInit = new ArrayList<Integer>();
            try {
                // IV2 mailbox stuff
                ClusterConfig clusterConfig = new ClusterConfig(topo);
                m_configuredReplicationFactor = clusterConfig.getReplicationFactor();
                m_cartographer = new Cartographer(m_messenger, m_configuredReplicationFactor,
                        m_catalogContext.cluster.getNetworkpartition());
                List<Integer> partitions = null;
                if (isRejoin) {
                    m_configuredNumberOfPartitions = m_cartographer.getPartitionCount();
                    partitions = m_cartographer.getIv2PartitionsToReplace(m_configuredReplicationFactor,
                                                                          clusterConfig.getSitesPerHost());
                    if (partitions.size() == 0) {
                        VoltDB.crashLocalVoltDB("The VoltDB cluster already has enough nodes to satisfy " +
                                "the requested k-safety factor of " +
                                m_configuredReplicationFactor + ".\n" +
                                "No more nodes can join.", false, null);
                    }
                }
                else {
                    m_configuredNumberOfPartitions = clusterConfig.getPartitionCount();
                    partitions = ClusterConfig.partitionsForHost(topo, m_messenger.getHostId());
                }
                for (int ii = 0; ii < partitions.size(); ii++) {
                    Integer partition = partitions.get(ii);
                    m_iv2InitiatorStartingTxnIds.put( partition, TxnEgo.makeZero(partition).getTxnId());
                }
                m_iv2Initiators = createIv2Initiators(
                        partitions,
                        m_config.m_startAction,
                        m_partitionsToSitesAtStartupForExportInit);
                m_iv2InitiatorStartingTxnIds.put(
                        MpInitiator.MP_INIT_PID,
                        TxnEgo.makeZero(MpInitiator.MP_INIT_PID).getTxnId());
                // Pass the local HSIds to the MPI so it can farm out buddy sites
                // to the RO MP site pool
                List<Long> localHSIds = new ArrayList<Long>();
                for (Initiator ii : m_iv2Initiators.values()) {
                    localHSIds.add(ii.getInitiatorHSId());
                }
                m_MPI = new MpInitiator(m_messenger, localHSIds, getStatsAgent());
                m_iv2Initiators.put(MpInitiator.MP_INIT_PID, m_MPI);

                // Make a list of HDIds to join
                Map<Integer, Long> partsToHSIdsToRejoin = new HashMap<Integer, Long>();
                for (Initiator init : m_iv2Initiators.values()) {
                    if (init.isRejoinable()) {
                        partsToHSIdsToRejoin.put(init.getPartitionId(), init.getInitiatorHSId());
                    }
                }
                OnDemandBinaryLogger.path = m_catalogContext.cluster.getVoltroot();
                if (isRejoin) {
                    SnapshotSaveAPI.recoveringSiteCount.set(partsToHSIdsToRejoin.size());
                    hostLog.info("Set recovering site count to " + partsToHSIdsToRejoin.size());

                    m_joinCoordinator = new Iv2RejoinCoordinator(m_messenger,
                            partsToHSIdsToRejoin.values(),
                            m_catalogContext.cluster.getVoltroot(),
                            m_config.m_startAction == StartAction.LIVE_REJOIN);
                    m_joinCoordinator.initialize(m_catalogContext.getDeployment().getCluster().getKfactor());
                    m_messenger.registerMailbox(m_joinCoordinator);
                    if (m_config.m_startAction == StartAction.LIVE_REJOIN) {
                        hostLog.info("Using live rejoin.");
                    }
                    else {
                        hostLog.info("Using blocking rejoin.");
                    }
                } else if (m_joining) {
                    m_joinCoordinator.setPartitionsToHSIds(partsToHSIdsToRejoin);
                }
            } catch (Exception e) {
                VoltDB.crashLocalVoltDB(e.getMessage(), true, e);
            }

            // do the many init tasks in the Inits class
            Inits inits = new Inits(m_statusTracker, this, 1);
            inits.doInitializationWork();

            // Need the catalog so that we know how many tables so we can guess at the necessary heap size
            // This is done under Inits.doInitializationWork(), so need to wait until we get here.
            // Current calculation needs pro/community knowledge, number of tables, and the sites/host,
            // which is the number of initiators (minus the possibly idle MPI initiator)
            checkHeapSanity(MiscUtils.isPro(), m_catalogContext.tables.size(),
                    (m_iv2Initiators.size() - 1), m_configuredReplicationFactor);

            if (m_joining && m_config.m_replicationRole == ReplicationRole.REPLICA) {
                VoltDB.crashLocalVoltDB("Elastic join is prohibited on a replica cluster.", false, null);
            }

            collectLocalNetworkMetadata();

            /*
             * Construct an adhoc planner for the initial catalog
             */
            final CatalogSpecificPlanner csp = new CatalogSpecificPlanner(m_asyncCompilerAgent, m_catalogContext);

            // Initialize stats
            m_ioStats = new IOStats();
            getStatsAgent().registerStatsSource(StatsSelector.IOSTATS,
                    0, m_ioStats);
            m_memoryStats = new MemoryStats();
            getStatsAgent().registerStatsSource(StatsSelector.MEMORY,
                    0, m_memoryStats);
            getStatsAgent().registerStatsSource(StatsSelector.TOPO, 0, m_cartographer);
            m_partitionCountStats = new PartitionCountStats(m_cartographer);
            getStatsAgent().registerStatsSource(StatsSelector.PARTITIONCOUNT,
                    0, m_partitionCountStats);
            m_initiatorStats = new InitiatorStats(m_myHostId);
            m_liveClientsStats = new LiveClientsStats();
            getStatsAgent().registerStatsSource(StatsSelector.LIVECLIENTS, 0, m_liveClientsStats);
            m_latencyStats = new LatencyStats(m_myHostId);
            getStatsAgent().registerStatsSource(StatsSelector.LATENCY, 0, m_latencyStats);
            m_latencyHistogramStats = new LatencyHistogramStats(m_myHostId);
            getStatsAgent().registerStatsSource(StatsSelector.LATENCY_HISTOGRAM,
                    0, m_latencyHistogramStats);


            BalancePartitionsStatistics rebalanceStats = new BalancePartitionsStatistics();
            getStatsAgent().registerStatsSource(StatsSelector.REBALANCE, 0, rebalanceStats);

            KSafetyStats kSafetyStats = new KSafetyStats();
            getStatsAgent().registerStatsSource(StatsSelector.KSAFETY, 0, kSafetyStats);
            m_cpuStats = new CpuStats();
            getStatsAgent().registerStatsSource(StatsSelector.CPU,
                    0, m_cpuStats);

            // ENG-6321
            m_commandLogStats = new CommandLogStats(m_commandLog);
            getStatsAgent().registerStatsSource(StatsSelector.COMMANDLOG, 0, m_commandLogStats);

            /*
             * Initialize the command log on rejoin and join before configuring the IV2
             * initiators.  This will prevent them from receiving transactions
             * which need logging before the internal file writers are
             * initialized.  Root cause of ENG-4136.
             *
             * If sync command log is on, not initializing the command log before the initiators
             * are up would cause deadlock.
             */
            if ((m_commandLog != null) && (m_commandLog.needsInitialization())) {
                consoleLog.l7dlog(Level.INFO, LogKeys.host_VoltDB_StayTunedForLogging.name(), null);
            }
            else {
                consoleLog.l7dlog(Level.INFO, LogKeys.host_VoltDB_StayTunedForNoLogging.name(), null);
            }
            if (m_commandLog != null && (isRejoin || m_joining)) {
                //On rejoin the starting IDs are all 0 so technically it will load any snapshot
                //but the newest snapshot will always be the truncation snapshot taken after rejoin
                //completes at which point the node will mark itself as actually recovered.
                //
                // Use the partition count from the cluster config instead of the cartographer
                // here. Since the initiators are not started yet, the cartographer still doesn't
                // know about the new partitions at this point.
                m_commandLog.initForRejoin(
                        m_catalogContext.cluster.getLogconfig().get("log").getLogsize(),
                        Long.MIN_VALUE,
                        m_configuredNumberOfPartitions,
                        true,
                        m_config.m_commandLogBinding, m_iv2InitiatorStartingTxnIds);
            }

            // Create the client interface
            try {
                InetAddress clientIntf = null;
                InetAddress adminIntf = null;
                if (!m_config.m_externalInterface.trim().equals("")) {
                    clientIntf = InetAddress.getByName(m_config.m_externalInterface);
                    //client and admin interfaces are same by default.
                    adminIntf = clientIntf;
                }
                //If user has specified on command line host:port override client and admin interfaces.
                if (m_config.m_clientInterface != null && m_config.m_clientInterface.trim().length() > 0) {
                    clientIntf = InetAddress.getByName(m_config.m_clientInterface);
                }
                if (m_config.m_adminInterface != null && m_config.m_adminInterface.trim().length() > 0) {
                    adminIntf = InetAddress.getByName(m_config.m_adminInterface);
                }
                m_clientInterface = ClientInterface.create(m_messenger, m_catalogContext, m_config.m_replicationRole,
                        m_cartographer,
                        m_configuredNumberOfPartitions,
                        clientIntf,
                        config.m_port,
                        adminIntf,
                        config.m_adminPort,
                        m_config.m_timestampTestingSalt);
            } catch (Exception e) {
                VoltDB.crashLocalVoltDB(e.getMessage(), true, e);
            }

            boolean usingCommandLog = m_config.m_isEnterprise &&
                    m_catalogContext.cluster.getLogconfig().get("log").getEnabled();
            String clSnapshotPath = null;
            if (m_catalogContext.cluster.getLogconfig().get("log").getEnabled()) {
                clSnapshotPath = m_catalogContext.cluster.getLogconfig().get("log").getInternalsnapshotpath();
            }

            // DR overflow directory
            if (m_config.m_isEnterprise) {
                try {
                    Class<?> ndrgwClass = null;
                    ndrgwClass = Class.forName("org.voltdb.dr2.DRProducer");
                    Constructor<?> ndrgwConstructor = ndrgwClass.getConstructor(File.class, File.class, boolean.class, int.class, int.class);
                    m_producerDRGateway = (ProducerDRGateway) ndrgwConstructor.newInstance(new File(m_catalogContext.cluster.getDroverflow()),
                                                                                   getSnapshotPath(m_catalogContext),
                                                                                   m_replicationActive,
                                                                                   m_configuredNumberOfPartitions,
                                                                                   m_catalogContext.getDeployment().getCluster().getHostcount());
                    m_producerDRGateway.start();
                    m_producerDRGateway.blockOnDRStateConvergence();
                } catch (Exception e) {
                    VoltDB.crashLocalVoltDB("Unable to load DR system", true, e);
                }
            }
            createDRConsumerIfNeeded();

            /*
             * Configure and start all the IV2 sites
             */
            try {
                final String serializedCatalog = m_catalogContext.catalog.serialize();
                boolean createMpDRGateway = true;
                for (Initiator iv2init : m_iv2Initiators.values()) {
                    iv2init.configure(
                            getBackendTargetType(),
                            m_catalogContext,
                            serializedCatalog,
                            m_catalogContext.getDeployment().getCluster().getKfactor(),
                            csp,
                            m_configuredNumberOfPartitions,
                            m_config.m_startAction,
                            getStatsAgent(),
                            m_memoryStats,
                            m_commandLog,
                            m_producerDRGateway,
                            iv2init != m_MPI && createMpDRGateway, // first SPI gets it
                            m_config.m_executionCoreBindings.poll());

                    if (iv2init != m_MPI) {
                        createMpDRGateway = false;
                    }
                }

                // LeaderAppointer startup blocks if the initiators are not initialized.
                // So create the LeaderAppointer after the initiators.
                // arogers: The leader appointer should
                // expect a sync snapshot. This needs to change when the replica supports different
                // start actions
                boolean expectSyncSnapshot = m_config.m_replicationRole == ReplicationRole.REPLICA;
                m_leaderAppointer = new LeaderAppointer(
                        m_messenger,
                        m_configuredNumberOfPartitions,
                        m_catalogContext.getDeployment().getCluster().getKfactor(),
                        m_catalogContext.cluster.getNetworkpartition(),
                        m_catalogContext.cluster.getFaultsnapshots().get("CLUSTER_PARTITION"),
                        usingCommandLog,
                        topo, m_MPI, kSafetyStats, expectSyncSnapshot);
                m_globalServiceElector.registerService(m_leaderAppointer);
            } catch (Exception e) {
                Throwable toLog = e;
                if (e instanceof ExecutionException) {
                    toLog = ((ExecutionException)e).getCause();
                }
                VoltDB.crashLocalVoltDB("Error configuring IV2 initiator.", true, toLog);
            }

            // Create the statistics manager and register it to JMX registry
            m_statsManager = null;
            try {
                final Class<?> statsManagerClass =
                        MiscUtils.loadProClass("org.voltdb.management.JMXStatsManager", "JMX", true);
                if (statsManagerClass != null && !DISABLE_JMX) {
                    m_statsManager = (StatsManager)statsManagerClass.newInstance();
                    m_statsManager.initialize();
                }
            } catch (Exception e) {
                //JMXStatsManager will log and we continue.
            }

            try {
                m_snapshotCompletionMonitor.init(m_messenger.getZK());
            } catch (Exception e) {
                hostLog.fatal("Error initializing snapshot completion monitor", e);
                VoltDB.crashLocalVoltDB("Error initializing snapshot completion monitor", true, e);
            }


            /*
             * Make sure the build string successfully validated
             * before continuing to do operations
             * that might return wrongs answers or lose data.
             */
            try {
                buildStringValidation.get();
            } catch (Exception e) {
                VoltDB.crashLocalVoltDB("Failed to validate cluster build string", false, e);
            }

            if (!isRejoin && !m_joining) {
                try {
                    m_messenger.waitForAllHostsToBeReady(m_catalogContext.getDeployment().getCluster().getHostcount());
                } catch (Exception e) {
                    hostLog.fatal("Failed to announce ready state.");
                    VoltDB.crashLocalVoltDB("Failed to announce ready state.", false, null);
                }
            }

            if (!m_joining && (m_cartographer.getPartitionCount()) != m_configuredNumberOfPartitions) {
                for (Map.Entry<Integer, ImmutableList<Long>> entry :
                    getSiteTrackerForSnapshot().m_partitionsToSitesImmutable.entrySet()) {
                    hostLog.info(entry.getKey() + " -- "
                            + CoreUtils.hsIdCollectionToString(entry.getValue()));
                }
                VoltDB.crashGlobalVoltDB("Mismatch between configured number of partitions (" +
                        m_configuredNumberOfPartitions + ") and actual (" +
                        m_cartographer.getPartitionCount() + ")",
                        true, null);
            }

            schedulePeriodicWorks();
            m_clientInterface.schedulePeriodicWorks();

            // print out a bunch of useful system info
            logDebuggingInfo(m_config.m_adminPort, m_config.m_httpPort, m_httpPortExtraLogMessage, m_jsonEnabled);


            // warn the user on the console if k=0 or if no command logging
            if (m_configuredReplicationFactor == 0 && m_config.m_startAction != StartAction.INITIALIZE) {
                consoleLog.warn("This is not a highly available cluster. K-Safety is set to 0.");
            }
            if (!usingCommandLog) {
                // figure out if using a snapshot schedule
                boolean usingPeridoicSnapshots = false;
                for (SnapshotSchedule ss : m_catalogContext.database.getSnapshotschedule()) {
                    if (ss.getEnabled()) {
                        usingPeridoicSnapshots = true;
                    }
                }
                // print the right warning depending on durability settings
                if (usingPeridoicSnapshots) {
                    consoleLog.warn("Durability is limited to periodic snapshots. Command logging is off.");
                }
                else {
                    consoleLog.warn("Durability is turned off. Command logging is off.");
                }
            }

            // warn if cluster is partitionable, but partition detection is off
            if ((m_catalogContext.cluster.getNetworkpartition() == false) &&
                    (m_configuredReplicationFactor > 0)) {
                hostLog.warn("Running a redundant (k-safe) cluster with network " +
                        "partition detection disabled is not recommended for production use.");
                // we decided not to include the stronger language below for the 3.0 version (ENG-4215)
                //hostLog.warn("With partition detection disabled, data may be lost or " +
                //      "corrupted by certain classes of network failures.");
            }

            assert (m_clientInterface != null);
            m_clientInterface.initializeSnapshotDaemon(m_messenger, m_globalServiceElector);

            // Start elastic join service
            try {
                if (m_config.m_isEnterprise && TheHashinator.getCurrentConfig().type == HashinatorType.ELASTIC) {
                    Class<?> elasticServiceClass = MiscUtils.loadProClass("org.voltdb.join.ElasticJoinCoordinator",
                                                                          "Elastic join", false);

                    if (elasticServiceClass == null) {
                        VoltDB.crashLocalVoltDB("Missing the ElasticJoinCoordinator class file in the enterprise " +
                                                "edition", false, null);
                    }

                    Constructor<?> constructor =
                        elasticServiceClass.getConstructor(HostMessenger.class,
                                                           ClientInterface.class,
                                                           Cartographer.class,
                                                           BalancePartitionsStatistics.class,
                                                           String.class,
                                                           int.class);
                    m_elasticJoinService =
                        (ElasticJoinService) constructor.newInstance(
                                m_messenger,
                                m_clientInterface,
                                m_cartographer,
                                rebalanceStats,
                                clSnapshotPath,
                                m_catalogContext.getDeployment().getCluster().getKfactor());
                    m_elasticJoinService.updateConfig(m_catalogContext);
                }
            } catch (Exception e) {
                VoltDB.crashLocalVoltDB("Failed to instantiate elastic join service", false, e);
            }

            // set additional restore agent stuff
            if (m_restoreAgent != null) {
                m_restoreAgent.setInitiator(new Iv2TransactionCreator(m_clientInterface));
            }

            // Start the stats agent at the end, after everything has been constructed
            m_opsRegistrar.setDummyMode(false);

            m_configLogger = new Thread(new ConfigLogging());
            m_configLogger.start();

            scheduleDailyLoggingWorkInNextCheckTime();
        }
    }

    class DailyLogTask implements Runnable {
        @Override
        public void run() {
            m_myHostId = m_messenger.getHostId();
            hostLog.info(String.format("Host id of this node is: %d", m_myHostId));
            hostLog.info("URL of deployment info: " + m_config.m_pathToDeployment);
            hostLog.info("Cluster uptime: " + MiscUtils.formatUptime(getClusterUptime()));
            logDebuggingInfo(m_config.m_adminPort, m_config.m_httpPort, m_httpPortExtraLogMessage, m_jsonEnabled);
            // log system setting information
            logSystemSettingFromCatalogContext();

            scheduleDailyLoggingWorkInNextCheckTime();
        }
    }

    /**
     * Get the next check time for a private member in log4j library, which is not a reliable idea.
     * It adds 30 seconds for the initial delay and uses a periodical thread to schedule the daily logging work
     * with this delay.
     * @return
     */
    void scheduleDailyLoggingWorkInNextCheckTime() {
        DailyRollingFileAppender dailyAppender = null;
        Enumeration<?> appenders = Logger.getRootLogger().getAllAppenders();
        while (appenders.hasMoreElements()) {
            Appender appender = (Appender) appenders.nextElement();
            if (appender instanceof DailyRollingFileAppender){
                dailyAppender = (DailyRollingFileAppender) appender;
            }
        }
        final DailyRollingFileAppender dailyRollingFileAppender = dailyAppender;

        Field field = null;
        if (dailyRollingFileAppender != null) {
            try {
                field = dailyRollingFileAppender.getClass().getDeclaredField("nextCheck");
                field.setAccessible(true);
            } catch (NoSuchFieldException e) {
                hostLog.error("Failed to set daily system info logging: " + e.getMessage());
            }
        }
        final Field nextCheckField = field;
        long nextCheck = System.currentTimeMillis();
        // the next part may throw exception, current time is the default value
        if (dailyRollingFileAppender != null && nextCheckField != null) {
            try {
                nextCheck = nextCheckField.getLong(dailyRollingFileAppender);
                scheduleWork(new DailyLogTask(),
                        nextCheck - System.currentTimeMillis() + 30 * 1000, 0, TimeUnit.MILLISECONDS);
            } catch (Exception e) {
                hostLog.error("Failed to set daily system info logging: " + e.getMessage());
            }
        }
    }

    class StartActionWatcher implements Watcher {
        @Override
        public void process(WatchedEvent event) {
            if (m_mode == OperationMode.SHUTTINGDOWN) return;
            m_es.submit(new Runnable() {
                @Override
                public void run() {
                    validateStartAction();
                }
            });
        }
    }

    private void validateStartAction() {
        try {
            ZooKeeper zk = m_messenger.getZK();
            boolean initCompleted = zk.exists(VoltZK.init_completed, false) != null;
            List<String> children = zk.getChildren(VoltZK.start_action, new StartActionWatcher(), null);
            if (!children.isEmpty()) {
                for (String child : children) {
                    byte[] data = zk.getData(VoltZK.start_action + "/" + child, false, null);
                    if (data == null) {
                        VoltDB.crashLocalVoltDB("Couldn't find " + VoltZK.start_action + "/" + child);
                    }
                    String startAction = new String(data);
                    if ((startAction.equals(StartAction.JOIN.toString()) ||
                            startAction.equals(StartAction.REJOIN.toString()) ||
                            startAction.equals(StartAction.LIVE_REJOIN.toString())) &&
                            !initCompleted) {
                        int nodeId = VoltZK.getHostIDFromChildName(child);
                        if (nodeId == m_messenger.getHostId()) {
                            VoltDB.crashLocalVoltDB("This node was started with start action " + startAction + " during cluster creation. "
                                    + "All nodes should be started with matching create or recover actions when bring up a cluster. "
                                    + "Join and rejoin are for adding nodes to an already running cluster.");
                        } else {
                            hostLog.warn("Node " + nodeId + " tried to " + startAction + " cluster but it is not allowed during cluster creation. "
                                    + "All nodes should be started with matching create or recover actions when bring up a cluster. "
                                    + "Join and rejoin are for adding nodes to an already running cluster.");
                        }
                    }
                }
            }
        } catch (SessionExpiredException e) {
            if (m_config.m_startAction != StartAction.INITIALIZE) {
                hostLog.error("Failed to validate the start actions", e);
            }
        } catch (KeeperException e) {
            hostLog.error("Failed to validate the start actions", e);
        } catch (InterruptedException e) {
            VoltDB.crashLocalVoltDB("Interrupted during start action validation:" + e.getMessage(), true, e);
        }
    }

    private class ConfigLogging implements Runnable {

        private void logConfigInfo() {
            hostLog.info("Logging config info");

            File configInfoDir = getConfigLogDirectory();
            configInfoDir.mkdirs();

            File configInfo = new File(configInfoDir, "config.json");

            byte jsonBytes[] = null;
            try {
                JSONStringer stringer = new JSONStringer();
                stringer.object();

                stringer.key("workingDir").value(System.getProperty("user.dir"));
                stringer.key("pid").value(CLibrary.getpid());

                stringer.key("log4jDst").array();
                Enumeration<?> appenders = Logger.getRootLogger().getAllAppenders();
                while (appenders.hasMoreElements()) {
                    Appender appender = (Appender) appenders.nextElement();
                    if (appender instanceof FileAppender){
                        stringer.object();
                        stringer.key("path").value(new File(((FileAppender) appender).getFile()).getCanonicalPath());
                        if (appender instanceof DailyRollingFileAppender) {
                            stringer.key("format").value(((DailyRollingFileAppender)appender).getDatePattern());
                        }
                        stringer.endObject();
                    }
                }

                Enumeration<?> loggers = Logger.getRootLogger().getLoggerRepository().getCurrentLoggers();
                while (loggers.hasMoreElements()) {
                    Logger logger = (Logger) loggers.nextElement();
                    appenders = logger.getAllAppenders();
                    while (appenders.hasMoreElements()) {
                        Appender appender = (Appender) appenders.nextElement();
                        if (appender instanceof FileAppender){
                            stringer.object();
                            stringer.key("path").value(new File(((FileAppender) appender).getFile()).getCanonicalPath());
                            if (appender instanceof DailyRollingFileAppender) {
                                stringer.key("format").value(((DailyRollingFileAppender)appender).getDatePattern());
                            }
                            stringer.endObject();
                        }
                    }
                }
                stringer.endArray();

                stringer.endObject();
                JSONObject jsObj = new JSONObject(stringer.toString());
                jsonBytes = jsObj.toString(4).getBytes(Charsets.UTF_8);
            } catch (JSONException e) {
                Throwables.propagate(e);
            } catch (IOException e) {
                e.printStackTrace();
            }

            try {
                FileOutputStream fos = new FileOutputStream(configInfo);
                fos.write(jsonBytes);
                fos.getFD().sync();
                fos.close();
            } catch (IOException e) {
                hostLog.error("Failed to log config info: " + e.getMessage());
                e.printStackTrace();
            }
        }

        private void logCatalogAndDeployment() {

            File configInfoDir = getConfigLogDirectory();
            configInfoDir.mkdirs();

            try {
                m_catalogContext.writeCatalogJarToFile(configInfoDir.getPath(), "catalog.jar");
            } catch (IOException e) {
                hostLog.error("Failed to log catalog: " + e.getMessage(), e);
                e.printStackTrace();
            }
            logDeployment();
        }

        private void logDeployment() {
            File configInfoDir = getConfigLogDirectory();
            configInfoDir.mkdirs();

            try {
                File deploymentFile = getConfigLogDeployment();
                if (deploymentFile.exists()) {
                    deploymentFile.delete();
                }
                FileOutputStream fileOutputStream = new FileOutputStream(deploymentFile);
                fileOutputStream.write(m_catalogContext.getDeploymentBytes());
                fileOutputStream.close();
            } catch (Exception e) {
                hostLog.error("Failed to log deployment file: " + e.getMessage(), e);
                e.printStackTrace();
            }
        }

        @Override
        public void run() {
            logConfigInfo();
            logCatalogAndDeployment();
        }
    }

    // Get topology information.  If rejoining, get it directly from
    // ZK.  Otherwise, try to do the write/read race to ZK on startup.
    private JSONObject getTopology(StartAction startAction, Map<Integer, String> hostGroups,
                                   JoinCoordinator joinCoordinator)
    {
        JSONObject topo = null;
        if (startAction == StartAction.JOIN) {
            assert(joinCoordinator != null);
            topo = joinCoordinator.getTopology();
        }
        else if (!startAction.doesRejoin()) {
            int sitesperhost = m_catalogContext.getDeployment().getCluster().getSitesperhost();
            int hostcount = m_catalogContext.getDeployment().getCluster().getHostcount();
            int kfactor = m_catalogContext.getDeployment().getCluster().getKfactor();
            ClusterConfig clusterConfig = new ClusterConfig(hostcount, sitesperhost, kfactor);
            if (!clusterConfig.validate()) {
                VoltDB.crashLocalVoltDB(clusterConfig.getErrorMsg(), false, null);
            }
            topo = registerClusterConfig(clusterConfig, hostGroups);
        }
        else {
            Stat stat = new Stat();
            try {
                topo =
                    new JSONObject(new String(m_messenger.getZK().getData(VoltZK.topology, false, stat), "UTF-8"));
            }
            catch (Exception e) {
                VoltDB.crashLocalVoltDB("Unable to get topology from ZK", true, e);
            }
        }
        return topo;
    }

    private TreeMap<Integer, Initiator> createIv2Initiators(Collection<Integer> partitions,
                                                StartAction startAction,
                                                List<Integer> m_partitionsToSitesAtStartupForExportInit)
    {
        TreeMap<Integer, Initiator> initiators = new TreeMap<Integer, Initiator>();
        for (Integer partition : partitions)
        {
            Initiator initiator = new SpInitiator(m_messenger, partition, getStatsAgent(),
                    m_snapshotCompletionMonitor, startAction);
            initiators.put(partition, initiator);
            m_partitionsToSitesAtStartupForExportInit.add(partition);
        }
        return initiators;
    }

    private JSONObject registerClusterConfig(ClusterConfig config, Map<Integer, String> hostGroups)
    {
        // First, race to write the topology to ZK using Highlander rules
        // (In the end, there can be only one)
        JSONObject topo = null;
        try
        {
            final Set<Integer> liveHostIds = m_messenger.getLiveHostIds();
            Preconditions.checkArgument(hostGroups.keySet().equals(liveHostIds));
            topo = config.getTopology(hostGroups);
            byte[] payload = topo.toString(4).getBytes("UTF-8");
            m_messenger.getZK().create(VoltZK.topology, payload,
                    Ids.OPEN_ACL_UNSAFE,
                    CreateMode.PERSISTENT);
        }
        catch (KeeperException.NodeExistsException nee)
        {
            // It's fine if we didn't win, we'll pick up the topology below
        }
        catch (Exception e)
        {
            VoltDB.crashLocalVoltDB("Unable to write topology to ZK, dying",
                    true, e);
        }

        // Then, have everyone read the topology data back from ZK
        try
        {
            byte[] data = m_messenger.getZK().getData(VoltZK.topology, false, null);
            topo = new JSONObject(new String(data, "UTF-8"));
        }
        catch (Exception e)
        {
            VoltDB.crashLocalVoltDB("Unable to read topology from ZK, dying",
                    true, e);
        }
        return topo;
    }

    private final List<ScheduledFuture<?>> m_periodicWorks = new ArrayList<ScheduledFuture<?>>();


    /**
     * Schedule all the periodic works
     */
    private void schedulePeriodicWorks() {
        // JMX stats broadcast
        m_periodicWorks.add(scheduleWork(new Runnable() {
            @Override
            public void run() {
                // A null here was causing a steady stream of annoying but apparently inconsequential
                // NPEs during a debug session of an unrelated unit test.
                if (m_statsManager != null) {
                    m_statsManager.sendNotification();
                }
            }
        }, 0, StatsManager.POLL_INTERVAL, TimeUnit.MILLISECONDS));

        // small stats samples
        m_periodicWorks.add(scheduleWork(new Runnable() {
            @Override
            public void run() {
                SystemStatsCollector.asyncSampleSystemNow(false, false);
            }
        }, 0, 5, TimeUnit.SECONDS));

        // medium stats samples
        m_periodicWorks.add(scheduleWork(new Runnable() {
            @Override
            public void run() {
                SystemStatsCollector.asyncSampleSystemNow(true, false);
            }
        }, 0, 1, TimeUnit.MINUTES));

        // large stats samples
        m_periodicWorks.add(scheduleWork(new Runnable() {
            @Override
            public void run() {
                SystemStatsCollector.asyncSampleSystemNow(true, true);
            }
        }, 0, 6, TimeUnit.MINUTES));

        GCInspector.instance.start(m_periodicPriorityWorkThread);
    }

    private void startResourceUsageMonitor() {
        if (resMonitorWork != null) {
            resMonitorWork.cancel(false);
            try {
                resMonitorWork.get();
            } catch(Exception e) { } // Ignore exceptions because we don't really care about the result here.
            m_periodicWorks.remove(resMonitorWork);
        }
        ResourceUsageMonitor resMonitor  = new ResourceUsageMonitor(m_catalogContext.getDeployment().getSystemsettings(),
                m_catalogContext.getDeployment().getPaths());
        resMonitor.logResourceLimitConfigurationInfo();
        if (resMonitor.hasResourceLimitsConfigured()) {
            resMonitorWork = scheduleWork(resMonitor, resMonitor.getResourceCheckInterval(), resMonitor.getResourceCheckInterval(), TimeUnit.SECONDS);
            m_periodicWorks.add(resMonitorWork);
        }
    }

    private void stageDeploymentFile(DeploymentType dt) {
        File depFH = new VoltFile(m_config.m_voltdbRoot, "_DEPLOYMENT");
        try (FileWriter fw = new FileWriter(depFH)) {
            fw.write(CatalogUtil.getDeployment(dt, true /* pretty print indent */));
        } catch (IOException|RuntimeException e) {
            VoltDB.crashLocalVoltDB("Unable to marshal deployment configuration", false, e);
        }
    }

    private void unstageDeploymentFile() {
        try {
            Files.copy(new VoltFile(m_config.m_voltdbRoot, "_DEPLOYMENT"), getConfigLogDeployment());
        } catch (IOException e) {
            VoltDB.crashLocalVoltDB("Unable to initialize voltdbroot " + m_config.m_voltdbRoot.getPath(), false, e);
            return;
        }
    }

    private void stageClusterNameDesignation() {
        File depFH = new VoltFile(m_config.m_voltdbRoot, "_CLUSTERNAME");
        try (PrintWriter pw = new PrintWriter(new FileWriter(depFH),true)) {
            pw.println(m_config.m_clusterName);
        } catch (IOException e) {
            VoltDB.crashLocalVoltDB("Unable to stage cluster name designtion", false, e);
        }
    }

    private SnapshotCompletionInterest initializeInterest = new SnapshotCompletionInterest() {
        @Override
        public CountDownLatch snapshotCompleted(SnapshotCompletionEvent event) {
            if (m_config.m_startAction == StartAction.INITIALIZE) {
                unstageDeploymentFile();
                stageClusterNameDesignation();
                hostLog.info("Initialized VoltDB on " + m_config.m_voltdbRoot.getPath());
                internalShutdown();
            }
            return null;
        }
    };

    int readDeploymentAndCreateStarterCatalogContext() {
        /*
         * Debate with the cluster what the deployment file should be
         */
        try {
            ZooKeeper zk = m_messenger.getZK();
            byte deploymentBytes[] = null;

            try {
                deploymentBytes = org.voltcore.utils.CoreUtils.urlToBytes(m_config.m_pathToDeployment);
            } catch (Exception ex) {
                //Let us get bytes from ZK
            }
            DeploymentType deployment = null;
            /*
             * For new startup mode override host count and voltdbroot
             */
            if (m_config.m_startAction == StartAction.INITIALIZE) {
                deployment = CatalogUtil.getDeployment(new ByteArrayInputStream(deploymentBytes));
                // TODO: this where you would hook the static configuration primer
                deployment.getPaths().getVoltdbroot().setPath(m_config.m_voltdbRoot.getPath());
                // override host count so that the deployment is compiled it wont fail cluster config validations
                // and preserve the value of kfactor
                int forcedHostCount = deployment.getCluster().getKfactor() + 1;
                if (deployment.getCluster().getHostcount() < forcedHostCount) {
                    deployment.getCluster().setHostcount(forcedHostCount);
                }
                // make the config log deployment the definitive deployment
                m_config.m_pathToDeployment = getConfigLogDeployment().getPath();
                // stage the deployment file
                stageDeploymentFile(deployment);

                // come up briefly as single machine as it needs a
                // a command log truncation snapshot to come up with a restore
                // restore will work on empty truncation snapshot even if we modify
                // host count and k-factor
                deployment.getCluster().setHostcount(1);
                deployment.getCluster().setKfactor(0);
                deployment.getCluster().setSitesperhost(1);

                m_snapshotCompletionMonitor.addInterest(initializeInterest);
                deploymentBytes = CatalogUtil.getDeployment(deployment).getBytes(StandardCharsets.UTF_8);
            }

            try {
                if (deploymentBytes != null) {
                    CatalogUtil.writeCatalogToZK(zk,
                            // Fill in innocuous values for non-deployment stuff
                            0,
                            0L,
                            0L,
                            new byte[] {},  // spin loop in Inits.LoadCatalog.run() needs
                                            // this to be of zero length until we have a real catalog.
                            deploymentBytes);
                    hostLog.info("URL of deployment: " + m_config.m_pathToDeployment);
                } else {
                    CatalogAndIds catalogStuff = CatalogUtil.getCatalogFromZK(zk);
                    deploymentBytes = catalogStuff.deploymentBytes;
                }
            } catch (KeeperException.NodeExistsException e) {
                CatalogAndIds catalogStuff = CatalogUtil.getCatalogFromZK(zk);
                byte[] deploymentBytesTemp = catalogStuff.deploymentBytes;
                if (deploymentBytesTemp != null) {
                    //Check hash if its a supplied deployment on command line.
                    //We will ignore the supplied or default deployment anyways.
                    if (deploymentBytes != null && !m_config.m_deploymentDefault) {
                        byte[] deploymentHashHere =
                            CatalogUtil.makeDeploymentHash(deploymentBytes);
                        if (!(Arrays.equals(deploymentHashHere, catalogStuff.getDeploymentHash())))
                        {
                            hostLog.warn("The locally provided deployment configuration did not " +
                                    " match the configuration information found in the cluster.");
                        } else {
                            hostLog.info("Deployment configuration pulled from other cluster node.");
                        }
                    }
                    //Use remote deployment obtained.
                    deploymentBytes = deploymentBytesTemp;
                } else {
                    hostLog.error("Deployment file could not be loaded locally or remotely, "
                            + "local supplied path: " + m_config.m_pathToDeployment);
                    deploymentBytes = null;
                }
            } catch(KeeperException.NoNodeException e) {
                // no deploymentBytes case is handled below. So just log this error.
                if (hostLog.isDebugEnabled()) {
                    hostLog.debug("Error trying to get deployment bytes from cluster", e);
                }
            }
            if (deploymentBytes == null) {
                hostLog.error("Deployment information could not be obtained from cluster node or locally");
                VoltDB.crashLocalVoltDB("No such deployment file: "
                        + m_config.m_pathToDeployment, false, null);
            }

            if (deployment == null) {
                deployment = CatalogUtil.getDeployment(new ByteArrayInputStream(deploymentBytes));
            }

            // wasn't a valid xml deployment file
            if (deployment == null) {
                hostLog.error("Not a valid XML deployment file at URL: " + m_config.m_pathToDeployment);
                VoltDB.crashLocalVoltDB("Not a valid XML deployment file at URL: "
                        + m_config.m_pathToDeployment, false, null);
            }
            /*
             * Check for invalid deployment file settings (enterprise-only) in the community edition.
             * Trick here is to print out all applicable problems and then stop, rather than stopping
             * after the first one is found.
             */
            if (!m_config.m_isEnterprise) {
                boolean shutdownDeployment = false;
                boolean shutdownAction = false;

                // check license features for community version
                if ((deployment.getCluster() != null) && (deployment.getCluster().getKfactor() > 0)) {
                    consoleLog.error("K-Safety is not supported " +
                            "in the community edition of VoltDB.");
                    shutdownDeployment = true;
                }
                if ((deployment.getSnapshot() != null) && (deployment.getSnapshot().isEnabled())) {
                    consoleLog.error("Snapshots are not supported " +
                            "in the community edition of VoltDB.");
                    shutdownDeployment = true;
                }
                if ((deployment.getCommandlog() != null) && (deployment.getCommandlog().isEnabled())) {
                    consoleLog.error("Command logging is not supported " +
                            "in the community edition of VoltDB.");
                    shutdownDeployment = true;
                }
                if ((deployment.getExport() != null) && Boolean.TRUE.equals(deployment.getExport().isEnabled())) {
                    consoleLog.error("Export is not supported " +
                            "in the community edition of VoltDB.");
                    shutdownDeployment = true;
                }
                // check the start action for the community edition
                if (m_config.m_startAction != StartAction.CREATE) {
                    consoleLog.error("Start action \"" + m_config.m_startAction.getClass().getSimpleName() +
                            "\" is not supported in the community edition of VoltDB.");
                    shutdownAction = true;
                }

                // if the process needs to stop, try to be helpful
                if (shutdownAction || shutdownDeployment) {
                    String msg = "This process will exit. Please run VoltDB with ";
                    if (shutdownDeployment) {
                        msg += "a deployment file compatible with the community edition";
                    }
                    if (shutdownDeployment && shutdownAction) {
                        msg += " and ";
                    }

                    if (shutdownAction && !shutdownDeployment) {
                        msg += "the CREATE start action";
                    }
                    msg += ".";

                    VoltDB.crashLocalVoltDB(msg, false, null);
                }
            }

            // note the heart beats are specified in seconds in xml, but ms internally
            HeartbeatType hbt = deployment.getHeartbeat();
            if (hbt != null) {
                m_config.m_deadHostTimeoutMS = hbt.getTimeout() * 1000;
                m_messenger.setDeadHostTimeout(m_config.m_deadHostTimeoutMS);
            } else {
                hostLog.info("Dead host timeout set to " + m_config.m_deadHostTimeoutMS + " milliseconds");
            }

            final String elasticSetting = deployment.getCluster().getElastic().trim().toUpperCase();
            if (elasticSetting.equals("ENABLED")) {
                TheHashinator.setConfiguredHashinatorType(HashinatorType.ELASTIC);
            } else if (!elasticSetting.equals("DISABLED")) {
                VoltDB.crashLocalVoltDB("Error in deployment file,  elastic attribute of " +
                                        "cluster element must be " +
                                        "'enabled' or 'disabled' but was '" + elasticSetting + "'", false, null);
            }
            else {
                TheHashinator.setConfiguredHashinatorType(HashinatorType.LEGACY);
            }

            // log system setting information
            SystemSettingsType sysType = deployment.getSystemsettings();
            if (sysType != null) {
                if (sysType.getElastic() != null) {
                    hostLog.info("Elastic duration set to " + sysType.getElastic().getDuration() + " milliseconds");
                    hostLog.info("Elastic throughput set to " + sysType.getElastic().getThroughput() + " mb/s");
                }
                if (sysType.getTemptables() != null) {
                    hostLog.info("Max temptable size set to " + sysType.getTemptables().getMaxsize() + " mb");
                }
                if (sysType.getSnapshot() != null) {
                    hostLog.info("Snapshot priority set to " + sysType.getSnapshot().getPriority() + " [0 - 10]");
                }
                if (sysType.getQuery() != null) {
                    if (sysType.getQuery().getTimeout() > 0) {
                        hostLog.info("Query timeout set to " + sysType.getQuery().getTimeout() + " milliseconds");
                        m_config.m_queryTimeout = sysType.getQuery().getTimeout();
                    }
                    else if (sysType.getQuery().getTimeout() == 0) {
                        hostLog.info("Query timeout set to unlimited");
                        m_config.m_queryTimeout = 0;
                    }
                }
            }

            // create a dummy catalog to load deployment info into
            Catalog catalog = new Catalog();
            // Need these in the dummy catalog
            Cluster cluster = catalog.getClusters().add("cluster");
            @SuppressWarnings("unused")
            Database db = cluster.getDatabases().add("database");

            String result = CatalogUtil.compileDeployment(catalog, deployment, true);
            if (result != null) {
                // Any other non-enterprise deployment errors will be caught and handled here
                // (such as <= 0 host count)
                VoltDB.crashLocalVoltDB(result);
            }

            m_catalogContext = new CatalogContext(
                            TxnEgo.makeZero(MpInitiator.MP_INIT_PID).getTxnId(), //txnid
                            0, //timestamp
                            catalog,
                            new byte[] {},
                            deploymentBytes,
                            0);

            return deployment.getCluster().getHostcount();
        } catch (Exception e) {
            throw new RuntimeException(e);
        }
    }

    DeploymentType readPrimedDeployment(String primedDeployment) {
        /*
         * Debate with the cluster what the deployment file should be
         */
        try {
            byte deploymentBytes[] = null;

            try {
                deploymentBytes = org.voltcore.utils.CoreUtils.urlToBytes(primedDeployment);
            } catch (Exception ex) {
                //Let us get bytes from ZK
            }

            if (deploymentBytes == null) {
                hostLog.error("Deployment information could not be obtained from cluster node or locally");
                VoltDB.crashLocalVoltDB("No such deployment file: "
                        + primedDeployment, false, null);
            }
            DeploymentType deployment =
                CatalogUtil.getDeployment(new ByteArrayInputStream(deploymentBytes));
            // wasn't a valid xml deployment file
            if (deployment == null) {
                hostLog.error("Not a valid XML deployment file at URL: " + primedDeployment);
                VoltDB.crashLocalVoltDB("Not a valid XML deployment file at URL: "
                        + primedDeployment, false, null);
            }

            /*
             * Check for invalid deployment file settings (enterprise-only) in the community edition.
             * Trick here is to print out all applicable problems and then stop, rather than stopping
             * after the first one is found.
             */
            if (!m_config.m_isEnterprise) {
                boolean shutdownDeployment = false;
                boolean shutdownAction = false;

                // check license features for community version
                if ((deployment.getCluster() != null) && (deployment.getCluster().getKfactor() > 0)) {
                    consoleLog.error("K-Safety is not supported " +
                            "in the community edition of VoltDB.");
                    shutdownDeployment = true;
                }
                if ((deployment.getSnapshot() != null) && (deployment.getSnapshot().isEnabled())) {
                    consoleLog.error("Snapshots are not supported " +
                            "in the community edition of VoltDB.");
                    shutdownDeployment = true;
                }
                if ((deployment.getCommandlog() != null) && (deployment.getCommandlog().isEnabled())) {
                    consoleLog.error("Command logging is not supported " +
                            "in the community edition of VoltDB.");
                    shutdownDeployment = true;
                }
                if ((deployment.getExport() != null) && Boolean.TRUE.equals(deployment.getExport().isEnabled())) {
                    consoleLog.error("Export is not supported " +
                            "in the community edition of VoltDB.");
                    shutdownDeployment = true;
                }
                // check the start action for the community edition
                if (m_config.m_startAction != StartAction.CREATE) {
                    consoleLog.error("Start action \"" + m_config.m_startAction.getClass().getSimpleName() +
                            "\" is not supported in the community edition of VoltDB.");
                    shutdownAction = true;
                }

                // if the process needs to stop, try to be helpful
                if (shutdownAction || shutdownDeployment) {
                    String msg = "This process will exit. Please run VoltDB with ";
                    if (shutdownDeployment) {
                        msg += "a deployment file compatible with the community edition";
                    }
                    if (shutdownDeployment && shutdownAction) {
                        msg += " and ";
                    }

                    if (shutdownAction && !shutdownDeployment) {
                        msg += "the CREATE start action";
                    }
                    msg += ".";

                    VoltDB.crashLocalVoltDB(msg, false, null);
                }
            }
            return deployment;
        } catch (Exception e) {
            throw new RuntimeException(e);
        }
    }

    void collectLocalNetworkMetadata() {
        boolean threw = false;
        JSONStringer stringer = new JSONStringer();
        try {
            stringer.object();
            stringer.key("interfaces").array();

            /*
             * If no interface was specified, do a ton of work
             * to identify all ipv4 or ipv6 interfaces and
             * marshal them into JSON. Always put the ipv4 address first
             * so that the export client will use it
             */

            if (m_config.m_externalInterface.equals("")) {
                LinkedList<NetworkInterface> interfaces = new LinkedList<NetworkInterface>();
                try {
                    Enumeration<NetworkInterface> intfEnum = NetworkInterface.getNetworkInterfaces();
                    while (intfEnum.hasMoreElements()) {
                        NetworkInterface intf = intfEnum.nextElement();
                        if (intf.isLoopback() || !intf.isUp()) {
                            continue;
                        }
                        interfaces.offer(intf);
                    }
                } catch (SocketException e) {
                    throw new RuntimeException(e);
                }

                if (interfaces.isEmpty()) {
                    stringer.value("localhost");
                } else {

                    boolean addedIp = false;
                    while (!interfaces.isEmpty()) {
                        NetworkInterface intf = interfaces.poll();
                        Enumeration<InetAddress> inetAddrs = intf.getInetAddresses();
                        Inet6Address inet6addr = null;
                        Inet4Address inet4addr = null;
                        while (inetAddrs.hasMoreElements()) {
                            InetAddress addr = inetAddrs.nextElement();
                            if (addr instanceof Inet6Address) {
                                inet6addr = (Inet6Address)addr;
                                if (inet6addr.isLinkLocalAddress()) {
                                    inet6addr = null;
                                }
                            } else if (addr instanceof Inet4Address) {
                                inet4addr = (Inet4Address)addr;
                            }
                        }
                        if (inet4addr != null) {
                            stringer.value(inet4addr.getHostAddress());
                            addedIp = true;
                        }
                        if (inet6addr != null) {
                            stringer.value(inet6addr.getHostAddress());
                            addedIp = true;
                        }
                    }
                    if (!addedIp) {
                        stringer.value("localhost");
                    }
                }
            } else {
                stringer.value(m_config.m_externalInterface);
            }
        } catch (Exception e) {
            threw = true;
            hostLog.warn("Error while collecting data about local network interfaces", e);
        }
        try {
            if (threw) {
                stringer = new JSONStringer();
                stringer.object();
                stringer.key("interfaces").array();
                stringer.value("localhost");
                stringer.endArray();
            } else {
                stringer.endArray();
            }
            stringer.key("clientPort").value(m_config.m_port);
            stringer.key("clientInterface").value(m_config.m_clientInterface);
            stringer.key("adminPort").value(m_config.m_adminPort);
            stringer.key("adminInterface").value(m_config.m_adminInterface);
            stringer.key("httpPort").value(m_config.m_httpPort);
            stringer.key("httpInterface").value(m_config.m_httpPortInterface);
            stringer.key("internalPort").value(m_config.m_internalPort);
            stringer.key("internalInterface").value(m_config.m_internalInterface);
            String[] zkInterface = m_config.m_zkInterface.split(":");
            stringer.key("zkPort").value(zkInterface[1]);
            stringer.key("zkInterface").value(zkInterface[0]);
            stringer.key("drPort").value(VoltDB.getReplicationPort(m_catalogContext.cluster.getDrproducerport()));
            stringer.key("drInterface").value(VoltDB.getDefaultReplicationInterface());
            stringer.key("publicInterface").value(m_config.m_publicInterface);
            stringer.endObject();
            JSONObject obj = new JSONObject(stringer.toString());
            // possibly atomic swap from null to realz
            m_localMetadata = obj.toString(4);
            hostLog.debug("System Metadata is: " + m_localMetadata);
        } catch (Exception e) {
            hostLog.warn("Failed to collect data about lcoal network interfaces", e);
        }
    }

    /**
     * Start the voltcore HostMessenger. This joins the node
     * to the existing cluster. In the non rejoin case, this
     * function will return when the mesh is complete. If
     * rejoining, it will return when the node and agreement
     * site are synched to the existing cluster.
     */
    void buildClusterMesh(boolean isRejoin) {
        final String leaderAddress = m_config.m_leader;
        HostAndPort hostAndPort = MiscUtils.getHostAndPortFromHostnameColonPort(leaderAddress, m_config.m_internalPort);
        String hostname = hostAndPort.getHostText();
        int port = hostAndPort.getPort();

        org.voltcore.messaging.HostMessenger.Config hmconfig;

        hmconfig = new org.voltcore.messaging.HostMessenger.Config(hostname, port);
        if (m_config.m_placementGroup != null) {
            hmconfig.group = m_config.m_placementGroup;
        }
        hmconfig.internalPort = m_config.m_internalPort;
        if (m_config.m_internalPortInterface != null && m_config.m_internalPortInterface.trim().length() > 0) {
            hmconfig.internalInterface = m_config.m_internalPortInterface.trim();
        } else {
            hmconfig.internalInterface = m_config.m_internalInterface;
        }
        hmconfig.zkInterface = m_config.m_zkInterface;
        hmconfig.deadHostTimeout = m_config.m_deadHostTimeoutMS;
        hmconfig.factory = new VoltDbMessageFactory();
        hmconfig.coreBindIds = m_config.m_networkCoreBindings;

        m_messenger = new org.voltcore.messaging.HostMessenger(hmconfig);

        hostLog.info(String.format("Beginning inter-node communication on port %d.", m_config.m_internalPort));

        try {
            m_messenger.start();
        } catch (Exception e) {
            VoltDB.crashLocalVoltDB(e.getMessage(), true, e);
        }

        VoltZK.createPersistentZKNodes(m_messenger.getZK());

        // Use the host messenger's hostId.
        m_myHostId = m_messenger.getHostId();
        hostLog.info(String.format("Host id of this node is: %d", m_myHostId));
        consoleLog.info(String.format("Host id of this node is: %d", m_myHostId));

        // Semi-hacky check to see if we're attempting to rejoin to ourselves.
        // The leader node gets assigned host ID 0, always, so if we're the
        // leader and we're rejoining, this is clearly bad.
        if (m_myHostId == 0 && isRejoin) {
            VoltDB.crashLocalVoltDB("Unable to rejoin a node to itself.  " +
                    "Please check your command line and start action and try again.", false, null);
        }
        m_clusterCreateTime = m_messenger.getInstanceId().getTimestamp();
        if (isRejoin) {
            m_statusTracker.setNodeState(NodeState.REJOINING);
        }
    }

    void logDebuggingInfo(int adminPort, int httpPort, String httpPortExtraLogMessage, boolean jsonEnabled) {
        String startAction = m_config.m_startAction.toString();
        String startActionLog = "Database start action is " + (startAction.substring(0, 1).toUpperCase() +
                startAction.substring(1).toLowerCase()) + ".";
        if (!m_rejoining) {
            hostLog.info(startActionLog);
        }
        hostLog.info("PID of this Volt process is " + CLibrary.getpid());

        // print out awesome network stuff
        hostLog.info(String.format("Listening for native wire protocol clients on port %d.", m_config.m_port));
        hostLog.info(String.format("Listening for admin wire protocol clients on port %d.", adminPort));

        if (m_startMode == OperationMode.PAUSED) {
            hostLog.info(String.format("Started in admin mode. Clients on port %d will be rejected in admin mode.", m_config.m_port));
        }

        if (m_config.m_replicationRole == ReplicationRole.REPLICA) {
            consoleLog.info("Started as " + m_config.m_replicationRole.toString().toLowerCase() + " cluster. " +
                             "Clients can only call read-only procedures.");
        }
        if (httpPortExtraLogMessage != null) {
            hostLog.info(httpPortExtraLogMessage);
        }
        if (httpPort != -1) {
            hostLog.info(String.format("Local machine HTTP monitoring is listening on port %d.", httpPort));
        }
        else {
            hostLog.info(String.format("Local machine HTTP monitoring is disabled."));
        }
        if (jsonEnabled) {
            hostLog.info(String.format("Json API over HTTP enabled at path /api/1.0/, listening on port %d.", httpPort));
        }
        else {
            hostLog.info("Json API disabled.");
        }

        // java heap size
        long javamaxheapmem = ManagementFactory.getMemoryMXBean().getHeapMemoryUsage().getMax();
        javamaxheapmem /= (1024 * 1024);
        hostLog.info(String.format("Maximum usable Java heap set to %d mb.", javamaxheapmem));

        // Computed minimum heap requirement
        long minRqt = computeMinimumHeapRqt(MiscUtils.isPro(), m_catalogContext.tables.size(),
                (m_iv2Initiators.size() - 1), m_configuredReplicationFactor);
        hostLog.info("Minimum required Java heap for catalog and server config is " + minRqt + " MB.");

        SortedMap<String, String> dbgMap = m_catalogContext.getDebuggingInfoFromCatalog();
        for (String line : dbgMap.values()) {
            hostLog.info(line);
        }

        // print out a bunch of useful system info
        PlatformProperties pp = PlatformProperties.getPlatformProperties();
        String[] lines = pp.toLogLines().split("\n");
        for (String line : lines) {
            hostLog.info(line.trim());
        }
        hostLog.info("The internal DR cluster timestamp is " +
                    new Date(m_clusterCreateTime).toString() + ".");

        final ZooKeeper zk = m_messenger.getZK();
        ZKUtil.ByteArrayCallback operationModeFuture = new ZKUtil.ByteArrayCallback();
        /*
         * Publish our cluster metadata, and then retrieve the metadata
         * for the rest of the cluster
         */
        try {
            zk.create(
                    VoltZK.cluster_metadata + "/" + m_messenger.getHostId(),
                    getLocalMetadata().getBytes("UTF-8"),
                    Ids.OPEN_ACL_UNSAFE,
                    CreateMode.EPHEMERAL,
                    new ZKUtil.StringCallback(),
                    null);
            zk.getData(VoltZK.operationMode, false, operationModeFuture, null);
        } catch (Exception e) {
            VoltDB.crashLocalVoltDB("Error creating \"/cluster_metadata\" node in ZK", true, e);
        }

        Map<Integer, String> clusterMetadata = new HashMap<Integer, String>(0);
        /*
         * Spin and attempt to retrieve cluster metadata for all nodes in the cluster.
         */
        Set<Integer> metadataToRetrieve = new HashSet<Integer>(m_messenger.getLiveHostIds());
        metadataToRetrieve.remove(m_messenger.getHostId());
        while (!metadataToRetrieve.isEmpty()) {
            Map<Integer, ZKUtil.ByteArrayCallback> callbacks = new HashMap<Integer, ZKUtil.ByteArrayCallback>();
            for (Integer hostId : metadataToRetrieve) {
                ZKUtil.ByteArrayCallback cb = new ZKUtil.ByteArrayCallback();
                zk.getData(VoltZK.cluster_metadata + "/" + hostId, false, cb, null);
                callbacks.put(hostId, cb);
            }

            for (Map.Entry<Integer, ZKUtil.ByteArrayCallback> entry : callbacks.entrySet()) {
                try {
                    ZKUtil.ByteArrayCallback cb = entry.getValue();
                    Integer hostId = entry.getKey();
                    clusterMetadata.put(hostId, new String(cb.getData(), "UTF-8"));
                    metadataToRetrieve.remove(hostId);
                } catch (KeeperException.NoNodeException e) {}
                catch (Exception e) {
                    VoltDB.crashLocalVoltDB("Error retrieving cluster metadata", true, e);
                }
            }

        }

        // print out cluster membership
        hostLog.info("About to list cluster interfaces for all nodes with format [ip1 ip2 ... ipN] client-port,admin-port,http-port");
        for (int hostId : m_messenger.getLiveHostIds()) {
            if (hostId == m_messenger.getHostId()) {
                hostLog.info(
                        String.format(
                                "  Host id: %d with interfaces: %s [SELF]",
                                hostId,
                                MiscUtils.formatHostMetadataFromJSON(getLocalMetadata())));
            }
            else {
                String hostMeta = clusterMetadata.get(hostId);
                hostLog.info(
                        String.format(
                                "  Host id: %d with interfaces: %s [PEER]",
                                hostId,
                                MiscUtils.formatHostMetadataFromJSON(hostMeta)));
            }
        }

        try {
            if (operationModeFuture.getData() != null) {
                String operationModeStr = new String(operationModeFuture.getData(), "UTF-8");
                m_startMode = OperationMode.valueOf(operationModeStr);
            }
        } catch (KeeperException.NoNodeException e) {}
        catch (Exception e) {
            throw new RuntimeException(e);
        }
    }


    public static String[] extractBuildInfo(VoltLogger logger) {
        StringBuilder sb = new StringBuilder(64);
        try {
            InputStream buildstringStream =
                ClassLoader.getSystemResourceAsStream("buildstring.txt");
            if (buildstringStream != null) {
                byte b;
                while ((b = (byte) buildstringStream.read()) != -1) {
                    sb.append((char)b);
                }
                String parts[] = sb.toString().split(" ", 2);
                if (parts.length == 2) {
                    parts[0] = parts[0].trim();
                    parts[1] = parts[0] + "_" + parts[1].trim();
                    return parts;
                }
            }
        } catch (Exception ignored) {
        }
        try {
            InputStream versionstringStream = new FileInputStream("version.txt");
            try {
                byte b;
                while ((b = (byte) versionstringStream.read()) != -1) {
                    sb.append((char)b);
                }
                return new String[] { sb.toString().trim(), "VoltDB" };
            } finally {
                versionstringStream.close();
            }
        }
        catch (Exception ignored2) {
            logger.l7dlog(Level.ERROR, LogKeys.org_voltdb_VoltDB_FailedToRetrieveBuildString.name(), null);
            return new String[] { m_defaultVersionString, "VoltDB" };
        }
    }

    @Override
    public void readBuildInfo(String editionTag) {
        String buildInfo[] = extractBuildInfo(hostLog);
        m_versionString = buildInfo[0];
        m_buildString = buildInfo[1];
        String buildString = m_buildString;
        if (m_buildString.contains("_"))
            buildString = m_buildString.split("_", 2)[1];
        consoleLog.info(String.format("Build: %s %s %s", m_versionString, buildString, editionTag));
    }

    void logSystemSettingFromCatalogContext() {
        if (m_catalogContext == null) {
            return;
        }
        Deployment deploy = m_catalogContext.cluster.getDeployment().get("deployment");
        Systemsettings sysSettings = deploy.getSystemsettings().get("systemsettings");

        if (sysSettings == null) {
            return;
        }

        hostLog.info("Elastic duration set to " + sysSettings.getElasticduration() + " milliseconds");
        hostLog.info("Elastic throughput set to " + sysSettings.getElasticthroughput() + " mb/s");
        hostLog.info("Max temptable size set to " + sysSettings.getTemptablemaxsize() + " mb");
        hostLog.info("Snapshot priority set to " + sysSettings.getSnapshotpriority() + " [0 - 10]");

        if (sysSettings.getQuerytimeout() > 0) {
            hostLog.info("Query timeout set to " + sysSettings.getQuerytimeout() + " milliseconds");
            m_config.m_queryTimeout = sysSettings.getQuerytimeout();
        }
        else if (sysSettings.getQuerytimeout() == 0) {
            hostLog.info("Query timeout set to unlimited");
            m_config.m_queryTimeout = 0;
        }

    }

    /**
     * Start all the site's event loops. That's it.
     */
    @Override
    public void run() {
        if (m_restoreAgent != null) {
            // start restore process
            m_restoreAgent.restore();
        }
        else {
            onRestoreCompletion(Long.MIN_VALUE, m_iv2InitiatorStartingTxnIds);
        }

        // Start the rejoin coordinator
        if (m_joinCoordinator != null) {
            try {
                m_statusTracker.setNodeState(NodeState.REJOINING);
                if (!m_joinCoordinator.startJoin(m_catalogContext.database)) {
                    VoltDB.crashLocalVoltDB("Failed to join the cluster", true, null);
                }
            } catch (Exception e) {
                VoltDB.crashLocalVoltDB("Failed to join the cluster", true, e);
            }
        }

        m_isRunning = true;
    }

    /**
     * Try to shut everything down so they system is ready to call
     * initialize again.
     * @param mainSiteThread The thread that m_inititalized the VoltDB or
     * null if called from that thread.
     */
    @Override
    public boolean shutdown(Thread mainSiteThread) throws InterruptedException {
        synchronized(m_startAndStopLock) {
            boolean did_it = false;
            if (m_mode != OperationMode.SHUTTINGDOWN) {
                did_it = true;
                m_mode = OperationMode.SHUTTINGDOWN;

                /*
                 * Various scheduled tasks get crashy in unit tests if they happen to run
                 * while other stuff is being shut down
                 */
                for (ScheduledFuture<?> sc : m_periodicWorks) {
                    sc.cancel(false);
                    try {
                        sc.get();
                    } catch (Throwable t) {}
                }

                //Shutdown import processors.
                ImportManager.instance().shutdown();

                m_periodicWorks.clear();
                m_snapshotCompletionMonitor.shutdown();
                m_periodicWorkThread.shutdown();
                m_periodicWorkThread.awaitTermination(356, TimeUnit.DAYS);
                m_periodicPriorityWorkThread.shutdown();
                m_periodicPriorityWorkThread.awaitTermination(356, TimeUnit.DAYS);

                if (m_elasticJoinService != null) {
                    m_elasticJoinService.shutdown();
                }

                if (m_leaderAppointer != null) {
                    m_leaderAppointer.shutdown();
                }
                m_globalServiceElector.shutdown();

                if (m_hasStartedSampler.get()) {
                    m_sampler.setShouldStop();
                    m_sampler.join();
                }

                // shutdown the web monitoring / json
                if (m_adminListener != null)
                    m_adminListener.stop();

                // shut down the client interface
                if (m_clientInterface != null) {
                    m_clientInterface.shutdown();
                    m_clientInterface = null;
                }

                // tell the iv2 sites to stop their runloop
                if (m_iv2Initiators != null) {
                    for (Initiator init : m_iv2Initiators.values())
                        init.shutdown();
                }

                if (m_cartographer != null) {
                    m_cartographer.shutdown();
                }

                if (m_configLogger != null) {
                    m_configLogger.join();
                }

                // shut down Export and its connectors.
                ExportManager.instance().shutdown();

                // After sites are terminated, shutdown the DRProducer.
                // The DRProducer is shared by all sites; don't kill it while any site is active.
                if (m_producerDRGateway != null) {
                    try {
                        m_producerDRGateway.shutdown();
                    } catch (InterruptedException e) {
                        hostLog.warn("Interrupted shutting down invocation buffer server", e);
                    }
                    finally {
                        m_producerDRGateway = null;
                    }
                }

                shutdownReplicationConsumerRole();

                if (m_snapshotIOAgent != null) {
                    m_snapshotIOAgent.shutdown();
                }

                // shut down the network/messaging stuff
                // Close the host messenger first, which should close down all of
                // the ForeignHost sockets cleanly
                if (m_messenger != null)
                {
                    m_messenger.shutdown();
                }
                m_messenger = null;

                //Also for test code that expects a fresh stats agent
                if (m_opsRegistrar != null) {
                    try {
                        m_opsRegistrar.shutdown();
                    }
                    finally {
                        m_opsRegistrar = null;
                    }
                }

                if (m_asyncCompilerAgent != null) {
                    m_asyncCompilerAgent.shutdown();
                    m_asyncCompilerAgent = null;
                }

                ExportManager.instance().shutdown();
                m_computationService.shutdown();
                m_computationService.awaitTermination(1, TimeUnit.DAYS);
                m_computationService = null;
                m_catalogContext = null;
                m_initiatorStats = null;
                m_latencyStats = null;
                m_latencyHistogramStats = null;

                AdHocCompilerCache.clearHashCache();
                org.voltdb.iv2.InitiatorMailbox.m_allInitiatorMailboxes.clear();

                PartitionDRGateway.m_partitionDRGateways = ImmutableMap.of();

                // probably unnecessary, but for tests it's nice because it
                // will do the memory checking and run finalizers
                System.gc();
                System.runFinalization();

                m_isRunning = false;
            }
            return did_it;
        }
    }

    /** Last transaction ID at which the logging config updated.
     * Also, use the intrinsic lock to safeguard access from multiple
     * execution site threads */
    private static Long lastLogUpdate_txnId = 0L;
    @Override
    synchronized public void logUpdate(String xmlConfig, long currentTxnId)
    {
        // another site already did this work.
        if (currentTxnId == lastLogUpdate_txnId) {
            return;
        }
        else if (currentTxnId < lastLogUpdate_txnId) {
            throw new RuntimeException(
                    "Trying to update logging config at transaction " + lastLogUpdate_txnId
                    + " with an older transaction: " + currentTxnId);
        }
        hostLog.info("Updating RealVoltDB logging config from txnid: " +
                lastLogUpdate_txnId + " to " + currentTxnId);
        lastLogUpdate_txnId = currentTxnId;
        VoltLogger.configure(xmlConfig);
    }

    /** Struct to associate a context with a counter of served sites */
    private static class ContextTracker {
        ContextTracker(CatalogContext context, CatalogSpecificPlanner csp) {
            m_dispensedSites = 1;
            m_context = context;
            m_csp = csp;
        }
        long m_dispensedSites;
        final CatalogContext m_context;
        final CatalogSpecificPlanner m_csp;
    }

    /** Associate transaction ids to contexts */
    private final HashMap<Long, ContextTracker>m_txnIdToContextTracker =
        new HashMap<Long, ContextTracker>();

    @Override
    public Pair<CatalogContext, CatalogSpecificPlanner> catalogUpdate(
            String diffCommands,
            byte[] newCatalogBytes,
            byte[] catalogBytesHash,
            int expectedCatalogVersion,
            long currentTxnId,
            long currentTxnUniqueId,
            byte[] deploymentBytes,
            byte[] deploymentHash)
    {
        try {
            synchronized(m_catalogUpdateLock) {
                m_statusTracker.setNodeState(NodeState.UPDATING);
                // A site is catching up with catalog updates
                if (currentTxnId <= m_catalogContext.m_transactionId && !m_txnIdToContextTracker.isEmpty()) {
                    ContextTracker contextTracker = m_txnIdToContextTracker.get(currentTxnId);
                    // This 'dispensed' concept is a little crazy fragile. Maybe it would be better
                    // to keep a rolling N catalogs? Or perhaps to keep catalogs for N minutes? Open
                    // to opinions here.
                    contextTracker.m_dispensedSites++;
                    int ttlsites = VoltDB.instance().getSiteTrackerForSnapshot().getSitesForHost(m_messenger.getHostId()).size();
                    if (contextTracker.m_dispensedSites == ttlsites) {
                        m_txnIdToContextTracker.remove(currentTxnId);
                    }
                    return Pair.of( contextTracker.m_context, contextTracker.m_csp);
                }
                else if (m_catalogContext.catalogVersion != expectedCatalogVersion) {
                    hostLog.fatal("Failed catalog update." +
                            " expectedCatalogVersion: " + expectedCatalogVersion +
                            " currentTxnId: " + currentTxnId +
                            " currentTxnUniqueId: " + currentTxnUniqueId +
                            " m_catalogContext.catalogVersion " + m_catalogContext.catalogVersion);

                    throw new RuntimeException("Trying to update main catalog context with diff " +
                            "commands generated for an out-of date catalog. Expected catalog version: " +
                            expectedCatalogVersion + " does not match actual version: " + m_catalogContext.catalogVersion);
                }

                hostLog.info(String.format("Globally updating the current application catalog and deployment " +
                            "(new hashes %s, %s).",
                        Encoder.hexEncode(catalogBytesHash).substring(0, 10),
                        Encoder.hexEncode(deploymentHash).substring(0, 10)));

                // get old debugging info
                SortedMap<String, String> oldDbgMap = m_catalogContext.getDebuggingInfoFromCatalog();
                byte[] oldDeployHash = m_catalogContext.deploymentHash;

                // 0. A new catalog! Update the global context and the context tracker
                m_catalogContext =
                    m_catalogContext.update(
                            currentTxnId,
                            currentTxnUniqueId,
                            newCatalogBytes,
                            diffCommands,
                            true,
                            deploymentBytes);
                final CatalogSpecificPlanner csp = new CatalogSpecificPlanner( m_asyncCompilerAgent, m_catalogContext);
                m_txnIdToContextTracker.put(currentTxnId,
                        new ContextTracker(
                                m_catalogContext,
                                csp));

                // log the stuff that's changed in this new catalog update
                SortedMap<String, String> newDbgMap = m_catalogContext.getDebuggingInfoFromCatalog();
                for (Entry<String, String> e : newDbgMap.entrySet()) {
                    // skip log lines that are unchanged
                    if (oldDbgMap.containsKey(e.getKey()) && oldDbgMap.get(e.getKey()).equals(e.getValue())) {
                        continue;
                    }
                    hostLog.info(e.getValue());
                }

                //Construct the list of partitions and sites because it simply doesn't exist anymore
                SiteTracker siteTracker = VoltDB.instance().getSiteTrackerForSnapshot();
                List<Long> sites = siteTracker.getSitesForHost(m_messenger.getHostId());

                List<Integer> partitions = new ArrayList<Integer>();
                for (Long site : sites) {
                    Integer partition = siteTracker.getPartitionForSite(site);
                    partitions.add(partition);
                }
                // Update catalog for import processor this should be just/stop start and updat partitions.
                ImportManager.instance().updateCatalog(m_catalogContext, m_messenger);

                // 1. update the export manager.
                ExportManager.instance().updateCatalog(m_catalogContext, partitions);

                // 1.1 Update the elastic join throughput settings
                if (m_elasticJoinService != null) m_elasticJoinService.updateConfig(m_catalogContext);

                // 1.5 update the dead host timeout
                if (m_catalogContext.cluster.getHeartbeattimeout() * 1000 != m_config.m_deadHostTimeoutMS) {
                    m_config.m_deadHostTimeoutMS = m_catalogContext.cluster.getHeartbeattimeout() * 1000;
                    m_messenger.setDeadHostTimeout(m_config.m_deadHostTimeoutMS);
                }

                // 2. update client interface (asynchronously)
                //    CI in turn updates the planner thread.
                if (m_clientInterface != null) {
                    m_clientInterface.notifyOfCatalogUpdate();
                }

                // 3. update HTTPClientInterface (asynchronously)
                // This purges cached connection state so that access with
                // stale auth info is prevented.
                if (m_adminListener != null)
                {
                    m_adminListener.notifyOfCatalogUpdate();
                }

                // 4. Flush StatisticsAgent old catalog statistics.
                // Otherwise, the stats agent will hold all old catalogs
                // in memory.
                getStatsAgent().notifyOfCatalogUpdate();

                // 5. MPIs don't run fragments. Update them here. Do
                // this after flushing the stats -- this will re-register
                // the MPI statistics.
                if (m_MPI != null) {
                    m_MPI.updateCatalog(diffCommands, m_catalogContext, csp);
                }

                // 6. Perform updates required by the DR subsystem

                // 6.1. Create the DR consumer if we've just enabled active-active.
                // Perform any actions that would have been taken during the ordinary
                // initialization path
                if (createDRConsumerIfNeeded()) {
                    for (int pid : m_cartographer.getPartitions()) {
                        // Notify the consumer of leaders because it was disabled before
                        ClientInterfaceRepairCallback callback = (ClientInterfaceRepairCallback) m_consumerDRGateway;
                        callback.repairCompleted(pid, m_cartographer.getHSIdForMaster(pid));
                    }
                    m_consumerDRGateway.initialize(false);
                }
                // 6.2. If we are a DR replica, we may care about a
                // deployment update
                if (m_consumerDRGateway != null) {
                    m_consumerDRGateway.updateCatalog(m_catalogContext);
                }
                // 6.3. If we are a DR master, update the DR table signature hash
                if (m_producerDRGateway != null) {
                    m_producerDRGateway.updateCatalog(m_catalogContext,
                            VoltDB.getReplicationPort(m_catalogContext.cluster.getDrproducerport()));
                }

                new ConfigLogging().logCatalogAndDeployment();

                // log system setting information if the deployment config has changed
                if (!Arrays.equals(oldDeployHash, m_catalogContext.deploymentHash)) {
                    logSystemSettingFromCatalogContext();
                }

                // restart resource usage monitoring task
                startResourceUsageMonitor();

                checkHeapSanity(MiscUtils.isPro(), m_catalogContext.tables.size(),
                        (m_iv2Initiators.size() - 1), m_configuredReplicationFactor);

                return Pair.of(m_catalogContext, csp);
            }
        } finally {
            //Set state back to UP
            m_statusTracker.setNodeState(NodeState.UP);
        }
    }

    @Override
    public VoltDB.Configuration getConfig() {
        return m_config;
    }

    @Override
    public String getBuildString() {
        return m_buildString == null ? "VoltDB" : m_buildString;
    }

    @Override
    public String getVersionString() {
        return m_versionString;
    }

    /**
     * Used for testing when you don't have an instance. Should do roughly what
     * {@link #isCompatibleVersionString(String)} does.
     */
    static boolean staticIsCompatibleVersionString(String versionString) {
        return versionString.matches(m_defaultHotfixableRegexPattern);
    }

    @Override
    public boolean isCompatibleVersionString(String versionString) {
        return versionString.matches(m_hotfixableRegexPattern);
    }

    @Override
    public String getEELibraryVersionString() {
        return m_defaultVersionString;
    }

    @Override
    public HostMessenger getHostMessenger() {
        return m_messenger;
    }

    @Override
    public ClientInterface getClientInterface() {
        return m_clientInterface;
    }

    @Override
    public OpsAgent getOpsAgent(OpsSelector selector) {
        return m_opsRegistrar.getAgent(selector);
    }

    @Override
    public StatsAgent getStatsAgent() {
        OpsAgent statsAgent = m_opsRegistrar.getAgent(OpsSelector.STATISTICS);
        assert(statsAgent instanceof StatsAgent);
        return (StatsAgent)statsAgent;
    }

    @Override
    public MemoryStats getMemoryStatsSource() {
        return m_memoryStats;
    }

    @Override
    public CatalogContext getCatalogContext() {
        return m_catalogContext;
    }

    /**
     * Tells if the VoltDB is running. m_isRunning needs to be set to true
     * when the run() method is called, and set to false when shutting down.
     *
     * @return true if the VoltDB is running.
     */
    @Override
    public boolean isRunning() {
        return m_isRunning;
    }

    @Override
    public void halt() {
        Thread shutdownThread = new Thread() {
            @Override
            public void run() {
                hostLog.warn("VoltDB node shutting down as requested by @StopNode command.");
                System.exit(0);
            }
        };
        shutdownThread.start();
    }

    /**
     * Debugging function - creates a record of the current state of the system.
     * @param out PrintStream to write report to.
     */
    public void createRuntimeReport(PrintStream out) {
        // This function may be running in its own thread.

        out.print("MIME-Version: 1.0\n");
        out.print("Content-type: multipart/mixed; boundary=\"reportsection\"");

        out.print("\n\n--reportsection\nContent-Type: text/plain\n\nClientInterface Report\n");
        if (m_clientInterface != null) {
            out.print(m_clientInterface.toString() + "\n");
        }
    }

    @Override
    public BackendTarget getBackendTargetType() {
        return m_config.m_backend;
    }

    @Override
    public synchronized void onExecutionSiteRejoinCompletion(long transferred) {
        m_executionSiteRecoveryFinish = System.currentTimeMillis();
        m_executionSiteRecoveryTransferred = transferred;
        onRejoinCompletion();
    }

    private void onRejoinCompletion() {
        // null out the rejoin coordinator
        if (m_joinCoordinator != null) {
            m_joinCoordinator.close();
        }
        m_joinCoordinator = null;
        // Mark the data transfer as done so CL can make the right decision when a truncation snapshot completes
        m_rejoinDataPending = false;

        try {
            m_testBlockRecoveryCompletion.acquire();
        } catch (InterruptedException e) {}
        final long delta = ((m_executionSiteRecoveryFinish - m_recoveryStartTime) / 1000);
        final long megabytes = m_executionSiteRecoveryTransferred / (1024 * 1024);
        final double megabytesPerSecond = megabytes / ((m_executionSiteRecoveryFinish - m_recoveryStartTime) / 1000.0);
        if (m_clientInterface != null) {
            m_clientInterface.mayActivateSnapshotDaemon();
            try {
                m_clientInterface.startAcceptingConnections();
            } catch (IOException e) {
                hostLog.l7dlog(Level.FATAL,
                        LogKeys.host_VoltDB_ErrorStartAcceptingConnections.name(),
                        e);
                VoltDB.crashLocalVoltDB("Error starting client interface.", true, e);
            }
            if (m_producerDRGateway != null && !m_producerDRGateway.isStarted()) {
                // Start listening on the DR ports
                prepareReplication();
            }
        }
        startResourceUsageMonitor();

        try {
            if (m_adminListener != null) {
                m_adminListener.start(m_jsonEnabled);
            }
        } catch (Exception e) {
            hostLog.l7dlog(Level.FATAL, LogKeys.host_VoltDB_ErrorStartHTTPListener.name(), e);
            VoltDB.crashLocalVoltDB("HTTP service unable to bind to port.", true, e);
        }
        // Allow export datasources to start consuming their binary deques safely
        // as at this juncture the initial truncation snapshot is already complete
        ExportManager.instance().startPolling(m_catalogContext);

        //Tell import processors that they can start ingesting data.
        ImportManager.instance().readyForData(m_catalogContext, m_messenger);

        if (m_config.m_startAction == StartAction.REJOIN) {
            consoleLog.info(
                    "Node data recovery completed after " + delta + " seconds with " + megabytes +
                    " megabytes transferred at a rate of " +
                    megabytesPerSecond + " megabytes/sec");
        }

        try {
            final ZooKeeper zk = m_messenger.getZK();
            boolean logRecoveryCompleted = false;
            if (getCommandLog().getClass().getName().equals("org.voltdb.CommandLogImpl")) {
                String requestNode = zk.create(VoltZK.request_truncation_snapshot_node, null,
                        Ids.OPEN_ACL_UNSAFE, CreateMode.PERSISTENT_SEQUENTIAL);
                if (m_rejoinTruncationReqId == null) {
                    m_rejoinTruncationReqId = requestNode;
                }
            } else {
                logRecoveryCompleted = true;
            }
            // Join creates a truncation snapshot as part of the join process,
            // so there is no need to wait for the truncation snapshot requested
            // above to finish.
            if (logRecoveryCompleted || m_joining) {
                String actionName = m_joining ? "join" : "rejoin";
                m_rejoining = false;
                m_joining = false;
                consoleLog.info(String.format("Node %s completed", actionName));
            }
        } catch (Exception e) {
            VoltDB.crashLocalVoltDB("Unable to log host rejoin completion to ZK", true, e);
        }
        hostLog.info("Logging host rejoin completion to ZK");
        m_statusTracker.setNodeState(NodeState.UP);
    }

    @Override
    public CommandLog getCommandLog() {
        return m_commandLog;
    }

    @Override
    public OperationMode getMode()
    {
        return m_mode;
    }

    @Override
    public void setMode(OperationMode mode)
    {
        if (m_mode != mode)
        {
            if (mode == OperationMode.PAUSED)
            {
                m_statusTracker.setNodeState(NodeState.PAUSED);
                hostLog.info("Server is entering admin mode and pausing.");
            }
            else if (m_mode == OperationMode.PAUSED)
            {
                m_statusTracker.setNodeState(NodeState.UP);
                hostLog.info("Server is exiting admin mode and resuming operation.");
            }
        }
        m_mode = mode;
    }

    @Override
    public void setStartMode(OperationMode mode) {
        m_startMode = mode;
    }

    @Override
    public OperationMode getStartMode()
    {
        return m_startMode;
    }

    @Override
    public void setReplicationRole(ReplicationRole role)
    {
        if (role == ReplicationRole.NONE && m_config.m_replicationRole == ReplicationRole.REPLICA) {
            consoleLog.info("Promoting replication role from replica to master.");
            hostLog.info("Promoting replication role from replica to master.");
            shutdownReplicationConsumerRole();
        }
        m_config.m_replicationRole = role;
        if (m_clientInterface != null) {
            m_clientInterface.setReplicationRole(m_config.m_replicationRole);
        }
    }

    private void shutdownReplicationConsumerRole() {
        if (m_consumerDRGateway != null) {
            try {
                m_consumerDRGateway.shutdown(true);
            } catch (InterruptedException e) {
                hostLog.warn("Interrupted shutting down dr replication", e);
            }
            finally {
                m_consumerDRGateway = null;
            }
        }
    }

    @Override
    public ReplicationRole getReplicationRole()
    {
        return m_config.m_replicationRole;
    }

    /**
     * Metadata is a JSON object
     */
    @Override
    public String getLocalMetadata() {
        return m_localMetadata;
    }

    private void internalShutdown() {
        Thread shutdownThread = new Thread() {
            @Override
            public void run() {
                boolean die = false;
                try {
                    die = shutdown(this);
                } catch (InterruptedException e) {
                    new VoltLogger("HOST").error(
                            "Exception while attempting to shutdown VoltDB from shutdown sysproc",
                            e);
                }
                if (die) {
                    if (m_config.m_startAction != StartAction.INITIALIZE) {
                        new VoltLogger("HOST").warn("VoltDB shutting down as requested by @Shutdown command.");
                    }
                    System.exit(0);
                }
                else {
                    try {
                        Thread.sleep(10000);
                    }
                    catch (InterruptedException e) {}
                }
            }
        };
        shutdownThread.start();
    }

    @Override
    public void onRestoreCompletion(long txnId, Map<Integer, Long> perPartitionTxnIds) {

        /*
         * Command log is already initialized if this is a rejoin or a join
         */
        if ((m_commandLog != null) && (m_commandLog.needsInitialization())) {
            // Initialize command logger
            m_commandLog.init(m_catalogContext.cluster.getLogconfig().get("log").getLogsize(),
                              txnId, m_cartographer.getPartitionCount(),
                              m_config.m_commandLogBinding,
                              perPartitionTxnIds);
            try {
                ZKCountdownLatch latch =
                        new ZKCountdownLatch(m_messenger.getZK(),
                                VoltZK.commandlog_init_barrier, m_messenger.getLiveHostIds().size());
                latch.countDown(true);
                latch.await();
            } catch (Exception e) {
                VoltDB.crashLocalVoltDB("Failed to init and wait on command log init barrier", true, e);
            }
        }

        /*
         * IV2: After the command log is initialized, force the writing of the initial
         * viable replay set.  Turns into a no-op with no command log, on the non-leader sites, and on the MPI.
         */
        for (Initiator initiator : m_iv2Initiators.values()) {
            initiator.enableWritingIv2FaultLog();
        }

        /*
         * IV2: From this point on, not all node failures should crash global VoltDB.
         */
        if (m_leaderAppointer != null) {
            m_leaderAppointer.onReplayCompletion();
        }

        if (!m_rejoining && !m_joining) {
            if (m_clientInterface != null) {
                try {
                    m_clientInterface.startAcceptingConnections();
                } catch (IOException e) {
                    hostLog.l7dlog(Level.FATAL,
                                   LogKeys.host_VoltDB_ErrorStartAcceptingConnections.name(),
                                   e);
                    VoltDB.crashLocalVoltDB("Error starting client interface.", true, e);
                }
            }

            // Start listening on the DR ports
            prepareReplication();
            startResourceUsageMonitor();

            // Allow export datasources to start consuming their binary deques safely
            // as at this juncture the initial truncation snapshot is already complete
            ExportManager.instance().startPolling(m_catalogContext);

            //Tell import processors that they can start ingesting data.
            ImportManager.instance().readyForData(m_catalogContext, m_messenger);
        }

        try {
            if (m_adminListener != null) {
                m_adminListener.start(m_jsonEnabled);
            }
        } catch (Exception e) {
            hostLog.l7dlog(Level.FATAL, LogKeys.host_VoltDB_ErrorStartHTTPListener.name(), e);
            VoltDB.crashLocalVoltDB("HTTP service unable to bind to port.", true, e);
        }

        if (m_startMode != null) {
            m_mode = m_startMode;
        } else {
            // Shouldn't be here, but to be safe
            m_mode = OperationMode.RUNNING;
        }
        consoleLog.l7dlog( Level.INFO, LogKeys.host_VoltDB_ServerCompletedInitialization.name(), null);

        // Create a zk node to indicate initialization is completed
        m_messenger.getZK().create(VoltZK.init_completed, null, Ids.OPEN_ACL_UNSAFE, CreateMode.PERSISTENT, new ZKUtil.StringCallback(), null);
        m_statusTracker.setNodeState(NodeState.UP);
    }

    @Override
    public SnapshotCompletionMonitor getSnapshotCompletionMonitor() {
        return m_snapshotCompletionMonitor;
    }

    @Override
    public synchronized void recoveryComplete(String requestId) {
        assert(m_rejoinDataPending == false);

        if (m_rejoining) {
            if (m_rejoinTruncationReqId.compareTo(requestId) <= 0) {
                String actionName = m_joining ? "join" : "rejoin";
                consoleLog.info(String.format("Node %s completed", actionName));
                m_rejoinTruncationReqId = null;
                m_rejoining = false;
            }
            else {
                // If we saw some other truncation request ID, then try the same one again.  As long as we
                // don't flip the m_rejoining state, all truncation snapshot completions will call back to here.
                try {
                    final ZooKeeper zk = m_messenger.getZK();
                    String requestNode = zk.create(VoltZK.request_truncation_snapshot_node, null,
                            Ids.OPEN_ACL_UNSAFE, CreateMode.PERSISTENT_SEQUENTIAL);
                    if (m_rejoinTruncationReqId == null) {
                        m_rejoinTruncationReqId = requestNode;
                    }
                }
                catch (Exception e) {
                    VoltDB.crashLocalVoltDB("Unable to retry post-rejoin truncation snapshot request.", true, e);
                }
            }
        }
    }

    @Override
    public ScheduledExecutorService getSES(boolean priority) {
        return priority ? m_periodicPriorityWorkThread : m_periodicWorkThread;
    }

    /**
     * See comment on {@link VoltDBInterface#scheduleWork(Runnable, long, long, TimeUnit)} vs
     * {@link VoltDBInterface#schedulePriorityWork(Runnable, long, long, TimeUnit)}
     */
    @Override
    public ScheduledFuture<?> scheduleWork(Runnable work,
            long initialDelay,
            long delay,
            TimeUnit unit) {
        if (delay > 0) {
            return m_periodicWorkThread.scheduleWithFixedDelay(work,
                    initialDelay, delay,
                    unit);
        } else {
            return m_periodicWorkThread.schedule(work, initialDelay, unit);
        }
    }

    @Override
    public ListeningExecutorService getComputationService() {
        return m_computationService;
    }

    private void prepareReplication() {
        try {
            if (m_producerDRGateway != null) {
                m_producerDRGateway.initialize(m_catalogContext.cluster.getDrproducerenabled(),
                        VoltDB.getReplicationPort(m_catalogContext.cluster.getDrproducerport()),
                        VoltDB.getDefaultReplicationInterface());
            }
            if (m_consumerDRGateway != null) {
                m_consumerDRGateway.initialize(m_config.m_startAction != StartAction.CREATE);
            }
        } catch (Exception ex) {
            MiscUtils.printPortsInUse(hostLog);
            VoltDB.crashLocalVoltDB("Failed to initialize DR", false, ex);
        }
    }

    private boolean createDRConsumerIfNeeded() {
        if (!m_config.m_isEnterprise
                || (m_consumerDRGateway != null)
                || !m_catalogContext.cluster.getDrconsumerenabled()) {
            return false;
        }
        if (m_config.m_replicationRole == ReplicationRole.REPLICA ||
                 m_catalogContext.database.getIsactiveactivedred()) {
            String drProducerHost = m_catalogContext.cluster.getDrmasterhost();
            byte drConsumerClusterId = (byte)m_catalogContext.cluster.getDrclusterid();
            if (m_catalogContext.cluster.getDrconsumerenabled() &&
                    (drProducerHost == null || drProducerHost.isEmpty())) {
                VoltDB.crashLocalVoltDB("Cannot start as DR consumer without an enabled DR data connection.");
            }
            try {
                Class<?> rdrgwClass = Class.forName("org.voltdb.dr2.ConsumerDRGatewayImpl");
                Constructor<?> rdrgwConstructor = rdrgwClass.getConstructor(
                        int.class,
                        String.class,
                        ClientInterface.class,
                        byte.class);
                m_consumerDRGateway = (ConsumerDRGateway) rdrgwConstructor.newInstance(
                        m_messenger.getHostId(),
                        drProducerHost,
                        m_clientInterface,
                        drConsumerClusterId);
                m_globalServiceElector.registerService(m_consumerDRGateway);
            } catch (Exception e) {
                VoltDB.crashLocalVoltDB("Unable to load DR system", true, e);
            }
            return true;
        }
        return false;
    }

    @Override
    public void setReplicationActive(boolean active)
    {
        if (m_replicationActive != active) {
            m_replicationActive = active;

            try {
                JSONStringer js = new JSONStringer();
                js.object();
                // Replication role should the be same across the cluster
                js.key("role").value(getReplicationRole().ordinal());
                js.key("active").value(m_replicationActive);
                js.endObject();

                getHostMessenger().getZK().setData(VoltZK.replicationconfig,
                                                   js.toString().getBytes("UTF-8"),
                                                   -1);
            } catch (Exception e) {
                e.printStackTrace();
                hostLog.error("Failed to write replication active state to ZK: " +
                              e.getMessage());
            }

            if (m_producerDRGateway != null) {
                m_producerDRGateway.setActive(active);
            }
        }
    }

    @Override
    public boolean getReplicationActive()
    {
        return m_replicationActive;
    }

    @Override
    public ProducerDRGateway getNodeDRGateway()
    {
        return m_producerDRGateway;
    }

    @Override
    public ConsumerDRGateway getConsumerDRGateway() {
        return m_consumerDRGateway;
    }

    @Override
    public void onSyncSnapshotCompletion() {
        m_leaderAppointer.onSyncSnapshotCompletion();
    }

    @Override
    public void setDurabilityUniqueIdListener(Integer partition, DurableUniqueIdListener listener) {
        if (partition == MpInitiator.MP_INIT_PID) {
            m_iv2Initiators.get(m_iv2Initiators.firstKey()).setDurableUniqueIdListener(listener);
        }
        else {
            Initiator init = m_iv2Initiators.get(partition);
            assert init != null;
            init.setDurableUniqueIdListener(listener);
        }
    }

    public ExecutionEngine debugGetSpiedEE(int partitionId) {
        if (m_config.m_backend == BackendTarget.NATIVE_EE_SPY_JNI) {
            BaseInitiator init = (BaseInitiator)m_iv2Initiators.get(partitionId);
            return init.debugGetSpiedEE();
        }
        else {
            return null;
        }
    }

    @Override
    public SiteTracker getSiteTrackerForSnapshot()
    {
        return new SiteTracker(m_messenger.getHostId(), m_cartographer.getSiteTrackerMailboxMap(), 0);
    }

    /**
     * Create default deployment.xml file in voltdbroot if the deployment path is null.
     *
     * @return path to default deployment file
     * @throws IOException
     */
    static String setupDefaultDeployment(VoltLogger logger) throws IOException {
        return setupDefaultDeployment(logger, CatalogUtil.getVoltDbRoot(null));
    }

    /**
     * Create default deployment.xml file in voltdbroot if the deployment path is null.
     *
     * @return pathto default deployment file
     * @throws IOException
     */
   static String setupDefaultDeployment(VoltLogger logger, File voltdbroot) throws IOException {
        File configInfoDir = new VoltFile(voltdbroot, "config_log");
        configInfoDir.mkdirs();

        File depFH = new VoltFile(configInfoDir, "deployment.xml");
        logger.info("Generating default deployment file \"" + depFH.getAbsolutePath() + "\"");

        try (BufferedWriter bw = new BufferedWriter(new FileWriter(depFH))) {
            for (String line : defaultDeploymentXML) {
                bw.write(line);
                bw.newLine();
            }
        } finally {
        }

        return depFH.getAbsolutePath();
    }

    /*
     * Validate the build string with the rest of the cluster
     * by racing to publish it to ZK and then comparing the one this process
     * has to the one in ZK. They should all match. The method returns a future
     * so that init can continue while the ZK call is pending since it ZK is pretty
     * slow.
     */
    private Future<?> validateBuildString(final String buildString, ZooKeeper zk) {
        final SettableFuture<Object> retval = SettableFuture.create();
        byte buildStringBytes[] = null;
        try {
            buildStringBytes = buildString.getBytes("UTF-8");
        } catch (UnsupportedEncodingException e) {
            throw new AssertionError(e);
        }
        final byte buildStringBytesFinal[] = buildStringBytes;

        //Can use a void callback because ZK will execute the create and then the get in order
        //It's a race so it doesn't have to succeed
        zk.create(
                VoltZK.buildstring,
                buildStringBytes,
                Ids.OPEN_ACL_UNSAFE,
                CreateMode.PERSISTENT,
                new ZKUtil.StringCallback(),
                null);

        zk.getData(VoltZK.buildstring, false, new org.apache.zookeeper_voltpatches.AsyncCallback.DataCallback() {

            @Override
            public void processResult(int rc, String path, Object ctx,
                    byte[] data, Stat stat) {
                KeeperException.Code code = KeeperException.Code.get(rc);
                if (code == KeeperException.Code.OK) {
                    if (Arrays.equals(buildStringBytesFinal, data)) {
                        retval.set(null);
                    } else {
                        try {
                            hostLog.info("Different but compatible software versions on the cluster " +
                                         "and the rejoining node. Cluster version is {" + (new String(data, "UTF-8")).split("_")[0] +
                                         "}. Rejoining node version is {" + m_defaultVersionString + "}.");
                            retval.set(null);
                        } catch (UnsupportedEncodingException e) {
                            retval.setException(new AssertionError(e));
                        }
                    }
                } else {
                    retval.setException(KeeperException.create(code));
                }
            }

        }, null);

        return retval;
    }

    /**
     * See comment on {@link VoltDBInterface#schedulePriorityWork(Runnable, long, long, TimeUnit)} vs
     * {@link VoltDBInterface#scheduleWork(Runnable, long, long, TimeUnit)}
     */
    @Override
    public ScheduledFuture<?> schedulePriorityWork(Runnable work,
            long initialDelay,
            long delay,
            TimeUnit unit) {
        if (delay > 0) {
            return m_periodicPriorityWorkThread.scheduleWithFixedDelay(work,
                    initialDelay, delay,
                    unit);
        } else {
            return m_periodicPriorityWorkThread.schedule(work, initialDelay, unit);
        }
    }

    private void checkHeapSanity(boolean isPro, int tableCount, int sitesPerHost, int kfactor)
    {
        long megabytes = 1024 * 1024;
        long maxMemory = Runtime.getRuntime().maxMemory() / megabytes;
        // DRv2 now is off heap
        long crazyThresh = computeMinimumHeapRqt(isPro, tableCount, sitesPerHost, kfactor);

        if (maxMemory < crazyThresh) {
            StringBuilder builder = new StringBuilder();
            builder.append(String.format("The configuration of %d tables, %d sites-per-host, and k-factor of %d requires at least %d MB of Java heap memory. ", tableCount, sitesPerHost, kfactor, crazyThresh));
            builder.append(String.format("The maximum amount of heap memory available to the JVM is %d MB. ", maxMemory));
            builder.append("Please increase the maximum heap size using the VOLTDB_HEAPMAX environment variable and then restart VoltDB.");
            consoleLog.warn(builder.toString());
        }

    }

    // Compute the minimum required heap to run this configuration.  This comes from the documentation,
    // http://voltdb.com/docs/PlanningGuide/MemSizeServers.php#MemSizeHeapGuidelines
    // Any changes there should get reflected here and vice versa.
    private long computeMinimumHeapRqt(boolean isPro, int tableCount, int sitesPerHost, int kfactor)
    {
        long baseRqt = 384;
        long tableRqt = 10 * tableCount;
        // K-safety Heap consumption drop to 8 MB (per node)
        // Snapshot cost 32 MB (per node)
        // Theoretically, 40 MB (per node) should be enough
        long rejoinRqt = (isPro && kfactor > 0) ? 128 * sitesPerHost : 0;
        return baseRqt + tableRqt + rejoinRqt;
    }

    @Override
    public <T> ListenableFuture<T> submitSnapshotIOWork(Callable<T> work)
    {
        assert m_snapshotIOAgent != null;
        return m_snapshotIOAgent.submit(work);
    }

    @Override
    public long getClusterUptime()
    {
        return System.currentTimeMillis() - getHostMessenger().getInstanceId().getTimestamp();
    }

    @Override
    public long getClusterCreateTime()
    {
        return m_clusterCreateTime;
    }

    @Override
    public void setClusterCreateTime(long clusterCreateTime) {
        m_clusterCreateTime = clusterCreateTime;
        hostLog.info("The internal DR cluster timestamp being restored from a snapshot is " +
                new Date(m_clusterCreateTime).toString() + ".");
    }

    private File getSnapshotPath(CatalogContext catalogContext) {
        PathsType paths = catalogContext.getDeployment().getPaths();
        File voltDbRoot = CatalogUtil.getVoltDbRoot(paths);
        return CatalogUtil.getSnapshot(paths.getSnapshots(), voltDbRoot);
    }
}<|MERGE_RESOLUTION|>--- conflicted
+++ resolved
@@ -496,7 +496,7 @@
             sb.append(System.getProperty("java.class.path", "[not available]"));
             hostLog.info(sb.toString());
 
-            m_statusTracker = new StatusTracker("nomadic", m_buildString, m_versionString, config.m_isEnterprise);
+            m_statusTracker = new StatusTracker(config.m_clusterName, m_buildString, m_versionString, config.m_isEnterprise);
             //Start the HTTP server get deployment from voltdbroot
 
             consoleLog.l7dlog( Level.INFO, LogKeys.host_VoltDB_StartupString.name(), null);
@@ -509,21 +509,16 @@
                 } catch (IOException e) {
                     VoltDB.crashLocalVoltDB("Failed to write default deployment.", false, null);
                 }
-            } else {
-                if (config.isPrimed()) {
-                    hostLog.info("This is a primed cluster.");
-                    // If you start with -D we assume that you are a primed cluster and we do following.
-                    // deployment must be primed and we can read it as standalone.
-                    // Host count is available externally on cli or picked up from previous configuration.
-                }
-            }
-            DeploymentType deployment = readPrimedDeployment(config.m_pathToDeployment);
-            try {
-                m_configTracker = new ConfigTracker(deployment);
-                m_deploymentAutomationAvailable = setupAdminListener(deployment, config, m_statusTracker, m_configTracker);
-            } catch (Exception ex) {
-                hostLog.warn("You are running with management interface disabled, deployment automation will not be available.");
-                m_deploymentAutomationAvailable = false;
+            }
+            if (config.m_startAction != StartAction.INITIALIZE) {
+                DeploymentType deployment = readPrimedDeployment(config.m_pathToDeployment);
+                try {
+                    m_configTracker = new ConfigTracker(deployment);
+                    m_deploymentAutomationAvailable = setupAdminListener(deployment, config, m_statusTracker, m_configTracker);
+                } catch (Exception ex) {
+                    hostLog.warn("You are running with management interface disabled, deployment automation will not be available.");
+                    m_deploymentAutomationAvailable = false;
+                }
             }
 
             // set the mode first thing
@@ -592,12 +587,8 @@
                 m_buildString = m_config.m_buildStringOverrideForTest;
             }
 
-<<<<<<< HEAD
-            m_statusTracker.setNodeState(NodeState.WAITINGFORLEADER);
-=======
             // STEDO: inject command log priming here. Question how can we recover with no truncation snapshot?
 
->>>>>>> 06c5dd30
             buildClusterMesh(isRejoin || m_joining);
 
             //Register dummy agents immediately
@@ -3216,14 +3207,16 @@
         configInfoDir.mkdirs();
 
         File depFH = new VoltFile(configInfoDir, "deployment.xml");
-        logger.info("Generating default deployment file \"" + depFH.getAbsolutePath() + "\"");
-
-        try (BufferedWriter bw = new BufferedWriter(new FileWriter(depFH))) {
-            for (String line : defaultDeploymentXML) {
-                bw.write(line);
-                bw.newLine();
-            }
-        } finally {
+        if (!depFH.exists()) {
+            logger.info("Generating default deployment file \"" + depFH.getAbsolutePath() + "\"");
+
+            try (BufferedWriter bw = new BufferedWriter(new FileWriter(depFH))) {
+                for (String line : defaultDeploymentXML) {
+                    bw.write(line);
+                    bw.newLine();
+                }
+            } finally {
+            }
         }
 
         return depFH.getAbsolutePath();
