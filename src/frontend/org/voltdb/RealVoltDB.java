--- conflicted
+++ resolved
@@ -3912,72 +3912,6 @@
         }
     }
 
-<<<<<<< HEAD
-=======
-    /**
-     * Do minimum cleanup (but don't kill database) so the system can be safely killed.
-     * Mostly it ensures the disk data part of various subsystems to be synced and closed.
-     * This is called from @OpPseudoShutdown only.
-     */
-    @Override
-    public void pseudoShutdown() {
-        if (m_mode != OperationMode.SHUTTINGDOWN) {
-            m_mode = OperationMode.SHUTTINGDOWN;
-            m_statusTracker.set(NodeState.SHUTTINGDOWN);
-
-            // Send hostDown trap as client interface is no longer available
-            m_snmp.hostDown(FaultLevel.INFO, m_messenger.getHostId(), "Host is shutting down");
-
-            // Releases any stored blocks and clears the swap directory
-            try {
-                LargeBlockManager.shutdown();
-            }
-            catch (Exception e) {
-                hostLog.warn(e);
-            }
-
-            // Stop monitoring membership change, no leader promotion service is needed
-            if (m_cartographer != null) {
-                try {
-                    m_cartographer.shutdown();
-                } catch (InterruptedException e) {
-                    hostLog.warn("Interrupted shutting down cartographer", e);
-                }
-            }
-
-            // Shut down Export and its connectors.
-            // Sync dirty buffer to disk.
-            VoltDB.getExportManager().shutdown();
-
-            // At this stage all sites are idle (quiesced and stop accepting new transaction)
-            // it's safe to shutdown DR producer
-            if (m_producerDRGateway != null) {
-                try {
-                    m_producerDRGateway.shutdown();
-                } catch (InterruptedException e) {
-                    hostLog.warn("Interrupted shutting down invocation buffer server", e);
-                }
-                finally {
-                    m_producerDRGateway = null;
-                }
-            }
-            // Shutdown DR consumer
-            shutdownReplicationConsumerRole();
-
-            // Shut down the client interface
-            if (m_clientInterface != null) {
-                try {
-                    m_clientInterface.shutdown();
-                } catch (InterruptedException e) {
-                    hostLog.warn("Interrupted shutting down client interface", e);
-                } finally {
-                    m_clientInterface = null;
-                }
-            }
-        }
-    }
-
->>>>>>> 21920f96
     @Override
     synchronized public void logUpdate(String xmlConfig, long currentTxnId, File voltroot)
     {
