/* This file is part of VoltDB.
 * Copyright (C) 2008-2017 VoltDB Inc.
 *
 * This program is free software: you can redistribute it and/or modify
 * it under the terms of the GNU Affero General Public License as
 * published by the Free Software Foundation, either version 3 of the
 * License, or (at your option) any later version.
 *
 * This program is distributed in the hope that it will be useful,
 * but WITHOUT ANY WARRANTY; without even the implied warranty of
 * MERCHANTABILITY or FITNESS FOR A PARTICULAR PURPOSE.  See the
 * GNU Affero General Public License for more details.
 *
 * You should have received a copy of the GNU Affero General Public License
 * along with VoltDB.  If not, see <http://www.gnu.org/licenses/>.
 */

package org.voltdb;

import static org.voltdb.VoltDB.exitAfterMessage;

import java.io.BufferedReader;
import java.io.BufferedWriter;
import java.io.ByteArrayInputStream;
import java.io.File;
import java.io.FileFilter;
import java.io.FileInputStream;
import java.io.FileOutputStream;
import java.io.FileReader;
import java.io.FileWriter;
import java.io.IOException;
import java.io.InputStream;
import java.io.PrintStream;
import java.io.PrintWriter;
import java.io.UnsupportedEncodingException;
import java.lang.management.ManagementFactory;
import java.lang.reflect.Constructor;
import java.lang.reflect.Field;
import java.net.Inet4Address;
import java.net.Inet6Address;
import java.net.InetAddress;
import java.net.NetworkInterface;
import java.net.SocketException;
import java.text.SimpleDateFormat;
import java.util.ArrayList;
import java.util.Arrays;
import java.util.Collection;
import java.util.Date;
import java.util.Enumeration;
import java.util.HashMap;
import java.util.HashSet;
import java.util.LinkedList;
import java.util.List;
import java.util.Map;
import java.util.Map.Entry;
import java.util.Random;
import java.util.Set;
import java.util.SortedMap;
import java.util.TreeMap;
import java.util.concurrent.Callable;
import java.util.concurrent.ExecutionException;
import java.util.concurrent.Future;
import java.util.concurrent.ScheduledExecutorService;
import java.util.concurrent.ScheduledFuture;
import java.util.concurrent.ScheduledThreadPoolExecutor;
import java.util.concurrent.Semaphore;
import java.util.concurrent.TimeUnit;
import java.util.concurrent.atomic.AtomicBoolean;

import org.aeonbits.owner.ConfigFactory;
import org.apache.cassandra_voltpatches.GCInspector;
import org.apache.log4j.Appender;
import org.apache.log4j.DailyRollingFileAppender;
import org.apache.log4j.FileAppender;
import org.apache.log4j.Logger;
import org.apache.zookeeper_voltpatches.CreateMode;
import org.apache.zookeeper_voltpatches.KeeperException;
import org.apache.zookeeper_voltpatches.WatchedEvent;
import org.apache.zookeeper_voltpatches.Watcher;
import org.apache.zookeeper_voltpatches.ZooDefs.Ids;
import org.apache.zookeeper_voltpatches.ZooKeeper;
import org.apache.zookeeper_voltpatches.data.Stat;
import org.json_voltpatches.JSONException;
import org.json_voltpatches.JSONObject;
import org.json_voltpatches.JSONStringer;
import org.voltcore.logging.Level;
import org.voltcore.logging.VoltLogger;
import org.voltcore.messaging.HostMessenger;
import org.voltcore.messaging.HostMessenger.HostInfo;
import org.voltcore.messaging.SiteMailbox;
import org.voltcore.utils.CoreUtils;
import org.voltcore.utils.OnDemandBinaryLogger;
import org.voltcore.utils.Pair;
import org.voltcore.utils.ShutdownHooks;
import org.voltcore.utils.VersionChecker;
import org.voltcore.zk.CoreZK;
import org.voltcore.zk.ZKCountdownLatch;
import org.voltcore.zk.ZKUtil;
import org.voltdb.ProducerDRGateway.MeshMemberInfo;
import org.voltdb.TheHashinator.HashinatorType;
import org.voltdb.VoltDB.Configuration;
import org.voltdb.catalog.Catalog;
import org.voltdb.catalog.Cluster;
import org.voltdb.catalog.Deployment;
import org.voltdb.catalog.SnapshotSchedule;
import org.voltdb.catalog.Systemsettings;
import org.voltdb.common.Constants;
import org.voltdb.common.NodeState;
import org.voltdb.compiler.AdHocCompilerCache;
import org.voltdb.compiler.AsyncCompilerAgent;
import org.voltdb.compiler.deploymentfile.ClusterType;
import org.voltdb.compiler.deploymentfile.ConsistencyType;
import org.voltdb.compiler.deploymentfile.DeploymentType;
import org.voltdb.compiler.deploymentfile.DrRoleType;
import org.voltdb.compiler.deploymentfile.HeartbeatType;
import org.voltdb.compiler.deploymentfile.PartitionDetectionType;
import org.voltdb.compiler.deploymentfile.PathsType;
import org.voltdb.compiler.deploymentfile.SecurityType;
import org.voltdb.compiler.deploymentfile.SystemSettingsType;
import org.voltdb.dtxn.InitiatorStats;
import org.voltdb.dtxn.LatencyHistogramStats;
import org.voltdb.dtxn.LatencyStats;
import org.voltdb.dtxn.SiteTracker;
import org.voltdb.export.ExportManager;
import org.voltdb.importer.ImportManager;
import org.voltdb.iv2.BaseInitiator;
import org.voltdb.iv2.Cartographer;
import org.voltdb.iv2.Initiator;
import org.voltdb.iv2.KSafetyStats;
import org.voltdb.iv2.LeaderAppointer;
import org.voltdb.iv2.MpInitiator;
import org.voltdb.iv2.SpInitiator;
import org.voltdb.iv2.SpScheduler.DurableUniqueIdListener;
import org.voltdb.iv2.TxnEgo;
import org.voltdb.jni.ExecutionEngine;
import org.voltdb.join.BalancePartitionsStatistics;
import org.voltdb.join.ElasticJoinService;
import org.voltdb.licensetool.LicenseApi;
import org.voltdb.messaging.VoltDbMessageFactory;
import org.voltdb.modular.ModuleManager;
import org.voltdb.planner.ActivePlanRepository;
import org.voltdb.probe.MeshProber;
import org.voltdb.processtools.ShellTools;
import org.voltdb.rejoin.Iv2RejoinCoordinator;
import org.voltdb.rejoin.JoinCoordinator;
import org.voltdb.settings.ClusterSettings;
import org.voltdb.settings.ClusterSettingsRef;
import org.voltdb.settings.DbSettings;
import org.voltdb.settings.NodeSettings;
import org.voltdb.settings.Settings;
import org.voltdb.settings.SettingsException;
import org.voltdb.snmp.DummySnmpTrapSender;
import org.voltdb.snmp.FaultFacility;
import org.voltdb.snmp.FaultLevel;
import org.voltdb.snmp.SnmpTrapSender;
import org.voltdb.sysprocs.saverestore.SnapshotPathType;
import org.voltdb.sysprocs.saverestore.SnapshotUtil;
import org.voltdb.sysprocs.saverestore.SnapshotUtil.Snapshot;
import org.voltdb.utils.CLibrary;
import org.voltdb.utils.CatalogUtil;
import org.voltdb.utils.CatalogUtil.CatalogAndIds;
import org.voltdb.utils.Encoder;
import org.voltdb.utils.HTTPAdminListener;
import org.voltdb.utils.InMemoryJarfile;
import org.voltdb.utils.LogKeys;
import org.voltdb.utils.MiscUtils;
import org.voltdb.utils.PlatformProperties;
import org.voltdb.utils.SystemStatsCollector;
import org.voltdb.utils.TopologyZKUtils;
import org.voltdb.utils.VoltFile;
import org.voltdb.utils.VoltSampler;

import com.google_voltpatches.common.base.Charsets;
import com.google_voltpatches.common.base.Joiner;
import com.google_voltpatches.common.base.Supplier;
import com.google_voltpatches.common.base.Suppliers;
import com.google_voltpatches.common.base.Throwables;
import com.google_voltpatches.common.collect.ImmutableList;
import com.google_voltpatches.common.collect.ImmutableMap;
import com.google_voltpatches.common.collect.Maps;
import com.google_voltpatches.common.collect.Sets;
import com.google_voltpatches.common.net.HostAndPort;
import com.google_voltpatches.common.util.concurrent.ListenableFuture;
import com.google_voltpatches.common.util.concurrent.ListeningExecutorService;
import com.google_voltpatches.common.util.concurrent.SettableFuture;

/**
 * RealVoltDB initializes global server components, like the messaging
 * layer, ExecutionSite(s), and ClientInterface. It provides accessors
 * or references to those global objects. It is basically the global
 * namespace. A lot of the global namespace is described by VoltDBInterface
 * to allow test mocking.
 */
public class RealVoltDB implements VoltDBInterface, RestoreAgent.Callback, HostMessenger.HostWatcher {
    private static final boolean DISABLE_JMX = Boolean.valueOf(System.getProperty("DISABLE_JMX", "true"));

    /** Default deployment file contents if path to deployment is null */
    private static final String[] defaultDeploymentXML = {
        "<?xml version=\"1.0\"?>",
        "<!-- This file is an auto-generated default deployment configuration. -->",
        "<deployment>",
        "    <cluster hostcount=\"1\" />",
        "    <httpd enabled=\"true\">",
        "        <jsonapi enabled=\"true\" />",
        "    </httpd>",
        "</deployment>"
    };

    private final VoltLogger hostLog = new VoltLogger("HOST");
    private final VoltLogger consoleLog = new VoltLogger("CONSOLE");

    private VoltDB.Configuration m_config = new VoltDB.Configuration();
    int m_configuredNumberOfPartitions;
    int m_configuredReplicationFactor;
    // CatalogContext is immutable, just make sure that accessors see a consistent version
    volatile CatalogContext m_catalogContext;
    // Managed voltdb directories settings
    volatile NodeSettings m_nodeSettings;
    // Cluster settings reference and supplier
    final ClusterSettingsRef m_clusterSettings = new ClusterSettingsRef();
    private String m_buildString;
    static final String m_defaultVersionString = "7.1";
    // by default set the version to only be compatible with itself
    static final String m_defaultHotfixableRegexPattern = "^\\Q7.1\\E\\z";
    // these next two are non-static because they can be overrriden on the CLI for test
    private String m_versionString = m_defaultVersionString;
    private String m_hotfixableRegexPattern = m_defaultHotfixableRegexPattern;
    HostMessenger m_messenger = null;
    private ClientInterface m_clientInterface = null;
    HTTPAdminListener m_adminListener;
    private OpsRegistrar m_opsRegistrar = new OpsRegistrar();

    private AsyncCompilerAgent m_asyncCompilerAgent = null;

    public AsyncCompilerAgent getAsyncCompilerAgent() { return m_asyncCompilerAgent; }
    private PartitionCountStats m_partitionCountStats = null;
    private IOStats m_ioStats = null;
    private MemoryStats m_memoryStats = null;
    private CpuStats m_cpuStats = null;
    private CommandLogStats m_commandLogStats = null;
    private DRRoleStats m_drRoleStats = null;
    private StatsManager m_statsManager = null;
    private SnapshotCompletionMonitor m_snapshotCompletionMonitor;
    // These are unused locally, but they need to be registered with the StatsAgent so they're
    // globally available
    @SuppressWarnings("unused")
    private InitiatorStats m_initiatorStats;
    private LiveClientsStats m_liveClientsStats = null;
    int m_myHostId;
    String m_httpPortExtraLogMessage = null;
    boolean m_jsonEnabled;

    // IV2 things
    TreeMap<Integer, Initiator> m_iv2Initiators = new TreeMap<>();
    Cartographer m_cartographer = null;
    Supplier<Boolean> m_partitionZeroLeader = null;
    LeaderAppointer m_leaderAppointer = null;
    GlobalServiceElector m_globalServiceElector = null;
    MpInitiator m_MPI = null;
    Map<Integer, Long> m_iv2InitiatorStartingTxnIds = new HashMap<>();
    private ScheduledFuture<?> resMonitorWork;
    private HealthMonitor m_healthMonitor;


    private NodeStateTracker m_statusTracker;
    // Should the execution sites be started in recovery mode
    // (used for joining a node to an existing cluster)
    // If CL is enabled this will be set to true
    // by the CL when the truncation snapshot completes
    // and this node is viable for replay
    volatile boolean m_rejoining = false;
    // Need to separate the concepts of rejoin data transfer and rejoin
    // completion.  This boolean tracks whether or not the data transfer
    // process is done.  CL truncation snapshots will not flip the all-complete
    // boolean until no mode data is pending.
    // Yes, this is fragile having two booleans.  We could aggregate them into
    // some rejoining state enum at some point.
    volatile boolean m_rejoinDataPending = false;
    // Since m_rejoinDataPending is set asynchronously, sites could have inconsistent
    // view of what the value is during the execution of a sysproc. Use this and
    // m_safeMpTxnId to prevent the race. The m_safeMpTxnId is updated once in the
    // lifetime of the node to reflect the first MP txn that witnessed the flip of
    // m_rejoinDataPending.
    private final Object m_safeMpTxnIdLock = new Object();
    private long m_lastSeenMpTxnId = Long.MIN_VALUE;
    private long m_safeMpTxnId = Long.MAX_VALUE;
    String m_rejoinTruncationReqId = null;

    // Are we adding the node to the cluster instead of rejoining?
    volatile boolean m_joining = false;
    private boolean m_preparingShuttingdown = false;

    long m_clusterCreateTime;
    AtomicBoolean m_replicationActive = new AtomicBoolean(false);
    private ProducerDRGateway m_producerDRGateway = null;
    private ConsumerDRGateway m_consumerDRGateway = null;

    //Only restrict recovery completion during test
    static Semaphore m_testBlockRecoveryCompletion = new Semaphore(Integer.MAX_VALUE);
    private long m_executionSiteRecoveryFinish;
    private long m_executionSiteRecoveryTransferred;

    // Rejoin coordinator
    private JoinCoordinator m_joinCoordinator = null;
    private ElasticJoinService m_elasticJoinService = null;

    // Snapshot IO agent
    private SnapshotIOAgent m_snapshotIOAgent = null;

    // id of the leader, or the host restore planner says has the catalog
    int m_hostIdWithStartupCatalog;
    String m_pathToStartupCatalog;

    // Synchronize initialize and shutdown
    private final Object m_startAndStopLock = new Object();

    // Synchronize updates of catalog contexts across the multiple sites on this host.
    // Ensure that the first site to reach catalogUpdate() does all the work and that no
    // others enter until that's finished.  CatalogContext is immutable and volatile, accessors
    // should be able to always get a valid context without needing this lock.
    private final Object m_catalogUpdateLock = new Object();

    // add a random number to the sampler output to make it likely to be unique for this process.
    private final VoltSampler m_sampler = new VoltSampler(10, "sample" + String.valueOf(new Random().nextInt() % 10000) + ".txt");
    private final AtomicBoolean m_hasStartedSampler = new AtomicBoolean(false);

    List<Integer> m_partitionsToSitesAtStartupForExportInit;

    RestoreAgent m_restoreAgent = null;

    private final ListeningExecutorService m_es = CoreUtils.getCachedSingleThreadExecutor("StartAction ZK Watcher", 15000);

    private volatile boolean m_isRunning = false;
    private boolean m_isRunningWithOldVerb = true;
    private boolean m_isBare = false;
    private static final String SECONDARY_PICONETWORK_THREADS = "secondaryPicoNetworkThreads";

    /**
     * Startup snapshot nonce taken on shutdown --save
     */
    String m_terminusNonce = null;

    private int m_maxThreadsCount;

    @Override
    public boolean isRunningWithOldVerbs() {
        return m_isRunningWithOldVerb;
     };

    @Override
    public boolean isPreparingShuttingdown() {
        return m_preparingShuttingdown;
    }
    @Override
    public void setShuttingdown(boolean preparingShuttingdown) {
        m_preparingShuttingdown = preparingShuttingdown;
    }

    @Override
    public boolean rejoining() {
        return m_rejoining;
    }

    @Override
    public boolean rejoinDataPending() {
        return m_rejoinDataPending;
    }

    @Override
    public boolean isMpSysprocSafeToExecute(long txnId)
    {
        synchronized (m_safeMpTxnIdLock) {
            if (txnId >= m_safeMpTxnId) {
                return true;
            }

            if (txnId > m_lastSeenMpTxnId) {
                m_lastSeenMpTxnId = txnId;
                if (!rejoinDataPending() && m_safeMpTxnId == Long.MAX_VALUE) {
                    m_safeMpTxnId = txnId;
                }
            }

            return txnId >= m_safeMpTxnId;
        }
    }

    private long m_recoveryStartTime;

    CommandLog m_commandLog;
    SnmpTrapSender m_snmp;

    private volatile OperationMode m_mode = OperationMode.INITIALIZING;
    private OperationMode m_startMode = null;

    volatile String m_localMetadata = "";

    private ListeningExecutorService m_computationService;

    private Thread m_configLogger;

    // methods accessed via the singleton
    @Override
    public void startSampler() {
        if (m_hasStartedSampler.compareAndSet(false, true)) {
            m_sampler.start();
        }
    }

    private ScheduledThreadPoolExecutor m_periodicWorkThread;
    private ScheduledThreadPoolExecutor m_periodicPriorityWorkThread;

    // The configured license api: use to decide enterprise/community edition feature enablement
    LicenseApi m_licenseApi;
    String m_licenseInformation = "";
    private LatencyStats m_latencyStats;

    private LatencyHistogramStats m_latencyHistogramStats;

    private File getConfigDirectory() {
        return getConfigDirectory(m_config);
    }

    private File getConfigDirectory(Configuration config) {
        return getConfigDirectory(config.m_voltdbRoot);
    }

    private File getConfigDirectory(File voltdbroot) {
        return new VoltFile(voltdbroot, Constants.CONFIG_DIR);
    }

    private File getConfigLogDeployment() {
        return getConfigLogDeployment(m_config);
    }

    private File getConfigLogDeployment(Configuration config) {
        return new VoltFile(getConfigDirectory(config), "deployment.xml");
    }

    @Override
    public LicenseApi getLicenseApi() {
        return m_licenseApi;
    }

    @Override
    public String getLicenseInformation() {
        return m_licenseInformation;
    }

    @Override
    public String getVoltDBRootPath(PathsType.Voltdbroot path) {
        if (isRunningWithOldVerbs()) {
           return path.getPath();
        }
        return m_nodeSettings.getVoltDBRoot().getPath();
    }

    @Override
    public String getCommandLogPath(PathsType.Commandlog path) {
        if (isRunningWithOldVerbs()) {
           return path.getPath();
        }
        return m_nodeSettings.resolve(m_nodeSettings.getCommandLog()).getPath();
    }

    @Override
    public String getCommandLogSnapshotPath(PathsType.Commandlogsnapshot path) {
        if (isRunningWithOldVerbs()) {
           return path.getPath();
        }
        return m_nodeSettings.resolve(m_nodeSettings.getCommandLogSnapshot()).getPath();
    }

    @Override
    public String getSnapshotPath(PathsType.Snapshots path) {
        if (isRunningWithOldVerbs()) {
           return path.getPath();
        }
        return m_nodeSettings.resolve(m_nodeSettings.getSnapshoth()).getPath();
    }

    @Override
    public String getExportOverflowPath(PathsType.Exportoverflow path) {
        if (isRunningWithOldVerbs()) {
           return path.getPath();
        }
        return m_nodeSettings.resolve(m_nodeSettings.getExportOverflow()).getPath();
    }

    @Override
    public String getDROverflowPath(PathsType.Droverflow path) {
        if (isRunningWithOldVerbs()) {
           return path.getPath();
        }
        return m_nodeSettings.resolve(m_nodeSettings.getDROverflow()).getPath();
    }

    @Override
    public String getVoltDBRootPath() {
        return m_nodeSettings.getVoltDBRoot().getPath();
    }

    @Override
    public String getCommandLogPath() {
        return m_nodeSettings.resolve(m_nodeSettings.getCommandLog()).getPath();
    }

    @Override
    public String getCommandLogSnapshotPath() {
        return m_nodeSettings.resolve(m_nodeSettings.getCommandLogSnapshot()).getPath();
    }

    @Override
    public String getSnapshotPath() {
        return m_nodeSettings.resolve(m_nodeSettings.getSnapshoth()).getPath();
    }

    @Override
    public String getExportOverflowPath() {
        return m_nodeSettings.resolve(m_nodeSettings.getExportOverflow()).getPath();
    }

    @Override
    public String getDROverflowPath() {
        return m_nodeSettings.resolve(m_nodeSettings.getDROverflow()).getPath();
    }

    private String managedPathEmptyCheck(String voltDbRoot, String path) {
        VoltFile managedPath;
        if (new File(path).isAbsolute())
            managedPath = new VoltFile(path);
        else
            managedPath = new VoltFile(voltDbRoot, path);
        if (managedPath.exists() && managedPath.canRead() && managedPath.list().length > 0)
            return managedPath.getAbsolutePath();
        return null;
    }

    private void managedPathsEmptyCheck(Configuration config) {
        List<String> nonEmptyPaths = managedPathsWithFiles(config, m_catalogContext.getDeployment());
        if (!nonEmptyPaths.isEmpty()) {
            StringBuilder crashMessage =
                    new StringBuilder("Files from a previous database session exist in the managed directories:");
            for (String nonEmptyPath : nonEmptyPaths) {
                crashMessage.append("\n  - " + nonEmptyPath);
            }
            if (config.m_startAction.isLegacy()) {
                crashMessage.append("\nUse the recover command to restore the previous database or use create --force" +
                    " to start a new database session overwriting existing files.");
            } else {
                crashMessage.append("\nUse start to restore the previous database or use init --force" +
                    " to start a new database session overwriting existing files.");
            }
            VoltDB.crashLocalVoltDB(crashMessage.toString());
        }
    }

    private List<String> managedPathsWithFiles(Configuration config, DeploymentType deployment) {
        ImmutableList.Builder<String> nonEmptyPaths = ImmutableList.builder();
        if (!config.m_isEnterprise) {
            return nonEmptyPaths.build();
        }
        PathsType paths = deployment.getPaths();
        String voltDbRoot = getVoltDBRootPath(paths.getVoltdbroot());
        String path;
        if ((path = managedPathEmptyCheck(voltDbRoot, getSnapshotPath(paths.getSnapshots()))) != null)
            nonEmptyPaths.add(path);
        if ((path = managedPathEmptyCheck(voltDbRoot, getExportOverflowPath(paths.getExportoverflow()))) != null)
            nonEmptyPaths.add(path);
        if ((path = managedPathEmptyCheck(voltDbRoot, getDROverflowPath(paths.getDroverflow()))) != null)
            nonEmptyPaths.add(path);
        if ((path = managedPathEmptyCheck(voltDbRoot, getCommandLogPath(paths.getCommandlog()))) != null)
            nonEmptyPaths.add(path);
        if ((path = managedPathEmptyCheck(voltDbRoot, getCommandLogSnapshotPath(paths.getCommandlogsnapshot()))) != null)
            nonEmptyPaths.add(path);
        return nonEmptyPaths.build();
    }

    private final List<String> pathsWithRecoverableArtifacts(DeploymentType deployment) {
        ImmutableList.Builder<String> nonEmptyPaths = ImmutableList.builder();
        if (!MiscUtils.isPro()) {
            return nonEmptyPaths.build();
        }
        PathsType paths = deployment.getPaths();
        String voltDbRoot = getVoltDBRootPath(paths.getVoltdbroot());
        String path;
        if ((path = managedPathEmptyCheck(voltDbRoot, getSnapshotPath(paths.getSnapshots()))) != null)
            nonEmptyPaths.add(path);
        if ((path = managedPathEmptyCheck(voltDbRoot, getCommandLogPath(paths.getCommandlog()))) != null)
            nonEmptyPaths.add(path);
        if ((path = managedPathEmptyCheck(voltDbRoot, getCommandLogSnapshotPath(paths.getCommandlogsnapshot()))) != null)
            nonEmptyPaths.add(path);
        return nonEmptyPaths.build();
    }

    private void outputDeployment(Configuration config) {
        try {
            File configInfoDir = new VoltFile(config.m_voltdbRoot, Constants.CONFIG_DIR);
            File depFH = new VoltFile(configInfoDir, "deployment.xml");
            if (!depFH.isFile() || !depFH.canRead()) {
                System.out.println("FATAL: Failed to get configuration or deployment configuration is invalid. "
                        + depFH.getAbsolutePath());
                VoltDB.exit(-1);
            }
            config.m_pathToDeployment = depFH.getCanonicalPath();
        } catch (IOException e) {
            System.err.println("FATAL: Failed to read deployment: " + e.getMessage());
            VoltDB.exit(-1);
        }

        ReadDeploymentResults readDepl = readPrimedDeployment(config);
        try {
            DeploymentType dt = CatalogUtil.updateRuntimeDeploymentPaths(readDepl.deployment);
            // We don't have catalog context so host count is not there.
            String out;
            if ((out = CatalogUtil.getDeployment(dt, true)) != null) {
                if ((new File(config.m_getOutput)).exists() && !config.m_forceGetCreate) {
                    System.err.println("FATAL: Failed to save deployment, file already exists: " + config.m_getOutput);
                    VoltDB.exit(-1);
                }
                try (FileOutputStream fos = new FileOutputStream(config.m_getOutput.trim())){
                    fos.write(out.getBytes());
                } catch (IOException e) {
                    System.out.println("FATAL: Failed to write deployment to " + config.m_getOutput
                            + " : " + e.getMessage());
                    VoltDB.exit(-1);
                }
                System.out.println("Deployment configuration saved at " + config.m_getOutput.trim());
            } else {
                System.err.println("FATAL: Failed to get configuration or deployment configuration is invalid.");
                VoltDB.exit(-1);
            }
        } catch (Exception e) {
            System.out.println("FATAL: Failed to get configuration or deployment configuration is invalid. "
                    + "Please make sure voltdbroot is a valid directory. " + e.getMessage());
            VoltDB.exit(-1);
        }
    }

    private void outputSchema(Configuration config) {
        if ((new File(config.m_getOutput)).exists() && !config.m_forceGetCreate) {
            System.err.println("FATAL: Failed to save schema file, file already exists: " + config.m_getOutput);
            VoltDB.exit(-1);
        }

        try {
            InMemoryJarfile catalogJar = CatalogUtil.loadInMemoryJarFile(MiscUtils.fileToBytes(new File (config.m_pathToCatalog)));
            String ddl = CatalogUtil.getAutoGenDDLFromJar(catalogJar);
            try (FileOutputStream fos = new FileOutputStream(config.m_getOutput.trim())){
                fos.write(ddl.getBytes());
            } catch (IOException e) {
                System.out.println("FATAL: Failed to write schema to " + config.m_getOutput
                        + " : " + e.getMessage());
                VoltDB.exit(-1);
            }
            System.out.println("Schema file saved at " + config.m_getOutput.trim());
        } catch (IOException e) {
            System.err.println("FATAL: Failed to load the catalog jar from " + config.m_pathToCatalog
                    + " : " + e.getMessage());
            VoltDB.exit(-1);
        }
    }

    @Override
    public void cli(Configuration config) {
        if (config.m_startAction != StartAction.GET) {
            System.err.println("This can only be called for GET action.");
            VoltDB.exit(-1);
        }

        if (!config.m_voltdbRoot.exists() || !config.m_voltdbRoot.canRead() || !config.m_voltdbRoot.canExecute() || !config.m_voltdbRoot.isDirectory()) {
            try {
                System.err.println("FATAL: Invalid Voltdbroot directory: " + config.m_voltdbRoot.getCanonicalPath());
            } catch (IOException ex) {
                //Ignore;
            }
            VoltDB.exit(-1);
        }

        // Handle multiple invocations of server thread in the same JVM.
        // by clearing static variables/properties which ModuleManager,
        // and Settings depend on
        ConfigFactory.clearProperty(Settings.CONFIG_DIR);
        switch (config.m_getOption) {
            case DEPLOYMENT:
                outputDeployment(config);
                break;
            case SCHEMA:
                outputSchema(config);
                break;
        }
        VoltDB.exit(0);
    }

    /**
     * Initialize all the global components, then initialize all the m_sites.
     * @param config configuration that gets passed in from commandline.
     */
    @Override
    public void initialize(Configuration config) {
        hostLog.info("PID of this Volt process is " + CLibrary.getpid());
        ShutdownHooks.enableServerStopLogging();
        synchronized(m_startAndStopLock) {
            exitAfterMessage = false;
            // Handle multiple invocations of server thread in the same JVM.
            // by clearing static variables/properties which ModuleManager,
            // and Settings depend on
            ConfigFactory.clearProperty(Settings.CONFIG_DIR);
            ModuleManager.resetCacheRoot();

            m_isRunningWithOldVerb = config.m_startAction.isLegacy();

            // check that this is a 64 bit VM
            if (System.getProperty("java.vm.name").contains("64") == false) {
                hostLog.fatal("You are running on an unsupported (probably 32 bit) JVM. Exiting.");
                System.exit(-1);
            }

            // print the ascii art!
            consoleLog.l7dlog( Level.INFO, LogKeys.host_VoltDB_StartupString.name(), null);

            // load license API
            if (config.m_pathToLicense == null) {
                m_licenseApi = MiscUtils.licenseApiFactory();
                if (m_licenseApi == null) {
                    hostLog.fatal("Unable to open license file in default directories");
                }
            } else {
                m_licenseApi = MiscUtils.licenseApiFactory(config.m_pathToLicense);
                if (m_licenseApi == null) {
                    hostLog.fatal("Unable to open license file in provided path: " + config.m_pathToLicense);
                }
            }

            if (m_licenseApi == null) {
                hostLog.fatal("Please contact sales@voltdb.com to request a license.");
                VoltDB.crashLocalVoltDB(
                        "Failed to initialize license verifier. " + "See previous log message for details.", false,
                        null);
            }

            // determine the edition
            String edition = "Community Edition";
            if (config.m_isEnterprise) {
                if (m_licenseApi.isEnterprise()) edition = "Enterprise Edition";
                if (m_licenseApi.isPro()) edition = "Pro Edition";
                if (m_licenseApi.isTrial()) edition = "Enterprise Edition";
                if (m_licenseApi.isAWSMarketplace()) edition = "AWS Marketplace Pro Edition";
            }

            // this also prints out the license type on the console
            readBuildInfo(edition);

            // print out the licensee on the license
            if (config.m_isEnterprise) {
                String licensee = m_licenseApi.licensee();
                if ((licensee != null) && (licensee.length() > 0)) {
                    consoleLog.info(String.format("Licensed to: %s", licensee));
                }
            }

            if (config.m_startAction.isLegacy()) {
                consoleLog.warn("The \"" + config.m_startAction.m_verb + "\" command is deprecated, please use \"init\" and \"start\" for your cluster operations.");
            }
            // Replay command line args that we can see
            StringBuilder sb = new StringBuilder(2048).append("Command line arguments: ");
            sb.append(System.getProperty("sun.java.command", "[not available]"));
            hostLog.info(sb.toString());

            List<String> iargs = ManagementFactory.getRuntimeMXBean().getInputArguments();
            sb.delete(0, sb.length()).append("Command line JVM arguments:");
            for (String iarg : iargs)
                sb.append(" ").append(iarg);
            if (iargs.size() > 0) hostLog.info(sb.toString());
            else hostLog.info("No JVM command line args known.");

            sb.delete(0, sb.length()).append("Command line JVM classpath: ");
            sb.append(System.getProperty("java.class.path", "[not available]"));
            hostLog.info(sb.toString());

            // config UUID is part of the status tracker that is slated to be an
            // Information source for an http admun endpoint
            m_statusTracker = new NodeStateTracker();

            if (config.m_startAction == StartAction.INITIALIZE) {
                if (config.m_forceVoltdbCreate) {
                    deleteInitializationMarkers(config);
                }
            }

            // If there's no deployment provide a default and put it under voltdbroot.
            if (config.m_pathToDeployment == null) {
                try {
                    config.m_pathToDeployment = setupDefaultDeployment(hostLog, config.m_voltdbRoot);
                    config.m_deploymentDefault = true;
                } catch (IOException e) {
                    VoltDB.crashLocalVoltDB("Failed to write default deployment.", false, null);
                    return;
                }
            }

            ReadDeploymentResults readDepl = readPrimedDeployment(config);

            if (config.m_startAction == StartAction.INITIALIZE) {
                if (config.m_forceVoltdbCreate && m_nodeSettings.clean()) {
                    String msg = "Archived previous snapshot directory to " + m_nodeSettings.getSnapshoth() + ".1";
                    consoleLog.info(msg);
                    hostLog.info(msg);
                }
                stageDeploymemtFileForInitialize(config, readDepl.deployment);
                stageInitializedMarker(config);
                hostLog.info("Initialized VoltDB root directory " + config.m_voltdbRoot.getPath());
                consoleLog.info("Initialized VoltDB root directory " + config.m_voltdbRoot.getPath());
                VoltDB.exit(0);
            }

            if (config.m_startAction.isLegacy()) {
                File rootFH = CatalogUtil.getVoltDbRoot(readDepl.deployment.getPaths());
                File inzFH = new VoltFile(rootFH, VoltDB.INITIALIZED_MARKER);
                if (inzFH.exists()) {
                    VoltDB.crashLocalVoltDB("Cannot use legacy start action "
                            + config.m_startAction + " on voltdbroot "
                            + rootFH + " that was initialized with the init command");
                    return;
                }
                //Case where you give primed deployment with -d look in ../../ for initialized marker.
                //Also check if parents are config and voltdbroot
                File cfile = (new File(config.m_pathToDeployment)).getParentFile();
                if (cfile != null) {
                    rootFH = cfile.getParentFile();
                    if ("config".equals(cfile.getName()) && VoltDB.DBROOT.equals(rootFH.getName())) {
                        inzFH = new VoltFile(rootFH, VoltDB.INITIALIZED_MARKER);
                        if (inzFH.exists()) {
                            VoltDB.crashLocalVoltDB("Can not use legacy start action "
                                    + config.m_startAction + " on voltdbroot "
                                    + rootFH + " that was initialized with the init command");
                            return;
                        }
                    }
                }
            }

            List<String> failed = m_nodeSettings.ensureDirectoriesExist();
            if (!failed.isEmpty()) {
                String msg = "Unable to access or create the following directories:\n  - " +
                        Joiner.on("\n  - ").join(failed);
                VoltDB.crashLocalVoltDB(msg);
                return;
            }

            if (config.m_hostCount == VoltDB.UNDEFINED) {
                config.m_hostCount = readDepl.deployment.getCluster().getHostcount();
            }

            // set the mode first thing
            m_mode = OperationMode.INITIALIZING;
            m_config = config;
            m_startMode = null;

            // set a bunch of things to null/empty/new for tests
            // which reusue the process
            m_safeMpTxnId = Long.MAX_VALUE;
            m_lastSeenMpTxnId = Long.MIN_VALUE;
            m_clientInterface = null;
            m_adminListener = null;
            m_commandLog = new DummyCommandLog();
            m_snmp = new DummySnmpTrapSender();
            m_messenger = null;
            m_opsRegistrar = new OpsRegistrar();
            m_asyncCompilerAgent = null;
            m_snapshotCompletionMonitor = null;
            m_catalogContext = null;
            m_partitionCountStats = null;
            m_ioStats = null;
            m_memoryStats = null;
            m_commandLogStats = null;
            m_statsManager = null;
            m_restoreAgent = null;
            m_recoveryStartTime = System.currentTimeMillis();
            m_hostIdWithStartupCatalog = 0;
            m_pathToStartupCatalog = m_config.m_pathToCatalog;
            m_replicationActive = new AtomicBoolean(false);
            m_configLogger = null;
            ActivePlanRepository.clear();

            updateMaxThreadsLimit();

            // set up site structure
            final int computationThreads = Math.max(2, CoreUtils.availableProcessors() / 4);
            m_computationService =
                    CoreUtils.getListeningExecutorService(
                            "Computation service thread",
                            computationThreads, m_config.m_computationCoreBindings);

            // Set std-out/err to use the UTF-8 encoding and fail if UTF-8 isn't supported
            try {
                System.setOut(new PrintStream(System.out, true, "UTF-8"));
                System.setErr(new PrintStream(System.err, true, "UTF-8"));
            } catch (UnsupportedEncodingException e) {
                hostLog.fatal("Support for the UTF-8 encoding is required for VoltDB. This means you are likely running an unsupported JVM. Exiting.");
                VoltDB.exit(-1);
            }

            m_snapshotCompletionMonitor = new SnapshotCompletionMonitor();

            // use CLI overrides for testing hotfix version compatibility
            if (m_config.m_versionStringOverrideForTest != null) {
                m_versionString = m_config.m_versionStringOverrideForTest;
            }
            if (m_config.m_versionCompatibilityRegexOverrideForTest != null) {
                m_hotfixableRegexPattern = m_config.m_versionCompatibilityRegexOverrideForTest;
            }
            if (m_config.m_buildStringOverrideForTest != null) {
                m_buildString = m_config.m_buildStringOverrideForTest;
            }
            // Prime cluster settings from configuration parameters
            // evaluate properties with the following sources in terms of priority
            // 1) properties from command line options
            // 2) properties from the cluster.properties files
            // 3) properties from the deployment file

            // this reads the file config/cluster.properties
            ClusterSettings fromPropertyFile = ClusterSettings.create();
            // handle case we recover clusters that were elastically expanded
            if (m_config.m_startAction.doesRecover()) {
                m_config.m_hostCount = fromPropertyFile.hostcount();
            }
            Map<String, String> fromCommandLine = m_config.asClusterSettingsMap();
            Map<String, String> fromDeploymentFile = CatalogUtil.
                    asClusterSettingsMap(readDepl.deployment);

            ClusterSettings clusterSettings = ClusterSettings.create(
                    fromCommandLine, fromPropertyFile.asMap(), fromDeploymentFile);

            // persist the merged settings
            clusterSettings.store();

            m_clusterSettings.set(clusterSettings, 1);

            MeshProber.Determination determination = buildClusterMesh(readDepl);
            if (m_config.m_startAction == StartAction.PROBE) {
                String action = "Starting a new database cluster";
                if (determination.startAction.doesRejoin()) {
                    action = "Rejoining a running cluster";
                } else if (determination.startAction == StartAction.JOIN) {
                    action = "Adding this node to a running cluster";
                } else if (determination.startAction.doesRecover()) {
                    action = "Restarting the database cluster from the command logs";
                }
                hostLog.info(action);
                consoleLog.info(action);
            }

            m_config.m_startAction = determination.startAction;
            m_config.m_hostCount = determination.hostCount;

            m_terminusNonce = determination.terminusNonce;

            // determine if this is a rejoining node
            // (used for license check and later the actual rejoin)
            m_rejoining = m_config.m_startAction.doesRejoin();
            m_rejoinDataPending = m_config.m_startAction.doesJoin();

            m_joining = m_config.m_startAction == StartAction.JOIN;

            if (m_rejoining || m_joining) {
                m_statusTracker.setNodeState(NodeState.REJOINING);
            }
            //Register dummy agents immediately
            m_opsRegistrar.registerMailboxes(m_messenger);

            //Start validating the build string in the background
            final Future<?> buildStringValidation = validateBuildString(getBuildString(), m_messenger.getZK());

            // race to create start action nodes and then verify theirs compatibility.
            m_messenger.getZK().create(VoltZK.start_action, null, Ids.OPEN_ACL_UNSAFE, CreateMode.PERSISTENT, new ZKUtil.StringCallback(), null);
            VoltZK.createStartActionNode(m_messenger.getZK(), m_messenger.getHostId(), m_config.m_startAction);
            validateStartAction();

            // durable means commandlogging is enabled.
            boolean durable = readDeploymentAndCreateStarterCatalogContext(config);
            if (config.m_isEnterprise && m_config.m_startAction.doesRequireEmptyDirectories()
                    && !config.m_forceVoltdbCreate && durable) {
                managedPathsEmptyCheck(config);
            }
            //If we are not durable and we are not rejoining we backup auto snapshots if present.
            //If terminus is present we will recover from shutdown save so dont move.
            if (!durable && m_config.m_startAction.doesRecover() && determination.terminusNonce == null) {
                if (m_nodeSettings.clean()) {
                    String msg = "Archived previous snapshot directory to " + m_nodeSettings.getSnapshoth() + ".1";
                    consoleLog.info(msg);
                    hostLog.info(msg);
                }
            }

            // wait to make sure every host actually *see* each other's ZK node state.
            final int numberOfNodes = m_messenger.getLiveHostIds().size();
            Map<Integer, HostInfo> hostInfos = m_messenger.waitForGroupJoin(numberOfNodes);
            Map<Integer, String> hostGroups = Maps.newHashMap();
            Map<Integer, Integer> sitesPerHostMap = Maps.newHashMap();
            hostInfos.forEach((k, v) -> {
                hostGroups.put(k, v.m_group);
                sitesPerHostMap.put(k, v.m_localSitesCount);
            });
            if (m_messenger.isPaused() || m_config.m_isPaused) {
                setStartMode(OperationMode.PAUSED);
            }

            // Create the thread pool here. It's needed by buildClusterMesh()
            m_periodicWorkThread =
                    CoreUtils.getScheduledThreadPoolExecutor("Periodic Work", 1, CoreUtils.SMALL_STACK_SIZE);
            m_periodicPriorityWorkThread =
                    CoreUtils.getScheduledThreadPoolExecutor("Periodic Priority Work", 1, CoreUtils.SMALL_STACK_SIZE);

            Class<?> snapshotIOAgentClass = MiscUtils.loadProClass("org.voltdb.SnapshotIOAgentImpl", "Snapshot", true);
            if (snapshotIOAgentClass != null) {
                try {
                    m_snapshotIOAgent = (SnapshotIOAgent) snapshotIOAgentClass.getConstructor(HostMessenger.class, long.class)
                            .newInstance(m_messenger, m_messenger.getHSIdForLocalSite(HostMessenger.SNAPSHOT_IO_AGENT_ID));
                    m_messenger.createMailbox(m_snapshotIOAgent.getHSId(), m_snapshotIOAgent);
                } catch (Exception e) {
                    VoltDB.crashLocalVoltDB("Failed to instantiate snapshot IO agent", true, e);
                }
            }

            m_asyncCompilerAgent = new AsyncCompilerAgent(m_licenseApi);

            try {
                SimpleDateFormat sdf = new SimpleDateFormat("EEE MMM d, yyyy");
                JSONObject jo = new JSONObject();
                jo.put("trial", m_licenseApi.isTrial());
                jo.put("hostcount",m_licenseApi.maxHostcount());
                jo.put("commandlogging", m_licenseApi.isCommandLoggingAllowed());
                jo.put("wanreplication", m_licenseApi.isDrReplicationAllowed());
                jo.put("expiration", sdf.format(m_licenseApi.expires().getTime()));
                m_licenseInformation = jo.toString();
            } catch (JSONException ex) {
                //Ignore
            }

            // Create the GlobalServiceElector.  Do this here so we can register the MPI with it
            // when we construct it below
            m_globalServiceElector = new GlobalServiceElector(m_messenger.getZK(), m_messenger.getHostId());
            // Start the GlobalServiceElector.  Not sure where this will actually belong.
            try {
                m_globalServiceElector.start();
            } catch (Exception e) {
                VoltDB.crashLocalVoltDB("Unable to start GlobalServiceElector", true, e);
            }

            // Always create a mailbox for elastic join data transfer
            if (m_config.m_isEnterprise) {
                long elasticHSId = m_messenger.getHSIdForLocalSite(HostMessenger.REBALANCE_SITE_ID);
                m_messenger.createMailbox(elasticHSId, new SiteMailbox(m_messenger, elasticHSId));
            }

            if (m_joining) {
                Class<?> elasticJoinCoordClass =
                        MiscUtils.loadProClass("org.voltdb.join.ElasticJoinNodeCoordinator", "Elastic", false);
                try {
                    Constructor<?> constructor = elasticJoinCoordClass.getConstructor(HostMessenger.class, String.class);
                    m_joinCoordinator = (JoinCoordinator) constructor.newInstance(m_messenger, VoltDB.instance().getVoltDBRootPath());
                    m_messenger.registerMailbox(m_joinCoordinator);
                    m_joinCoordinator.initialize(m_catalogContext.getDeployment().getCluster().getKfactor());
                } catch (Exception e) {
                    VoltDB.crashLocalVoltDB("Failed to instantiate join coordinator", true, e);
                }
            }

            /*
             * Construct all the mailboxes for things that need to be globally addressable so they can be published
             * in one atomic shot.
             *
             * The starting state for partition assignments are statically derived from the host id generated
             * by host messenger and the k-factor/host count/sites per host. This starting state
             * is published to ZK as the topology metadata node.
             *
             * On join and rejoin the node has to inspect the topology meta node to find out what is missing
             * and then update the topology listing itself as the replica for those partitions.
             * Then it does a compare and set of the topology.
             *
             * Ning: topology may not reflect the true partitions in the cluster during join. So if another node
             * is trying to rejoin, it should rely on the cartographer's view to pick the partitions to replace.
             */
            AbstractTopology topo = getTopology(config.m_startAction, hostGroups, sitesPerHostMap, m_joinCoordinator);
            m_partitionsToSitesAtStartupForExportInit = new ArrayList<>();
            try {
                // IV2 mailbox stuff
                m_configuredReplicationFactor = topo.getReplicationFactor();
                m_cartographer = new Cartographer(m_messenger, m_configuredReplicationFactor,
                        m_catalogContext.cluster.getNetworkpartition());
                m_partitionZeroLeader = new Supplier<Boolean>() {
                    @Override
                    public Boolean get() {
                        return m_cartographer.isPartitionZeroLeader();
                    }
                };
                List<Integer> partitions = null;
                if (m_rejoining) {
                    m_configuredNumberOfPartitions = m_cartographer.getPartitionCount();
                    partitions = recoverPartitions(topo, hostGroups.get(m_messenger.getHostId()));
                    if (partitions == null) {
                        partitions = m_cartographer.getIv2PartitionsToReplace(m_configuredReplicationFactor,
                                                                          m_catalogContext.getNodeSettings().getLocalSitesCount(),
                                                                          m_messenger.getHostId(),
                                                                          hostGroups);
                    }
                    if (partitions.size() == 0) {
                        VoltDB.crashLocalVoltDB("The VoltDB cluster already has enough nodes to satisfy " +
                                "the requested k-safety factor of " +
                                m_configuredReplicationFactor + ".\n" +
                                "No more nodes can join.", false, null);
                    }
                } else {
                    m_configuredNumberOfPartitions = topo.getPartitionCount();
                    partitions = topo.getPartitionIdList(m_messenger.getHostId());
                }
                for (int ii = 0; ii < partitions.size(); ii++) {
                    Integer partition = partitions.get(ii);
                    m_iv2InitiatorStartingTxnIds.put( partition, TxnEgo.makeZero(partition).getTxnId());
                }
                m_iv2Initiators = createIv2Initiators(
                        partitions,
                        m_config.m_startAction,
                        m_partitionsToSitesAtStartupForExportInit);
                m_iv2InitiatorStartingTxnIds.put(
                        MpInitiator.MP_INIT_PID,
                        TxnEgo.makeZero(MpInitiator.MP_INIT_PID).getTxnId());
                // Pass the local HSIds to the MPI so it can farm out buddy sites
                // to the RO MP site pool
                List<Long> localHSIds = new ArrayList<>();
                for (Initiator ii : m_iv2Initiators.values()) {
                    localHSIds.add(ii.getInitiatorHSId());
                }
                m_MPI = new MpInitiator(m_messenger, localHSIds, getStatsAgent());
                m_iv2Initiators.put(MpInitiator.MP_INIT_PID, m_MPI);

                // Make a list of HDIds to join
                Map<Integer, Long> partsToHSIdsToRejoin = new HashMap<>();
                for (Initiator init : m_iv2Initiators.values()) {
                    if (init.isRejoinable()) {
                        partsToHSIdsToRejoin.put(init.getPartitionId(), init.getInitiatorHSId());
                    }
                }
                OnDemandBinaryLogger.path = VoltDB.instance().getVoltDBRootPath();
                if (m_rejoining) {
                    SnapshotSaveAPI.recoveringSiteCount.set(partsToHSIdsToRejoin.size());
                    hostLog.info("Set recovering site count to " + partsToHSIdsToRejoin.size());

                    m_joinCoordinator = new Iv2RejoinCoordinator(m_messenger,
                            partsToHSIdsToRejoin.values(),
                            VoltDB.instance().getVoltDBRootPath(),
                            m_config.m_startAction == StartAction.LIVE_REJOIN);
                    m_joinCoordinator.initialize(m_configuredReplicationFactor);
                    m_messenger.registerMailbox(m_joinCoordinator);
                    if (m_config.m_startAction == StartAction.LIVE_REJOIN) {
                        hostLog.info("Using live rejoin.");
                    }
                    else {
                        hostLog.info("Using blocking rejoin.");
                    }
                } else if (m_joining) {
                    m_joinCoordinator.setPartitionsToHSIds(partsToHSIdsToRejoin);
                }
            } catch (Exception e) {
                VoltDB.crashLocalVoltDB(e.getMessage(), true, e);
            }

            // do the many init tasks in the Inits class
            Inits inits = new Inits(m_statusTracker, this, 1, durable);
            inits.doInitializationWork();

            // Need the catalog so that we know how many tables so we can guess at the necessary heap size
            // This is done under Inits.doInitializationWork(), so need to wait until we get here.
            // Current calculation needs pro/community knowledge, number of tables, and the sites/host,
            // which is the number of initiators (minus the possibly idle MPI initiator)
            checkHeapSanity(MiscUtils.isPro(), m_catalogContext.tables.size(),
                    (m_iv2Initiators.size() - 1), m_configuredReplicationFactor);

            if (m_joining && getReplicationRole() == ReplicationRole.REPLICA) {
                VoltDB.crashLocalVoltDB("Elastic join is prohibited on a replica cluster.", false, null);
            }

            collectLocalNetworkMetadata();

            /*
             * Construct an adhoc planner for the initial catalog
             */
            final CatalogSpecificPlanner csp = new CatalogSpecificPlanner(m_asyncCompilerAgent, m_catalogContext);

            // Initialize stats
            m_ioStats = new IOStats();
            getStatsAgent().registerStatsSource(StatsSelector.IOSTATS,
                    0, m_ioStats);
            m_memoryStats = new MemoryStats();
            getStatsAgent().registerStatsSource(StatsSelector.MEMORY,
                    0, m_memoryStats);
            getStatsAgent().registerStatsSource(StatsSelector.TOPO, 0, m_cartographer);
            m_partitionCountStats = new PartitionCountStats(m_cartographer);
            getStatsAgent().registerStatsSource(StatsSelector.PARTITIONCOUNT,
                    0, m_partitionCountStats);
            m_initiatorStats = new InitiatorStats(m_myHostId);
            m_liveClientsStats = new LiveClientsStats();
            getStatsAgent().registerStatsSource(StatsSelector.LIVECLIENTS, 0, m_liveClientsStats);
            m_latencyStats = new LatencyStats(m_myHostId);
            getStatsAgent().registerStatsSource(StatsSelector.LATENCY, 0, m_latencyStats);
            m_latencyHistogramStats = new LatencyHistogramStats(m_myHostId);
            getStatsAgent().registerStatsSource(StatsSelector.LATENCY_HISTOGRAM,
                    0, m_latencyHistogramStats);


            BalancePartitionsStatistics rebalanceStats = new BalancePartitionsStatistics();
            getStatsAgent().registerStatsSource(StatsSelector.REBALANCE, 0, rebalanceStats);

            KSafetyStats kSafetyStats = new KSafetyStats();
            getStatsAgent().registerStatsSource(StatsSelector.KSAFETY, 0, kSafetyStats);
            m_cpuStats = new CpuStats();
            getStatsAgent().registerStatsSource(StatsSelector.CPU,
                    0, m_cpuStats);

            // ENG-6321
            m_commandLogStats = new CommandLogStats(m_commandLog);
            getStatsAgent().registerStatsSource(StatsSelector.COMMANDLOG, 0, m_commandLogStats);

            // Dummy DRCONSUMER stats
            replaceDRConsumerStatsWithDummy();

            /*
             * Initialize the command log on rejoin and join before configuring the IV2
             * initiators.  This will prevent them from receiving transactions
             * which need logging before the internal file writers are
             * initialized.  Root cause of ENG-4136.
             *
             * If sync command log is on, not initializing the command log before the initiators
             * are up would cause deadlock.
             */
            if ((m_commandLog != null) && (m_commandLog.needsInitialization())) {
                consoleLog.l7dlog(Level.INFO, LogKeys.host_VoltDB_StayTunedForLogging.name(), null);
            }
            else {
                consoleLog.l7dlog(Level.INFO, LogKeys.host_VoltDB_StayTunedForNoLogging.name(), null);
            }
            if (m_commandLog != null && (m_rejoining || m_joining)) {
                //On rejoin the starting IDs are all 0 so technically it will load any snapshot
                //but the newest snapshot will always be the truncation snapshot taken after rejoin
                //completes at which point the node will mark itself as actually recovered.
                //
                // Use the partition count from the cluster config instead of the cartographer
                // here. Since the initiators are not started yet, the cartographer still doesn't
                // know about the new partitions at this point.
                m_commandLog.initForRejoin(
                        m_catalogContext.cluster.getLogconfig().get("log").getLogsize(),
                        Long.MIN_VALUE,
                        m_configuredNumberOfPartitions,
                        true,
                        m_config.m_commandLogBinding, m_iv2InitiatorStartingTxnIds);
            }

            // Create the client interface
            try {
                InetAddress clientIntf = null;
                InetAddress adminIntf = null;
                if (!m_config.m_externalInterface.trim().equals("")) {
                    clientIntf = InetAddress.getByName(m_config.m_externalInterface);
                    //client and admin interfaces are same by default.
                    adminIntf = clientIntf;
                }
                //If user has specified on command line host:port override client and admin interfaces.
                if (m_config.m_clientInterface != null && m_config.m_clientInterface.trim().length() > 0) {
                    clientIntf = InetAddress.getByName(m_config.m_clientInterface);
                }
                if (m_config.m_adminInterface != null && m_config.m_adminInterface.trim().length() > 0) {
                    adminIntf = InetAddress.getByName(m_config.m_adminInterface);
                }
                m_clientInterface = ClientInterface.create(m_messenger, m_catalogContext, getReplicationRole(),
                        m_cartographer,
                        clientIntf,
                        config.m_port,
                        adminIntf,
                        config.m_adminPort);
            } catch (Exception e) {
                VoltDB.crashLocalVoltDB(e.getMessage(), true, e);
            }

            // DR overflow directory
            if (VoltDB.instance().getLicenseApi().isDrReplicationAllowed()) {
                try {
                    Class<?> ndrgwClass = null;
                    ndrgwClass = Class.forName("org.voltdb.dr2.DRProducer");
                    Constructor<?> ndrgwConstructor = ndrgwClass.getConstructor(File.class, File.class, boolean.class, boolean.class, boolean.class, int.class, int.class);
                    m_producerDRGateway =
                            (ProducerDRGateway) ndrgwConstructor.newInstance(
                                    new VoltFile(VoltDB.instance().getDROverflowPath()),
                                    new VoltFile(VoltDB.instance().getSnapshotPath()),
                                    (m_config.m_startAction.doesRecover() && (durable || determination.terminusNonce != null)),
                                    m_config.m_startAction.doesRejoin(),
                                    m_replicationActive.get(),
                                    m_configuredNumberOfPartitions,
                                    (m_catalogContext.getClusterSettings().hostcount()-m_config.m_missingHostCount));
                } catch (Exception e) {
                    VoltDB.crashLocalVoltDB("Unable to load DR system", true, e);
                }
            }
            else {
                // set up empty stats for the DR Producer
                getStatsAgent().registerStatsSource(StatsSelector.DRPRODUCERNODE, 0,
                        new DRProducerStatsBase.DRProducerNodeStatsBase());
                getStatsAgent().registerStatsSource(StatsSelector.DRPRODUCERPARTITION, 0,
                        new DRProducerStatsBase.DRProducerPartitionStatsBase());
            }
            m_drRoleStats = new DRRoleStats(this);
            getStatsAgent().registerStatsSource(StatsSelector.DRROLE, 0, m_drRoleStats);

            /*
             * Configure and start all the IV2 sites
             */
            try {
                final String serializedCatalog = m_catalogContext.catalog.serialize();
                for (Initiator iv2init : m_iv2Initiators.values()) {
                    iv2init.configure(
                            getBackendTargetType(),
                            m_catalogContext,
                            serializedCatalog,
                            csp,
                            m_configuredNumberOfPartitions,
                            m_config.m_startAction,
                            getStatsAgent(),
                            m_memoryStats,
                            m_commandLog,
                            m_config.m_executionCoreBindings.poll(),
                            shouldInitiatorCreateMPDRGateway(iv2init));
                }

                // LeaderAppointer startup blocks if the initiators are not initialized.
                // So create the LeaderAppointer after the initiators.
                boolean expectSyncSnapshot = getReplicationRole() == ReplicationRole.REPLICA && config.m_startAction == StartAction.CREATE;
                m_leaderAppointer = new LeaderAppointer(
                        m_messenger,
                        m_configuredNumberOfPartitions,
                        m_catalogContext.getDeployment().getCluster().getKfactor(),
                        topo.topologyToJSON(),
                        m_MPI,
                        kSafetyStats,
                        expectSyncSnapshot
                );
                m_globalServiceElector.registerService(m_leaderAppointer);
            } catch (Exception e) {
                Throwable toLog = e;
                if (e instanceof ExecutionException) {
                    toLog = ((ExecutionException)e).getCause();
                }
                VoltDB.crashLocalVoltDB("Error configuring IV2 initiator.", true, toLog);
            }

            // Create the statistics manager and register it to JMX registry
            m_statsManager = null;
            try {
                final Class<?> statsManagerClass =
                        MiscUtils.loadProClass("org.voltdb.management.JMXStatsManager", "JMX", true);
                if (statsManagerClass != null && !DISABLE_JMX) {
                    m_statsManager = (StatsManager)statsManagerClass.newInstance();
                    m_statsManager.initialize();
                }
            } catch (Exception e) {
                //JMXStatsManager will log and we continue.
            }

            try {
                m_snapshotCompletionMonitor.init(m_messenger.getZK());
            } catch (Exception e) {
                hostLog.fatal("Error initializing snapshot completion monitor", e);
                VoltDB.crashLocalVoltDB("Error initializing snapshot completion monitor", true, e);
            }

            /*
             * Make sure the build string successfully validated
             * before continuing to do operations
             * that might return wrongs answers or lose data.
             */
            try {
                buildStringValidation.get();
            } catch (Exception e) {
                VoltDB.crashLocalVoltDB("Failed to validate cluster build string", false, e);
            }

            //elastic join, make sure all the joining nodes are ready
            //so that the secondary connections can be created.
            if (m_joining) {
                int expectedHosts = m_configuredReplicationFactor + 1;
                m_messenger.waitForJoiningHostsToBeReady(expectedHosts, this.m_myHostId);
            } else if (!m_rejoining) {
                // initial start or recover
                int expectedHosts = m_catalogContext.getClusterSettings().hostcount() - m_config.m_missingHostCount;
                m_messenger.waitForAllHostsToBeReady(expectedHosts);
            }

            // Create secondary connections within partition group
            createSecondaryConnections(m_rejoining);

            if (!m_joining && (m_cartographer.getPartitionCount()) != m_configuredNumberOfPartitions) {
                for (Map.Entry<Integer, ImmutableList<Long>> entry :
                    getSiteTrackerForSnapshot().m_partitionsToSitesImmutable.entrySet()) {
                    hostLog.info(entry.getKey() + " -- "
                            + CoreUtils.hsIdCollectionToString(entry.getValue()));
                }
                VoltDB.crashGlobalVoltDB("Mismatch between configured number of partitions (" +
                        m_configuredNumberOfPartitions + ") and actual (" +
                        m_cartographer.getPartitionCount() + ")",
                        true, null);
            }

            schedulePeriodicWorks();
            m_clientInterface.schedulePeriodicWorks();

            // print out a bunch of useful system info
            logDebuggingInfo(m_config.m_adminPort, m_config.m_httpPort, m_httpPortExtraLogMessage, m_jsonEnabled);


            // warn the user on the console if k=0 or if no command logging
            if (m_configuredReplicationFactor == 0) {
                consoleLog.warn("This is not a highly available cluster. K-Safety is set to 0.");
            }
            boolean usingCommandLog = m_config.m_isEnterprise
                    && (m_catalogContext.cluster.getLogconfig() != null)
                    && (m_catalogContext.cluster.getLogconfig().get("log") != null)
                    && m_catalogContext.cluster.getLogconfig().get("log").getEnabled();
            if (!usingCommandLog) {
                // figure out if using a snapshot schedule
                boolean usingPeridoicSnapshots = false;
                for (SnapshotSchedule ss : m_catalogContext.database.getSnapshotschedule()) {
                    if (ss.getEnabled()) {
                        usingPeridoicSnapshots = true;
                    }
                }
                // print the right warning depending on durability settings
                if (usingPeridoicSnapshots) {
                    consoleLog.warn("Durability is limited to periodic snapshots. Command logging is off.");
                }
                else {
                    consoleLog.warn("Durability is turned off. Command logging is off.");
                }
            }

            // warn if cluster is partitionable, but partition detection is off
            if ((m_catalogContext.cluster.getNetworkpartition() == false) &&
                    (m_configuredReplicationFactor > 0)) {
                hostLog.warn("Running a redundant (k-safe) cluster with network " +
                        "partition detection disabled is not recommended for production use.");
                // we decided not to include the stronger language below for the 3.0 version (ENG-4215)
                //hostLog.warn("With partition detection disabled, data may be lost or " +
                //      "corrupted by certain classes of network failures.");
            }

            assert (m_clientInterface != null);
            m_clientInterface.initializeSnapshotDaemon(m_messenger, m_globalServiceElector);

            // Start elastic join service
            try {
                if (m_config.m_isEnterprise && TheHashinator.getCurrentConfig().type == HashinatorType.ELASTIC) {
                    Class<?> elasticServiceClass = MiscUtils.loadProClass("org.voltdb.join.ElasticJoinCoordinator",
                                                                          "Elastic join", false);

                    if (elasticServiceClass == null) {
                        VoltDB.crashLocalVoltDB("Missing the ElasticJoinCoordinator class file in the enterprise " +
                                                "edition", false, null);
                    }

                    Constructor<?> constructor =
                        elasticServiceClass.getConstructor(HostMessenger.class,
                                                           ClientInterface.class,
                                                           Cartographer.class,
                                                           BalancePartitionsStatistics.class,
                                                           String.class,
                                                           int.class,
                                                           Supplier.class);
                    m_elasticJoinService =
                        (ElasticJoinService) constructor.newInstance(
                                m_messenger,
                                m_clientInterface,
                                m_cartographer,
                                rebalanceStats,
                                VoltDB.instance().getCommandLogSnapshotPath(),
                                m_catalogContext.getDeployment().getCluster().getKfactor(),
                                m_clusterSettings);
                    m_elasticJoinService.updateConfig(m_catalogContext);
                }
            } catch (Exception e) {
                VoltDB.crashLocalVoltDB("Failed to instantiate elastic join service", false, e);
            }

            // set additional restore agent stuff
            if (m_restoreAgent != null) {
                m_restoreAgent.setInitiator(new Iv2TransactionCreator(m_clientInterface));
            }

            // Start the stats agent at the end, after everything has been constructed
            m_opsRegistrar.setDummyMode(false);

            m_configLogger = new Thread(new ConfigLogging());
            m_configLogger.start();

            scheduleDailyLoggingWorkInNextCheckTime();
        }
    }

    /**
     * recover the partition assignment from one of lost hosts in the same placement group for rejoin
     * Use the placement group of the recovering host to find a matched host from the lost nodes in the topology
     * If the partition count from the lost node is the same as the site count of the recovering host,
     * The partitions on the lost node will be placed on the recovering host. Partition group layout will be maintained.
     * Topology will be updated on ZK if successful
     * @param topology The topology from ZK, which contains the partition assignments for live or lost hosts
     * @param haGroup The placement group of the recovering host
     * @return A list of partitions if recover effort is a success.
     */
    private List<Integer> recoverPartitions(AbstractTopology topology, String haGroup) {

        AbstractTopology recoveredTopo = AbstractTopology.mutateRecoverTopology(topology,
                m_messenger.getLiveHostIds(),
                m_messenger.getHostId(),
                haGroup);
        if (recoveredTopo == null) {
            return null;
        }
        List<Integer> partitions = recoveredTopo.getPartitionIdList(m_messenger.getHostId());
        if (partitions != null && partitions.size() == m_catalogContext.getNodeSettings().getLocalSitesCount()) {
            TopologyZKUtils.updateTopologyToZK(m_messenger.getZK(), recoveredTopo);
            return partitions;
        }
        return null;
    }

    @Override
    public void hostsFailed(Set<Integer> failedHosts)
    {
        final ScheduledExecutorService es = getSES(true);
        if (es != null && !es.isShutdown()) {
            es.submit(new Runnable() {
                @Override
                public void run()
                {
                    // First check to make sure that the cluster still is viable before
                    // before allowing the fault log to be updated by the notifications
                    // generated below.
                    Set<Integer> hostsOnRing = new HashSet<>();
                    if (!m_leaderAppointer.isClusterKSafe(hostsOnRing)) {
                        VoltDB.crashLocalVoltDB("Some partitions have no replicas.  Cluster has become unviable.",
                                false, null);
                        return;
                    }
                    // Send KSafety trap - BTW the side effect of
                    // calling m_leaderAppointer.isClusterKSafe(..) is that leader appointer
                    // creates the ksafety stats set
                    if (m_cartographer.isPartitionZeroLeader() || isFirstZeroPartitionReplica(failedHosts)) {
                        // Send hostDown traps
                        for (int hostId : failedHosts) {
                            m_snmp.hostDown(FaultLevel.ERROR, hostId, "Host left cluster mesh due to connection loss");
                        }
                        final int missing = m_leaderAppointer.getKSafetyStatsSet().stream()
                                .max((s1,s2) -> s1.getMissingCount() - s2.getMissingCount())
                                .map(s->s.getMissingCount()).orElse(failedHosts.size());
                        final int expected = m_clusterSettings.getReference().hostcount();
                        m_snmp.statistics(FaultFacility.CLUSTER,
                                "Node lost. Cluster is down to " + (expected - missing)
                              + " members out of original "+ expected + ".");
                    }
                    // Cleanup the rejoin blocker in case the rejoining node failed.
                    // This has to run on a separate thread because the callback is
                    // invoked on the ZooKeeper server thread.
                    //
                    // I'm trying to be defensive to have this cleanup code run on
                    // all live nodes. One of them will succeed in cleaning up the
                    // rejoin ZK nodes. The others will just do nothing if the ZK
                    // nodes are already gone. If this node is still initializing
                    // when a rejoining node fails, there must be a live node that
                    // can clean things up. It's okay to skip this if the executor
                    // services are not set up yet.
                    for (int hostId : failedHosts) {
                        CoreZK.removeRejoinNodeIndicatorForHost(m_messenger.getZK(), hostId);
                    }

                    // If the current node hasn't finished rejoin when another
                    // node fails, fail this node to prevent locking up the
                    // system.
                    if (m_rejoining) {
                        VoltDB.crashLocalVoltDB("Another node failed before this node could finish rejoining. " +
                                                "As a result, the rejoin operation has been canceled. " +
                                                "Please try again.");
                    }
                }
            });
        }
    }

    private boolean isFirstZeroPartitionReplica(Set<Integer> failedHosts) {
        int partitionZeroMaster = CoreUtils.getHostIdFromHSId(m_cartographer.getHSIdForMaster(0));
        if (!failedHosts.contains(partitionZeroMaster)) {
            return false;
        }
        int firstReplica = m_cartographer
                .getReplicasForPartition(0)
                .stream()
                .map(l->CoreUtils.getHostIdFromHSId(l))
                .filter(i-> !failedHosts.contains(i))
                .min((i1,i2) -> i1 - i2)
                .orElse(m_messenger.getHostId() + 1);
        return firstReplica == m_messenger.getHostId();
    }

    class DailyLogTask implements Runnable {
        @Override
        public void run() {
            m_myHostId = m_messenger.getHostId();
            hostLog.info(String.format("Host id of this node is: %d", m_myHostId));
            hostLog.info("URL of deployment info: " + m_config.m_pathToDeployment);
            hostLog.info("Cluster uptime: " + MiscUtils.formatUptime(getClusterUptime()));
            logDebuggingInfo(m_config.m_adminPort, m_config.m_httpPort, m_httpPortExtraLogMessage, m_jsonEnabled);
            // log system setting information
            logSystemSettingFromCatalogContext();

            scheduleDailyLoggingWorkInNextCheckTime();

            // daily maintenance
            EnterpriseMaintenance em = EnterpriseMaintenance.get();
            if (em != null) { em.dailyMaintenaceTask(); }
        }
    }

    /**
     * Get the next check time for a private member in log4j library, which is not a reliable idea.
     * It adds 30 seconds for the initial delay and uses a periodical thread to schedule the daily logging work
     * with this delay.
     * @return
     */
    void scheduleDailyLoggingWorkInNextCheckTime() {
        DailyRollingFileAppender dailyAppender = null;
        Enumeration<?> appenders = Logger.getRootLogger().getAllAppenders();
        while (appenders.hasMoreElements()) {
            Appender appender = (Appender) appenders.nextElement();
            if (appender instanceof DailyRollingFileAppender){
                dailyAppender = (DailyRollingFileAppender) appender;
            }
        }
        final DailyRollingFileAppender dailyRollingFileAppender = dailyAppender;

        Field field = null;
        if (dailyRollingFileAppender != null) {
            try {
                field = dailyRollingFileAppender.getClass().getDeclaredField("nextCheck");
                field.setAccessible(true);
            } catch (NoSuchFieldException e) {
                hostLog.error("Failed to set daily system info logging: " + e.getMessage());
            }
        }
        final Field nextCheckField = field;
        long nextCheck = System.currentTimeMillis();
        // the next part may throw exception, current time is the default value
        if (dailyRollingFileAppender != null && nextCheckField != null) {
            try {
                nextCheck = nextCheckField.getLong(dailyRollingFileAppender);
                scheduleWork(new DailyLogTask(),
                        nextCheck - System.currentTimeMillis() + 30 * 1000, 0, TimeUnit.MILLISECONDS);
            } catch (Exception e) {
                hostLog.error("Failed to set daily system info logging: " + e.getMessage());
            }
        }
    }

    class StartActionWatcher implements Watcher {
        @Override
        public void process(WatchedEvent event) {
            if (m_mode == OperationMode.SHUTTINGDOWN) return;
            m_es.submit(new Runnable() {
                @Override
                public void run() {
                    validateStartAction();
                }
            });
        }
    }

    private void validateStartAction() {
        try {
            ZooKeeper zk = m_messenger.getZK();
            boolean initCompleted = zk.exists(VoltZK.init_completed, false) != null;
            List<String> children = zk.getChildren(VoltZK.start_action, new StartActionWatcher(), null);
            if (!children.isEmpty()) {
                for (String child : children) {
                    byte[] data = zk.getData(VoltZK.start_action + "/" + child, false, null);
                    if (data == null) {
                        VoltDB.crashLocalVoltDB("Couldn't find " + VoltZK.start_action + "/" + child);
                    }
                    String startAction = new String(data);
                    if ((startAction.equals(StartAction.JOIN.toString()) ||
                            startAction.equals(StartAction.REJOIN.toString()) ||
                            startAction.equals(StartAction.LIVE_REJOIN.toString())) &&
                            !initCompleted) {
                        int nodeId = VoltZK.getHostIDFromChildName(child);
                        if (nodeId == m_messenger.getHostId()) {
                            VoltDB.crashLocalVoltDB("This node was started with start action " + startAction + " during cluster creation. "
                                    + "All nodes should be started with matching create or recover actions when bring up a cluster. "
                                    + "Join and rejoin are for adding nodes to an already running cluster.");
                        } else {
                            hostLog.warn("Node " + nodeId + " tried to " + startAction + " cluster but it is not allowed during cluster creation. "
                                    + "All nodes should be started with matching create or recover actions when bring up a cluster. "
                                    + "Join and rejoin are for adding nodes to an already running cluster.");
                        }
                    }
                }
            }
        } catch (KeeperException e) {
            hostLog.error("Failed to validate the start actions", e);
        } catch (InterruptedException e) {
            VoltDB.crashLocalVoltDB("Interrupted during start action validation:" + e.getMessage(), true, e);
        }
    }

    private class ConfigLogging implements Runnable {

        private void logConfigInfo() {
            hostLog.info("Logging config info");

            File configInfoDir = getConfigDirectory();
            configInfoDir.mkdirs();

            File configInfo = new File(configInfoDir, "config.json");

            byte jsonBytes[] = null;
            try {
                JSONStringer stringer = new JSONStringer();
                stringer.object();

                stringer.keySymbolValuePair("workingDir", System.getProperty("user.dir"));
                stringer.keySymbolValuePair("pid", CLibrary.getpid());

                stringer.key("log4jDst").array();
                Enumeration<?> appenders = Logger.getRootLogger().getAllAppenders();
                while (appenders.hasMoreElements()) {
                    Appender appender = (Appender) appenders.nextElement();
                    if (appender instanceof FileAppender){
                        stringer.object();
                        stringer.keySymbolValuePair("path", new File(((FileAppender) appender).getFile()).getCanonicalPath());
                        if (appender instanceof DailyRollingFileAppender) {
                            stringer.keySymbolValuePair("format", ((DailyRollingFileAppender)appender).getDatePattern());
                        }
                        stringer.endObject();
                    }
                }

                Enumeration<?> loggers = Logger.getRootLogger().getLoggerRepository().getCurrentLoggers();
                while (loggers.hasMoreElements()) {
                    Logger logger = (Logger) loggers.nextElement();
                    appenders = logger.getAllAppenders();
                    while (appenders.hasMoreElements()) {
                        Appender appender = (Appender) appenders.nextElement();
                        if (appender instanceof FileAppender){
                            stringer.object();
                            stringer.keySymbolValuePair("path", new File(((FileAppender) appender).getFile()).getCanonicalPath());
                            if (appender instanceof DailyRollingFileAppender) {
                                stringer.keySymbolValuePair("format", ((DailyRollingFileAppender)appender).getDatePattern());
                            }
                            stringer.endObject();
                        }
                    }
                }
                stringer.endArray();

                stringer.endObject();
                JSONObject jsObj = new JSONObject(stringer.toString());
                jsonBytes = jsObj.toString(4).getBytes(Charsets.UTF_8);
            } catch (JSONException e) {
                Throwables.propagate(e);
            } catch (IOException e) {
                e.printStackTrace();
            }

            try {
                FileOutputStream fos = new FileOutputStream(configInfo);
                fos.write(jsonBytes);
                fos.getFD().sync();
                fos.close();
            } catch (IOException e) {
                hostLog.error("Failed to log config info: " + e.getMessage());
                e.printStackTrace();
            }
        }

        private void logCatalogAndDeployment() {

            File configInfoDir = getConfigDirectory();
            configInfoDir.mkdirs();

            try {
                m_catalogContext.writeCatalogJarToFile(configInfoDir.getPath(), "catalog.jar");
            } catch (IOException e) {
                hostLog.error("Failed to log catalog: " + e.getMessage(), e);
                e.printStackTrace();
            }
            logDeployment();
        }

        private void logDeployment() {
            File configInfoDir = getConfigDirectory();
            configInfoDir.mkdirs();

            try {
                File deploymentFile = getConfigLogDeployment();
                if (deploymentFile.exists()) {
                    deploymentFile.delete();
                }
                FileOutputStream fileOutputStream = new FileOutputStream(deploymentFile);
                fileOutputStream.write(m_catalogContext.getDeploymentBytes());
                fileOutputStream.close();
            } catch (Exception e) {
                hostLog.error("Failed to log deployment file: " + e.getMessage(), e);
                e.printStackTrace();
            }
        }

        @Override
        public void run() {
            logConfigInfo();
            logCatalogAndDeployment();
        }
    }

    // Get topology information.  If rejoining, get it directly from
    // ZK.  Otherwise, try to do the write/read race to ZK on startup.
    private AbstractTopology getTopology(StartAction startAction, Map<Integer, String> hostGroups,
            Map<Integer, Integer> sitesPerHostMap, JoinCoordinator joinCoordinator)
    {
        AbstractTopology topology = null;
        if (startAction == StartAction.JOIN) {
            assert(joinCoordinator != null);
            JSONObject topoJson = joinCoordinator.getTopology();
            try {
                topology = AbstractTopology.topologyFromJSON(topoJson);
            } catch (JSONException e) {
                VoltDB.crashLocalVoltDB("Unable to get topology from Json object", true, e);
            }
        } else if (startAction.doesRejoin()) {
            topology = TopologyZKUtils.readTopologyFromZK(m_messenger.getZK());
        } else {
            // initial start or recover
            int hostcount = m_clusterSettings.get().hostcount();
            if (sitesPerHostMap.size() != (hostcount - m_config.m_missingHostCount)) {
                VoltDB.crashLocalVoltDB("The total number of live and missing hosts must be the same as the cluster host count", false, null);
            }
            int kfactor = m_catalogContext.getDeployment().getCluster().getKfactor();
            if (kfactor == 0 && m_config.m_missingHostCount > 0) {
                VoltDB.crashLocalVoltDB("A cluster with 0 kfactor can not be started with missing nodes ", false, null);
            }
            if (hostcount <= kfactor) {
                VoltDB.crashLocalVoltDB("Not enough nodes to ensure K-Safety.", false, null);
            }

            //startup or recover a cluster with missing nodes. make up the missing hosts to fool the topology
            //The topology will contain hosts which are marked as missing.The missing hosts will not host any master partitions.
            //At least one partition replica must be on the live hosts (not missing). Otherwise, the cluster will not be started up.
            //LeaderAppointer will ignore these hosts during startup.
            int sph = sitesPerHostMap.values().iterator().next();
            int missingHostId = Integer.MAX_VALUE;
            Set<Integer> missingHosts = Sets.newHashSet();
            for (int i = 0; i < m_config.m_missingHostCount; i++) {
                sitesPerHostMap.put(missingHostId, sph);
                hostGroups.put(missingHostId, AbstractTopology.PLACEMENT_GROUP_DEFAULT);
                missingHosts.add(missingHostId--);
            }
            int totalSites = sitesPerHostMap.values().stream().mapToInt(Number::intValue).sum();
            if (totalSites % (kfactor + 1) != 0) {
                VoltDB.crashLocalVoltDB("Total number of sites is not divisable by the number of partitions.", false, null);
            }
            topology = AbstractTopology.getTopology(sitesPerHostMap, hostGroups, kfactor);
            if (topology.hasMissingPartitions()) {
                VoltDB.crashLocalVoltDB("Some partitions are missing in the topology", false, null);
            }
            //move partition masters from missing hosts to live hosts
            topology = AbstractTopology.shiftPartitionLeaders(topology, missingHosts);
            TopologyZKUtils.registerTopologyToZK(m_messenger.getZK(), topology);
        }

        return topology;
    }

    private TreeMap<Integer, Initiator> createIv2Initiators(Collection<Integer> partitions,
                                                StartAction startAction,
                                                List<Integer> m_partitionsToSitesAtStartupForExportInit)
    {
        TreeMap<Integer, Initiator> initiators = new TreeMap<>();
        for (Integer partition : partitions)
        {
            Initiator initiator = new SpInitiator(m_messenger, partition, getStatsAgent(),
                    m_snapshotCompletionMonitor, startAction);
            initiators.put(partition, initiator);
            m_partitionsToSitesAtStartupForExportInit.add(partition);
        }
        return initiators;
    }

    private void createSecondaryConnections(boolean isRejoin) {
        int partitionGroupCount = m_clusterSettings.get().hostcount() / (m_configuredReplicationFactor + 1);
        int localHostId = m_messenger.getHostId();
        Set<Integer> peers = Sets.newHashSet();
        if (m_configuredReplicationFactor > 0 && partitionGroupCount > 1) {
            Set<Integer> hostIdsWithinGroup = m_cartographer.getHostIdsWithinPartitionGroup(localHostId);
            if (isRejoin) {
                peers.addAll(hostIdsWithinGroup);
                // exclude local host id
                peers.remove(m_messenger.getHostId());
            } else {
                for (Integer host : hostIdsWithinGroup) {
                    // This node sends connection request to all its peers, once the connection
                    // is established, both nodes will create a foreign host (contains a PicoNetwork thread).
                    // That said, here we only connect to the nodes that have higher host id to avoid double
                    // the network thread we expected.
                    if (host > localHostId) {
                        peers.add(host);
                    }
                }
            }

            // it is possible if some nodes are inactive
            if (peers.isEmpty()) return;

            /**
             *  Basic goal is each host should has the same number of connections compare to the number
             *  without partition group layout.
             *
             * (targetConnectionsWithinPG - existingConnectionsWithinPG) is the the total number of secondary
             * connections we try to create, I want the secondary connections to have an even distribution
             * across all nodes within the partition group, and round up the result because this is
             * integer division, there is a trick to do this:  (a + (b - 1)) / b
             * so it becomes (targetConnectionsWithinPG - existingConnectionsWithinPG) + (existingConnectionsWithinPG - 1)
             * which equals to (targetConnectionsWithinPG - 1).
             *
             * All the numbers are per node basis, PG is short for Partition Group
             */
            int connectionsWithoutPG = m_clusterSettings.get().hostcount() - 1;
            int existingConnectionsWithinPG = hostIdsWithinGroup.size() - 1;
            int targetConnectionsWithinPG = Math.min( connectionsWithoutPG, CoreUtils.availableProcessors() / 4);

            int secondaryConnections = (targetConnectionsWithinPG - 1) / existingConnectionsWithinPG;
            Integer configNumberOfConnections = Integer.getInteger(SECONDARY_PICONETWORK_THREADS);
            if (configNumberOfConnections != null) {
                secondaryConnections = configNumberOfConnections;
                hostLog.info("Overridden secondary PicoNetwork network thread count:" + configNumberOfConnections);
            } else {
                hostLog.info("This node has " + secondaryConnections + " secondary PicoNetwork thread" + ((secondaryConnections > 1) ? "s" :""));
            }

            m_messenger.createAuxiliaryConnections(peers, secondaryConnections);
        }
    }

    private final List<ScheduledFuture<?>> m_periodicWorks = new ArrayList<>();

    /**
     * Schedule all the periodic works
     */
    private void schedulePeriodicWorks() {
        // JMX stats broadcast
        m_periodicWorks.add(scheduleWork(new Runnable() {
            @Override
            public void run() {
                // A null here was causing a steady stream of annoying but apparently inconsequential
                // NPEs during a debug session of an unrelated unit test.
                if (m_statsManager != null) {
                    m_statsManager.sendNotification();
                }
            }
        }, 0, StatsManager.POLL_INTERVAL, TimeUnit.MILLISECONDS));

        // small stats samples
        m_periodicWorks.add(scheduleWork(new Runnable() {
            @Override
            public void run() {
                SystemStatsCollector.asyncSampleSystemNow(false, false);
            }
        }, 0, 5, TimeUnit.SECONDS));

        // medium stats samples
        m_periodicWorks.add(scheduleWork(new Runnable() {
            @Override
            public void run() {
                SystemStatsCollector.asyncSampleSystemNow(true, false);
            }
        }, 0, 1, TimeUnit.MINUTES));

        // large stats samples
        m_periodicWorks.add(scheduleWork(new Runnable() {
            @Override
            public void run() {
                SystemStatsCollector.asyncSampleSystemNow(true, true);
            }
        }, 0, 6, TimeUnit.MINUTES));

        // other enterprise setup
        EnterpriseMaintenance em = EnterpriseMaintenance.get();
        if (em != null) { em.setupMaintenaceTasks(); }

        GCInspector.instance.start(m_periodicPriorityWorkThread);
    }

    private void startHealthMonitor() {
        if (resMonitorWork != null) {
            m_globalServiceElector.unregisterService(m_healthMonitor);
            resMonitorWork.cancel(false);
            try {
                resMonitorWork.get();
            } catch(Exception e) { } // Ignore exceptions because we don't really care about the result here.
            m_periodicWorks.remove(resMonitorWork);
        }
        m_healthMonitor  = new HealthMonitor(m_catalogContext.getDeployment().getSystemsettings(), getSnmpTrapSender());
        m_healthMonitor.logResourceLimitConfigurationInfo();
        if (m_healthMonitor.hasResourceLimitsConfigured()) {
            m_globalServiceElector.registerService(m_healthMonitor);
            resMonitorWork = scheduleWork(m_healthMonitor, m_healthMonitor.getResourceCheckInterval(), m_healthMonitor.getResourceCheckInterval(), TimeUnit.SECONDS);
            m_periodicWorks.add(resMonitorWork);
        }
    }

    /**
     * Takes the deployment file given at initialization and the voltdb root given as
     * a command line options, and it performs the following tasks:
     * <p><ul>
     * <li>creates if necessary the voltdbroot directory
     * <li>fail if voltdbroot is already configured and populated with database artifacts
     * <li>creates command log, dr, snaphot, and export directories
     * <li>creates the config directory under voltdbroot
     * <li>moves the deployment file under the config directory
     * </ul>
     * @param config
     * @param dt a {@link DeploymentType}
     */
    private void stageDeploymemtFileForInitialize(Configuration config, DeploymentType dt) {

        String deprootFN = dt.getPaths().getVoltdbroot().getPath();
        File   deprootFH = new VoltFile(deprootFN);
        File   cnfrootFH = config.m_voltdbRoot;

        if (!cnfrootFH.exists() && !cnfrootFH.mkdirs()) {
            VoltDB.crashLocalVoltDB("Unable to create the voltdbroot directory in " + cnfrootFH, false, null);
        }
        try {
            File depcanoFH = null;
            try {
                depcanoFH = deprootFH.getCanonicalFile();
            } catch (IOException e) {
                depcanoFH = deprootFH;
            }
            File cnfcanoFH = cnfrootFH.getCanonicalFile();
            if (!cnfcanoFH.equals(depcanoFH)) {
                dt.getPaths().getVoltdbroot().setPath(cnfrootFH.getPath());
            }
            // root in deployment conflicts with command line voltdbroot
            if (!VoltDB.DBROOT.equals(deprootFN)) {
                consoleLog.info("Ignoring voltdbroot \"" + deprootFN + "\" specified in the deployment file");
                hostLog.info("Ignoring voltdbroot \"" + deprootFN + "\" specified in the deployment file");
            }
        } catch (IOException e) {
            VoltDB.crashLocalVoltDB(
                    "Unable to resolve voltdbroot location: " + config.m_voltdbRoot,
                    false, e);
            return;
        }

        // check for already existing artifacts
        List<String> nonEmptyPaths = managedPathsWithFiles(config, dt);
        if (!nonEmptyPaths.isEmpty()) {
            StringBuilder crashMessage =
                    new StringBuilder("Files from a previous database session exist in the managed directories:");
            for (String nonEmptyPath : nonEmptyPaths) {
                crashMessage.append("\n  - " + nonEmptyPath);
            }
            crashMessage.append("\nUse the start command to start the initialized database or use init --force" +
                " to initialize a new database session overwriting existing files.");
            VoltDB.crashLocalVoltDB(crashMessage.toString());
            return;
        }
        // create the config subdirectory
        File confDH = getConfigDirectory(config);
        if (!confDH.exists() && !confDH.mkdirs()) {
            VoltDB.crashLocalVoltDB("Unable to create the config directory " + confDH);
            return;
        }
        // create the remaining paths
        if (config.m_isEnterprise) {
            List<String> failed = m_nodeSettings.ensureDirectoriesExist();
            if (!failed.isEmpty()) {
                String msg = "Unable to access or create the following directories:\n    "
                        + Joiner.on("\n    ").join(failed);
                VoltDB.crashLocalVoltDB(msg);
                return;
            }
        }

        //Now its safe to Save .paths
        m_nodeSettings.store();

         //Now that we are done with deployment configuration set all path null.
         dt.setPaths(null);

        // log message unconditionally indicating that the provided host-count and admin-mode settings in
        // deployment, if any, will be ignored
        consoleLog.info("When using the INIT command, some deployment file settings (hostcount, voltdbroot path, "
                + "and admin-mode) are ignored");
        hostLog.info("When using the INIT command, some deployment file settings (hostcount, voltdbroot path, "
                + "and admin-mode) are ignored");

        File depFH = getConfigLogDeployment(config);
        try (FileWriter fw = new FileWriter(depFH)) {
            fw.write(CatalogUtil.getDeployment(dt, true /* pretty print indent */));
        } catch (IOException|RuntimeException e) {
            VoltDB.crashLocalVoltDB("Unable to marshal deployment configuration to " + depFH, false, e);
        }

        // Save cluster settings properties derived from the deployment file
        ClusterSettings.create(CatalogUtil.asClusterSettingsMap(dt)).store();
    }

    private void stageInitializedMarker(Configuration config) {
        File depFH = new VoltFile(config.m_voltdbRoot, VoltDB.INITIALIZED_MARKER);
        try (PrintWriter pw = new PrintWriter(new FileWriter(depFH), true)) {
            pw.println(config.m_clusterName);
        } catch (IOException e) {
            VoltDB.crashLocalVoltDB("Unable to stage cluster name destination", false, e);
        }
    }

    private void deleteInitializationMarkers(Configuration configuration) {
        for (File c: configuration.getInitMarkers()) {
            MiscUtils.deleteRecursively(c);
        }
    }

<<<<<<< HEAD
    boolean readDeploymentAndCreateStarterCatalogContext(VoltDB.Configuration config) {
=======
    public static final String SECURITY_OFF_WARNING = "User authentication is not enabled."
            + " The database is accessible and could be modified or shut down by anyone on the network.";

    int readDeploymentAndCreateStarterCatalogContext(VoltDB.Configuration config) {
>>>>>>> 17409762
        /*
         * Debate with the cluster what the deployment file should be
         */
        try {
            ZooKeeper zk = m_messenger.getZK();
            byte deploymentBytes[] = null;

            try {
                deploymentBytes = org.voltcore.utils.CoreUtils.urlToBytes(m_config.m_pathToDeployment);
            } catch (Exception ex) {
                //Let us get bytes from ZK
            }
            DeploymentType deployment = null;
            try {
                if (deploymentBytes != null) {
                    CatalogUtil.writeCatalogToZK(zk,
                            // Fill in innocuous values for non-deployment stuff
                            0,
                            0L,
                            0L,
                            new byte[] {},  // spin loop in Inits.LoadCatalog.run() needs
                                            // this to be of zero length until we have a real catalog.
                            null,
                            deploymentBytes);
                    hostLog.info("URL of deployment: " + m_config.m_pathToDeployment);
                } else {
                    CatalogAndIds catalogStuff = CatalogUtil.getCatalogFromZK(zk);
                    deploymentBytes = catalogStuff.deploymentBytes;
                }
            } catch (KeeperException.NodeExistsException e) {
                CatalogAndIds catalogStuff = CatalogUtil.getCatalogFromZK(zk);
                byte[] deploymentBytesTemp = catalogStuff.deploymentBytes;
                if (deploymentBytesTemp != null) {
                    //Check hash if its a supplied deployment on command line.
                    //We will ignore the supplied or default deployment anyways.
                    if (deploymentBytes != null && !m_config.m_deploymentDefault) {
                        byte[] deploymentHashHere =
                            CatalogUtil.makeDeploymentHash(deploymentBytes);
                        if (!(Arrays.equals(deploymentHashHere, catalogStuff.getDeploymentHash())))
                        {
                            hostLog.warn("The locally provided deployment configuration did not " +
                                    " match the configuration information found in the cluster.");
                        } else {
                            hostLog.info("Deployment configuration pulled from other cluster node.");
                        }
                    }
                    //Use remote deployment obtained.
                    deploymentBytes = deploymentBytesTemp;
                } else {
                    hostLog.error("Deployment file could not be loaded locally or remotely, "
                            + "local supplied path: " + m_config.m_pathToDeployment);
                    deploymentBytes = null;
                }
            } catch(KeeperException.NoNodeException e) {
                // no deploymentBytes case is handled below. So just log this error.
                if (hostLog.isDebugEnabled()) {
                    hostLog.debug("Error trying to get deployment bytes from cluster", e);
                }
            }
            if (deploymentBytes == null) {
                hostLog.error("Deployment information could not be obtained from cluster node or locally");
                VoltDB.crashLocalVoltDB("No such deployment file: "
                        + m_config.m_pathToDeployment, false, null);
            }

            if (deployment == null) {
                deployment = CatalogUtil.getDeployment(new ByteArrayInputStream(deploymentBytes));
            }

            // wasn't a valid xml deployment file
            if (deployment == null) {
                hostLog.error("Not a valid XML deployment file at URL: " + m_config.m_pathToDeployment);
                VoltDB.crashLocalVoltDB("Not a valid XML deployment file at URL: "
                        + m_config.m_pathToDeployment, false, null);
            }

            /*
             * Check for invalid deployment file settings (enterprise-only) in the community edition.
             * Trick here is to print out all applicable problems and then stop, rather than stopping
             * after the first one is found.
             */
            if (!m_config.m_isEnterprise) {
                boolean shutdownDeployment = false;
                boolean shutdownAction = false;

                // check license features for community version
                if ((deployment.getCluster() != null) && (deployment.getCluster().getKfactor() > 0)) {
                    consoleLog.error("K-Safety is not supported " +
                            "in the community edition of VoltDB.");
                    shutdownDeployment = true;
                }
                if ((deployment.getSnapshot() != null) && (deployment.getSnapshot().isEnabled())) {
                    consoleLog.error("Snapshots are not supported " +
                            "in the community edition of VoltDB.");
                    shutdownDeployment = true;
                }
                if ((deployment.getCommandlog() != null) && (deployment.getCommandlog().isEnabled())) {
                    consoleLog.error("Command logging is not supported " +
                            "in the community edition of VoltDB.");
                    shutdownDeployment = true;
                }
                if ((deployment.getExport() != null) && deployment.getExport().getConfiguration() != null && !deployment.getExport().getConfiguration().isEmpty()) {
                    consoleLog.error("Export is not supported " +
                            "in the community edition of VoltDB.");
                    shutdownDeployment = true;
                }
                // check the start action for the community edition
                if (m_config.m_startAction != StartAction.CREATE) {
                    consoleLog.error("Start action \"" + m_config.m_startAction.getClass().getSimpleName() +
                            "\" is not supported in the community edition of VoltDB.");
                    shutdownAction = true;
                }

                // if the process needs to stop, try to be helpful
                if (shutdownAction || shutdownDeployment) {
                    String msg = "This process will exit. Please run VoltDB with ";
                    if (shutdownDeployment) {
                        msg += "a deployment file compatible with the community edition";
                    }
                    if (shutdownDeployment && shutdownAction) {
                        msg += " and ";
                    }

                    if (shutdownAction && !shutdownDeployment) {
                        msg += "the CREATE start action";
                    }
                    msg += ".";

                    VoltDB.crashLocalVoltDB(msg, false, null);
                }
            }

            // note the heart beats are specified in seconds in xml, but ms internally
            HeartbeatType hbt = deployment.getHeartbeat();
            if (hbt != null) {
                m_config.m_deadHostTimeoutMS = hbt.getTimeout() * 1000;
                m_messenger.setDeadHostTimeout(m_config.m_deadHostTimeoutMS);
            } else {
                hostLog.info("Dead host timeout set to " + m_config.m_deadHostTimeoutMS + " milliseconds");
            }

            PartitionDetectionType pt = deployment.getPartitionDetection();
            if (pt != null) {
                m_config.m_partitionDetectionEnabled = pt.isEnabled();
                m_messenger.setPartitionDetectionEnabled(m_config.m_partitionDetectionEnabled);
            }

            // get any consistency settings into config
            ConsistencyType consistencyType = deployment.getConsistency();
            if (consistencyType != null) {
                m_config.m_consistencyReadLevel = Consistency.ReadLevel.fromReadLevelType(consistencyType.getReadlevel());
            }

            final String elasticSetting = deployment.getCluster().getElastic().trim().toUpperCase();
            if (elasticSetting.equals("ENABLED")) {
                TheHashinator.setConfiguredHashinatorType(HashinatorType.ELASTIC);
            } else if (!elasticSetting.equals("DISABLED")) {
                VoltDB.crashLocalVoltDB("Error in deployment file,  elastic attribute of " +
                                        "cluster element must be " +
                                        "'enabled' or 'disabled' but was '" + elasticSetting + "'", false, null);
            }
            else {
                TheHashinator.setConfiguredHashinatorType(HashinatorType.LEGACY);
            }

            // log system setting information
            SystemSettingsType sysType = deployment.getSystemsettings();
            if (sysType != null) {
                if (sysType.getElastic() != null) {
                    hostLog.info("Elastic duration set to " + sysType.getElastic().getDuration() + " milliseconds");
                    hostLog.info("Elastic throughput set to " + sysType.getElastic().getThroughput() + " mb/s");
                }
                if (sysType.getTemptables() != null) {
                    hostLog.info("Max temptable size set to " + sysType.getTemptables().getMaxsize() + " mb");
                }
                if (sysType.getSnapshot() != null) {
                    hostLog.info("Snapshot priority set to " + sysType.getSnapshot().getPriority() + " [0 - 10]");
                }
                if (sysType.getQuery() != null) {
                    if (sysType.getQuery().getTimeout() > 0) {
                        hostLog.info("Query timeout set to " + sysType.getQuery().getTimeout() + " milliseconds");
                        m_config.m_queryTimeout = sysType.getQuery().getTimeout();
                    }
                    else if (sysType.getQuery().getTimeout() == 0) {
                        hostLog.info("Query timeout set to unlimited");
                        m_config.m_queryTimeout = 0;
                    }
                }
            }

            // log a warning on console log if security setting is turned off, like durability warning.
            SecurityType securityType = deployment.getSecurity();
            if (securityType == null || !securityType.isEnabled()) {
                consoleLog.warn(SECURITY_OFF_WARNING);
            }

            // create a dummy catalog to load deployment info into
            Catalog catalog = new Catalog();
            // Need these in the dummy catalog
            Cluster cluster = catalog.getClusters().add("cluster");
            cluster.getDatabases().add("database");

            String result = CatalogUtil.compileDeployment(catalog, deployment, true);
            if (result != null) {
                // Any other non-enterprise deployment errors will be caught and handled here
                // (such as <= 0 host count)
                VoltDB.crashLocalVoltDB(result);
            }

            m_catalogContext = new CatalogContext(
                            TxnEgo.makeZero(MpInitiator.MP_INIT_PID).getTxnId(), //txnid
                            0, //timestamp
                            catalog,
                            new DbSettings(m_clusterSettings, m_nodeSettings),
                            new byte[] {},
                            null,
                            deploymentBytes,
                            0,
                            m_messenger);

            return ((deployment.getCommandlog() != null) && (deployment.getCommandlog().isEnabled()));
        } catch (Exception e) {
            throw new RuntimeException(e);
        }
    }


    @Override
    public void loadLegacyPathProperties(DeploymentType deployment) throws IOException {
        //Load deployment paths now if Legacy so that we access through the interface all the time.
        if (isRunningWithOldVerbs() && m_nodeSettings == null) {
            m_nodeSettings = NodeSettings.create(CatalogUtil.asNodeSettingsMap(deployment));
            List<String> failed = m_nodeSettings.ensureDirectoriesExist();
            if (!failed.isEmpty()) {
                String msg = "Unable to validate path settings:\n  " +
                        Joiner.on("\n  ").join(failed);
                hostLog.fatal(msg);
                throw new IOException(msg);
            }
        }
    }

    static class ReadDeploymentResults {
        final byte [] deploymentBytes;
        final DeploymentType deployment;

        ReadDeploymentResults(byte [] deploymentBytes, DeploymentType deployment) {
            this.deploymentBytes = deploymentBytes;
            this.deployment = deployment;
        }
    }

    ReadDeploymentResults readPrimedDeployment(Configuration config) {
        /*
         * Debate with the cluster what the deployment file should be
         */
        try {
            byte deploymentBytes[] = null;

            try {
                deploymentBytes = org.voltcore.utils.CoreUtils.urlToBytes(config.m_pathToDeployment);
            } catch (Exception ex) {
                //Let us get bytes from ZK
            }

            if (deploymentBytes == null) {
                hostLog.error("Deployment information could not be obtained from cluster node or locally");
                VoltDB.crashLocalVoltDB("No such deployment file: "
                        + config.m_pathToDeployment, false, null);
            }
            DeploymentType deployment =
                CatalogUtil.getDeployment(new ByteArrayInputStream(deploymentBytes));
            // wasn't a valid xml deployment file
            if (deployment == null) {
                hostLog.error("Not a valid XML deployment file at URL: " + config.m_pathToDeployment);
                VoltDB.crashLocalVoltDB("Not a valid XML deployment file at URL: "
                        + config.m_pathToDeployment, false, null);
                return new ReadDeploymentResults(deploymentBytes, deployment);
            }
            // Override local sites count if possible
            if (config.m_sitesperhost == VoltDB.UNDEFINED) {
                config.m_sitesperhost = deployment.getCluster().getSitesperhost();
            } else {
                hostLog.info("Set the local sites count to " + config.m_sitesperhost);
                consoleLog.info("CLI overrides the local sites count to " + config.m_sitesperhost);
            }
            NodeSettings nodeSettings = null;
            // adjust deployment host count when the cluster members are given by mesh configuration
            // providers
            switch(config.m_startAction) {
            case GET:
                // once a voltdbroot is inited, the path properties contain the true path values
                Settings.initialize(config.m_voltdbRoot);
                // only override the local sites count
                nodeSettings = NodeSettings.create(config.asNodeSettingsMap());
                break;
            case PROBE:
                // once a voltdbroot is inited, the path properties contain the true path values
                Settings.initialize(config.m_voltdbRoot);
                // only override the local sites count
                nodeSettings = NodeSettings.create(config.asNodeSettingsMap());
                File nodeSettingsFH = new File(getConfigDirectory(config), "path.properties");
                consoleLog.info("Loaded node-specific settings from " + nodeSettingsFH.getPath());
                hostLog.info("Loaded node-specific settings from " + nodeSettingsFH.getPath());
                break;
            case INITIALIZE:
                Settings.initialize(config.m_voltdbRoot);
                // voltdbroot value from config overrides voltdbroot value in the deployment
                // file
                nodeSettings = NodeSettings.create(
                        config.asNodeSettingsMap(),
                        config.asPathSettingsMap(),
                        CatalogUtil.asNodeSettingsMap(deployment));
                break;
            default:
                nodeSettings = NodeSettings.create(
                        config.asNodeSettingsMap(),
                        CatalogUtil.asNodeSettingsMap(deployment));
                Settings.initialize(nodeSettings.getVoltDBRoot());
                config.m_voltdbRoot = nodeSettings.getVoltDBRoot();
                break;
            }
            m_nodeSettings = nodeSettings;
            //Now its safe to save node settings
            if (config.m_startAction != StartAction.GET) {
                m_nodeSettings.store();
            }

            if (config.m_startAction == StartAction.PROBE) {
                // once initialized the path properties contain the true path values
                if (config.m_hostCount == VoltDB.UNDEFINED) {
                    config.m_hostCount = 1;
                }
            } else {
                config.m_hostCount = deployment.getCluster().getHostcount();
            }
            /*
             * Check for invalid deployment file settings (enterprise-only) in the community edition.
             * Trick here is to print out all applicable problems and then stop, rather than stopping
             * after the first one is found.
             */
            if (!config.m_isEnterprise) {
                boolean shutdownDeployment = false;
                boolean shutdownAction = false;

                // check license features for community version
                if ((deployment.getCluster() != null) && (deployment.getCluster().getKfactor() > 0)) {
                    consoleLog.error("K-Safety is not supported " +
                            "in the community edition of VoltDB.");
                    shutdownDeployment = true;
                }
                if ((deployment.getSnapshot() != null) && (deployment.getSnapshot().isEnabled())) {
                    consoleLog.error("Snapshots are not supported " +
                            "in the community edition of VoltDB.");
                    shutdownDeployment = true;
                }
                if ((deployment.getCommandlog() != null) && (deployment.getCommandlog().isEnabled())) {
                    consoleLog.error("Command logging is not supported " +
                            "in the community edition of VoltDB.");
                    shutdownDeployment = true;
                }
                if ((deployment.getExport() != null) && deployment.getExport().getConfiguration() != null && !deployment.getExport().getConfiguration().isEmpty()) {
                    consoleLog.error("Export is not supported " +
                            "in the community edition of VoltDB.");
                    shutdownDeployment = true;
                }
                // check the start action for the community edition
                if (m_config.m_startAction != StartAction.CREATE) {
                    consoleLog.error("Start action \"" + m_config.m_startAction.getClass().getSimpleName() +
                            "\" is not supported in the community edition of VoltDB.");
                    shutdownAction = true;
                }

                // if the process needs to stop, try to be helpful
                if (shutdownAction || shutdownDeployment) {
                    String msg = "This process will exit. Please run VoltDB with ";
                    if (shutdownDeployment) {
                        msg += "a deployment file compatible with the community edition";
                    }
                    if (shutdownDeployment && shutdownAction) {
                        msg += " and ";
                    }

                    if (shutdownAction && !shutdownDeployment) {
                        msg += "the CREATE start action";
                    }
                    msg += ".";

                    VoltDB.crashLocalVoltDB(msg, false, null);
                }
            }
            return new ReadDeploymentResults(deploymentBytes, deployment);
        } catch (Exception e) {
            throw new RuntimeException(e);
        }
    }

    void collectLocalNetworkMetadata() {
        boolean threw = false;
        JSONStringer stringer = new JSONStringer();
        try {
            stringer.object();
            stringer.key("interfaces").array();

            /*
             * If no interface was specified, do a ton of work
             * to identify all ipv4 or ipv6 interfaces and
             * marshal them into JSON. Always put the ipv4 address first
             * so that the export client will use it
             */

            if (m_config.m_externalInterface.equals("")) {
                LinkedList<NetworkInterface> interfaces = new LinkedList<>();
                try {
                    Enumeration<NetworkInterface> intfEnum = NetworkInterface.getNetworkInterfaces();
                    while (intfEnum.hasMoreElements()) {
                        NetworkInterface intf = intfEnum.nextElement();
                        if (intf.isLoopback() || !intf.isUp()) {
                            continue;
                        }
                        interfaces.offer(intf);
                    }
                } catch (SocketException e) {
                    throw new RuntimeException(e);
                }

                if (interfaces.isEmpty()) {
                    stringer.value("localhost");
                } else {

                    boolean addedIp = false;
                    while (!interfaces.isEmpty()) {
                        NetworkInterface intf = interfaces.poll();
                        Enumeration<InetAddress> inetAddrs = intf.getInetAddresses();
                        Inet6Address inet6addr = null;
                        Inet4Address inet4addr = null;
                        while (inetAddrs.hasMoreElements()) {
                            InetAddress addr = inetAddrs.nextElement();
                            if (addr instanceof Inet6Address) {
                                inet6addr = (Inet6Address)addr;
                                if (inet6addr.isLinkLocalAddress()) {
                                    inet6addr = null;
                                }
                            } else if (addr instanceof Inet4Address) {
                                inet4addr = (Inet4Address)addr;
                            }
                        }
                        if (inet4addr != null) {
                            stringer.value(inet4addr.getHostAddress());
                            addedIp = true;
                        }
                        if (inet6addr != null) {
                            stringer.value(inet6addr.getHostAddress());
                            addedIp = true;
                        }
                    }
                    if (!addedIp) {
                        stringer.value("localhost");
                    }
                }
            } else {
                stringer.value(m_config.m_externalInterface);
            }
        } catch (Exception e) {
            threw = true;
            hostLog.warn("Error while collecting data about local network interfaces", e);
        }
        try {
            if (threw) {
                stringer = new JSONStringer();
                stringer.object();
                stringer.key("interfaces").array();
                stringer.value("localhost");
                stringer.endArray();
            } else {
                stringer.endArray();
            }
            stringer.keySymbolValuePair("clientPort", m_config.m_port);
            stringer.keySymbolValuePair("clientInterface", m_config.m_clientInterface);
            stringer.keySymbolValuePair("adminPort", m_config.m_adminPort);
            stringer.keySymbolValuePair("adminInterface", m_config.m_adminInterface);
            stringer.keySymbolValuePair("httpPort", m_config.m_httpPort);
            stringer.keySymbolValuePair("httpInterface", m_config.m_httpPortInterface);
            stringer.keySymbolValuePair("internalPort", m_config.m_internalPort);
            stringer.keySymbolValuePair("internalInterface", m_config.m_internalInterface);
            String[] zkInterface = m_config.m_zkInterface.split(":");
            stringer.keySymbolValuePair("zkPort", zkInterface[1]);
            stringer.keySymbolValuePair("zkInterface", zkInterface[0]);
            stringer.keySymbolValuePair("drPort", VoltDB.getReplicationPort(m_catalogContext.cluster.getDrproducerport()));
            stringer.keySymbolValuePair("drInterface", VoltDB.getDefaultReplicationInterface());
            stringer.keySymbolValuePair("publicInterface", m_config.m_publicInterface);
            stringer.endObject();
            JSONObject obj = new JSONObject(stringer.toString());
            // possibly atomic swap from null to realz
            m_localMetadata = obj.toString(4);
            hostLog.debug("System Metadata is: " + m_localMetadata);
        } catch (Exception e) {
            hostLog.warn("Failed to collect data about lcoal network interfaces", e);
        }
    }

    @Override
    public boolean isBare() {
        return m_isBare;
    }
    void setBare(boolean flag) {
        m_isBare = flag;
    }

    /**
     * Start the voltcore HostMessenger. This joins the node
     * to the existing cluster. In the non rejoin case, this
     * function will return when the mesh is complete. If
     * rejoining, it will return when the node and agreement
     * site are synched to the existing cluster.
     */
    MeshProber.Determination buildClusterMesh(ReadDeploymentResults readDepl) {
        final boolean bareAtStartup  = m_config.m_forceVoltdbCreate
                || pathsWithRecoverableArtifacts(readDepl.deployment).isEmpty();
        setBare(bareAtStartup);

        final Supplier<Integer> hostCountSupplier = new Supplier<Integer>() {
            @Override
            public Integer get() {
                return m_clusterSettings.get().hostcount();
            }
        };

        ClusterType clusterType = readDepl.deployment.getCluster();

        MeshProber criteria = MeshProber.builder()
                .coordinators(m_config.m_coordinators)
                .versionChecker(m_versionChecker)
                .enterprise(m_config.m_isEnterprise)
                .startAction(m_config.m_startAction)
                .bare(bareAtStartup)
                .configHash(CatalogUtil.makeDeploymentHashForConfig(readDepl.deploymentBytes))
                .hostCountSupplier(hostCountSupplier)
                .kfactor(clusterType.getKfactor())
                .paused(m_config.m_isPaused)
                .nodeStateSupplier(m_statusTracker.getNodeStateSupplier())
                .addAllowed(m_config.m_enableAdd)
                .safeMode(m_config.m_safeMode)
                .terminusNonce(getTerminusNonce())
                .missingHostCount(m_config.m_missingHostCount)
                .build();

        HostAndPort hostAndPort = criteria.getLeader();
        String hostname = hostAndPort.getHostText();
        int port = hostAndPort.getPort();

        org.voltcore.messaging.HostMessenger.Config hmconfig;

        hmconfig = new org.voltcore.messaging.HostMessenger.Config(hostname, port);
        if (m_config.m_placementGroup != null) {
            hmconfig.group = m_config.m_placementGroup;
        }
        hmconfig.internalPort = m_config.m_internalPort;
        hmconfig.internalInterface = m_config.m_internalInterface;
        hmconfig.zkInterface = m_config.m_zkInterface;
        hmconfig.deadHostTimeout = m_config.m_deadHostTimeoutMS;
        hmconfig.factory = new VoltDbMessageFactory();
        hmconfig.coreBindIds = m_config.m_networkCoreBindings;
        hmconfig.acceptor = criteria;
        hmconfig.localSitesCount = m_config.m_sitesperhost;

        m_messenger = new org.voltcore.messaging.HostMessenger(hmconfig, this);

        hostLog.info(String.format("Beginning inter-node communication on port %d.", m_config.m_internalPort));

        try {
            m_messenger.start();
        } catch (Exception e) {
            VoltDB.crashLocalVoltDB(e.getMessage(), true, e);
        }

        VoltZK.createPersistentZKNodes(m_messenger.getZK());

        // Use the host messenger's hostId.
        m_myHostId = m_messenger.getHostId();
        hostLog.info(String.format("Host id of this node is: %d", m_myHostId));
        consoleLog.info(String.format("Host id of this node is: %d", m_myHostId));

        MeshProber.Determination determination = criteria.waitForDetermination();

        // paused is determined in the mesh formation exchanged
        if (determination.paused) {
            m_messenger.pause();
        } else {
            m_messenger.unpause();
        }

        // Semi-hacky check to see if we're attempting to rejoin to ourselves.
        // The leader node gets assigned host ID 0, always, so if we're the
        // leader and we're rejoining, this is clearly bad.
        if (m_myHostId == 0 && determination.startAction.doesJoin()) {
            VoltDB.crashLocalVoltDB("Unable to rejoin a node to itself.  " +
                    "Please check your command line and start action and try again.", false, null);
        }
        // load or store settings form/to zookeeper
        if (determination.startAction.doesJoin()) {
            m_clusterSettings.load(m_messenger.getZK());
            m_clusterSettings.get().store();
        } else if (m_myHostId == 0) {
            m_clusterSettings.store(m_messenger.getZK());
        }
        m_clusterCreateTime = m_messenger.getInstanceId().getTimestamp();
        return determination;
    }

    void logDebuggingInfo(int adminPort, int httpPort, String httpPortExtraLogMessage, boolean jsonEnabled) {
        String startAction = m_config.m_startAction.toString();
        String startActionLog = "Database start action is " + (startAction.substring(0, 1).toUpperCase() +
                startAction.substring(1).toLowerCase()) + ".";
        if (!m_rejoining) {
            hostLog.info(startActionLog);
        }

        // print out awesome network stuff
        hostLog.info(String.format("Listening for native wire protocol clients on port %d.", m_config.m_port));
        hostLog.info(String.format("Listening for admin wire protocol clients on port %d.", adminPort));

        if (m_startMode == OperationMode.PAUSED) {
            hostLog.info(String.format("Started in admin mode. Clients on port %d will be rejected in admin mode.", m_config.m_port));
        }

        if (getReplicationRole() == ReplicationRole.REPLICA) {
            consoleLog.info("Started as " + getReplicationRole().toString().toLowerCase() + " cluster. " +
                             "Clients can only call read-only procedures.");
        }
        if (httpPortExtraLogMessage != null) {
            hostLog.info(httpPortExtraLogMessage);
        }
        if (httpPort != -1) {
            hostLog.info(String.format("Local machine HTTP monitoring is listening on port %d.", httpPort));
        }
        else {
            hostLog.info(String.format("Local machine HTTP monitoring is disabled."));
        }
        if (jsonEnabled) {
            hostLog.info(String.format("Json API over HTTP enabled at path /api/1.0/, listening on port %d.", httpPort));
        }
        else {
            hostLog.info("Json API disabled.");
        }

        // java heap size
        long javamaxheapmem = ManagementFactory.getMemoryMXBean().getHeapMemoryUsage().getMax();
        javamaxheapmem /= (1024 * 1024);
        hostLog.info(String.format("Maximum usable Java heap set to %d mb.", javamaxheapmem));

        // Computed minimum heap requirement
        long minRqt = computeMinimumHeapRqt(MiscUtils.isPro(), m_catalogContext.tables.size(),
                (m_iv2Initiators.size() - 1), m_configuredReplicationFactor);
        hostLog.info("Minimum required Java heap for catalog and server config is " + minRqt + " MB.");

        SortedMap<String, String> dbgMap = m_catalogContext.getDebuggingInfoFromCatalog(true);
        for (String line : dbgMap.values()) {
            hostLog.info(line);
        }

        // print out a bunch of useful system info
        PlatformProperties pp = PlatformProperties.getPlatformProperties();
        String[] lines = pp.toLogLines(getVersionString()).split("\n");
        for (String line : lines) {
            hostLog.info(line.trim());
        }

        if (m_catalogContext.cluster.getDrconsumerenabled() || m_catalogContext.cluster.getDrproducerenabled()) {
            hostLog.info("DR initializing with Cluster Id " +  m_catalogContext.cluster.getDrclusterid() +
                    ". The DR cluster was first started at " + new Date(m_clusterCreateTime).toString() + ".");
        }

        final ZooKeeper zk = m_messenger.getZK();
        ZKUtil.ByteArrayCallback operationModeFuture = new ZKUtil.ByteArrayCallback();
        /*
         * Publish our cluster metadata, and then retrieve the metadata
         * for the rest of the cluster
         */
        try {
            zk.create(
                    VoltZK.cluster_metadata + "/" + m_messenger.getHostId(),
                    getLocalMetadata().getBytes("UTF-8"),
                    Ids.OPEN_ACL_UNSAFE,
                    CreateMode.EPHEMERAL,
                    new ZKUtil.StringCallback(),
                    null);
            zk.getData(VoltZK.operationMode, false, operationModeFuture, null);
        } catch (Exception e) {
            VoltDB.crashLocalVoltDB("Error creating \"/cluster_metadata\" node in ZK", true, e);
        }

        Map<Integer, String> clusterMetadata = new HashMap<>(0);
        /*
         * Spin and attempt to retrieve cluster metadata for all nodes in the cluster.
         */
        Set<Integer> metadataToRetrieve = new HashSet<>(m_messenger.getLiveHostIds());
        metadataToRetrieve.remove(m_messenger.getHostId());
        while (!metadataToRetrieve.isEmpty()) {
            Map<Integer, ZKUtil.ByteArrayCallback> callbacks = new HashMap<>();
            for (Integer hostId : metadataToRetrieve) {
                ZKUtil.ByteArrayCallback cb = new ZKUtil.ByteArrayCallback();
                zk.getData(VoltZK.cluster_metadata + "/" + hostId, false, cb, null);
                callbacks.put(hostId, cb);
            }

            for (Map.Entry<Integer, ZKUtil.ByteArrayCallback> entry : callbacks.entrySet()) {
                try {
                    ZKUtil.ByteArrayCallback cb = entry.getValue();
                    Integer hostId = entry.getKey();
                    clusterMetadata.put(hostId, new String(cb.getData(), "UTF-8"));
                    metadataToRetrieve.remove(hostId);
                } catch (KeeperException.NoNodeException e) {}
                catch (Exception e) {
                    VoltDB.crashLocalVoltDB("Error retrieving cluster metadata", true, e);
                }
            }

        }

        // print out cluster membership
        hostLog.info("About to list cluster interfaces for all nodes with format [ip1 ip2 ... ipN] client-port,admin-port,http-port");
        for (int hostId : m_messenger.getLiveHostIds()) {
            if (hostId == m_messenger.getHostId()) {
                hostLog.info(
                        String.format(
                                "  Host id: %d with interfaces: %s [SELF]",
                                hostId,
                                MiscUtils.formatHostMetadataFromJSON(getLocalMetadata())));
            }
            else {
                String hostMeta = clusterMetadata.get(hostId);
                hostLog.info(
                        String.format(
                                "  Host id: %d with interfaces: %s [PEER]",
                                hostId,
                                MiscUtils.formatHostMetadataFromJSON(hostMeta)));
            }
        }

        try {
            if (operationModeFuture.getData() != null) {
                String operationModeStr = new String(operationModeFuture.getData(), "UTF-8");
                m_startMode = OperationMode.valueOf(operationModeStr);
            }
        } catch (KeeperException.NoNodeException e) {}
        catch (Exception e) {
            throw new RuntimeException(e);
        }
    }


    public static String[] extractBuildInfo(VoltLogger logger) {
        StringBuilder sb = new StringBuilder(64);
        try {
            InputStream buildstringStream =
                ClassLoader.getSystemResourceAsStream("buildstring.txt");
            if (buildstringStream != null) {
                byte b;
                while ((b = (byte) buildstringStream.read()) != -1) {
                    sb.append((char)b);
                }
                String parts[] = sb.toString().split(" ", 2);
                if (parts.length == 2) {
                    parts[0] = parts[0].trim();
                    parts[1] = parts[0] + "_" + parts[1].trim();
                    return parts;
                }
            }
        } catch (Exception ignored) {
        }
        try {
            InputStream versionstringStream = new FileInputStream("version.txt");
            try {
                byte b;
                while ((b = (byte) versionstringStream.read()) != -1) {
                    sb.append((char)b);
                }
                return new String[] { sb.toString().trim(), "VoltDB" };
            } finally {
                versionstringStream.close();
            }
        }
        catch (Exception ignored2) {
            if (logger != null) {
                logger.l7dlog(Level.ERROR, LogKeys.org_voltdb_VoltDB_FailedToRetrieveBuildString.name(), null);
            }
            return new String[] { m_defaultVersionString, "VoltDB" };
        }
    }

    @Override
    public void readBuildInfo(String editionTag) {
        String buildInfo[] = extractBuildInfo(hostLog);
        m_versionString = buildInfo[0];
        m_buildString = buildInfo[1];
        String buildString = m_buildString;
        if (m_buildString.contains("_"))
            buildString = m_buildString.split("_", 2)[1];
        consoleLog.info(String.format("Build: %s %s %s", m_versionString, buildString, editionTag));
    }

    void logSystemSettingFromCatalogContext() {
        if (m_catalogContext == null) {
            return;
        }
        Deployment deploy = m_catalogContext.cluster.getDeployment().get("deployment");
        Systemsettings sysSettings = deploy.getSystemsettings().get("systemsettings");

        if (sysSettings == null) {
            return;
        }

        hostLog.info("Elastic duration set to " + sysSettings.getElasticduration() + " milliseconds");
        hostLog.info("Elastic throughput set to " + sysSettings.getElasticthroughput() + " mb/s");
        hostLog.info("Max temptable size set to " + sysSettings.getTemptablemaxsize() + " mb");
        hostLog.info("Snapshot priority set to " + sysSettings.getSnapshotpriority() + " [0 - 10]");

        if (sysSettings.getQuerytimeout() > 0) {
            hostLog.info("Query timeout set to " + sysSettings.getQuerytimeout() + " milliseconds");
            m_config.m_queryTimeout = sysSettings.getQuerytimeout();
        }
        else if (sysSettings.getQuerytimeout() == 0) {
            hostLog.info("Query timeout set to unlimited");
            m_config.m_queryTimeout = 0;
        }

    }

    /**
     * Start all the site's event loops. That's it.
     */
    @Override
    public void run() {
        if (m_restoreAgent != null) {
            // start restore process
            m_restoreAgent.restore();
        }
        else {
            onSnapshotRestoreCompletion();
            onReplayCompletion(Long.MIN_VALUE, m_iv2InitiatorStartingTxnIds);
        }

        // Start the rejoin coordinator
        if (m_joinCoordinator != null) {
            try {
                m_statusTracker.setNodeState(NodeState.REJOINING);
                if (!m_joinCoordinator.startJoin(m_catalogContext.database)) {
                    VoltDB.crashLocalVoltDB("Failed to join the cluster", true, null);
                }
            } catch (Exception e) {
                VoltDB.crashLocalVoltDB("Failed to join the cluster", true, e);
            }
        }

        m_isRunning = true;
    }

    /**
     * Try to shut everything down so they system is ready to call
     * initialize again.
     * @param mainSiteThread The thread that m_inititalized the VoltDB or
     * null if called from that thread.
     */
    @Override
    public boolean shutdown(Thread mainSiteThread) throws InterruptedException {
        synchronized(m_startAndStopLock) {
            boolean did_it = false;
            if (m_mode != OperationMode.SHUTTINGDOWN) {
                did_it = true;
                m_mode = OperationMode.SHUTTINGDOWN;

                /*
                 * Various scheduled tasks get crashy in unit tests if they happen to run
                 * while other stuff is being shut down. Double catch of throwable is only for the sake of tests.
                 */
                try {
                    for (ScheduledFuture<?> sc : m_periodicWorks) {
                        sc.cancel(false);
                        try {
                            sc.get();
                        } catch (Throwable t) { }
                    }
                } catch (Throwable t) { }

                //Shutdown import processors.
                ImportManager.instance().shutdown();

                // clear resMonitorWork
                resMonitorWork = null;

                m_periodicWorks.clear();
                m_snapshotCompletionMonitor.shutdown();
                m_periodicWorkThread.shutdown();
                m_periodicWorkThread.awaitTermination(356, TimeUnit.DAYS);
                m_periodicPriorityWorkThread.shutdown();
                m_periodicPriorityWorkThread.awaitTermination(356, TimeUnit.DAYS);

                if (m_elasticJoinService != null) {
                    m_elasticJoinService.shutdown();
                }

                if (m_leaderAppointer != null) {
                    m_leaderAppointer.shutdown();
                }
                m_globalServiceElector.shutdown();

                if (m_hasStartedSampler.get()) {
                    m_sampler.setShouldStop();
                    m_sampler.join();
                }

                // shutdown the web monitoring / json
                if (m_adminListener != null)
                    m_adminListener.stop();

                // shut down the client interface
                if (m_clientInterface != null) {
                    m_clientInterface.shutdown();
                    m_clientInterface = null;
                }
                // send hostDown trap as client interface is
                // no longer available
                m_snmp.hostDown(FaultLevel.INFO, m_messenger.getHostId(), "Host is shutting down");

                // tell the iv2 sites to stop their runloop
                if (m_iv2Initiators != null) {
                    for (Initiator init : m_iv2Initiators.values())
                        init.shutdown();
                }

                if (m_cartographer != null) {
                    m_cartographer.shutdown();
                }

                if (m_configLogger != null) {
                    m_configLogger.join();
                }

                // shut down Export and its connectors.
                ExportManager.instance().shutdown();

                // After sites are terminated, shutdown the DRProducer.
                // The DRProducer is shared by all sites; don't kill it while any site is active.
                if (m_producerDRGateway != null) {
                    try {
                        m_producerDRGateway.shutdown();
                    } catch (InterruptedException e) {
                        hostLog.warn("Interrupted shutting down invocation buffer server", e);
                    }
                    finally {
                        m_producerDRGateway = null;
                    }
                }

                shutdownReplicationConsumerRole();

                if (m_snapshotIOAgent != null) {
                    m_snapshotIOAgent.shutdown();
                }

                // shut down the network/messaging stuff
                // Close the host messenger first, which should close down all of
                // the ForeignHost sockets cleanly
                if (m_messenger != null)
                {
                    m_messenger.shutdown();
                }
                m_messenger = null;

                //Also for test code that expects a fresh stats agent
                if (m_opsRegistrar != null) {
                    try {
                        m_opsRegistrar.shutdown();
                    }
                    finally {
                        m_opsRegistrar = null;
                    }
                }

                if (m_asyncCompilerAgent != null) {
                    m_asyncCompilerAgent.shutdown();
                    m_asyncCompilerAgent = null;
                }

                ExportManager.instance().shutdown();
                m_computationService.shutdown();
                m_computationService.awaitTermination(1, TimeUnit.DAYS);
                m_computationService = null;
                m_catalogContext = null;
                m_initiatorStats = null;
                m_latencyStats = null;
                m_latencyHistogramStats = null;

                AdHocCompilerCache.clearHashCache();
                org.voltdb.iv2.InitiatorMailbox.m_allInitiatorMailboxes.clear();

                PartitionDRGateway.m_partitionDRGateways = ImmutableMap.of();

                // probably unnecessary, but for tests it's nice because it
                // will do the memory checking and run finalizers
                System.gc();
                System.runFinalization();

                m_isRunning = false;
            }
            return did_it;
        }
    }

    /** Last transaction ID at which the logging config updated.
     * Also, use the intrinsic lock to safeguard access from multiple
     * execution site threads */
    private static Long lastLogUpdate_txnId = 0L;
    @Override
    synchronized public void logUpdate(String xmlConfig, long currentTxnId)
    {
        // another site already did this work.
        if (currentTxnId == lastLogUpdate_txnId) {
            return;
        }
        else if (currentTxnId < lastLogUpdate_txnId) {
            throw new RuntimeException(
                    "Trying to update logging config at transaction " + lastLogUpdate_txnId
                    + " with an older transaction: " + currentTxnId);
        }
        hostLog.info("Updating RealVoltDB logging config from txnid: " +
                lastLogUpdate_txnId + " to " + currentTxnId);
        lastLogUpdate_txnId = currentTxnId;
        VoltLogger.configure(xmlConfig);
    }

    /** Struct to associate a context with a counter of served sites */
    private static class ContextTracker {
        ContextTracker(CatalogContext context, CatalogSpecificPlanner csp) {
            m_dispensedSites = 1;
            m_context = context;
            m_csp = csp;
        }
        long m_dispensedSites;
        final CatalogContext m_context;
        final CatalogSpecificPlanner m_csp;
    }

    /** Associate transaction ids to contexts */
    private final HashMap<Long, ContextTracker>m_txnIdToContextTracker =
        new HashMap<>();

    @Override
    public Pair<CatalogContext, CatalogSpecificPlanner> catalogUpdate(
            String diffCommands,
            byte[] newCatalogBytes,
            byte[] catalogBytesHash,
            int expectedCatalogVersion,
            long currentTxnId,
            long currentTxnUniqueId,
            byte[] deploymentBytes,
            byte[] deploymentHash)
    {
        try {
            synchronized(m_catalogUpdateLock) {
                final ReplicationRole oldRole = getReplicationRole();

                m_statusTracker.setNodeState(NodeState.UPDATING);
                // A site is catching up with catalog updates
                if (currentTxnId <= m_catalogContext.m_transactionId && !m_txnIdToContextTracker.isEmpty()) {
                    ContextTracker contextTracker = m_txnIdToContextTracker.get(currentTxnId);
                    // This 'dispensed' concept is a little crazy fragile. Maybe it would be better
                    // to keep a rolling N catalogs? Or perhaps to keep catalogs for N minutes? Open
                    // to opinions here.
                    contextTracker.m_dispensedSites++;
                    int ttlsites = VoltDB.instance().getSiteTrackerForSnapshot().getSitesForHost(m_messenger.getHostId()).size();
                    if (contextTracker.m_dispensedSites == ttlsites) {
                        m_txnIdToContextTracker.remove(currentTxnId);
                    }
                    return Pair.of( contextTracker.m_context, contextTracker.m_csp);
                }
                else if (m_catalogContext.catalogVersion != expectedCatalogVersion) {
                    hostLog.fatal("Failed catalog update." +
                            " expectedCatalogVersion: " + expectedCatalogVersion +
                            " currentTxnId: " + currentTxnId +
                            " currentTxnUniqueId: " + currentTxnUniqueId +
                            " m_catalogContext.catalogVersion " + m_catalogContext.catalogVersion);

                    throw new RuntimeException("Trying to update main catalog context with diff " +
                            "commands generated for an out-of date catalog. Expected catalog version: " +
                            expectedCatalogVersion + " does not match actual version: " + m_catalogContext.catalogVersion);
                }

                hostLog.info(String.format("Globally updating the current application catalog and deployment " +
                            "(new hashes %s, %s).",
                        Encoder.hexEncode(catalogBytesHash).substring(0, 10),
                        Encoder.hexEncode(deploymentHash).substring(0, 10)));

                // get old debugging info
                SortedMap<String, String> oldDbgMap = m_catalogContext.getDebuggingInfoFromCatalog(false);
                byte[] oldDeployHash = m_catalogContext.deploymentHash;
                final String oldDRConnectionSource = m_catalogContext.cluster.getDrmasterhost();

                // 0. A new catalog! Update the global context and the context tracker
                m_catalogContext =
                    m_catalogContext.update(
                            currentTxnId,
                            currentTxnUniqueId,
                            newCatalogBytes,
                            catalogBytesHash,
                            diffCommands,
                            true,
                            deploymentBytes,
                            m_messenger);
                final CatalogSpecificPlanner csp = new CatalogSpecificPlanner( m_asyncCompilerAgent, m_catalogContext);
                m_txnIdToContextTracker.put(currentTxnId,
                        new ContextTracker(
                                m_catalogContext,
                                csp));

                // log the stuff that's changed in this new catalog update
                SortedMap<String, String> newDbgMap = m_catalogContext.getDebuggingInfoFromCatalog(false);
                for (Entry<String, String> e : newDbgMap.entrySet()) {
                    // skip log lines that are unchanged
                    if (oldDbgMap.containsKey(e.getKey()) && oldDbgMap.get(e.getKey()).equals(e.getValue())) {
                        continue;
                    }
                    hostLog.info(e.getValue());
                }

                //Construct the list of partitions and sites because it simply doesn't exist anymore
                SiteTracker siteTracker = VoltDB.instance().getSiteTrackerForSnapshot();
                List<Long> sites = siteTracker.getSitesForHost(m_messenger.getHostId());

                List<Integer> partitions = new ArrayList<>();
                for (Long site : sites) {
                    Integer partition = siteTracker.getPartitionForSite(site);
                    partitions.add(partition);
                }


                // 1. update the export manager.
                ExportManager.instance().updateCatalog(m_catalogContext, partitions);

                // 1.1 Update the elastic join throughput settings
                if (m_elasticJoinService != null) m_elasticJoinService.updateConfig(m_catalogContext);

                // 1.5 update the dead host timeout
                if (m_catalogContext.cluster.getHeartbeattimeout() * 1000 != m_config.m_deadHostTimeoutMS) {
                    m_config.m_deadHostTimeoutMS = m_catalogContext.cluster.getHeartbeattimeout() * 1000;
                    m_messenger.setDeadHostTimeout(m_config.m_deadHostTimeoutMS);
                }

                // 2. update client interface (asynchronously)
                //    CI in turn updates the planner thread.
                if (m_clientInterface != null) {
                    m_clientInterface.notifyOfCatalogUpdate();
                }

                // 3. update HTTPClientInterface (asynchronously)
                // This purges cached connection state so that access with
                // stale auth info is prevented.
                if (m_adminListener != null)
                {
                    m_adminListener.notifyOfCatalogUpdate();
                }

                // 4. Flush StatisticsAgent old user PROCEDURE statistics.
                // The stats agent will hold all other stats in memory.
                getStatsAgent().notifyOfCatalogUpdate();

                // 5. MPIs don't run fragments. Update them here. Do
                // this after flushing the stats -- this will re-register
                // the MPI statistics.
                if (m_MPI != null) {
                    m_MPI.updateCatalog(diffCommands, m_catalogContext, csp);
                }

                // Update catalog for import processor this should be just/stop start and updat partitions.
                ImportManager.instance().updateCatalog(m_catalogContext, m_messenger);

                // 6. Perform updates required by the DR subsystem

                // 6.1. Perform any actions that would have been taken during the ordinary initialization path
                if (m_consumerDRGateway != null) {
                    // 6.2. If we are a DR replica and the consumer was created
                    // before the catalog update, we may care about a deployment
                    // update. If it was created above, no need to notify
                    // because the consumer already has the latest catalog.
                    final String newDRConnectionSource = m_catalogContext.cluster.getDrmasterhost();
                    m_consumerDRGateway.updateCatalog(m_catalogContext,
                                                      (newDRConnectionSource != null && !newDRConnectionSource.equals(oldDRConnectionSource)
                                                       ? newDRConnectionSource
                                                       : null));
                }

                // Check if this is promotion
                if (oldRole == ReplicationRole.REPLICA &&
                    m_catalogContext.cluster.getDrrole().equals("master")) {
                    // Promote replica to master
                    promoteToMaster();
                }

                // 6.3. If we are a DR master, update the DR table signature hash
                if (m_producerDRGateway != null) {
                    m_producerDRGateway.updateCatalog(m_catalogContext,
                            VoltDB.getReplicationPort(m_catalogContext.cluster.getDrproducerport()));
                }

                new ConfigLogging().logCatalogAndDeployment();

                // log system setting information if the deployment config has changed
                if (!Arrays.equals(oldDeployHash, m_catalogContext.deploymentHash)) {
                    logSystemSettingFromCatalogContext();
                }
                //Before starting resource monitor update any Snmp configuration changes.
                if (m_snmp != null) {
                    m_snmp.notifyOfCatalogUpdate(m_catalogContext.getDeployment().getSnmp());
                }
                // restart resource usage monitoring task
                startHealthMonitor();

                checkHeapSanity(MiscUtils.isPro(), m_catalogContext.tables.size(),
                        (m_iv2Initiators.size() - 1), m_configuredReplicationFactor);

                checkThreadsSanity();

                return Pair.of(m_catalogContext, csp);
            }
        } finally {
            //Set state back to UP
            m_statusTracker.setNodeState(NodeState.UP);
        }
    }

    @Override
    public Pair<CatalogContext, CatalogSpecificPlanner> settingsUpdate(
            ClusterSettings settings, final int expectedVersionId)
    {
        CatalogSpecificPlanner csp = new CatalogSpecificPlanner(m_asyncCompilerAgent, m_catalogContext);
        synchronized(m_catalogUpdateLock) {
            int stamp [] = new int[]{0};
            ClusterSettings expect = m_clusterSettings.get(stamp);
            if (   stamp[0] == expectedVersionId
                && m_clusterSettings.compareAndSet(expect, settings, stamp[0], expectedVersionId+1)
            ) {
                try {
                    settings.store();
                } catch (SettingsException e) {
                    hostLog.error(e);
                    throw e;
                }
            } else if (stamp[0] != expectedVersionId+1) {
                String msg = "Failed to update cluster setting to version " + (expectedVersionId + 1)
                        + ", from current version " + stamp[0] + ". Reloading from Zookeeper";
                hostLog.warn(msg);
                m_clusterSettings.load(m_messenger.getZK());
            }
            if (m_MPI != null) {
                m_MPI.updateSettings(m_catalogContext, csp);
            }
            // good place to set deadhost timeout once we make it a config
        }
        return Pair.of(m_catalogContext, csp);
    }

    @Override
    public VoltDB.Configuration getConfig() {
        return m_config;
    }

    @Override
    public String getBuildString() {
        return m_buildString == null ? "VoltDB" : m_buildString;
    }

    @Override
    public String getVersionString() {
        return m_versionString;
    }

    public final VersionChecker m_versionChecker = new VersionChecker() {
        @Override
        public boolean isCompatibleVersionString(String other) {
            return RealVoltDB.this.isCompatibleVersionString(other);
        }

        @Override
        public String getVersionString() {
            return RealVoltDB.this.getVersionString();
        }

        @Override
        public String getBuildString() {
            return RealVoltDB.this.getBuildString();
        }
    };

    /**
     * Used for testing when you don't have an instance. Should do roughly what
     * {@link #isCompatibleVersionString(String)} does.
     */
    public static boolean staticIsCompatibleVersionString(String versionString) {
        return versionString.matches(m_defaultHotfixableRegexPattern);
    }

    @Override
    public boolean isCompatibleVersionString(String versionString) {
        return versionString.matches(m_hotfixableRegexPattern);
    }

    @Override
    public String getEELibraryVersionString() {
        return m_defaultVersionString;
    }

    @Override
    public HostMessenger getHostMessenger() {
        return m_messenger;
    }

    @Override
    public ClientInterface getClientInterface() {
        return m_clientInterface;
    }

    @Override
    public OpsAgent getOpsAgent(OpsSelector selector) {
        return m_opsRegistrar.getAgent(selector);
    }

    @Override
    public StatsAgent getStatsAgent() {
        OpsAgent statsAgent = m_opsRegistrar.getAgent(OpsSelector.STATISTICS);
        assert(statsAgent instanceof StatsAgent);
        return (StatsAgent)statsAgent;
    }

    @Override
    public MemoryStats getMemoryStatsSource() {
        return m_memoryStats;
    }

    @Override
    public CatalogContext getCatalogContext() {
        return m_catalogContext;
    }

    /**
     * Tells if the VoltDB is running. m_isRunning needs to be set to true
     * when the run() method is called, and set to false when shutting down.
     *
     * @return true if the VoltDB is running.
     */
    @Override
    public boolean isRunning() {
        return m_isRunning;
    }

    @Override
    public void halt() {
        SnmpTrapSender snmp = getSnmpTrapSender();
        if (snmp != null) {
            try {
                snmp.hostDown(FaultLevel.INFO, m_messenger.getHostId(), "Host is shutting down because of @StopNode");
                snmp.shutdown();
            } catch (Throwable t) {
                VoltLogger log = new VoltLogger("HOST");
                log.warn("failed to issue a crash SNMP trap", t);
            }
        }
        Thread shutdownThread = new Thread() {
            @Override
            public void run() {
                hostLog.warn("VoltDB node shutting down as requested by @StopNode command.");
                System.exit(0);
            }
        };
        shutdownThread.start();
    }

    /**
     * Debugging function - creates a record of the current state of the system.
     * @param out PrintStream to write report to.
     */
    public void createRuntimeReport(PrintStream out) {
        // This function may be running in its own thread.

        out.print("MIME-Version: 1.0\n");
        out.print("Content-type: multipart/mixed; boundary=\"reportsection\"");

        out.print("\n\n--reportsection\nContent-Type: text/plain\n\nClientInterface Report\n");
        if (m_clientInterface != null) {
            out.print(m_clientInterface.toString() + "\n");
        }
    }

    @Override
    public BackendTarget getBackendTargetType() {
        return m_config.m_backend;
    }

    @Override
    public synchronized void onExecutionSiteRejoinCompletion(long transferred) {
        m_executionSiteRecoveryFinish = System.currentTimeMillis();
        m_executionSiteRecoveryTransferred = transferred;
        onRejoinCompletion();
    }

    private void onRejoinCompletion() {
        // null out the rejoin coordinator
        if (m_joinCoordinator != null) {
            m_joinCoordinator.close();
        }
        m_joinCoordinator = null;
        // Mark the data transfer as done so CL can make the right decision when a truncation snapshot completes
        m_rejoinDataPending = false;

        try {
            m_testBlockRecoveryCompletion.acquire();
        } catch (InterruptedException e) {}
        final long delta = ((m_executionSiteRecoveryFinish - m_recoveryStartTime) / 1000);
        final long megabytes = m_executionSiteRecoveryTransferred / (1024 * 1024);
        final double megabytesPerSecond = megabytes / ((m_executionSiteRecoveryFinish - m_recoveryStartTime) / 1000.0);

        if (m_clientInterface != null) {
            m_clientInterface.mayActivateSnapshotDaemon();
            try {
                m_clientInterface.startAcceptingConnections();
            } catch (IOException e) {
                hostLog.l7dlog(Level.FATAL,
                        LogKeys.host_VoltDB_ErrorStartAcceptingConnections.name(),
                        e);
                VoltDB.crashLocalVoltDB("Error starting client interface.", true, e);
            }
            // send hostUp trap
            m_snmp.hostUp("Host is now a cluster member");

            if (m_producerDRGateway != null && !m_producerDRGateway.isStarted()) {
                // Initialize DR producer and consumer start listening on the DR ports
                initializeDRProducer();
                createDRConsumerIfNeeded();
                prepareReplication();
            }
        }
        startHealthMonitor();

        try {
            if (m_adminListener != null) {
                m_adminListener.start();
            }
        } catch (Exception e) {
            hostLog.l7dlog(Level.FATAL, LogKeys.host_VoltDB_ErrorStartHTTPListener.name(), e);
            VoltDB.crashLocalVoltDB("HTTP service unable to bind to port.", true, e);
        }
        // Allow export datasources to start consuming their binary deques safely
        // as at this juncture the initial truncation snapshot is already complete
        ExportManager.instance().startPolling(m_catalogContext);

        //Tell import processors that they can start ingesting data.
        ImportManager.instance().readyForData(m_catalogContext, m_messenger);

        if (m_config.m_startAction == StartAction.REJOIN) {
            consoleLog.info(
                    "Node data recovery completed after " + delta + " seconds with " + megabytes +
                    " megabytes transferred at a rate of " +
                    megabytesPerSecond + " megabytes/sec");
        }

        try {
            final ZooKeeper zk = m_messenger.getZK();
            boolean logRecoveryCompleted = false;
            if (getCommandLog().getClass().getName().equals("org.voltdb.CommandLogImpl")) {
                String requestNode = zk.create(VoltZK.request_truncation_snapshot_node, null,
                        Ids.OPEN_ACL_UNSAFE, CreateMode.PERSISTENT_SEQUENTIAL);
                if (m_rejoinTruncationReqId == null) {
                    m_rejoinTruncationReqId = requestNode;
                }
            } else {
                logRecoveryCompleted = true;
            }
            // Join creates a truncation snapshot as part of the join process,
            // so there is no need to wait for the truncation snapshot requested
            // above to finish.
            if (logRecoveryCompleted || m_joining) {
                if (m_rejoining) {
                    CoreZK.removeRejoinNodeIndicatorForHost(m_messenger.getZK(), m_myHostId);
                    m_rejoining = false;
                }

                if (m_joining) {
                    CoreZK.removeJoinNodeIndicatorForHost(m_messenger.getZK(), m_myHostId);
                }

                String actionName = m_joining ? "join" : "rejoin";
                m_joining = false;
                consoleLog.info(String.format("Node %s completed", actionName));
            }
        } catch (Exception e) {
            VoltDB.crashLocalVoltDB("Unable to log host rejoin completion to ZK", true, e);
        }
        hostLog.info("Logging host rejoin completion to ZK");
        m_statusTracker.setNodeState(NodeState.UP);
        Object args[] = { (VoltDB.instance().getMode() == OperationMode.PAUSED) ? "PAUSED" : "NORMAL"};
        consoleLog.l7dlog( Level.INFO, LogKeys.host_VoltDB_ServerOpMode.name(), args, null);
        consoleLog.l7dlog( Level.INFO, LogKeys.host_VoltDB_ServerCompletedInitialization.name(), null, null);
    }

    @Override
    public CommandLog getCommandLog() {
        return m_commandLog;
    }

    @Override
    public OperationMode getMode()
    {
        return m_mode;
    }

    @Override
    public void setMode(OperationMode mode)
    {
        if (m_mode != mode)
        {
            if (mode == OperationMode.PAUSED)
            {
                m_config.m_isPaused = true;
                m_statusTracker.setNodeState(NodeState.PAUSED);
                hostLog.info("Server is entering admin mode and pausing.");
            }
            else if (m_mode == OperationMode.PAUSED)
            {
                m_config.m_isPaused = false;
                m_statusTracker.setNodeState(NodeState.UP);
                hostLog.info("Server is exiting admin mode and resuming operation.");
            }
        }
        m_mode = mode;
    }

    @Override
    public void setStartMode(OperationMode mode) {
        m_startMode = mode;
    }

    @Override
    public OperationMode getStartMode()
    {
        return m_startMode;
    }

    @Override
    public void promoteToMaster()
    {
        consoleLog.info("Promoting replication role from replica to master.");
        hostLog.info("Promoting replication role from replica to master.");
        shutdownReplicationConsumerRole();
        replaceDRConsumerStatsWithDummy();
        if (m_clientInterface != null) {
            m_clientInterface.setReplicationRole(getReplicationRole());
        }
    }

    private void replaceDRConsumerStatsWithDummy()
    {
        getStatsAgent().deregisterStatsSourcesFor(StatsSelector.DRCONSUMERNODE, 0);
        getStatsAgent().deregisterStatsSourcesFor(StatsSelector.DRCONSUMERPARTITION, 0);
        getStatsAgent().registerStatsSource(StatsSelector.DRCONSUMERNODE, 0,
                new DRConsumerStatsBase.DRConsumerNodeStatsBase());
        getStatsAgent().registerStatsSource(StatsSelector.DRCONSUMERPARTITION, 0,
                new DRConsumerStatsBase.DRConsumerPartitionStatsBase());
    }

    private void shutdownReplicationConsumerRole() {
        if (m_consumerDRGateway != null) {
            try {
                m_consumerDRGateway.shutdown(true);
            } catch (InterruptedException|ExecutionException e) {
                hostLog.warn("Interrupted shutting down dr replication", e);
            }
            finally {
                m_consumerDRGateway = null;
            }
        }
    }

    @Override
    public ReplicationRole getReplicationRole()
    {
        final String role = m_catalogContext.cluster.getDrrole();
        if (role.equals(DrRoleType.REPLICA.value())) {
            return ReplicationRole.REPLICA;
        } else {
            return ReplicationRole.NONE;
        }
    }

    /**
     * Metadata is a JSON object
     */
    @Override
    public String getLocalMetadata() {
        return m_localMetadata;
    }

    @Override
    public void onSnapshotRestoreCompletion() {
        if (!m_rejoining && !m_joining) {
            initializeDRProducer();
        }
    }

    @Override
    public void onReplayCompletion(long txnId, Map<Integer, Long> perPartitionTxnIds) {
        /*
         * Remove the terminus file if it is there, which is written on shutdown --save
         */
        new File(m_nodeSettings.getVoltDBRoot(), VoltDB.TERMINUS_MARKER).delete();

        /*
         * Command log is already initialized if this is a rejoin or a join
         */
        if ((m_commandLog != null) && (m_commandLog.needsInitialization())) {
            // Initialize command logger
            m_commandLog.init(m_catalogContext.cluster.getLogconfig().get("log").getLogsize(),
                              txnId, m_cartographer.getPartitionCount(),
                              m_config.m_commandLogBinding,
                              perPartitionTxnIds);
            try {
                ZKCountdownLatch latch =
                        new ZKCountdownLatch(m_messenger.getZK(),
                                VoltZK.commandlog_init_barrier, m_messenger.getLiveHostIds().size());
                latch.countDown(true);
                latch.await();
            } catch (Exception e) {
                VoltDB.crashLocalVoltDB("Failed to init and wait on command log init barrier", true, e);
            }
        }

        /*
         * IV2: After the command log is initialized, force the writing of the initial
         * viable replay set.  Turns into a no-op with no command log, on the non-leader sites, and on the MPI.
         */
        for (Initiator initiator : m_iv2Initiators.values()) {
            initiator.enableWritingIv2FaultLog();
        }

        /*
         * IV2: From this point on, not all node failures should crash global VoltDB.
         */
        if (m_leaderAppointer != null) {
            m_leaderAppointer.onReplayCompletion();
        }

        if (m_startMode != null) {
            m_mode = m_startMode;
        } else {
            // Shouldn't be here, but to be safe
            m_mode = OperationMode.RUNNING;
        }

        if (!m_rejoining && !m_joining) {
            if (m_clientInterface != null) {
                try {
                    m_clientInterface.startAcceptingConnections();
                } catch (IOException e) {
                    hostLog.l7dlog(Level.FATAL,
                                   LogKeys.host_VoltDB_ErrorStartAcceptingConnections.name(),
                                   e);
                    VoltDB.crashLocalVoltDB("Error starting client interface.", true, e);
                }
                // send hostUp trap
                m_snmp.hostUp("host is now a cluster member");
            }

            // Start listening on the DR ports
            createDRConsumerIfNeeded();
            prepareReplication();
            startHealthMonitor();

            // Allow export datasources to start consuming their binary deques safely
            // as at this juncture the initial truncation snapshot is already complete
            ExportManager.instance().startPolling(m_catalogContext);

            //Tell import processors that they can start ingesting data.
            ImportManager.instance().readyForData(m_catalogContext, m_messenger);
        }

        try {
            if (m_adminListener != null) {
                m_adminListener.start();
            }
        } catch (Exception e) {
            hostLog.l7dlog(Level.FATAL, LogKeys.host_VoltDB_ErrorStartHTTPListener.name(), e);
            VoltDB.crashLocalVoltDB("HTTP service unable to bind to port.", true, e);
        }
        if (!m_rejoining && !m_joining) {
            Object args[] = { (m_mode == OperationMode.PAUSED) ? "PAUSED" : "NORMAL"};
            consoleLog.l7dlog( Level.INFO, LogKeys.host_VoltDB_ServerOpMode.name(), args, null);
            consoleLog.l7dlog( Level.INFO, LogKeys.host_VoltDB_ServerCompletedInitialization.name(), null, null);
            m_statusTracker.setNodeState(NodeState.UP);
        }

        // Create a zk node to indicate initialization is completed
        m_messenger.getZK().create(VoltZK.init_completed, null, Ids.OPEN_ACL_UNSAFE, CreateMode.PERSISTENT, new ZKUtil.StringCallback(), null);
    }

    @Override
    public SnapshotCompletionMonitor getSnapshotCompletionMonitor() {
        return m_snapshotCompletionMonitor;
    }

    @Override
    public synchronized void recoveryComplete(String requestId) {
        assert(m_rejoinDataPending == false);

        if (m_rejoining) {
            if (m_rejoinTruncationReqId.compareTo(requestId) <= 0) {
                String actionName = m_joining ? "join" : "rejoin";
                // remove the rejoin blocker
                CoreZK.removeRejoinNodeIndicatorForHost(m_messenger.getZK(), m_myHostId);
                consoleLog.info(String.format("Node %s completed", actionName));
                m_rejoinTruncationReqId = null;
                m_rejoining = false;
            }
            else {
                // If we saw some other truncation request ID, then try the same one again.  As long as we
                // don't flip the m_rejoining state, all truncation snapshot completions will call back to here.
                try {
                    final ZooKeeper zk = m_messenger.getZK();
                    String requestNode = zk.create(VoltZK.request_truncation_snapshot_node, null,
                            Ids.OPEN_ACL_UNSAFE, CreateMode.PERSISTENT_SEQUENTIAL);
                    if (m_rejoinTruncationReqId == null) {
                        m_rejoinTruncationReqId = requestNode;
                    }
                }
                catch (Exception e) {
                    VoltDB.crashLocalVoltDB("Unable to retry post-rejoin truncation snapshot request.", true, e);
                }
            }
        }
    }

    @Override
    public ScheduledExecutorService getSES(boolean priority) {
        return priority ? m_periodicPriorityWorkThread : m_periodicWorkThread;
    }

    /**
     * See comment on {@link VoltDBInterface#scheduleWork(Runnable, long, long, TimeUnit)} vs
     * {@link VoltDBInterface#schedulePriorityWork(Runnable, long, long, TimeUnit)}
     */
    @Override
    public ScheduledFuture<?> scheduleWork(Runnable work,
            long initialDelay,
            long delay,
            TimeUnit unit) {
        if (delay > 0) {
            return m_periodicWorkThread.scheduleWithFixedDelay(work,
                    initialDelay, delay,
                    unit);
        } else {
            return m_periodicWorkThread.schedule(work, initialDelay, unit);
        }
    }

    @Override
    public ListeningExecutorService getComputationService() {
        return m_computationService;
    }

    /**
     * Initialize the DR producer so that any binary log generated on recover
     * will be queued. This does NOT open the DR port. That will happen after
     * command log replay finishes.
     */
    private void initializeDRProducer() {
        try {
            if (m_producerDRGateway != null) {
                m_producerDRGateway.startAndWaitForGlobalAgreement();

                for (Initiator iv2init : m_iv2Initiators.values()) {
                    iv2init.initDRGateway(m_config.m_startAction,
                                          m_producerDRGateway,
                                          shouldInitiatorCreateMPDRGateway(iv2init));
                }

                m_producerDRGateway.truncateDRLog();
            }
        } catch (Exception ex) {
            CoreUtils.printPortsInUse(hostLog);
            VoltDB.crashLocalVoltDB("Failed to initialize DR producer", false, ex);
        }
    }

    private void prepareReplication() {
        try {
            boolean okToStartDR = true;
            if (m_consumerDRGateway != null) {
                if (m_config.m_startAction == StartAction.RECOVER) {
                    Pair<Byte, List<MeshMemberInfo>> expectedClusterMembers = m_producerDRGateway.getInitialConversations();
                    okToStartDR = m_consumerDRGateway.isSyncSnapshotComplete(expectedClusterMembers.getFirst(),
                            expectedClusterMembers.getSecond());
                }
                if (okToStartDR) {
                    m_consumerDRGateway.initialize(m_config.m_startAction != StartAction.CREATE);
                }
            }
            if (m_producerDRGateway != null && okToStartDR) {
                m_producerDRGateway.startListening(m_catalogContext.cluster.getDrproducerenabled(),
                                                   VoltDB.getReplicationPort(m_catalogContext.cluster.getDrproducerport()),
                                                   VoltDB.getDefaultReplicationInterface());
            }
        } catch (Exception ex) {
            CoreUtils.printPortsInUse(hostLog);
            VoltDB.crashLocalVoltDB("Failed to initialize DR", false, ex);
        }
    }

    private boolean shouldInitiatorCreateMPDRGateway(Initiator initiator) {
        // The initiator map is sorted, the initiator that has the lowest local
        // partition ID gets to create the MP DR gateway
        return initiator.getPartitionId() == m_iv2Initiators.firstKey();
    }

    private boolean createDRConsumerIfNeeded() {
        if (!m_config.m_isEnterprise || (m_consumerDRGateway != null)) {
            return false;
        }
        final String drRole = m_catalogContext.getCluster().getDrrole();
        if (DrRoleType.REPLICA.value().equals(drRole) || DrRoleType.XDCR.value().equals(drRole)) {
            byte drConsumerClusterId = (byte)m_catalogContext.cluster.getDrclusterid();
            final Pair<String, Integer> drIfAndPort = VoltZK.getDRInterfaceAndPortFromMetadata(m_localMetadata);
            try {
                Class<?> rdrgwClass = Class.forName("org.voltdb.dr2.ConsumerDRGatewayImpl");
                Constructor<?> rdrgwConstructor = rdrgwClass.getConstructor(
                        ClientInterface.class,
                        Cartographer.class,
                        HostMessenger.class,
                        byte.class,
                        String.class,
                        int.class);
                m_consumerDRGateway = (ConsumerDRGateway) rdrgwConstructor.newInstance(
                        m_clientInterface,
                        m_cartographer,
                        m_messenger,
                        drConsumerClusterId,
                        drIfAndPort.getFirst(),
                        drIfAndPort.getSecond());
                m_globalServiceElector.registerService(m_consumerDRGateway);
            } catch (Exception e) {
                VoltDB.crashLocalVoltDB("Unable to load DR system", true, e);
            }
            return true;
        }
        return false;
    }

    // Thread safe
    @Override
    public void setReplicationActive(boolean active)
    {
        if (m_replicationActive.compareAndSet(!active, active)) {

            try {
                JSONStringer js = new JSONStringer();
                js.object();
                js.keySymbolValuePair("active", m_replicationActive.get());
                js.endObject();

                getHostMessenger().getZK().setData(VoltZK.replicationconfig,
                                                   js.toString().getBytes("UTF-8"),
                                                   -1);
            } catch (Exception e) {
                e.printStackTrace();
                hostLog.error("Failed to write replication active state to ZK: " +
                              e.getMessage());
            }

            if (m_producerDRGateway != null) {
                m_producerDRGateway.setActive(active);
            }
        }
    }

    @Override
    public boolean getReplicationActive()
    {
        return m_replicationActive.get();
    }

    @Override
    public ProducerDRGateway getNodeDRGateway()
    {
        return m_producerDRGateway;
    }

    @Override
    public ConsumerDRGateway getConsumerDRGateway() {
        return m_consumerDRGateway;
    }

    @Override
    public void onSyncSnapshotCompletion() {
        m_leaderAppointer.onSyncSnapshotCompletion();
    }

    @Override
    public void setDurabilityUniqueIdListener(Integer partition, DurableUniqueIdListener listener) {
        if (partition == MpInitiator.MP_INIT_PID) {
            m_iv2Initiators.get(m_iv2Initiators.firstKey()).setDurableUniqueIdListener(listener);
        }
        else {
            Initiator init = m_iv2Initiators.get(partition);
            assert init != null;
            init.setDurableUniqueIdListener(listener);
        }
    }

    public ExecutionEngine debugGetSpiedEE(int partitionId) {
        if (m_config.m_backend == BackendTarget.NATIVE_EE_SPY_JNI) {
            BaseInitiator init = (BaseInitiator)m_iv2Initiators.get(partitionId);
            return init.debugGetSpiedEE();
        }
        else {
            return null;
        }
    }

    @Override
    public SiteTracker getSiteTrackerForSnapshot()
    {
        return new SiteTracker(m_messenger.getHostId(), m_cartographer.getSiteTrackerMailboxMap(), 0);
    }

    /**
     * Create default deployment.xml file in voltdbroot if the deployment path is null.
     *
     * @return path to default deployment file
     * @throws IOException
     */
    static String setupDefaultDeployment(VoltLogger logger) throws IOException {
        return setupDefaultDeployment(logger, CatalogUtil.getVoltDbRoot(null));
    }

    /**
     * Create default deployment.xml file in voltdbroot if the deployment path is null.
     *
     * @return pathto default deployment file
     * @throws IOException
     */
   static String setupDefaultDeployment(VoltLogger logger, File voltdbroot) throws IOException {
        File configInfoDir = new VoltFile(voltdbroot, Constants.CONFIG_DIR);
        configInfoDir.mkdirs();

        File depFH = new VoltFile(configInfoDir, "deployment.xml");
        if (!depFH.exists()) {
            logger.info("Generating default deployment file \"" + depFH.getAbsolutePath() + "\"");

            try (BufferedWriter bw = new BufferedWriter(new FileWriter(depFH))) {
                for (String line : defaultDeploymentXML) {
                    bw.write(line);
                    bw.newLine();
                }
            } finally {
            }
        }

        return depFH.getAbsolutePath();
    }

    /*
     * Validate the build string with the rest of the cluster
     * by racing to publish it to ZK and then comparing the one this process
     * has to the one in ZK. They should all match. The method returns a future
     * so that init can continue while the ZK call is pending since it ZK is pretty
     * slow.
     */
    private Future<?> validateBuildString(final String buildString, ZooKeeper zk) {
        final SettableFuture<Object> retval = SettableFuture.create();
        byte buildStringBytes[] = null;
        try {
            buildStringBytes = buildString.getBytes("UTF-8");
        } catch (UnsupportedEncodingException e) {
            throw new AssertionError(e);
        }
        final byte buildStringBytesFinal[] = buildStringBytes;

        //Can use a void callback because ZK will execute the create and then the get in order
        //It's a race so it doesn't have to succeed
        zk.create(
                VoltZK.buildstring,
                buildStringBytes,
                Ids.OPEN_ACL_UNSAFE,
                CreateMode.PERSISTENT,
                new ZKUtil.StringCallback(),
                null);

        zk.getData(VoltZK.buildstring, false, new org.apache.zookeeper_voltpatches.AsyncCallback.DataCallback() {

            @Override
            public void processResult(int rc, String path, Object ctx,
                    byte[] data, Stat stat) {
                KeeperException.Code code = KeeperException.Code.get(rc);
                if (code == KeeperException.Code.OK) {
                    if (Arrays.equals(buildStringBytesFinal, data)) {
                        retval.set(null);
                    } else {
                        try {
                            hostLog.info("Different but compatible software versions on the cluster " +
                                         "and the rejoining node. Cluster version is {" + (new String(data, "UTF-8")).split("_")[0] +
                                         "}. Rejoining node version is {" + m_defaultVersionString + "}.");
                            retval.set(null);
                        } catch (UnsupportedEncodingException e) {
                            retval.setException(new AssertionError(e));
                        }
                    }
                } else {
                    retval.setException(KeeperException.create(code));
                }
            }

        }, null);

        return retval;
    }

    /**
     * See comment on {@link VoltDBInterface#schedulePriorityWork(Runnable, long, long, TimeUnit)} vs
     * {@link VoltDBInterface#scheduleWork(Runnable, long, long, TimeUnit)}
     */
    @Override
    public ScheduledFuture<?> schedulePriorityWork(Runnable work,
            long initialDelay,
            long delay,
            TimeUnit unit) {
        if (delay > 0) {
            return m_periodicPriorityWorkThread.scheduleWithFixedDelay(work,
                    initialDelay, delay,
                    unit);
        } else {
            return m_periodicPriorityWorkThread.schedule(work, initialDelay, unit);
        }
    }

    private void checkHeapSanity(boolean isPro, int tableCount, int sitesPerHost, int kfactor)
    {
        long megabytes = 1024 * 1024;
        long maxMemory = Runtime.getRuntime().maxMemory() / megabytes;
        // DRv2 now is off heap
        long crazyThresh = computeMinimumHeapRqt(isPro, tableCount, sitesPerHost, kfactor);

        if (maxMemory < crazyThresh) {
            StringBuilder builder = new StringBuilder();
            builder.append(String.format("The configuration of %d tables, %d sites-per-host, and k-factor of %d requires at least %d MB of Java heap memory. ", tableCount, sitesPerHost, kfactor, crazyThresh));
            builder.append(String.format("The maximum amount of heap memory available to the JVM is %d MB. ", maxMemory));
            builder.append("Please increase the maximum heap size using the VOLTDB_HEAPMAX environment variable and then restart VoltDB.");
            consoleLog.warn(builder.toString());
        }

    }

    // Compute the minimum required heap to run this configuration.  This comes from the documentation,
    // http://voltdb.com/docs/PlanningGuide/MemSizeServers.php#MemSizeHeapGuidelines
    // Any changes there should get reflected here and vice versa.
    static public long computeMinimumHeapRqt(boolean isPro, int tableCount, int sitesPerHost, int kfactor)
    {
        long baseRqt = 384;
        long tableRqt = 10 * tableCount;
        // K-safety Heap consumption drop to 8 MB (per node)
        // Snapshot cost 32 MB (per node)
        // Theoretically, 40 MB (per node) should be enough
        long rejoinRqt = (isPro && kfactor > 0) ? 128 * sitesPerHost : 0;
        return baseRqt + tableRqt + rejoinRqt;
    }

    private void checkThreadsSanity() {
        int tableCount = m_catalogContext.tables.size();
        int partitions = m_iv2Initiators.size() - 1;
        int replicates = m_configuredReplicationFactor;
        int importPartitions = ImportManager.getPartitionsCount();
        int exportTableCount = ExportManager.instance().getExportTablesCount();
        int exportNonceCount = ExportManager.instance().getConnCount();

        int expThreadsCount = computeThreadsCount(tableCount, partitions, replicates, importPartitions, exportTableCount, exportNonceCount);

        // if the expected number of threads exceeds the limit, update the limit.
        if (m_maxThreadsCount < expThreadsCount) {
            updateMaxThreadsLimit();
        }

        // do insane check again.
        if (m_maxThreadsCount < expThreadsCount) {
            StringBuilder builder = new StringBuilder();
            builder.append(String.format("The configuration of %d tables, %d partitions, %d replicates, ", tableCount, partitions, replicates));
            builder.append(String.format("with importer configuration of %d importer partitions, ", importPartitions));
            builder.append(String.format("with exporter configuration of %d export tables %d partitions %d replicates, ", exportTableCount, partitions, replicates));
            builder.append(String.format("approximately requires %d threads.", expThreadsCount));
            builder.append(String.format("The maximum number of threads to the system is %d. \n", m_maxThreadsCount));
            builder.append("Please increase the maximum system threads number or reduce the number of threads in your program, and then restart VoltDB. \n");
            consoleLog.warn(builder.toString());
        }
    }

    private void updateMaxThreadsLimit() {
        String[] command = {"bash", "-c" ,"ulimit -u"};
        String cmd_rst = ShellTools.local_cmd(command);
        try {
            m_maxThreadsCount = Integer.parseInt(cmd_rst.substring(0, cmd_rst.length() - 1));
        } catch(Exception e) {
            m_maxThreadsCount = Integer.MAX_VALUE;
        }
    }

    private int computeThreadsCount(int tableCount, int partitionCount, int replicateCount, int importerPartitionCount, int exportTableCount, int exportNonceCount) {
        final int clusterBaseCount = 5;
        final int hostBaseCount = 56;
        return clusterBaseCount + (hostBaseCount + partitionCount)
                + computeImporterThreads(importerPartitionCount)
                + computeExporterThreads(exportTableCount, partitionCount, replicateCount, exportNonceCount);
    }

    private int computeImporterThreads(int importerPartitionCount) {
        if (importerPartitionCount == 0) {
            return 0;
        }
        int importerBaseCount = 6;
        return importerBaseCount + importerPartitionCount;
    }

    private int computeExporterThreads(int exportTableCount, int partitionCount, int replicateCount, int exportNonceCount) {
        if (exportTableCount == 0) {
            return 0;
        }
        int exporterBaseCount = 1;
        return exporterBaseCount + partitionCount * exportTableCount + exportNonceCount;
    }

    @Override
    public <T> ListenableFuture<T> submitSnapshotIOWork(Callable<T> work)
    {
        assert m_snapshotIOAgent != null;
        return m_snapshotIOAgent.submit(work);
    }

    @Override
    public long getClusterUptime()
    {
        return System.currentTimeMillis() - getHostMessenger().getInstanceId().getTimestamp();
    }

    @Override
    public long getClusterCreateTime()
    {
        return m_clusterCreateTime;
    }

    @Override
    public void setClusterCreateTime(long clusterCreateTime) {
        m_clusterCreateTime = clusterCreateTime;
        if (m_catalogContext.cluster.getDrconsumerenabled() || m_catalogContext.cluster.getDrproducerenabled()) {
            hostLog.info("Restoring DR with Cluster Id " +  m_catalogContext.cluster.getDrclusterid() +
                    ". The DR cluster was first started at " + new Date(m_clusterCreateTime).toString() + ".");
        }
    }

    @Override
    public SnmpTrapSender getSnmpTrapSender() {
        return m_snmp;
    }

    private final Supplier<String> terminusNonceSupplier = Suppliers.memoize(new Supplier<String>() {
        @Override
        public String get() {
            File markerFH = new File(m_nodeSettings.getVoltDBRoot(), VoltDB.TERMINUS_MARKER);
            // file needs to be both writable and readable as it will be deleted onRestoreComplete
            if (!markerFH.exists() || !markerFH.isFile() || !markerFH.canRead() || !markerFH.canWrite()) {
                return null;
            }
            String nonce = null;
            try (BufferedReader rdr = new BufferedReader(new FileReader(markerFH))){
                nonce = rdr.readLine();
            } catch (IOException e) {
                Throwables.propagate(e); // highly unlikely
            }
            // make sure that there is a snapshot associated with the terminus nonce
            HashMap<String, Snapshot> snapshots = new HashMap<>();
            FileFilter filter = new SnapshotUtil.SnapshotFilter();

            SnapshotUtil.retrieveSnapshotFiles(
                    m_nodeSettings.resolve(m_nodeSettings.getSnapshoth()),
                    snapshots, filter, false, SnapshotPathType.SNAP_AUTO, hostLog);

            return snapshots.containsKey(nonce) ? nonce : null;
        }
    });

    /**
     * Reads the file containing the startup snapshot nonce
     * @return null if the file is not accessible, or the startup snapshot nonce
     */
    private String getTerminusNonce() {
        return terminusNonceSupplier.get();
    }

    @Override
    public Cartographer getCartograhper() {
        return m_cartographer;
    }
}<|MERGE_RESOLUTION|>--- conflicted
+++ resolved
@@ -2133,14 +2133,10 @@
         }
     }
 
-<<<<<<< HEAD
-    boolean readDeploymentAndCreateStarterCatalogContext(VoltDB.Configuration config) {
-=======
     public static final String SECURITY_OFF_WARNING = "User authentication is not enabled."
             + " The database is accessible and could be modified or shut down by anyone on the network.";
 
-    int readDeploymentAndCreateStarterCatalogContext(VoltDB.Configuration config) {
->>>>>>> 17409762
+    boolean readDeploymentAndCreateStarterCatalogContext(VoltDB.Configuration config) {
         /*
          * Debate with the cluster what the deployment file should be
          */
