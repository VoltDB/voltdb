/* This file is part of VoltDB.
 * Copyright (C) 2008-2017 VoltDB Inc.
 *
 * This program is free software: you can redistribute it and/or modify
 * it under the terms of the GNU Affero General Public License as
 * published by the Free Software Foundation, either version 3 of the
 * License, or (at your option) any later version.
 *
 * This program is distributed in the hope that it will be useful,
 * but WITHOUT ANY WARRANTY; without even the implied warranty of
 * MERCHANTABILITY or FITNESS FOR A PARTICULAR PURPOSE.  See the
 * GNU Affero General Public License for more details.
 *
 * You should have received a copy of the GNU Affero General Public License
 * along with VoltDB.  If not, see <http://www.gnu.org/licenses/>.
 */

package org.voltdb;

import java.io.File;
import java.io.FileInputStream;
import java.io.IOException;
import java.io.InputStream;
import java.lang.reflect.Constructor;
import java.net.MalformedURLException;
import java.net.URL;
import java.util.ArrayList;
import java.util.Arrays;
import java.util.HashMap;
import java.util.HashSet;
import java.util.List;
import java.util.Map;
import java.util.Map.Entry;
import java.util.Set;
import java.util.concurrent.PriorityBlockingQueue;

import org.apache.zookeeper_voltpatches.CreateMode;
import org.apache.zookeeper_voltpatches.KeeperException;
import org.apache.zookeeper_voltpatches.ZooDefs.Ids;
import org.apache.zookeeper_voltpatches.ZooKeeper;
import org.json_voltpatches.JSONObject;
import org.json_voltpatches.JSONStringer;
import org.voltcore.logging.VoltLogger;
import org.voltcore.messaging.HostMessenger;
import org.voltcore.utils.Pair;
import org.voltdb.catalog.Catalog;
import org.voltdb.common.Constants;
import org.voltdb.common.NodeState;
import org.voltdb.compiler.deploymentfile.DeploymentType;
import org.voltdb.compiler.deploymentfile.DrRoleType;
import org.voltdb.compiler.deploymentfile.HttpsType;
import org.voltdb.export.ExportManager;
import org.voltdb.importer.ImportManager;
import org.voltdb.iv2.MpInitiator;
import org.voltdb.iv2.TxnEgo;
import org.voltdb.iv2.UniqueIdGenerator;
import org.voltdb.modular.ModuleManager;
import org.voltdb.settings.DbSettings;
import org.voltdb.settings.NodeSettings;
import org.voltdb.snmp.SnmpTrapSender;
import org.voltdb.utils.CatalogUtil;
import org.voltdb.utils.CatalogUtil.CatalogAndIds;
import org.voltdb.utils.HTTPAdminListener;
import org.voltdb.utils.InMemoryJarfile;
import org.voltdb.utils.MiscUtils;
import org.voltdb.utils.PlatformProperties;

/**
 * This breaks up VoltDB initialization tasks into discrete units.
 * To add a task, create a nested subclass of InitWork in the Inits class.
 * You can specify other tasks as dependencies in the constructor.
 *
 */
public class Inits {

    private static final VoltLogger hostLog = new VoltLogger("HOST");

    final RealVoltDB m_rvdb;
    final NodeStateTracker m_statusTracker;
    final VoltDB.Configuration m_config;
    final boolean m_isRejoin;
    DeploymentType m_deployment = null;
    final boolean m_durable;

    final Map<Class<? extends InitWork>, InitWork> m_jobs = new HashMap<>();
    final PriorityBlockingQueue<InitWork> m_readyJobs = new PriorityBlockingQueue<>();
    final int m_threadCount;
    final Set<Thread> m_initThreads = new HashSet<>();

    abstract class InitWork implements Comparable<InitWork>, Runnable {
        Set<Class<? extends InitWork>> m_blockers = new HashSet<>();
        Set<Class<? extends InitWork>> m_blockees = new HashSet<>();

        protected void dependsOn(Class<? extends InitWork> cls) {
            m_blockers.add(cls);
        }

        @Override
        public int compareTo(InitWork iw) {
            return m_blockees.size() - iw.m_blockees.size();
        }
    }

    class InitializerWorker implements Runnable {
        @Override
        public void run() {
            while (true) {
                InitWork iw = null;
                try {
                    iw = m_readyJobs.take();
                }
                catch (InterruptedException e) {
                    VoltDB.crashLocalVoltDB(e.getMessage(), true, e);
                }
                if (iw instanceof COMPLETION_WORK)
                    return;
                //hostLog.info("Running InitWorker: " + iw.getClass().getName());
                iw.run();
                completeInitWork(iw);
            }
        }
    }

    Inits(NodeStateTracker statusTracker, RealVoltDB rvdb, int threadCount, boolean durable) {
        m_rvdb = rvdb;
        m_statusTracker = statusTracker;
        m_config = rvdb.getConfig();
        // determine if this is a rejoining node
        // (used for license check and later the actual rejoin)
        m_isRejoin = m_config.m_startAction.doesRejoin();
        m_threadCount = threadCount;
        m_durable = durable;
        m_deployment = rvdb.m_catalogContext.getDeployment();

        // find all the InitWork subclasses using reflection and load them up
        Class<?>[] declaredClasses = Inits.class.getDeclaredClasses();
        for (Class<?> cls : declaredClasses) {
            // skip base classes and fake classes
            if (cls == InitWork.class) continue;
            if (cls == COMPLETION_WORK.class) continue;

            if (InitWork.class.isAssignableFrom(cls)) {
                InitWork instance = null;
                try {
                    Constructor<?> constructor = cls.getDeclaredConstructor(Inits.class);
                    instance = (InitWork) constructor.newInstance(this);
                } catch (Exception e) {
                    VoltDB.crashLocalVoltDB("Critical error loading class " + cls.getName(), true, e);
                }
                m_jobs.put(instance.getClass(), instance);
            }
        }

        // make blockers and blockees symmetrical
        for (InitWork iw : m_jobs.values()) {
            for (Class<? extends InitWork> cls : iw.m_blockers) {
                InitWork blocker = m_jobs.get(cls);
                blocker.m_blockees.add(iw.getClass());
            }
        }

        // collect initially ready jobs
        List<Class<? extends InitWork>> toRemove = new ArrayList<>();
        for (Entry<Class<? extends InitWork>, InitWork> e : m_jobs.entrySet()) {
            if (e.getValue().m_blockers.size() == 0) {
                toRemove.add(e.getKey());
                m_readyJobs.add(e.getValue());
            }
        }
    }

    synchronized void completeInitWork(InitWork iw) {
        m_jobs.remove(iw.getClass());
        for (Class<? extends InitWork> cls : iw.m_blockees) {
            InitWork blockee = m_jobs.get(cls);
            boolean success = blockee.m_blockers.remove(iw.getClass());
            assert(success);
            if (blockee.m_blockers.size() == 0) {
                m_readyJobs.add(blockee);
            }
        }
        if (m_jobs.size() == 0) {
            // tell all the threads to stop
            for (int i = 0; i < m_threadCount; ++i) {
                m_readyJobs.add(new COMPLETION_WORK());
            }
        }
    }

    void doInitializationWork() {
        for (int i = 0; i < m_threadCount - 1; ++i) {
            Thread t = new Thread(new InitializerWorker());
            t.start();
            m_initThreads.add(t);
        }
        new InitializerWorker().run();
        // when any worker finishes, that means they're all done
    }

    /**
     * Magic bit of work that tells init threads to stop
     */
    class COMPLETION_WORK extends InitWork {
        @Override
        public void run() {}
    }

    ///////////////////////////////////////////////////////////////
    //
    // ACTUAL INITIALIZERS BEGIN HERE
    //
    ///////////////////////////////////////////////////////////////

    /*
        The Inits functions are run via reflection in an order
        that satisfies all dependencies.

        Per John, these all run after the socket joiner complete.

        The dependency DAG (a depends on <- b) is:

        SetupAdminMode
        StartHTTPServer
        InitHashinator
        InitAsyncCompilerAgent
        SetupReplicationRole
        CreateRestoreAgentAndPlan
        DistributeCatalog <- CreateRestoreAgentAndPlan
        EnforceLicensing <- CreateRestoreAgentAndPlan, SetupReplicationRole
        LoadCatalog <- DistributeCatalog
        SetupCommandLogging <- LoadCatalog
        InitExport <- LoadCatalog

     */


    class CollectPlatformInfo extends InitWork {
        @Override
        public void run() {
            PlatformProperties.getPlatformProperties();
        }
    }

    /**
     * Read catalog bytes from URL
     *
     * @param catalogUrl
     * @return catalog bytes
     * @throws IOException
     */
    private static byte[] readCatalog(String catalogUrl) throws IOException
    {
        assert (catalogUrl != null);

        final int MAX_CATALOG_SIZE = 40 * 1024 * 1024; // 40mb

        InputStream fin = null;
        try {
            URL url = new URL(catalogUrl);
            fin = url.openStream();
        } catch (MalformedURLException ex) {
            // Invalid URL. Try as a file.
            fin = new FileInputStream(catalogUrl);
        }
        byte[] buffer = new byte[MAX_CATALOG_SIZE];
        int readBytes = 0;
        int totalBytes = 0;
        try {
            while (readBytes >= 0) {
                totalBytes += readBytes;
                readBytes = fin.read(buffer, totalBytes, buffer.length - totalBytes - 1);
            }
        } finally {
            fin.close();
        }

        return Arrays.copyOf(buffer, totalBytes);
    }

    class DistributeCatalog extends InitWork {
        DistributeCatalog() {
            dependsOn(CreateRestoreAgentAndPlan.class);
        }

        @Override
        public void run() {
            // if I'm the leader, send out the catalog
            if (m_rvdb.m_myHostId == m_rvdb.m_hostIdWithStartupCatalog) {

                try {
                    // If no catalog was supplied provide an empty one.
                    if (m_rvdb.m_pathToStartupCatalog == null) {
                        try {
                            File emptyJarFile = CatalogUtil.createTemporaryEmptyCatalogJarFile(
                                DrRoleType.XDCR.value().equals(m_rvdb.getCatalogContext().getCluster().getDrrole()));
                            if (emptyJarFile == null) {
                                VoltDB.crashLocalVoltDB("Failed to generate empty catalog.");
                            }
                            m_rvdb.m_pathToStartupCatalog = emptyJarFile.getAbsolutePath();
                        }
                        catch (IOException e) {
                            VoltDB.crashLocalVoltDB("I/O exception while creating empty catalog jar file.", false, e);
                        }
                    }

                    // Get the catalog bytes and byte count.
                    byte[] catalogBytes = readCatalog(m_rvdb.m_pathToStartupCatalog);

                    //Export needs a cluster global unique id for the initial catalog version
                    long catalogUniqueId =
                            UniqueIdGenerator.makeIdFromComponents(
                                    System.currentTimeMillis(),
                                    0,
                                    MpInitiator.MP_INIT_PID);
                    hostLog.debug(String.format("Sending %d catalog bytes", catalogBytes.length));

                    long catalogTxnId;
                    catalogTxnId = TxnEgo.makeZero(MpInitiator.MP_INIT_PID).getTxnId();

                    // Need to get the deployment bytes from the starter catalog context
                    byte[] deploymentBytes = m_rvdb.getCatalogContext().getDeploymentBytes();

                    // publish the catalog bytes to ZK
                    CatalogUtil.updateCatalogToZK(
                            m_rvdb.getHostMessenger().getZK(),
                            0, catalogTxnId,
                            catalogUniqueId,
                            catalogBytes,
                            null,
                            deploymentBytes);
                }
                catch (IOException e) {
                    VoltDB.crashGlobalVoltDB("Unable to distribute catalog.", false, e);
                }
                catch (org.apache.zookeeper_voltpatches.KeeperException e) {
                    VoltDB.crashGlobalVoltDB("Unable to publish catalog.", false, e);
                }
                catch (InterruptedException e) {
                    VoltDB.crashGlobalVoltDB("Interrupted while publishing catalog.", false, e);
                }
            }
        }
    }

    class LoadCatalog extends InitWork {
        LoadCatalog() {
            dependsOn(DistributeCatalog.class);
        }

        @Override
        public void run() {
            CatalogAndIds catalogStuff = null;
            do {
                try {
                    catalogStuff = CatalogUtil.getCatalogFromZK(m_rvdb.getHostMessenger().getZK());
                }
                catch (org.apache.zookeeper_voltpatches.KeeperException.NoNodeException e) {
                }
                catch (Exception e) {
                    VoltDB.crashLocalVoltDB("System was interrupted while waiting for a catalog.", false, null);
                }
            } while (catalogStuff == null || catalogStuff.catalogBytes.length == 0);

            String serializedCatalog = null;
            byte[] catalogJarBytes = null;
            byte[] catalogJarHash = null;
            try {
                Pair<InMemoryJarfile, String> loadResults =
                    CatalogUtil.loadAndUpgradeCatalogFromJar(catalogStuff.catalogBytes,
                                                             DrRoleType.XDCR.value().equals(m_rvdb.getCatalogContext().getCluster().getDrrole()));
                serializedCatalog =
                    CatalogUtil.getSerializedCatalogStringFromJar(loadResults.getFirst());
                catalogJarBytes = loadResults.getFirst().getFullJarBytes();
                catalogJarHash = loadResults.getFirst().getSha1Hash();
            } catch (IOException e) {
                VoltDB.crashLocalVoltDB("Unable to load catalog", false, e);
            }

            if ((serializedCatalog == null) || (serializedCatalog.length() == 0))
                VoltDB.crashLocalVoltDB("Catalog loading failure", false, null);

            /* N.B. node recovery requires discovering the current catalog version. */
            Catalog catalog = new Catalog();
            catalog.execute(serializedCatalog);
            serializedCatalog = null;

            // note if this fails it will print an error first
            // This is where we compile real catalog and create runtime
            // catalog context. To validate deployment we compile and create
            // a starter context which uses a placeholder catalog.
            String result = CatalogUtil.compileDeployment(catalog, m_deployment, false);
            if (result != null) {
                VoltDB.crashLocalVoltDB(result);
            }

            try {
                m_rvdb.m_catalogContext = new CatalogContext(
                        catalogStuff.txnId,
                        catalogStuff.uniqueId,
                        catalog,
                        new DbSettings(m_rvdb.m_clusterSettings, m_rvdb.m_nodeSettings),
                        catalogJarBytes,
                        catalogJarHash,
                        // Our starter catalog has set the deployment stuff, just yoink it out for now
                        m_rvdb.m_catalogContext.getDeploymentBytes(),
                        catalogStuff.version,
                        m_rvdb.m_messenger);
            } catch (Exception e) {
                VoltDB.crashLocalVoltDB("Error agreeing on starting catalog version", true, e);
            }
        }
    }

    class EnforceLicensing extends InitWork {
        EnforceLicensing() {
            // Requires the network to be established in order to
            // cleanly shutdown the cluster. The network is created
            // in CreateRestoreAgentAndPlan ...
            dependsOn(CreateRestoreAgentAndPlan.class);
            dependsOn(SetupReplicationRole.class);
        }

        @Override
        public void run() {
            // If running commercial code (of value) and not rejoining, enforce licensing.
            // Make the leader the only license enforcer.
            boolean isLeader = (m_rvdb.m_myHostId == 0);
            if (m_config.m_isEnterprise && isLeader && !m_isRejoin) {

                if (!MiscUtils.validateLicense(m_rvdb.getLicenseApi(),
                                               m_rvdb.m_clusterSettings.get().hostcount(),
                                               DrRoleType.fromValue(m_rvdb.getCatalogContext().getCluster().getDrrole())))
                {
                    // validateLicense logs. Exit call is here for testability.
                    VoltDB.crashGlobalVoltDB("VoltDB license constraints are not met.", false, null);
                }
            }
        }
    }

    class SetupCommandLogging extends InitWork {
        SetupCommandLogging() {
            dependsOn(LoadCatalog.class);
        }

        @Override
        public void run() {
            final org.voltdb.catalog.CommandLog logConfig = m_rvdb.m_catalogContext.cluster.getLogconfig().get("log");
            assert logConfig != null;

            if (logConfig.getEnabled()) {
                if (m_config.m_isEnterprise) {
                    try {
                        Class<?> loggerClass = MiscUtils.loadProClass("org.voltdb.CommandLogImpl",
                                                                   "Command logging", false);
                        if (loggerClass != null) {
                            final Constructor<?> constructor = loggerClass.getConstructor(boolean.class,
                                                                                          int.class,
                                                                                          int.class,
                                                                                          String.class,
                                                                                          String.class);
                            m_rvdb.m_commandLog = (CommandLog) constructor.newInstance(logConfig.getSynchronous(),
                                                                                       logConfig.getFsyncinterval(),
                                                                                       logConfig.getMaxtxns(),
                                                                                       VoltDB.instance().getCommandLogPath(),
                                                                                       VoltDB.instance().getCommandLogSnapshotPath());
                        }
                    } catch (Exception e) {
                        VoltDB.crashLocalVoltDB("Unable to instantiate command log", true, e);
                    }
                }
            }
        }
    }

    class SetupSNMP extends InitWork {
        SetupSNMP() {
        }

        @Override
        public void run() {
            if (m_config.m_isEnterprise && m_deployment.getSnmp() != null && m_deployment.getSnmp().isEnabled()) {
                try {
                    Class<?> loggerClass = MiscUtils.loadProClass("org.voltdb.snmp.SnmpTrapSenderImpl",
                                                               "SNMP Adapter", false);
                    if (loggerClass != null) {
                        final Constructor<?> constructor = loggerClass.getConstructor();
                        m_rvdb.m_snmp = (SnmpTrapSender) constructor.newInstance();
                        m_rvdb.m_snmp.initialize(
                                m_deployment.getSnmp(),
                                m_rvdb.getHostMessenger(),
                                m_rvdb.getCatalogContext().cluster.getDrclusterid());
                    }
                } catch (Exception e) {
                    VoltDB.crashLocalVoltDB("Unable to instantiate SNMP", true, e);
                }
            }
        }
    }

    class StartHTTPServer extends InitWork {
        StartHTTPServer() {
        }

        //Setup http server with given port and interface
        private void setupHttpServer(String httpInterface, String publicInterface,
                int httpPortStart, boolean findAny, boolean mustListen) {

            boolean success = false;
            int httpPort = httpPortStart;
            HttpsType httpsType = ((m_deployment.getHttpd() != null) && (m_deployment.getHttpd().isEnabled())) ?
                    m_deployment.getHttpd().getHttps() : null;
            for (; true; httpPort++) {
                try {
                    m_rvdb.m_adminListener = new HTTPAdminListener(
                            m_rvdb.m_jsonEnabled, httpInterface, publicInterface, httpPort, httpsType, mustListen
                            );
                    success = true;
                    break;
                } catch (Exception e1) {
                    if (mustListen) {
                        if (httpsType != null && httpsType.isEnabled()) {
                            hostLog.fatal("HTTP service unable to bind to port " + httpPort + " or SSL Configuration is invalid. Exiting.", e1);
                        } else {
                            hostLog.fatal("HTTP service unable to bind to port " + httpPort + ". Exiting.", e1);
                        }
                        System.exit(-1);
                    }
                }
                if (!findAny) {
                    break;
                }
            }
            if (!success) {
                m_rvdb.m_httpPortExtraLogMessage = String.format(
                        "HTTP service unable to bind to ports %d through %d",
                        httpPortStart, httpPort - 1);
                if (mustListen) {
                    System.exit(-1);
                }
                m_config.m_httpPort = Constants.HTTP_PORT_DISABLED;
                return;
            }
            m_config.m_httpPort = httpPort;
        }

        @Override
        public void run() {
            // start the httpd dashboard/jsonapi. A port value of -1 means disabled
            // by the deployment.xml configuration.
            int httpPort = -1;
            m_rvdb.m_jsonEnabled = false;
            boolean httpsEnabled = false;
            if ((m_deployment.getHttpd() != null) && (m_deployment.getHttpd().isEnabled())) {
                if (m_deployment.getHttpd().getHttps()!=null && m_deployment.getHttpd().getHttps().isEnabled()) {
                    httpsEnabled = true;
                }
                httpPort = (m_deployment.getHttpd().getPort()==null) ?
                        (httpsEnabled ? VoltDB.DEFAULT_HTTPS_PORT : VoltDB.DEFAULT_HTTP_PORT) :
                        m_deployment.getHttpd().getPort();
                if (m_deployment.getHttpd().getJsonapi() != null) {
                    m_rvdb.m_jsonEnabled = m_deployment.getHttpd().getJsonapi().isEnabled();
                }
            }
            // if set by cli use that.
            if (m_config.m_httpPort != Constants.HTTP_PORT_DISABLED) {
                setupHttpServer(m_config.m_httpPortInterface, m_config.m_publicInterface, m_config.m_httpPort, false, true);
                // if not set by the user, just find a free port
            } else if (httpPort == Constants.HTTP_PORT_AUTO) {
                // if not set scan for an open port starting with the default
                httpPort = httpsEnabled ? VoltDB.DEFAULT_HTTPS_PORT : VoltDB.DEFAULT_HTTP_PORT;
                setupHttpServer("", "", httpPort, true, false);
            } else if (httpPort != Constants.HTTP_PORT_DISABLED) {
                if (!m_deployment.getHttpd().isEnabled()) {
                    return;
                }
                setupHttpServer(m_config.m_httpPortInterface, m_config.m_publicInterface, httpPort, false, true);
            }
        }
    }

    class SetupAdminMode extends InitWork {
        SetupAdminMode() {
        }

        @Override
        public void run() {
            int adminPort = VoltDB.DEFAULT_ADMIN_PORT;

            // allow command line override
            if (m_config.m_adminPort > 0)
                adminPort = m_config.m_adminPort;
            // other places might use config to figure out the port
            m_config.m_adminPort = adminPort;
            //Allow cli to set admin mode otherwise use whats in deployment for backward compatibility
            if (m_config.m_isPaused) {
                m_rvdb.setStartMode(OperationMode.PAUSED);
            }
        }
    }

    class SetupReplicationRole extends InitWork {
        SetupReplicationRole() {
            dependsOn(LoadCatalog.class);
        }

        @Override
        public void run() {
            try {
                JSONStringer js = new JSONStringer();
                js.object();
                js.keySymbolValuePair("active", m_rvdb.getReplicationActive());
                js.endObject();

                ZooKeeper zk = m_rvdb.getHostMessenger().getZK();
                // rejoining nodes figure out the replication role from other nodes
                if (!m_isRejoin)
                {
                    try {
                        zk.create(
                                VoltZK.replicationconfig,
                                js.toString().getBytes("UTF-8"),
                                Ids.OPEN_ACL_UNSAFE,
                                CreateMode.PERSISTENT);
                    } catch (KeeperException.NodeExistsException e) {}
                    String discoveredReplicationConfig =
                        new String(zk.getData(VoltZK.replicationconfig, false, null), "UTF-8");
                    JSONObject discoveredjsObj = new JSONObject(discoveredReplicationConfig);
                } else {
                    String discoveredReplicationConfig =
                            new String(zk.getData(VoltZK.replicationconfig, false, null), "UTF-8");
                    JSONObject discoveredjsObj = new JSONObject(discoveredReplicationConfig);
                    boolean replicationActive = discoveredjsObj.getBoolean("active");
                    m_rvdb.setReplicationActive(replicationActive);
                }
            } catch (Exception e) {
                VoltDB.crashGlobalVoltDB("Error discovering replication role", false, e);
            }
        }
    }

    class InitModuleManager extends InitWork {
        InitModuleManager() {
        }

        @Override
        public void run() {
            ModuleManager.initializeCacheRoot(new File(m_config.m_voltdbRoot, VoltDB.MODULE_CACHE));
            // TODO: start foundation bundles
        }
    }

    class InitExport extends InitWork {
        InitExport() {
            dependsOn(LoadCatalog.class);
            dependsOn(InitModuleManager.class);
        }

        @Override
        public void run() {
            // Let the Export system read its configuration from the catalog.
            try {
                ExportManager.initialize(
                        m_rvdb.m_myHostId,
                        m_rvdb.m_catalogContext,
                        m_isRejoin,
                        //If durability is off and we are told not to join but create by mesh clear overflow.
                        (m_config.m_startAction==StartAction.CREATE && (m_config.m_forceVoltdbCreate || !m_durable)),
                        m_rvdb.m_messenger,
                        m_rvdb.m_partitionsToSitesAtStartupForExportInit
                        );
            } catch (Throwable t) {
                VoltDB.crashLocalVoltDB("Error setting up export", true, t);
            }
        }
    }

    class InitImport extends InitWork {
        InitImport() {
            dependsOn(LoadCatalog.class);
            dependsOn(InitModuleManager.class);
        }

        @Override
        public void run() {
            // Let the Import system read its configuration from the catalog.
            try {
                ImportManager.initialize(m_rvdb.m_myHostId, m_rvdb.m_catalogContext, m_rvdb.m_messenger);
            } catch (Throwable t) {
                VoltDB.crashLocalVoltDB("Error setting up import", true, t);
            }
        }
    }

    class InitHashinator extends InitWork {
        InitHashinator() {
        }

        @Override
        public void run() {
            // Initialize the complex partitioning scheme
            int partitionCount;
            if (m_config.m_startAction == StartAction.JOIN) {
                // Initialize the hashinator with the existing partition count in the cluster,
                // don't include the partitions that we're adding because they shouldn't contain
                // any ranges yet.
                partitionCount = m_rvdb.m_cartographer.getPartitionCount();
            } else {
                partitionCount = m_rvdb.m_configuredNumberOfPartitions;
            }

            TheHashinator.initialize(
                TheHashinator.getConfiguredHashinatorClass(),
                TheHashinator.getConfigureBytes(partitionCount));
        }
    }

    class InitAsyncCompilerAgent extends InitWork {
        InitAsyncCompilerAgent() {
        }

        @Override
        public void run() {
            try {
                m_rvdb.getAsyncCompilerAgent().createMailbox(
                            VoltDB.instance().getHostMessenger(),
                            m_rvdb.getHostMessenger().getHSIdForLocalSite(HostMessenger.ASYNC_COMPILER_SITE_ID));
            } catch (Exception e) {
                hostLog.fatal(null, e);
                System.exit(-1);
            }
        }
    }

    class CreateRestoreAgentAndPlan extends InitWork {
        public CreateRestoreAgentAndPlan() {
        }

        @Override
        public void run() {
            if (!m_isRejoin && !m_config.m_isRejoinTest && !m_rvdb.m_joining) {
                String snapshotPath = null;
                if (m_rvdb.m_catalogContext.cluster.getDatabases().get("database").getSnapshotschedule().get("default") != null) {
                    snapshotPath = VoltDB.instance().getSnapshotPath();
                }

                int[] allPartitions = new int[m_rvdb.m_configuredNumberOfPartitions];
                for (int ii = 0; ii < allPartitions.length; ii++) {
                    allPartitions[ii] = ii;
                }

<<<<<<< HEAD
                org.voltdb.catalog.CommandLog cl = m_rvdb.m_catalogContext.cluster.getLogconfig().get("log");
=======
>>>>>>> b0d5588f
                NodeSettings paths = m_rvdb.m_nodeSettings;
                org.voltdb.catalog.CommandLog cl = m_rvdb.m_catalogContext.cluster.getLogconfig().get("log");
                String clPath = null;
                String clSnapshotPath = null;
                boolean clenabled = true;
                if (cl == null || !cl.getEnabled()) {
                     //We have no durability and no terminus so nothing to restore.
                     if (m_rvdb.m_terminusNonce == null) return;
                     //We have terminus so restore.
                     clenabled = false;
                 } else {
                     clPath = paths.resolve(paths.getCommandLog()).getPath();
                     clSnapshotPath = paths.resolve(paths.getCommandLogSnapshot()).getPath();
                }
                try {
                    m_rvdb.m_restoreAgent = new RestoreAgent(
                                                      m_rvdb.m_messenger,
                                                      m_rvdb.getSnapshotCompletionMonitor(),
                                                      m_rvdb,
                                                      m_config.m_startAction,
                                                      clenabled,
                                                      clPath,
                                                      clSnapshotPath,
                                                      snapshotPath,
                                                      allPartitions,
                                                      paths.getVoltDBRoot().getPath(),
                                                      m_rvdb.m_terminusNonce);
                } catch (IOException e) {
                    VoltDB.crashLocalVoltDB("Unable to construct the RestoreAgent", true, e);
                }

                m_rvdb.m_globalServiceElector.registerService(m_rvdb.m_restoreAgent);
                // Generate plans and get (hostID, catalogPath) pair
                Pair<Integer,String> catalog = m_rvdb.m_restoreAgent.findRestoreCatalog();
                if (catalog != null) {
                    m_statusTracker.setNodeState(NodeState.RECOVERING);
                }
                // if the restore agent found a catalog, set the following info
                // so the right node can send it out to the others.
                if (catalog != null) {
                    // Make sure the catalog corresponds to the current server version.
                    // Prevent automatic upgrades by rejecting mismatched versions.
                    int hostId = catalog.getFirst().intValue();
                    String catalogPath = catalog.getSecond();
                    // Perform a version check when the catalog jar is available
                    // on the current host.
                    // Check that this host is the one providing the catalog.
                    if (m_rvdb.m_myHostId == hostId) {
                        try {
                            byte[] catalogBytes = readCatalog(catalogPath);
                            InMemoryJarfile inMemoryJar = CatalogUtil.loadInMemoryJarFile(catalogBytes);
                            // This call pre-checks and returns the build info/version.
                            String[] buildInfo = CatalogUtil.getBuildInfoFromJar(inMemoryJar);
                            String catalogVersion = buildInfo[0];
                            String serverVersion = m_rvdb.getVersionString();
                            if (!catalogVersion.equals(serverVersion)) {
                                if (!m_rvdb.m_restoreAgent.willRestoreShutdownSnaphot()) {
                                    VoltDB.crashLocalVoltDB(String.format(
                                            "Unable to load version %s catalog \"%s\" "
                                                    + "from snapshot into a version %s server.",
                                                    catalogVersion, catalogPath, serverVersion), false, null);
                                    return;
                                }
                                // upgrade the catalog - the following will save the recpmpiled catalog
                                // under voltdbroot/catalog-[serverVersion].jar
                                CatalogUtil.loadAndUpgradeCatalogFromJar(catalogBytes,
                                                                         DrRoleType.XDCR.value().equals(m_rvdb.getCatalogContext().getCluster().getDrrole()));
                                NodeSettings pathSettings = m_rvdb.m_nodeSettings;
                                File recoverCatalogFH = new File(pathSettings.getVoltDBRoot(), "catalog-" + serverVersion + ".jar");
                                catalogPath = recoverCatalogFH.getPath();
                            }
                        }
                        catch (IOException e) {
                            // Make it non-fatal with no check performed.
                            hostLog.warn(String.format(
                                    "Unable to load catalog for version check due to exception: %s.",
                                    e.getMessage()), e);
                        }
                    }
                    if (hostLog.isDebugEnabled()) {
                        hostLog.debug("Found catalog to load on host " + hostId + ": " + catalogPath);
                    }
                    m_rvdb.m_hostIdWithStartupCatalog = hostId;
                    assert(m_rvdb.m_hostIdWithStartupCatalog >= 0);
                    m_rvdb.m_pathToStartupCatalog = catalogPath;
                    assert(m_rvdb.m_pathToStartupCatalog != null);
                }
            }
        }
    }
}<|MERGE_RESOLUTION|>--- conflicted
+++ resolved
@@ -749,10 +749,6 @@
                     allPartitions[ii] = ii;
                 }
 
-<<<<<<< HEAD
-                org.voltdb.catalog.CommandLog cl = m_rvdb.m_catalogContext.cluster.getLogconfig().get("log");
-=======
->>>>>>> b0d5588f
                 NodeSettings paths = m_rvdb.m_nodeSettings;
                 org.voltdb.catalog.CommandLog cl = m_rvdb.m_catalogContext.cluster.getLogconfig().get("log");
                 String clPath = null;
