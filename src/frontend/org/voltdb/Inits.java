/* This file is part of VoltDB.
 * Copyright (C) 2008-2014 VoltDB Inc.
 *
 * This program is free software: you can redistribute it and/or modify
 * it under the terms of the GNU Affero General Public License as
 * published by the Free Software Foundation, either version 3 of the
 * License, or (at your option) any later version.
 *
 * This program is distributed in the hope that it will be useful,
 * but WITHOUT ANY WARRANTY; without even the implied warranty of
 * MERCHANTABILITY or FITNESS FOR A PARTICULAR PURPOSE.  See the
 * GNU Affero General Public License for more details.
 *
 * You should have received a copy of the GNU Affero General Public License
 * along with VoltDB.  If not, see <http://www.gnu.org/licenses/>.
 */

package org.voltdb;

import java.io.File;
import java.io.FileInputStream;
import java.io.IOException;
import java.io.InputStream;
import java.lang.reflect.Constructor;
import java.net.MalformedURLException;
import java.net.URL;
import java.util.ArrayList;
import java.util.Arrays;
import java.util.HashMap;
import java.util.HashSet;
import java.util.List;
import java.util.Map;
import java.util.Map.Entry;
import java.util.Set;
import java.util.concurrent.PriorityBlockingQueue;

import org.apache.zookeeper_voltpatches.CreateMode;
import org.apache.zookeeper_voltpatches.KeeperException;
import org.apache.zookeeper_voltpatches.ZooDefs.Ids;
import org.apache.zookeeper_voltpatches.ZooKeeper;
import org.json_voltpatches.JSONObject;
import org.json_voltpatches.JSONStringer;
import org.voltcore.logging.VoltLogger;
import org.voltcore.messaging.HostMessenger;
import org.voltcore.utils.Pair;
import org.voltdb.catalog.Catalog;
import org.voltdb.compiler.deploymentfile.DeploymentType;
import org.voltdb.export.ExportManager;
import org.voltdb.iv2.MpInitiator;
import org.voltdb.iv2.TxnEgo;
import org.voltdb.iv2.UniqueIdGenerator;
import org.voltdb.utils.CatalogUtil;
import org.voltdb.utils.CatalogUtil.CatalogAndIds;
import org.voltdb.utils.HTTPAdminListener;
import org.voltdb.utils.InMemoryJarfile;
import org.voltdb.utils.MiscUtils;
import org.voltdb.utils.PlatformProperties;

/**
 * This breaks up VoltDB initialization tasks into discrete units.
 * To add a task, create a nested subclass of InitWork in the Inits class.
 * You can specify other tasks as dependencies in the constructor.
 *
 */
public class Inits {

    private static final VoltLogger hostLog = new VoltLogger("HOST");

    final RealVoltDB m_rvdb;
    final VoltDB.Configuration m_config;
    final boolean m_isRejoin;
    DeploymentType m_deployment = null;

    final Map<Class<? extends InitWork>, InitWork> m_jobs = new HashMap<Class<? extends InitWork>, InitWork>();
    final PriorityBlockingQueue<InitWork> m_readyJobs = new PriorityBlockingQueue<InitWork>();
    final int m_threadCount;
    final Set<Thread> m_initThreads = new HashSet<Thread>();

    abstract class InitWork implements Comparable<InitWork>, Runnable {
        Set<Class<? extends InitWork>> m_blockers = new HashSet<Class<? extends InitWork>>();
        Set<Class<? extends InitWork>> m_blockees = new HashSet<Class<? extends InitWork>>();

        protected void dependsOn(Class<? extends InitWork> cls) {
            m_blockers.add(cls);
        }

        @Override
        public int compareTo(InitWork iw) {
            return m_blockees.size() - iw.m_blockees.size();
        }
    }

    class InitializerWorker implements Runnable {
        @Override
        public void run() {
            while (true) {
                InitWork iw = null;
                try {
                    iw = m_readyJobs.take();
                }
                catch (InterruptedException e) {
                    VoltDB.crashLocalVoltDB(e.getMessage(), true, e);
                }
                if (iw instanceof COMPLETION_WORK)
                    return;
                //hostLog.info("Running InitWorker: " + iw.getClass().getName());
                iw.run();
                completeInitWork(iw);
            }
        }
    }

    Inits(RealVoltDB rvdb, int threadCount) {
        m_rvdb = rvdb;
        m_config = rvdb.m_config;
        // determine if this is a rejoining node
        // (used for license check and later the actual rejoin)
        if (m_config.m_startAction.doesRejoin()) {
            m_isRejoin = true;
        } else {
            m_isRejoin = false;
        }
        m_threadCount = threadCount;
        m_deployment = rvdb.m_deployment;

        // find all the InitWork subclasses using reflection and load them up
        Class<?>[] declaredClasses = Inits.class.getDeclaredClasses();
        for (Class<?> cls : declaredClasses) {
            // skip base classes and fake classes
            if (cls == InitWork.class) continue;
            if (cls == COMPLETION_WORK.class) continue;

            if (InitWork.class.isAssignableFrom(cls)) {
                InitWork instance = null;
                try {
                    Constructor<?> constructor = cls.getDeclaredConstructor(Inits.class);
                    instance = (InitWork) constructor.newInstance(this);
                } catch (Exception e) {
                    VoltDB.crashLocalVoltDB("Critical error loading class " + cls.getName(), true, e);
                }
                m_jobs.put(instance.getClass(), instance);
            }
        }

        // make blockers and blockees symmetrical
        for (InitWork iw : m_jobs.values()) {
            for (Class<? extends InitWork> cls : iw.m_blockers) {
                InitWork blocker = m_jobs.get(cls);
                blocker.m_blockees.add(iw.getClass());
            }
        }

        // collect initially ready jobs
        List<Class<? extends InitWork>> toRemove = new ArrayList<Class<? extends InitWork>>();
        for (Entry<Class<? extends InitWork>, InitWork> e : m_jobs.entrySet()) {
            if (e.getValue().m_blockers.size() == 0) {
                toRemove.add(e.getKey());
                m_readyJobs.add(e.getValue());
            }
        }
    }

    synchronized void completeInitWork(InitWork iw) {
        m_jobs.remove(iw.getClass());
        for (Class<? extends InitWork> cls : iw.m_blockees) {
            InitWork blockee = m_jobs.get(cls);
            boolean success = blockee.m_blockers.remove(iw.getClass());
            assert(success);
            if (blockee.m_blockers.size() == 0) {
                m_readyJobs.add(blockee);
            }
        }
        if (m_jobs.size() == 0) {
            // tell all the threads to stop
            for (int i = 0; i < m_threadCount; ++i) {
                m_readyJobs.add(new COMPLETION_WORK());
            }
        }
    }

    void doInitializationWork() {
        for (int i = 0; i < m_threadCount - 1; ++i) {
            Thread t = new Thread(new InitializerWorker());
            t.start();
            m_initThreads.add(t);
        }
        new InitializerWorker().run();
        // when any worker finishes, that means they're all done
    }

    /**
     * Magic bit of work that tells init threads to stop
     */
    class COMPLETION_WORK extends InitWork {
        @Override
        public void run() {}
    }

    ///////////////////////////////////////////////////////////////
    //
    // ACTUAL INITIALIZERS BEGIN HERE
    //
    ///////////////////////////////////////////////////////////////

    /*
        The Inits functions are run via reflection in an order
        that satisfies all dependencies.

        Per John, these all run after the socket joiner complete.

        The dependency DAG (a depends on <- b) is:

        SetupAdminMode
        StartHTTPServer
        InitHashinator
        InitAsyncCompilerAgent
        SetupReplicationRole
        CreateRestoreAgentAndPlan
        DistributeCatalog <- CreateRestoreAgentAndPlan
        EnforceLicensing <- CreateRestoreAgentAndPlan, SetupReplicationRole
        LoadCatalog <- DistributeCatalog
        SetupCommandLogging <- LoadCatalog
        InitExport <- LoadCatalog

     */


    class CollectPlatformInfo extends InitWork {
        @Override
        public void run() {
            PlatformProperties.getPlatformProperties();
        }
    }

    /**
     * Read catalog bytes from URL
     *
     * @param catalogUrl
     * @return catalog bytes
     * @throws IOException
     */
    private static byte[] readCatalog(String catalogUrl) throws IOException
    {
        assert (catalogUrl != null);

        final int MAX_CATALOG_SIZE = 40 * 1024 * 1024; // 40mb

        InputStream fin = null;
        try {
            URL url = new URL(catalogUrl);
            fin = url.openStream();
        } catch (MalformedURLException ex) {
            // Invalid URL. Try as a file.
            fin = new FileInputStream(catalogUrl);
        }
        byte[] buffer = new byte[MAX_CATALOG_SIZE];
        int readBytes = 0;
        int totalBytes = 0;
        try {
            while (readBytes >= 0) {
                totalBytes += readBytes;
                readBytes = fin.read(buffer, totalBytes, buffer.length - totalBytes - 1);
            }
        } finally {
            fin.close();
        }

        return Arrays.copyOf(buffer, totalBytes);
    }

    class DistributeCatalog extends InitWork {
        DistributeCatalog() {
            dependsOn(CreateRestoreAgentAndPlan.class);
        }

        @Override
        public void run() {
            // if I'm the leader, send out the catalog
            if (m_rvdb.m_myHostId == m_rvdb.m_hostIdWithStartupCatalog) {

                try {
                    // If no catalog was supplied provide an empty one.
                    if (m_rvdb.m_pathToStartupCatalog == null) {
                        try {
                            File emptyJarFile = CatalogUtil.createTemporaryEmptyCatalogJarFile();
                            if (emptyJarFile == null) {
                                VoltDB.crashLocalVoltDB("Failed to generate empty catalog.");
                            }
                            m_rvdb.m_pathToStartupCatalog = emptyJarFile.getAbsolutePath();
                        }
                        catch (IOException e) {
                            VoltDB.crashLocalVoltDB("I/O exception while creating empty catalog jar file.", false, e);
                        }
                    }

                    // Get the catalog bytes and byte count.
                    byte[] catalogBytes = readCatalog(m_rvdb.m_pathToStartupCatalog);

                    //Export needs a cluster global unique id for the initial catalog version
                    long catalogUniqueId =
                            UniqueIdGenerator.makeIdFromComponents(
                                    System.currentTimeMillis(),
                                    0,
                                    MpInitiator.MP_INIT_PID);
                    hostLog.debug(String.format("Sending %d catalog bytes", catalogBytes.length));

                    long catalogTxnId;
                    catalogTxnId = TxnEgo.makeZero(MpInitiator.MP_INIT_PID).getTxnId();

                    byte[] catalogHash = CatalogUtil.makeCatalogOrDeploymentHash(catalogBytes);

                    // publish the catalog bytes to ZK
                    CatalogUtil.uploadCatalogToZK(
                            m_rvdb.getHostMessenger().getZK(),
                            0, catalogTxnId,
                            catalogUniqueId,
                            catalogHash,
                            catalogBytes,
                            // The deployment hash was generated for the starter catalog, reuse it
                            m_rvdb.m_catalogContext.deploymentHash);
                }
                catch (IOException e) {
                    VoltDB.crashGlobalVoltDB("Unable to distribute catalog.", false, e);
                }
                catch (org.apache.zookeeper_voltpatches.KeeperException e) {
                    VoltDB.crashGlobalVoltDB("Unable to publish catalog.", false, e);
                }
                catch (InterruptedException e) {
                    VoltDB.crashGlobalVoltDB("Interrupted while publishing catalog.", false, e);
                }
            }
        }
    }

    class LoadCatalog extends InitWork {
        LoadCatalog() {
            dependsOn(DistributeCatalog.class);
        }

        @Override
        public void run() {
            CatalogAndIds catalogStuff = null;
            do {
                try {
                    catalogStuff = CatalogUtil.getCatalogFromZK(m_rvdb.getHostMessenger().getZK());
                }
                catch (org.apache.zookeeper_voltpatches.KeeperException.NoNodeException e) {
                }
                catch (Exception e) {
                    VoltDB.crashLocalVoltDB("System was interrupted while waiting for a catalog.", false, null);
                }
            } while (catalogStuff == null);

<<<<<<< HEAD
            byte[] catalogJarBytes = catalogStuff.bytes;
            try {
                Pair<InMemoryJarfile, String> loadResults =
                    CatalogUtil.loadAndUpgradeCatalogFromJar(catalogStuff.bytes);
                m_rvdb.m_serializedCatalog =
                    CatalogUtil.getSerializedCatalogStringFromJar(loadResults.getFirst());
                catalogJarBytes = loadResults.getFirst().getFullJarBytes();
=======
            String serializedCatalog = null;
            try {
                Pair<String, String> loadResults = CatalogUtil.loadAndUpgradeCatalogFromJar(catalogStuff.bytes, hostLog);
                serializedCatalog = loadResults.getFirst();
>>>>>>> 5e5e7a3c
            } catch (IOException e) {
                VoltDB.crashLocalVoltDB("Unable to load catalog", false, e);
            }

            if ((serializedCatalog == null) || (serializedCatalog.length() == 0))
                VoltDB.crashLocalVoltDB("Catalog loading failure", false, null);

            /* N.B. node recovery requires discovering the current catalog version. */
            Catalog catalog = new Catalog();
            catalog.execute(serializedCatalog);
            serializedCatalog = null;

            // note if this fails it will print an error first
            try {
                //This is where we compile real catalog and create runtime catalog context. To validate deployment
                //we compile and create a starter context which uses a placeholder catalog.
                long result = CatalogUtil.compileDeployment(catalog, m_deployment, true, false);
                if (result < 0) {
                    hostLog.fatal("Error parsing deployment file");
                    VoltDB.crashLocalVoltDB("Error parsing deployment file");
                }
            } catch (Exception e) {
                hostLog.fatal("Error parsing deployment file", e);
                VoltDB.crashLocalVoltDB("Error parsing deployment file", true, e);
            }

            try {
                m_rvdb.m_catalogContext = new CatalogContext(
                        catalogStuff.txnId,
                        catalogStuff.uniqueId,
                        catalog,
                        catalogJarBytes,
                        // Our starter catalog has set the deployment hash, just yoink it out for now
                        m_rvdb.m_catalogContext.deploymentHash,
                        catalogStuff.version, -1);
            } catch (Exception e) {
                VoltDB.crashLocalVoltDB("Error agreeing on starting catalog version", true, e);
            }
        }
    }

    class EnforceLicensing extends InitWork {
        EnforceLicensing() {
            // Requires the network to be established in order to
            // cleanly shutdown the cluster. The network is created
            // in CreateRestoreAgentAndPlan ...
            dependsOn(CreateRestoreAgentAndPlan.class);
            dependsOn(SetupReplicationRole.class);
        }

        @Override
        public void run() {
            // If running commercial code (of value) and not rejoining, enforce licensing.
            // Make the leader the only license enforcer.
            boolean isLeader = (m_rvdb.m_myHostId == 0);
            if (m_config.m_isEnterprise && isLeader && !m_isRejoin) {

                if (!MiscUtils.validateLicense(m_rvdb.getLicenseApi(),
                                               m_deployment.getCluster().getHostcount(),
                                               m_rvdb.getReplicationRole()))
                {
                    // validateLicense logs. Exit call is here for testability.
                    VoltDB.crashGlobalVoltDB("VoltDB license constraints are not met.", false, null);
                }
            }
        }
    }

    class SetupCommandLogging extends InitWork {
        SetupCommandLogging() {
            dependsOn(LoadCatalog.class);
        }

        @Override
        public void run() {

            boolean logEnabled = m_rvdb.m_catalogContext.cluster.getLogconfig().get("log").getEnabled();

            if (logEnabled) {
                if (m_config.m_isEnterprise) {
                    try {
                        Class<?> loggerClass = MiscUtils.loadProClass("org.voltdb.CommandLogImpl",
                                                                   "Command logging", false);
                        if (loggerClass != null) {
                            m_rvdb.m_commandLog = (CommandLog)loggerClass.newInstance();
                        }
                    } catch (InstantiationException e) {
                        VoltDB.crashLocalVoltDB("Unable to instantiate command log", true, e);
                    } catch (IllegalAccessException e) {
                        VoltDB.crashLocalVoltDB("Unable to instantiate command log", true, e);
                    }
                }
            }
        }
    }

    class StartHTTPServer extends InitWork {
        StartHTTPServer() {
        }

        //Setup http server with given port and interface
        private void setupHttpServer(String httpInterface, int httpPort, boolean findAny, boolean mustListen) {

            boolean success = false;
            for (; true; httpPort++) {
                try {
                    m_rvdb.m_adminListener = new HTTPAdminListener(m_rvdb.m_jsonEnabled, httpInterface, httpPort);
                    success = true;
                    break;
                } catch (Exception e1) {
                    if (mustListen) {
                        hostLog.fatal("HTTP service unable to bind to port " + httpPort + ". Exiting.", e1);
                        System.exit(-1);
                    }
                }
                if (!findAny) {
                    break;
                }
            }
            if (!success) {
                m_rvdb.m_httpPortExtraLogMessage = "HTTP service unable to bind to ports 8080 through "
                        + String.valueOf(httpPort - 1);
                if (mustListen) {
                    System.exit(-1);
                }
                m_config.m_httpPort = -1;
                return;
            }
            m_config.m_httpPort = httpPort;
        }

        @Override
        public void run() {
            // start the httpd dashboard/jsonapi. A port value of -1 means disabled
            // by the deployment.xml configuration.
            int httpPort = -1;
            m_rvdb.m_jsonEnabled = false;
            if ((m_deployment.getHttpd() != null) && (m_deployment.getHttpd().isEnabled())) {
                httpPort = m_deployment.getHttpd().getPort();
                if (m_deployment.getHttpd().getJsonapi() != null) {
                    m_rvdb.m_jsonEnabled = m_deployment.getHttpd().getJsonapi().isEnabled();
                }
            }
            // if set by cli use that.
            if (m_config.m_httpPort != Integer.MAX_VALUE) {
                setupHttpServer(m_config.m_httpPortInterface, m_config.m_httpPort, false, true);
                // if not set by the user, just find a free port
            } else if (httpPort == 0) {
                // if not set by the user, start at 8080
                httpPort = 8080;
                setupHttpServer("", httpPort, true, false);
            } else if (httpPort != -1) {
                if (!m_deployment.getHttpd().isEnabled()) {
                    return;
                }
                setupHttpServer("", httpPort, false, true);
            }
        }
    }

    class SetupAdminMode extends InitWork {
        SetupAdminMode() {
        }

        @Override
        public void run() {
            int adminPort = VoltDB.DEFAULT_ADMIN_PORT;

            // See if we should bring the server up in admin mode
            if (m_deployment.getAdminMode() != null) {
                // rejoining nodes figure out admin mode from other nodes
                if (m_isRejoin == false) {
                    if (m_deployment.getAdminMode().isAdminstartup()) {
                        m_rvdb.setStartMode(OperationMode.PAUSED);
                    }
                }

                // set the adminPort from the deployment file
                adminPort = m_deployment.getAdminMode().getPort();
            }

            // allow command line override
            if (m_config.m_adminPort > 0)
                adminPort = m_config.m_adminPort;
            // other places might use config to figure out the port
            m_config.m_adminPort = adminPort;
        }
    }

    /**
     * Set the port used for replication.
     * Command line is highest precedence, followed by deployment xml,
     * finally followed by the default value of 5555.
     *
     */
    class PickReplicationPort extends InitWork {
        PickReplicationPort() {
        }

        @Override
        public void run() {
            int replicationPort = VoltDB.DEFAULT_DR_PORT;

            if (m_deployment.getReplication() != null) {
                // set the replication port from the deployment file
                replicationPort = m_deployment.getReplication().getPort();
            }

            // allow command line override
            if (m_config.m_drAgentPortStart > 0)
                replicationPort = m_config.m_drAgentPortStart;

            // other places use config to figure out the port
            m_config.m_drAgentPortStart = replicationPort;
        }
    }

    class SetupReplicationRole extends InitWork {
        SetupReplicationRole() {
        }

        @Override
        public void run() {
            try {
                JSONStringer js = new JSONStringer();
                js.object();
                js.key("role").value(m_config.m_replicationRole.ordinal());
                js.key("active").value(m_rvdb.getReplicationActive());
                js.endObject();

                ZooKeeper zk = m_rvdb.getHostMessenger().getZK();
                // rejoining nodes figure out the replication role from other nodes
                if (!m_isRejoin)
                {
                    try {
                        zk.create(
                                VoltZK.replicationconfig,
                                js.toString().getBytes("UTF-8"),
                                Ids.OPEN_ACL_UNSAFE,
                                CreateMode.PERSISTENT);
                    } catch (KeeperException.NodeExistsException e) {}
                    String discoveredReplicationConfig =
                        new String(zk.getData(VoltZK.replicationconfig, false, null), "UTF-8");
                    JSONObject discoveredjsObj = new JSONObject(discoveredReplicationConfig);
                    ReplicationRole discoveredRole = ReplicationRole.get((byte) discoveredjsObj.getLong("role"));
                    if (!discoveredRole.equals(m_config.m_replicationRole)) {
                        VoltDB.crashGlobalVoltDB("Discovered replication role " + discoveredRole +
                                " doesn't match locally specified replication role " + m_config.m_replicationRole,
                                true, null);
                    }

                    // See if we should bring the server up in WAN replication mode
                    m_rvdb.setReplicationRole(discoveredRole);
                } else {
                    String discoveredReplicationConfig =
                            new String(zk.getData(VoltZK.replicationconfig, false, null), "UTF-8");
                    JSONObject discoveredjsObj = new JSONObject(discoveredReplicationConfig);
                    ReplicationRole discoveredRole = ReplicationRole.get((byte) discoveredjsObj.getLong("role"));
                    boolean replicationActive = discoveredjsObj.getBoolean("active");
                    // See if we should bring the server up in WAN replication mode
                    m_rvdb.setReplicationRole(discoveredRole);
                    m_rvdb.setReplicationActive(replicationActive);
                }
            } catch (Exception e) {
                VoltDB.crashGlobalVoltDB("Error discovering replication role", false, e);
            }
        }
    }

    class InitExport extends InitWork {
        InitExport() {
            dependsOn(LoadCatalog.class);
        }

        @Override
        public void run() {
            // Let the Export system read its configuration from the catalog.
            try {
                ExportManager.initialize(
                        m_rvdb.m_myHostId,
                        m_rvdb.m_catalogContext,
                        m_isRejoin,
                        m_rvdb.m_messenger,
                        m_rvdb.m_partitionsToSitesAtStartupForExportInit
                        );
            } catch (Throwable t) {
                VoltDB.crashLocalVoltDB("Error setting up export", true, t);
            }
        }
    }

    class InitHashinator extends InitWork {
        InitHashinator() {
        }

        @Override
        public void run() {
            // Initialize the complex partitioning scheme
            int partitionCount;
            if (m_config.m_startAction == StartAction.JOIN) {
                // Initialize the hashinator with the existing partition count in the cluster,
                // don't include the partitions that we're adding because they shouldn't contain
                // any ranges yet.
                partitionCount = m_rvdb.m_cartographer.getPartitionCount();
            } else {
                partitionCount = m_rvdb.m_configuredNumberOfPartitions;
            }

            TheHashinator.initialize(
                TheHashinator.getConfiguredHashinatorClass(),
                TheHashinator.getConfigureBytes(partitionCount));
        }
    }

    class InitAsyncCompilerAgent extends InitWork {
        InitAsyncCompilerAgent() {
        }

        @Override
        public void run() {
            try {
                m_rvdb.getAsyncCompilerAgent().createMailbox(
                            VoltDB.instance().getHostMessenger(),
                            m_rvdb.getHostMessenger().getHSIdForLocalSite(HostMessenger.ASYNC_COMPILER_SITE_ID));
            } catch (Exception e) {
                hostLog.fatal(null, e);
                System.exit(-1);
            }
        }
    }

    class CreateRestoreAgentAndPlan extends InitWork {
        public CreateRestoreAgentAndPlan() {
        }

        @Override
        public void run() {
            if (!m_isRejoin && !m_config.m_isRejoinTest && !m_rvdb.m_joining) {
                String snapshotPath = null;
                if (m_rvdb.m_catalogContext.cluster.getDatabases().get("database").getSnapshotschedule().get("default") != null) {
                    snapshotPath = m_rvdb.m_catalogContext.cluster.getDatabases().get("database").getSnapshotschedule().get("default").getPath();
                }

                int[] allPartitions = new int[m_rvdb.m_configuredNumberOfPartitions];
                for (int ii = 0; ii < allPartitions.length; ii++) {
                    allPartitions[ii] = ii;
                }

                org.voltdb.catalog.CommandLog cl = m_rvdb.m_catalogContext.cluster.getLogconfig().get("log");

                try {
                    m_rvdb.m_restoreAgent = new RestoreAgent(
                                                      m_rvdb.m_messenger,
                                                      m_rvdb.getSnapshotCompletionMonitor(),
                                                      m_rvdb,
                                                      m_config.m_startAction,
                                                      cl.getEnabled(),
                                                      cl.getLogpath(),
                                                      cl.getInternalsnapshotpath(),
                                                      snapshotPath,
                                                      allPartitions,
                                                      CatalogUtil.getVoltDbRoot(m_deployment.getPaths()).getAbsolutePath());
                } catch (IOException e) {
                    VoltDB.crashLocalVoltDB("Unable to construct the RestoreAgent", true, e);
                }

                m_rvdb.m_globalServiceElector.registerService(m_rvdb.m_restoreAgent);
                m_rvdb.m_restoreAgent.setCatalogContext(m_rvdb.m_catalogContext);
                // Generate plans and get (hostID, catalogPath) pair
                Pair<Integer,String> catalog = m_rvdb.m_restoreAgent.findRestoreCatalog();

                // if the restore agent found a catalog, set the following info
                // so the right node can send it out to the others
                if (catalog != null) {
                    // Make sure the catalog corresponds to the current server version.
                    // Prevent automatic upgrades by rejecting mismatched versions.
                    int hostId = catalog.getFirst().intValue();
                    String catalogPath = catalog.getSecond();
                    // Perform a version check when the catalog jar is available
                    // on the current host.
                    // Check that this host is the one providing the catalog.
                    if (m_rvdb.m_myHostId == hostId) {
                        try {
                            byte[] catalogBytes = readCatalog(catalogPath);
                            InMemoryJarfile inMemoryJar = CatalogUtil.loadInMemoryJarFile(catalogBytes);
                            // This call pre-checks and returns the build info/version.
                            String[] buildInfo = CatalogUtil.getBuildInfoFromJar(inMemoryJar);
                            String catalogVersion = buildInfo[0];
                            String serverVersion = m_rvdb.getVersionString();
                            if (!catalogVersion.equals(serverVersion)) {
                                VoltDB.crashLocalVoltDB(String.format(
                                        "Unable to load version %s catalog \"%s\" "
                                        + "from snapshot into a version %s server.",
                                        catalogVersion, catalogPath, serverVersion), false, null);
                            }
                        }
                        catch (IOException e) {
                            // Make it non-fatal with no check performed.
                            hostLog.warn(String.format(
                                    "Unable to load catalog for version check due to exception: %s.",
                                    e.getMessage()));
                        }
                    }
                    hostLog.debug("Found catalog to load on host " + hostId + ": " + catalogPath);
                    m_rvdb.m_hostIdWithStartupCatalog = hostId;
                    assert(m_rvdb.m_hostIdWithStartupCatalog >= 0);
                    m_rvdb.m_pathToStartupCatalog = catalogPath;
                    assert(m_rvdb.m_pathToStartupCatalog != null);
                }
            }
        }
    }
}<|MERGE_RESOLUTION|>--- conflicted
+++ resolved
@@ -351,20 +351,14 @@
                 }
             } while (catalogStuff == null);
 
-<<<<<<< HEAD
+            String serializedCatalog = null;
             byte[] catalogJarBytes = catalogStuff.bytes;
             try {
                 Pair<InMemoryJarfile, String> loadResults =
                     CatalogUtil.loadAndUpgradeCatalogFromJar(catalogStuff.bytes);
-                m_rvdb.m_serializedCatalog =
+                serializedCatalog =
                     CatalogUtil.getSerializedCatalogStringFromJar(loadResults.getFirst());
                 catalogJarBytes = loadResults.getFirst().getFullJarBytes();
-=======
-            String serializedCatalog = null;
-            try {
-                Pair<String, String> loadResults = CatalogUtil.loadAndUpgradeCatalogFromJar(catalogStuff.bytes, hostLog);
-                serializedCatalog = loadResults.getFirst();
->>>>>>> 5e5e7a3c
             } catch (IOException e) {
                 VoltDB.crashLocalVoltDB("Unable to load catalog", false, e);
             }
