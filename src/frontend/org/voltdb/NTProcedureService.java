/* This file is part of VoltDB.
 * Copyright (C) 2008-2017 VoltDB Inc.
 *
 * This program is free software: you can redistribute it and/or modify
 * it under the terms of the GNU Affero General Public License as
 * published by the Free Software Foundation, either version 3 of the
 * License, or (at your option) any later version.
 *
 * This program is distributed in the hope that it will be useful,
 * but WITHOUT ANY WARRANTY; without even the implied warranty of
 * MERCHANTABILITY or FITNESS FOR A PARTICULAR PURPOSE.  See the
 * GNU Affero General Public License for more details.
 *
 * You should have received a copy of the GNU Affero General Public License
 * along with VoltDB.  If not, see <http://www.gnu.org/licenses/>.
 */

package org.voltdb;

import java.lang.reflect.Method;
import java.lang.reflect.Modifier;
import java.util.Map;
import java.util.Map.Entry;
import java.util.Queue;
import java.util.Set;
import java.util.TreeMap;
import java.util.concurrent.ArrayBlockingQueue;
import java.util.concurrent.ConcurrentHashMap;
import java.util.concurrent.ExecutorService;
import java.util.concurrent.Executors;
import java.util.concurrent.RejectedExecutionException;
import java.util.concurrent.ThreadPoolExecutor;
import java.util.concurrent.TimeUnit;

import org.eclipse.jetty.util.ArrayQueue;
import org.voltcore.messaging.Mailbox;
import org.voltcore.network.Connection;
import org.voltcore.utils.CoreUtils;
import org.voltdb.AuthSystem.AuthUser;
import org.voltdb.SystemProcedureCatalog.Config;
import org.voltdb.catalog.CatalogMap;
import org.voltdb.catalog.Procedure;
import org.voltdb.messaging.InitiateResponseMessage;

import com.google_voltpatches.common.collect.ImmutableMap;
import com.google_voltpatches.common.util.concurrent.ThreadFactoryBuilder;

/**
 * NTProcedureService is the manager class that handles most of the work to
 * load, run, and update non-transactional procedures and system procedures.
 *
 * It maintains a the current set of procedures and sysprocs loaded and updates
 * this set on catalog change.
 *
 * It has a queue and two executor services to execute non-transactional work. See
 * comments below for how this works. It should work ok with backpressure,
 * authentication, statistics and other transactional procedure features.
 *
 */
public class NTProcedureService {

    /**
     * If the NTProcedureService is paused, we add pending requests to a pending
     * list using this simple class.
     */
    static class PendingInvocation {
        final long ciHandle;
        final AuthUser user;
        final Connection ccxn;
        final boolean isAdmin;
        final boolean ntPriority;
        final StoredProcedureInvocation task;

        PendingInvocation(long ciHandle,
                          AuthUser user,
                          Connection ccxn,
                          boolean isAdmin,
                          boolean ntPriority,
                          StoredProcedureInvocation task)
        {
            this.ciHandle = ciHandle;
            this.user = user;
            this.ccxn = ccxn;
            this.isAdmin = isAdmin;
            this.ntPriority = ntPriority;
            this.task = task;
        }
    }

    // User-supplied non-transactional procedures
    ImmutableMap<String, ProcedureRunnerNTGenerator> m_procs = ImmutableMap.<String, ProcedureRunnerNTGenerator>builder().build();
    // Non-transactional system procedures
    ImmutableMap<String, ProcedureRunnerNTGenerator> m_sysProcs = ImmutableMap.<String, ProcedureRunnerNTGenerator>builder().build();

    // A tracker of currently executing procedures by id, where id is a long that increments with each call
    Map<Long, ProcedureRunnerNT> m_outstanding = new ConcurrentHashMap<>();
    // This lets us respond over the network directly
    final LightweightNTClientResponseAdapter m_internalNTClientAdapter;
    // Mailbox for the client interface is used to send messages directly to other nodes (sysprocs only)
    final Mailbox m_mailbox;
    // We pause the service mid-catalog update for stats reasons
    boolean m_paused = false;
    // Transactions that arrived when paused (should always be empty if not paused)
    Queue<PendingInvocation> m_pendingInvocations = new ArrayQueue<>();
    // increments for every procedure call
    long nextProcedureRunnerId = 0;

    // no need for thread safety as this can't race with @UAC at startup
    public boolean isRestoring;

    // names for threads in the exec service
    final static String NTPROC_THREADPOOL_NAMEPREFIX = "NTPServiceThread-";
    final static String NTPROC_THREADPOOL_PRIORITY_SUFFIX = "Priority-";

    // runs the initial run() method of nt procs
    // (doesn't run nt procs if started by other nt procs)
    // from 10 to 20 threads in parallel, with an unbounded queue
    private final ExecutorService m_primaryExecutorService = new ThreadPoolExecutor(
<<<<<<< HEAD
            20,
=======
            10,
>>>>>>> 11afad41
            20,
            60,
            TimeUnit.SECONDS,
            new ArrayBlockingQueue<Runnable>(1000),
            new ThreadFactoryBuilder()
                .setNameFormat(NTPROC_THREADPOOL_NAMEPREFIX + "%d")
                .build());

    // runs any follow-up work from nt procs' run() method,
    // including other nt procs, or other callbacks.
    // This one has no unbounded queue, but will create an unbounded number of threads
    // hopefully the number of actual threads will be limited by the number of concurrent
    // nt procs running in the first queue.
    // No unbounded queue here -- direct handoff of work to thread
    // note: threads are cached by default
    private final ExecutorService m_priorityExecutorService = Executors.newCachedThreadPool(
            new ThreadFactoryBuilder()
                .setNameFormat(NTPROC_THREADPOOL_NAMEPREFIX + NTPROC_THREADPOOL_PRIORITY_SUFFIX + "%d")
                .build());

    /**
     * All of the slow load-time stuff for each procedure is cached here.
     * This include stats objects, reflected method handles, etc...
     * These actually create new ProcedureRunnerNT instances for each NT
     * procedure call.
     */
    class ProcedureRunnerNTGenerator {

        protected final String m_procedureName;
        protected final Class<? extends VoltNonTransactionalProcedure> m_procClz;
        protected final Method m_procMethod;
        protected final Class<?>[] m_paramTypes;
        protected final ProcedureStatsCollector m_statsCollector;

        ProcedureRunnerNTGenerator(Class<? extends VoltNonTransactionalProcedure> clz) {
            m_procClz = clz;
            m_procedureName = m_procClz.getSimpleName();

            // reflect
            Method procMethod = null;
            Class<?>[] paramTypes = null;

            Method[] methods = m_procClz.getDeclaredMethods();

            // find the "run()" method
            for (final Method m : methods) {
                String name = m.getName();
                if (name.equals("run")) {
                    if (Modifier.isPublic(m.getModifiers()) == false) {
                        continue;
                    }
                    procMethod = m;
                    paramTypes = m.getParameterTypes();
                    break; // compiler has checked there's only one valid run() method
                }
            }

            m_procMethod = procMethod;
            m_paramTypes = paramTypes;

            // make a stats source for this proc
            m_statsCollector = VoltDB.instance().getStatsAgent().registerProcedureStatsSource(
                    CoreUtils.getSiteIdFromHSId(m_mailbox.getHSId()),
                    new ProcedureStatsCollector(
                            CoreUtils.getSiteIdFromHSId(m_mailbox.getHSId()),
                            0,
                            m_procClz.getName(),
                            false,
                            null,
                            false)
                    );
        }

        /**
         * From the generator, create an actual procedure runner to be used
         * for a single invocation of an NT procedure run.
         */
        ProcedureRunnerNT generateProcedureRunnerNT(AuthUser user,
                                                    Connection ccxn,
                                                    boolean isAdmin,
                                                    long ciHandle,
                                                    long clientHandle,
                                                    int timeout)
                throws InstantiationException, IllegalAccessException
        {
            // every single call gets a unique id as a key for the outstanding procedure map
            // in NTProcedureService
            long id = nextProcedureRunnerId++;

            VoltNonTransactionalProcedure procedure = null;
            procedure = m_procClz.newInstance();
            ProcedureRunnerNT runner = new ProcedureRunnerNT(id,
                                                             user,
                                                             ccxn,
                                                             isAdmin,
                                                             ciHandle,
                                                             clientHandle,
                                                             timeout,
                                                             procedure,
                                                             m_procedureName,
                                                             m_procMethod,
                                                             m_paramTypes,
                                                             // use priority to avoid deadlocks
                                                             m_priorityExecutorService,
                                                             NTProcedureService.this,
                                                             m_mailbox,
                                                             m_statsCollector);
            return runner;
        }

    }

    NTProcedureService(ClientInterface clientInterface, InvocationDispatcher dispatcher, Mailbox mailbox) {
        assert(clientInterface != null);
        assert(mailbox != null);

        // create a specialized client response adapter for NT procs to use to call procedures
        m_internalNTClientAdapter = new LightweightNTClientResponseAdapter(ClientInterface.NT_ADAPTER_CID, dispatcher);
        clientInterface.bindAdapter(m_internalNTClientAdapter, null);

        m_mailbox = mailbox;

        m_sysProcs = loadSystemProcedures();
    }

    /**
     * Load the system procedures.
     * Optionally don't load UAC but use parameter instead.
     */
    @SuppressWarnings("unchecked")
    private ImmutableMap<String, ProcedureRunnerNTGenerator> loadSystemProcedures() {
        // todo need to skip UAC creation
        // but can wait until UAC is an NT proc

        ImmutableMap.Builder<String, ProcedureRunnerNTGenerator> builder =
                ImmutableMap.<String, ProcedureRunnerNTGenerator>builder();

        Set<Entry<String,Config>> entrySet = SystemProcedureCatalog.listing.entrySet();
        for (Entry<String, Config> entry : entrySet) {
            String procName = entry.getKey();
            Config sysProc = entry.getValue();

            // transactional sysprocs handled by LoadedProcedureSet
            if (sysProc.transactional) {
                continue;
            }

            final String className = sysProc.getClassname();
            Class<? extends VoltNonTransactionalProcedure> procClass = null;

            // this check is for sysprocs that don't have a procedure class
            if (className != null) {
                try {
                    procClass = (Class<? extends VoltNonTransactionalProcedure>) Class.forName(className);
                }
                catch (final ClassNotFoundException e) {
                    if (sysProc.commercial) {
                        continue;
                    }
                    VoltDB.crashLocalVoltDB("Missing Java class for NT System Procedure: " + procName);
                }

                // This is a startup-time check to make sure we can instantiate
                try {
                    if ((procClass.newInstance() instanceof VoltNTSystemProcedure) == false) {
                        VoltDB.crashLocalVoltDB("NT System Procedure is incorrect class type: " + procName);
                    }
                }
                catch (InstantiationException | IllegalAccessException e) {
                    VoltDB.crashLocalVoltDB("Unable to instantiate NT System Procedure: " + procName);
                }

                ProcedureRunnerNTGenerator prntg = new ProcedureRunnerNTGenerator(procClass);
                builder.put(procName, prntg);
            }
        }
        return builder.build();
    }

    /**
     * Stop accepting work while the cached stuff is refreshed.
     * This fixes a hole where stats gets messed up.
     */
    synchronized void preUpdate() {
        m_paused = true;
    }

    /**
     * Refresh the NT procedures when the catalog changes.
     */
    @SuppressWarnings("unchecked")
    synchronized void update(CatalogContext catalogContext) {
        CatalogMap<Procedure> procedures = catalogContext.database.getProcedures();

        Map<String, ProcedureRunnerNTGenerator> runnerGeneratorMap = new TreeMap<>();

        for (Procedure procedure : procedures) {
            if (procedure.getTransactional()) {
                continue;
            }

            // this code is mostly lifted from transactionally procedures
            String className = procedure.getClassname();
            Class<? extends VoltNonTransactionalProcedure> clz = null;
            try {
                clz = (Class<? extends VoltNonTransactionalProcedure>) catalogContext.classForProcedure(className);
            } catch (ClassNotFoundException e) {
                if (className.startsWith("org.voltdb.")) {
                    String msg = String.format(LoadedProcedureSet.ORGVOLTDB_PROCNAME_ERROR_FMT, className);
                    VoltDB.crashLocalVoltDB(msg, false, null);
                }
                else {
                    String msg = String.format(LoadedProcedureSet.UNABLETOLOAD_ERROR_FMT, className);
                    VoltDB.crashLocalVoltDB(msg, false, null);
                }
            }

            // The ProcedureRunnerNTGenerator has all of the dangerous and slow
            // stuff in it. Like classfinding, instantiation, and reflection.
            ProcedureRunnerNTGenerator prntg = new ProcedureRunnerNTGenerator(clz);
            runnerGeneratorMap.put(procedure.getTypeName(), prntg);
        }

        m_procs = ImmutableMap.<String, ProcedureRunnerNTGenerator>builder().putAll(runnerGeneratorMap).build();

        // reload all sysprocs (I wish we didn't have to do this, but their stats source
        // gets wiped out)
        loadSystemProcedures();

        // Set the system to start accepting work again now that ebertything is updated.
        // We had to stop because stats would be wonky if we called a proc while updating
        // this stuff.
        m_paused = false;

        // release all of the pending invocations into the real queue
        m_pendingInvocations
            .forEach(pi -> callProcedureNT(pi.ciHandle, pi.user, pi.ccxn, pi.isAdmin,
                     pi.ntPriority, pi.task));
        m_pendingInvocations.clear();
    }

    /**
     * Invoke an NT procedure asynchronously on one of the exec services.
     * @returns ClientResponseImpl if something goes wrong.
     */
    synchronized void callProcedureNT(final long ciHandle,
                                      final AuthUser user,
                                      final Connection ccxn,
                                      final boolean isAdmin,
                                      final boolean ntPriority,
                                      final StoredProcedureInvocation task)
    {
        // If paused, stuff a record of the invocation into a queue that gets
        // drained when un-paused. We're counting on regular upstream backpressure
        // to prevent this from getting too out of hand.
        if (m_paused) {
            PendingInvocation pi = new PendingInvocation(ciHandle, user, ccxn, isAdmin, ntPriority, task);
            m_pendingInvocations.add(pi);
            return;
        }

        String procName = task.getProcName();

        final ProcedureRunnerNTGenerator prntg;
        if (procName.startsWith("@")) {
            prntg = m_sysProcs.get(procName);
        }
        else {
            prntg = m_procs.get(procName);
        }

        ProcedureRunnerNT tempRunner = null;
        try {
            tempRunner = prntg.generateProcedureRunnerNT(user, ccxn, isAdmin, ciHandle, task.getClientHandle(), task.getBatchTimeout());
        } catch (InstantiationException | IllegalAccessException e1) {
            // I don't expect to hit this, but it's here...
            // must be done as IRM to CI mailbox for backpressure accounting
            ClientResponseImpl response = new ClientResponseImpl(ClientResponseImpl.UNEXPECTED_FAILURE,
                                                                 new VoltTable[0],
                                                                 "Could not create running context for " + procName + ".",
                                                                 task.getClientHandle());
            InitiateResponseMessage irm = InitiateResponseMessage.messageForNTProcResponse(ciHandle,
                                                                                           ccxn.connectionId(),
                                                                                           response);
            m_mailbox.deliver(irm);
            return;
        }
        final ProcedureRunnerNT runner = tempRunner;
        m_outstanding.put(runner.m_id, runner);

        Runnable invocationRunnable = new Runnable() {
            @Override
            public void run() {
                try {
                    runner.call(task.getParams().toArray());
                }
                catch (Throwable ex) {
                    ex.printStackTrace();
                    throw ex;
                }
            }
        };

        try {
            // pick the executor service based on priority
            // - new (from user) txns get regular one
            // - sub tasks and sub procs generated by nt procs get
            //   immediate exec service (priority)
            if (ntPriority) {
                m_priorityExecutorService.submit(invocationRunnable);
            }
            else {
                m_primaryExecutorService.submit(invocationRunnable);
            }
        }
        catch (RejectedExecutionException e) {
            handleNTProcEnd(runner);

            // I really don't expect this to happen... but it's here.
            // must be done as IRM to CI mailbox for backpressure accounting
            ClientResponseImpl response = new ClientResponseImpl(ClientResponseImpl.UNEXPECTED_FAILURE,
                                                                 new VoltTable[0],
                                                                 "Could not submit NT procedure " + procName + " to exec service for .",
                                                                 task.getClientHandle());
            InitiateResponseMessage irm = InitiateResponseMessage.messageForNTProcResponse(ciHandle,
                                                                                           ccxn.connectionId(),
                                                                                           response);
            m_mailbox.deliver(irm);
            return;
        }
    }

    /**
     * This absolutely must be called when a proc is done, so the set of
     * outstanding NT procs doesn't leak.
     */
    void handleNTProcEnd(ProcedureRunnerNT runner) {
        m_outstanding.remove(runner.m_id);
    }

    /**
     * For all-host NT procs, use site failures to call callbacks for hosts
     * that will obviously never respond.
     *
     * ICH and the other plumbing should handle regular, txn procs.
     */
    void handleCallbacksForFailedHosts(final Set<Integer> failedHosts) {
        for (ProcedureRunnerNT runner : m_outstanding.values()) {
            runner.processAnyCallbacksFromFailedHosts(failedHosts);
        }
    }
}<|MERGE_RESOLUTION|>--- conflicted
+++ resolved
@@ -116,11 +116,7 @@
     // (doesn't run nt procs if started by other nt procs)
     // from 10 to 20 threads in parallel, with an unbounded queue
     private final ExecutorService m_primaryExecutorService = new ThreadPoolExecutor(
-<<<<<<< HEAD
-            20,
-=======
             10,
->>>>>>> 11afad41
             20,
             60,
             TimeUnit.SECONDS,
