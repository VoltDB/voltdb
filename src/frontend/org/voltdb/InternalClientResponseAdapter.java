/* This file is part of VoltDB.
 * Copyright (C) 2008-2015 VoltDB Inc.
 *
 * This program is free software: you can redistribute it and/or modify
 * it under the terms of the GNU Affero General Public License as
 * published by the Free Software Foundation, either version 3 of the
 * License, or (at your option) any later version.
 *
 * This program is distributed in the hope that it will be useful,
 * but WITHOUT ANY WARRANTY; without even the implied warranty of
 * MERCHANTABILITY or FITNESS FOR A PARTICULAR PURPOSE.  See the
 * GNU Affero General Public License for more details.
 *
 * You should have received a copy of the GNU Affero General Public License
 * along with VoltDB.  If not, see <http://www.gnu.org/licenses/>.
 */

package org.voltdb;

import static org.voltdb.ClientInterface.getPartitionForProcedure;

import java.io.IOException;
import java.net.InetSocketAddress;
import java.nio.ByteBuffer;
import java.util.Collections;
import java.util.HashMap;
import java.util.Map;
import java.util.concurrent.ConcurrentHashMap;
import java.util.concurrent.ConcurrentMap;
import java.util.concurrent.ExecutorService;
import java.util.concurrent.Future;
import java.util.concurrent.RejectedExecutionException;
import java.util.concurrent.TimeUnit;
import java.util.concurrent.atomic.AtomicLong;

import org.voltcore.logging.Level;
import org.voltcore.logging.VoltLogger;
import org.voltcore.messaging.LocalObjectMessage;
import org.voltcore.network.Connection;
import org.voltcore.network.NIOReadStream;
import org.voltcore.network.WriteStream;
import org.voltcore.utils.CoreUtils;
import org.voltcore.utils.DeferredSerialization;
import org.voltcore.utils.EstTime;
import org.voltcore.utils.RateLimitedLogger;
import org.voltdb.catalog.Procedure;
import org.voltdb.client.ClientResponse;
import org.voltdb.client.ProcedureCallback;
import org.voltdb.compiler.AsyncCompilerResult;
import org.voltdb.compiler.AsyncCompilerWork;
import org.voltdb.compiler.CatalogChangeResult;
import org.voltdb.compiler.CatalogChangeWork;
import org.voltdb.utils.Encoder;
import org.voltdb.utils.MiscUtils;

/**
 * A very simple adapter for import handler that deserializes bytes into client responses.
 * For each partition it creates a single thread executor to sequence per partition transaction submission.
 * Responses are also written on a single thread executor to avoid bottlenecking on callback doing heavy work.
 * It calls crashLocalVoltDB() if the deserialization fails, which should only happen if there's a bug.
 */
public class InternalClientResponseAdapter implements Connection, WriteStream {
    private static final VoltLogger m_logger = new VoltLogger("IMPORT");
    public static final long MAX_PENDING_TRANSACTIONS_PER_PARTITION = Integer.getInteger("INTERNAL_MAX_PENDING_TRANSACTION_PER_PARTITION", 500);

    public interface Callback {
        public void handleResponse(ClientResponse response) throws Exception;
        public String getProcedureName();
        public int getPartitionId();
        public InternalConnectionContext getInternalContext();
    }

    private final long m_connectionId;
    private final AtomicLong m_handles = new AtomicLong();
    private final AtomicLong m_failures = new AtomicLong(0);
    private final Map<Long, Callback> m_callbacks = Collections.synchronizedMap(new HashMap<Long, Callback>());
    private final ConcurrentMap<Integer, ExecutorService> m_partitionExecutor = new ConcurrentHashMap<>();

    private InternalConnectionContext m_context;
    private ProcedureCallback m_proccb;

    private class InternalCallback implements Callback {

        private final ProcedureCallback m_cb;
        private final int m_partition;
        private final InternalConnectionContext m_context;
<<<<<<< HEAD

        public InternalCallback(final InternalConnectionContext context, String proc, int partition, ProcedureCallback cb, long id) {
            m_context = context;
=======
        private final StoredProcedureInvocation m_task;
        private final Procedure m_proc;

        public InternalCallback(final InternalConnectionContext context, Procedure proc, StoredProcedureInvocation task, String procName, int partition, ProcedureCallback cb, long id) {
            m_context = context;
            m_task = task;
            m_proc = proc;
>>>>>>> edf4d753
            m_cb = cb;
            m_partition = partition;
        }

        @Override
        public void handleResponse(ClientResponse response) throws Exception {
            if (m_cb != null) {
                m_cb.clientCallback(response);
            }
            if (response.getStatus() == ClientResponse.RESPONSE_UNKNOWN) {
                //Handle failure of transaction due to node kill
                createTransaction(m_context, m_task.getProcName(), m_proc, m_cb, m_task, m_partition, System.nanoTime());
            }
        }

        @Override
        public String getProcedureName() {
            return m_task.getProcName();
        }

        @Override
        public int getPartitionId() {
            return m_partition;
        }

        @Override
        public InternalConnectionContext getInternalContext() {
            return m_context;
        }
    }

    public long getPendingCount() {
        return m_callbacks.size();
    }

    public boolean hasBackPressure() {
        // 500 default per partition.
        return (m_callbacks.size() > (m_partitionExecutor.size() * MAX_PENDING_TRANSACTIONS_PER_PARTITION));
    }

    public ClientInterface getClientInterface() {
        return VoltDB.instance().getClientInterface();
    }

    private final  AsyncCompilerWork.AsyncCompilerWorkCompletionHandler m_adhocCompletionHandler = new AsyncCompilerWork.AsyncCompilerWorkCompletionHandler() {
        @Override
        public void onCompletion(AsyncCompilerResult result) {
            final Connection c = (Connection)result.clientData;
            if (result instanceof CatalogChangeResult) {
                final CatalogChangeResult changeResult = (CatalogChangeResult) result;

                // if the catalog change is a null change
                if (changeResult.encodedDiffCommands.trim().length() == 0) {
                    ClientResponseImpl response =
                            new ClientResponseImpl(
                                    ClientResponseImpl.SUCCESS,
                                    new VoltTable[0], "Catalog update with no changes was skipped.",
                                    result.clientHandle);
                    ByteBuffer buf = ByteBuffer.allocate(response.getSerializedSize() + 4);
                    buf.putInt(buf.capacity() - 4);
                    response.flattenToBuffer(buf);
                    buf.flip();
                    c.writeStream().enqueue(buf);
                }
                else {
                    StoredProcedureInvocation task = VoltDB.instance().getClientInterface().getUpdateCatalogExecutionTask(changeResult);

                    /*
                     * Round trip the invocation to initialize it for command logging
                     */
                    try {
                        task = MiscUtils.roundTripForCL(task);
                    } catch (IOException e) {
                        VoltDB.crashLocalVoltDB(e.getMessage(), true, e);
                    }

                    Procedure catProc = VoltDB.instance().getClientInterface().getProcedureFromName(task.procName, VoltDB.instance().getCatalogContext());
                    int partition = -1;
                    try {
                        partition = getPartitionForProcedure(catProc, task);
                    } catch (Exception e) {
                        String fmt = "Can not invoke procedure %s from streaming interface %s. Partition not found.";
                        m_logger.rateLimitedLog(InternalConnectionHandler.SUPPRESS_INTERVAL, Level.ERROR, e, fmt, task.procName, m_context);
                        return;
                    }

                    // initiate the transaction. These hard-coded values from catalog
                    // procedure are horrible, horrible, horrible.
                    createTransaction(m_context, task.procName, catProc, m_proccb, task, partition, System.nanoTime());
                }
            } else {
                throw new RuntimeException(
                        "Should not be able to get here (ClientInterface.checkForFinishedCompilerWork())");
            }
        }
    };

    public boolean dispatchUpdateApplicationCatalog(StoredProcedureInvocation task, AuthSystem.AuthUser user, InternalConnectionContext context,
            ProcedureCallback proccb) {
        m_context = context;
        m_proccb = proccb;
        ParameterSet params = task.getParams();
        // default catalogBytes to null, when passed along, will tell the
        // catalog change planner that we want to use the current catalog.
        byte[] catalogBytes = null;
        Object catalogObj = params.toArray()[0];
        if (catalogObj != null) {
            if (catalogObj instanceof String) {
                // treat an empty string as no catalog provided
                String catalogString = (String) catalogObj;
                if (!catalogString.isEmpty()) {
                    catalogBytes = Encoder.hexDecode(catalogString);
                }
            } else if (catalogObj instanceof byte[]) {
                // treat an empty array as no catalog provided
                byte[] catalogArr = (byte[]) catalogObj;
                if (catalogArr.length != 0) {
                    catalogBytes = catalogArr;
                }
            }
        }
        String deploymentString = (String) params.toArray()[1];
        LocalObjectMessage work = new LocalObjectMessage(
                new CatalogChangeWork(
                    getClientInterface().m_siteId,
                    task.clientHandle, connectionId(), this.getHostnameAndIPAndPort(),
                    false, this, catalogBytes, deploymentString,
                    task.procName, task.type, task.originalTxnId, task.originalUniqueId,
                    VoltDB.instance().getReplicationRole() == ReplicationRole.REPLICA,
                    false, m_adhocCompletionHandler, user));

        getClientInterface().m_mailbox.send(getClientInterface().m_plannerSiteId, work);
        return true;
    }

    public boolean createTransaction(final InternalConnectionContext context,
            final String procName,
            final Procedure catProc,
            final ProcedureCallback proccb,
            final StoredProcedureInvocation task,
            final int partition, final long nowNanos) {

        if (!m_partitionExecutor.containsKey(partition)) {
            m_partitionExecutor.putIfAbsent(partition, CoreUtils.getSingleThreadExecutor("InternalHandlerExecutor - " + partition));
        }
        ExecutorService executor = m_partitionExecutor.get(partition);
        try {
            executor.submit(new Runnable() {
                @Override
                public void run() {
                    context.setBackPressure(hasBackPressure());
                    submitTransaction();
                }
                public boolean submitTransaction() {
                    final long handle = nextHandle();
                    task.setClientHandle(handle);
<<<<<<< HEAD
                    final InternalCallback cb = new InternalCallback(context, procName, partition, proccb, handle);
=======
                    final InternalCallback cb = new InternalCallback(context, catProc, task, procName, partition, proccb, handle);
>>>>>>> edf4d753
                    m_callbacks.put(handle, cb);

                    //Submit the transaction.
                    boolean bval = getClientInterface().createTransaction(connectionId(), task,
                            catProc.getReadonly(), catProc.getSinglepartition(), catProc.getEverysite(), partition,
                            task.getSerializedSize(), nowNanos);
                    if (!bval) {
                        m_logger.error("Failed to submit transaction.");
                        m_callbacks.remove(handle);
                    }
                    return bval;
                }
            });
        } catch (RejectedExecutionException ex) {
            m_logger.error("Failed to submit transaction to the partition queue.", ex);
            return false;
        }

        return true;
    }

    /**
     * @param connectionId    The connection ID for this adapter, needs to be unique for this
     *                        node.
     * @param name            Human readable name identifying the adapter, will stand in for hostname
     */
    public InternalClientResponseAdapter(long connectionId, String name) {
        m_connectionId = connectionId;
    }

    public long nextHandle() {
        return m_handles.incrementAndGet();
    }

    @Override
    public void queueTask(Runnable r) {
        // Called when node failure happens
        r.run();
    }

    @Override
    public void fastEnqueue(DeferredSerialization ds) {
        enqueue(ds);
    }

    @Override
    public void enqueue(DeferredSerialization ds) {
        try {
            ByteBuffer buf = null;
            synchronized(this) {
                final int serializedSize = ds.getSerializedSize();
                if (serializedSize <= 0) {
                    //Bad ignored transacton.
                    return;
                }
                buf = ByteBuffer.allocate(serializedSize);
                ds.serialize(buf);
            }
            enqueue(buf);
        } catch (IOException e) {
            VoltDB.crashLocalVoltDB("enqueue() in InternalClientResponseAdapter throw an exception", true, e);
        }
    }

    @Override
    public void enqueue(final ByteBuffer b) {

        final ClientResponseImpl resp = new ClientResponseImpl();
        b.position(4);
        try {
            resp.initFromBuffer(b);
        } catch (IOException ex) {
            VoltDB.crashLocalVoltDB("enqueue() in InternalClientResponseAdapter throw an exception", true, ex);
        }
        final Callback callback = m_callbacks.get(resp.getClientHandle());
        if (!m_partitionExecutor.containsKey(callback.getPartitionId())) {
            m_logger.error("Invalid partition response recieved for sending internal client response.");
            return;
        }
        ExecutorService executor = m_partitionExecutor.get(callback.getPartitionId());
        try {
            executor.submit(new Runnable() {
                @Override
                public void run() {
                    callback.getInternalContext().setBackPressure(hasBackPressure());
                    handle();
                }

                public void handle() {
                    try {
                        if (resp.getStatus() != ClientResponse.SUCCESS) {
                            String fmt = "InternalClientResponseAdapter stored procedure failed: %s Error: %s failures: %d";
                            rateLimitedLog(Level.WARN, null, fmt, callback.getProcedureName(), resp.getStatusString(), m_failures.incrementAndGet());
                        }
                        callback.handleResponse(resp);
                    } catch (Exception ex) {
                        m_logger.error("Failed to process callback.", ex);
                    } finally {
                        m_callbacks.remove(resp.getClientHandle());
                    }
                }
            });
        } catch (RejectedExecutionException ex) {
            m_logger.error("Failed to submit callback to the response processing queue.", ex);
        }
    }

    @Override
    public void enqueue(ByteBuffer[] b)
    {
        if (b.length == 1) {
            enqueue(b[0]);
        } else {
            throw new UnsupportedOperationException("Buffer chains not supported in internal invocation adapter");
        }
    }

    //Do rate limited logging for messages.
    private void rateLimitedLog(Level level, Throwable cause, String format, Object...args) {
        RateLimitedLogger.tryLogForMessage(
                EstTime.currentTimeMillis(),
                ImportHandler.SUPPRESS_INTERVAL, TimeUnit.SECONDS,
                m_logger, level,
                cause, format, args
                );
    }

    @Override
    public int calculatePendingWriteDelta(long now) {
        throw new UnsupportedOperationException();
    }

    @Override
    public boolean hadBackPressure() {
        throw new UnsupportedOperationException();
    }

    @Override
    public boolean isEmpty() {
        throw new UnsupportedOperationException();
    }

    @Override
    public int getOutstandingMessageCount() {
        throw new UnsupportedOperationException();
    }

    @Override
    public WriteStream writeStream() {
        return this;
    }

    @Override
    public NIOReadStream readStream() {
        throw new UnsupportedOperationException();
    }

    @Override
    public void disableReadSelection() {
        throw new UnsupportedOperationException();
    }

    @Override
    public void enableReadSelection() {
        throw new UnsupportedOperationException();
    }

    @Override
    public String getHostnameAndIPAndPort() {
        return "InternalAdapter";
    }

    @Override
    public String getHostnameOrIP() {
        return "InternalAdapter";
    }

    @Override
    public int getRemotePort() {
        return -1;
    }

    @Override
    public InetSocketAddress getRemoteSocketAddress() {
        return null;
    }

    @Override
    public long connectionId() {
        return m_connectionId;
    }

    @Override
    public Future<?> unregister() {
        return null;
    }
}<|MERGE_RESOLUTION|>--- conflicted
+++ resolved
@@ -84,11 +84,6 @@
         private final ProcedureCallback m_cb;
         private final int m_partition;
         private final InternalConnectionContext m_context;
-<<<<<<< HEAD
-
-        public InternalCallback(final InternalConnectionContext context, String proc, int partition, ProcedureCallback cb, long id) {
-            m_context = context;
-=======
         private final StoredProcedureInvocation m_task;
         private final Procedure m_proc;
 
@@ -96,7 +91,6 @@
             m_context = context;
             m_task = task;
             m_proc = proc;
->>>>>>> edf4d753
             m_cb = cb;
             m_partition = partition;
         }
@@ -253,11 +247,7 @@
                 public boolean submitTransaction() {
                     final long handle = nextHandle();
                     task.setClientHandle(handle);
-<<<<<<< HEAD
-                    final InternalCallback cb = new InternalCallback(context, procName, partition, proccb, handle);
-=======
                     final InternalCallback cb = new InternalCallback(context, catProc, task, procName, partition, proccb, handle);
->>>>>>> edf4d753
                     m_callbacks.put(handle, cb);
 
                     //Submit the transaction.
