--- conflicted
+++ resolved
@@ -22,8 +22,6 @@
 import org.voltcore.logging.Level;
 import org.voltcore.logging.VoltLogger;
 import org.voltcore.utils.CoreUtils;
-import org.voltcore.utils.EstTime;
-import org.voltcore.utils.RateLimitedLogger;
 import org.voltdb.client.ProcedureCallback;
 import org.voltdb.importer.ImportContext;
 
@@ -42,14 +40,7 @@
     private final ImportContext m_importContext;
     private volatile boolean m_stopped = false;
 
-<<<<<<< HEAD
-    final static long SUPPRESS_INTERVAL = 60;
-=======
-    private static final ImportClientResponseAdapter m_adapter = new ImportClientResponseAdapter(ClientInterface.IMPORTER_CID, "Importer");
-
-    private static final long MAX_PENDING_TRANSACTIONS = Integer.getInteger("IMPORTER_MAX_PENDING_TRANSACTION", 400);
     public final static long SUPPRESS_INTERVAL = 60;
->>>>>>> c25aa211
 
     // The real handler gets created for each importer.
     public ImportHandler(ImportContext importContext) {
@@ -67,7 +58,7 @@
             public void run() {
                 m_logger.info("Importer ready importing data for: " + m_importContext.getName());
                 try {
-                    m_adapter.start();
+                    VoltDB.instance().getClientInterface().getInternalConnectionHandler().start();
                     m_importContext.readyForData();
                 } catch (Throwable t) {
                     m_logger.error("ImportContext stopped with following exception", t);
@@ -84,13 +75,8 @@
             @Override
             public void run() {
                 try {
-<<<<<<< HEAD
-                    //Drain the adapter so all calbacks are done
-                    VoltDB.instance().getClientInterface().getInternalConnectionHandler().drain();
-=======
                     //Stop and Drain the adapter so all calbacks are done
-                    m_adapter.stop();
->>>>>>> c25aa211
+                    VoltDB.instance().getClientInterface().getInternalConnectionHandler().stop();
                     m_importContext.stop();
                 } catch (Exception ex) {
                     ex.printStackTrace();
@@ -117,110 +103,16 @@
         return callProcedure(ic, null, proc, fieldList);
     }
 
-<<<<<<< HEAD
     public boolean callProcedure(ImportContext ic, ProcedureCallback procCallback, String proc, Object... fieldList) {
         if (!m_stopped) {
             return VoltDB.instance().getClientInterface().getInternalConnectionHandler()
-                    .callProcedure(ic.getBackpressureTimeout(), procCallback, proc, fieldList);
-=======
-    public boolean callProcedure(ImportContext ic, ProcedureCallback cb, String proc, Object... fieldList) {
-        if (m_stopped) {
-            return false;
-        }
-        // Check for admin mode restrictions before proceeding any further
-        if (VoltDB.instance().getMode() == OperationMode.PAUSED) {
-            warn(null, "Server is paused and is currently unavailable - please try again later.");
-            m_failedCount.incrementAndGet();
-            return false;
-        }
-        Procedure catProc = m_catalogContext.procedures.get(proc);
-        if (catProc == null) {
-            catProc = m_catalogContext.m_defaultProcs.checkForDefaultProcedure(proc);
-        }
-
-        if (catProc == null) {
-            if (proc.equals("@AdHoc")) {
-                // Map @AdHoc... to @AdHoc_RW_MP for validation. In the future if security is
-                // configured differently for @AdHoc... variants this code will have to
-                // change in order to use the proper variant based on whether the work
-                // is single or multi partition and read-only or read-write.
-                proc = "@AdHoc_RW_MP";
-            }
-            SystemProcedureCatalog.Config sysProc = SystemProcedureCatalog.listing.get(proc);
-            if (sysProc != null) {
-                catProc = sysProc.asCatalogProcedure();
-            }
-            if (catProc == null) {
-                String fmt = "Can not invoke procedure %s from streaming interface %s procedure not found.";
-                error(null, fmt, proc, ic.getName());
-                m_failedCount.incrementAndGet();
-                return false;
-            }
-        }
-
-        //Indicate backpressure or not.
-        m_importContext.hasBackPressure(m_adapter.getPendingCount() > MAX_PENDING_TRANSACTIONS);
-
-        final long nowNanos = System.nanoTime();
-        StoredProcedureInvocation task = new StoredProcedureInvocation();
-        ParameterSet pset = ParameterSet.fromArrayWithCopy(fieldList);
-        //type + procname(len + name) + connectionId (long) + params
-        int sz = 1 + 4 + proc.length() + 8 + pset.getSerializedSize();
-        //This is released in callback from adapter side.
-        final BBContainer tcont = getBuffer(sz);
-        final ByteBuffer taskbuf = tcont.b();
-        try {
-            taskbuf.put(ProcedureInvocationType.ORIGINAL.getValue());
-            taskbuf.putInt(proc.length());
-            taskbuf.put(proc.getBytes());
-            taskbuf.putLong(m_adapter.connectionId());
-            pset.flattenToBuffer(taskbuf);
-            taskbuf.flip();
-            task.initFromBuffer(taskbuf);
-        } catch (IOException ex) {
-            m_failedCount.incrementAndGet();
-            m_logger.error("Failed to serialize parameters for stream: " + proc, ex);
-            tcont.discard();
-            return false;
-        }
-
-        final CatalogContext.ProcedurePartitionInfo ppi = (CatalogContext.ProcedurePartitionInfo)catProc.getAttachment();
-
-        int partition = -1;
-        if (catProc.getSinglepartition()) {
-            try {
-                partition = getPartitionForProcedure(ppi.index, ppi.type, task);
-            } catch (Exception e) {
-                String fmt = "Can not invoke procedure %s from streaming interface %s partition not found.";
-                error(null, fmt, proc, ic.getName());
-                m_failedCount.incrementAndGet();
-                tcont.discard();
-                return false;
-            }
-        }
-
-        boolean success;
-        success = m_adapter.createTransaction(proc, catProc, cb, task, tcont, partition, nowNanos);
-        if (!success) {
-            tcont.discard();
-            m_failedCount.incrementAndGet();
->>>>>>> c25aa211
+                    .callProcedure(ic.getName(), ic.getBackpressureTimeout(), procCallback, proc, fieldList);
         } else {
             m_logger.warn("Importer is in stopped state. Cannot execute procedures");
             return false;
         }
     }
 
-
-    //Do rate limited logging for messages.
-    private void rateLimitedLog(Level level, Throwable cause, String format, Object...args) {
-        RateLimitedLogger.tryLogForMessage(
-                EstTime.currentTimeMillis(),
-                SUPPRESS_INTERVAL, TimeUnit.SECONDS,
-                m_logger, level,
-                cause, format, args
-                );
-    }
 
     /**
      * Log info message
@@ -274,12 +166,12 @@
         m_logger.error(message, t);
     }
 
-    public void error(Throwable t, String format, Object...args) {
-        rateLimitedLog(Level.ERROR, t, format, args);
+    public void rateLimitedError(Throwable t, String format, Object...args) {
+        m_logger.rateLimitedLog(SUPPRESS_INTERVAL, Level.ERROR, t, format, args);
     }
 
-    public void warn(Throwable t, String format, Object...args) {
-        rateLimitedLog(Level.WARN, t, format, args);
+    public void rateLimitedWarn(Throwable t, String format, Object...args) {
+        m_logger.rateLimitedLog(SUPPRESS_INTERVAL, Level.WARN, t, format, args);
     }
 
 }