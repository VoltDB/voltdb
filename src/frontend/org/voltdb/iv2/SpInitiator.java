/* This file is part of VoltDB.
 * Copyright (C) 2008-2019 VoltDB Inc.
 *
 * This program is free software: you can redistribute it and/or modify
 * it under the terms of the GNU Affero General Public License as
 * published by the Free Software Foundation, either version 3 of the
 * License, or (at your option) any later version.
 *
 * This program is distributed in the hope that it will be useful,
 * but WITHOUT ANY WARRANTY; without even the implied warranty of
 * MERCHANTABILITY or FITNESS FOR A PARTICULAR PURPOSE.  See the
 * GNU Affero General Public License for more details.
 *
 * You should have received a copy of the GNU Affero General Public License
 * along with VoltDB.  If not, see <http://www.gnu.org/licenses/>.
 */

package org.voltdb.iv2;

import java.util.Arrays;
import java.util.Map.Entry;
import java.util.Set;
import java.util.concurrent.CancellationException;
import java.util.concurrent.ExecutionException;

import org.apache.zookeeper_voltpatches.KeeperException;
import org.apache.zookeeper_voltpatches.ZooKeeper;
import org.voltcore.logging.VoltLogger;
import org.voltcore.messaging.HostMessenger;
import org.voltcore.utils.CoreUtils;
import org.voltcore.zk.LeaderElector;
import org.voltcore.zk.ZKUtil;
import org.voltdb.BackendTarget;
import org.voltdb.CatalogContext;
import org.voltdb.CommandLog;
import org.voltdb.MemoryStats;
import org.voltdb.PartitionDRGateway;
import org.voltdb.ProducerDRGateway;
import org.voltdb.Promotable;
import org.voltdb.SnapshotCompletionMonitor;
import org.voltdb.StartAction;
import org.voltdb.StatsAgent;
import org.voltdb.VoltDB;
import org.voltdb.VoltZK;
import org.voltdb.dtxn.TransactionState;
import org.voltdb.export.ExportManager;
import org.voltdb.iv2.LeaderCache.LeaderCallBackInfo;
import org.voltdb.iv2.RepairAlgo.RepairResult;
import org.voltdb.iv2.SpScheduler.DurableUniqueIdListener;
import org.voltdb.messaging.MigratePartitionLeaderMessage;

import com.google_voltpatches.common.collect.ImmutableMap;
import com.google_voltpatches.common.collect.Sets;

/**
 * Subclass of Initiator to manage single-partition operations.
 * This class is primarily used for object construction and configuration plumbing;
 * Try to avoid filling it with lots of other functionality.
 */
public class SpInitiator extends BaseInitiator<SpScheduler> implements Promotable
{
    final private LeaderCache m_leaderCache;
    private final TickProducer m_tickProducer;
    private boolean m_promoted = false;

    private static final VoltLogger exportLog = new VoltLogger("EXPORT");

    LeaderCache.Callback m_leadersChangeHandler = new LeaderCache.Callback()
    {
        @Override
        public void run(ImmutableMap<Integer, LeaderCallBackInfo> cache)
        {
            String hsidStr = CoreUtils.hsIdToString(m_initiatorMailbox.getHSId());
            if (cache != null && tmLog.isDebugEnabled()) {
                tmLog.debug(hsidStr + " [SpInitiator] cache keys: " + Arrays.toString(cache.keySet().toArray()));
                tmLog.debug(hsidStr + " [SpInitiator] cache values: " + Arrays.toString(cache.values().toArray()));
            }

            Set<Long> leaders = Sets.newHashSet();
            for (Entry<Integer, LeaderCallBackInfo> entry: cache.entrySet()) {
                Long HSId = entry.getValue().m_HSId;
                leaders.add(HSId);
                if (HSId == getInitiatorHSId()){

                    // The site could still be the leader although partition migration tries to move away but fail
                    // In this case, SpScheduler has been marked as none leader, re-appoint itself to go through the repair
                    // process and master update.
                    if (!m_promoted || (!m_scheduler.m_isLeader && entry.getValue().m_lastHSId == HSId)) {
                        acceptPromotionImpl(entry.getValue().m_lastHSId,
                                entry.getValue().m_isMigratePartitionLeaderRequested);
                        m_promoted = true;
                    }
                    break;
                }
            }

            if (!leaders.contains(getInitiatorHSId())) {
                // We used to shutdown SpTerm when the site is no longer leader,
                // however during leader migration there is a short window between
                // the new leader fails before leader migration comes to finish and
                // the old leader accepts promotion. If rejoin happens in this window,
                // SpTerm will fail to add the new site id into the replica list, it
                // can cause rejoin node hangs on receiving stream snapshot.
                // Because of this reason we keep the SpTerm even if it's no longer the
                // leader.
                m_promoted = false;
                if (tmLog.isDebugEnabled()) {
                    tmLog.debug(CoreUtils.hsIdToString(getInitiatorHSId()) + " is not a partition leader.");
                }
            }
        }
    };

    public SpInitiator(HostMessenger messenger, Integer partition, StatsAgent agent,
            SnapshotCompletionMonitor snapMonitor,
            StartAction startAction)
    {
        super(VoltZK.iv2masters, messenger, partition,
                new SpScheduler(partition, new SiteTaskerQueue(partition), snapMonitor,
                        startAction != StartAction.JOIN),
                "SP", agent, startAction);
        m_scheduler.initializeScoreboard(CoreUtils.getSiteIdFromHSId(getInitiatorHSId()), m_initiatorMailbox);
        m_leaderCache = new LeaderCache(messenger.getZK(), "SpInitiator-iv2appointees-" + partition,
                ZKUtil.joinZKPath(VoltZK.iv2appointees, Integer.toString(partition)), m_leadersChangeHandler);
        m_tickProducer = new TickProducer(m_scheduler.m_tasks);
        m_scheduler.m_repairLog = m_repairLog;
    }

    @Override
    public void configure(BackendTarget backend,
                          CatalogContext catalogContext,
                          String serializedCatalog,
                          int numberOfPartitions,
                          StartAction startAction,
                          StatsAgent agent,
                          MemoryStats memStats,
                          CommandLog cl,
                          String coreBindIds,
                          boolean isLowestSiteId)
        throws KeeperException, InterruptedException, ExecutionException
    {
        try {
            // Put child watch on /db/iv2appointees/<partition> node
            m_leaderCache.startPartitionWatch();
        } catch (Exception e) {
            VoltDB.crashLocalVoltDB("Unable to configure SpInitiator.", true, e);
        }

        super.configureCommon(backend, catalogContext, serializedCatalog,
                numberOfPartitions, startAction, agent, memStats, cl,
                coreBindIds, isLowestSiteId);

        m_tickProducer.start();

        // add ourselves to the ephemeral node list which BabySitters will watch for this
        // partition
        LeaderElector.createParticipantNode(m_messenger.getZK(),
                LeaderElector.electionDirForPartition(VoltZK.leaders_initiators, m_partitionId),
                Long.toString(getInitiatorHSId()), null);
    }

    @Override
    public void initDRGateway(StartAction startAction, ProducerDRGateway nodeDRGateway, boolean createMpDRGateway)
    {
        CommandLog commandLog = VoltDB.instance().getCommandLog();
        boolean asyncCommandLogEnabled = commandLog.isEnabled() && !commandLog.isSynchronous();

        // configure DR
        PartitionDRGateway drGateway = PartitionDRGateway.getInstance(m_partitionId, nodeDRGateway, startAction);
        if (asyncCommandLogEnabled) {
            configureDurableUniqueIdListener(drGateway, true);
        }
        m_repairLog.registerTransactionCommitInterest(drGateway);

        final PartitionDRGateway mpPDRG;
        if (createMpDRGateway) {
            mpPDRG = PartitionDRGateway.getInstance(MpInitiator.MP_INIT_PID, nodeDRGateway, startAction);
            if (asyncCommandLogEnabled) {
                configureDurableUniqueIdListener(mpPDRG, true);
            }
            m_repairLog.registerTransactionCommitInterest(mpPDRG);
        } else {
            mpPDRG = null;
        }

        m_scheduler.getQueue().offer(new SiteTasker.SiteTaskerRunnable() {
            @Override
            void run()
            {
                m_executionSite.setDRGateway(drGateway, mpPDRG);
            }
            private SiteTasker.SiteTaskerRunnable init(){
                taskInfo = "Set DRGateway";
                return this;
            }
        }.init());
    }

    @Override
    public void acceptPromotion() {
        acceptPromotionImpl(Long.MAX_VALUE, false);
    }

    private void acceptPromotionImpl(long lastLeaderHSId, boolean migratePartitionLeader)
    {
        try {
            long startTime = System.currentTimeMillis();
            Boolean success = false;
            if (m_term != null) {
                m_term.shutdown();
            }
            // When the leader is migrated away from this site, the term is still active
            // If the leader is moved back to the site, recreate the term to ensure no-missed
            // update.
            m_term = createTerm(m_messenger.getZK(),
                    m_partitionId, getInitiatorHSId(), m_initiatorMailbox,
                    m_whoami);
            m_term.start();
            int deadSPIHost = lastLeaderHSId == Long.MAX_VALUE ?
                    Integer.MAX_VALUE : CoreUtils.getHostIdFromHSId(lastLeaderHSId);
            while (!success) {

                // if rejoining, a promotion can not be accepted. If the rejoin is
                // in-progress, the loss of the master will terminate the rejoin
                // anyway. If the rejoin has transferred data but not left the rejoining
                // state, it will respond REJOINING to new work which will break
                // the MPI and/or be unexpected to external clients.
                if (!migratePartitionLeader && !m_initiatorMailbox.acceptPromotion()) {
                    tmLog.info(m_whoami
                            + "rejoining site can not be promoted to leader. Terminating.");
                    // rejoining not completed. The node will be shutdown @RealVoltDB.hostFailed() anyway.
                    // do not log extra fatal message.
                    VoltDB.crashLocalVoltDB("A rejoining site can not be promoted to leader.", false, null, false);
                    return;
                }

                // term syslogs the start of leader promotion.
                long txnid = Long.MIN_VALUE;
                RepairAlgo repair =
                        m_initiatorMailbox.constructRepairAlgo(m_term.getInterestingHSIds(),
                                deadSPIHost, m_whoami, migratePartitionLeader);
                try {
                    RepairResult res = repair.start().get();
                    txnid = res.m_txnId;
                    success = true;
                } catch (CancellationException e) {
                    success = false;
                }
                if (success) {
                    m_initiatorMailbox.setLeaderState(txnid);
                    tmLog.info(m_whoami
                             + "finished leader promotion. Took "
                             + (System.currentTimeMillis() - startTime) + " ms.");
                    // THIS IS where map cache should be updated, not
                    // in the promotion algorithm.
                    LeaderCacheWriter iv2masters = new LeaderCache(m_messenger.getZK(),
                            "SpInitiator-iv2masters-" + m_partitionId,
                            m_zkMailboxNode);

                    // If lastLeaderHSId == m_initiatorMailbox.getHSId(), leader migration fails and re-elect itself as
                    // partition leader. Update the master to trigger all call backs on the master.
                    if (migratePartitionLeader || lastLeaderHSId == m_initiatorMailbox.getHSId()) {
                        String hsidStr = LeaderCache.suffixHSIdsWithMigratePartitionLeaderRequest(
                                m_initiatorMailbox.getHSId());
                        iv2masters.put(m_partitionId, hsidStr);
                        if (lastLeaderHSId == m_initiatorMailbox.getHSId()) {
                            tmLog.info(m_whoami + "reinstate as partition leader.");
                        } else {
                            tmLog.info(m_whoami + "becomes new leader from MigratePartitionLeader request.");
                        }
                    } else {
                        iv2masters.put(m_partitionId, m_initiatorMailbox.getHSId());
                    }
                    m_initiatorMailbox.setMigratePartitionLeaderStatus(migratePartitionLeader);
                }
                else {
                    // The only known reason to fail is a failed replica during
                    // recovery; that's a bounded event (by k-safety).
                    // CrashVoltDB here means one node failure causing another.
                    // Don't create a cascading failure - just try again.
                    tmLog.info(m_whoami
                            + "interrupted during leader promotion after "
                            + (System.currentTimeMillis() - startTime) + " ms. of "
                            + "trying. Retrying.");
                }
            }
            // Tag along and become the export master too
            // leave the export on the former leader, now a replica
            if (!migratePartitionLeader) {
                if (exportLog.isDebugEnabled()) {
                    exportLog.debug("Export Manager has been notified that local partition " +
                            m_partitionId + " to accept export stream mastership.");
                }
                ExportManager.instance().takeMastership(m_partitionId);
            }
        } catch (Exception e) {
            VoltDB.crashLocalVoltDB("Terminally failed leader promotion.", true, e);
        }
    }

    /**
     * SpInitiator has userdata that must be rejoined.
     */
    @Override
    public boolean isRejoinable()
    {
        return true;
    }

    @Override
    public Term createTerm(ZooKeeper zk, int partitionId, long initiatorHSId, InitiatorMailbox mailbox,
            String whoami)
    {
        return new SpTerm(zk, partitionId, initiatorHSId, mailbox, whoami);
    }

    @Override
    public void enableWritingIv2FaultLog() {
        m_initiatorMailbox.enableWritingIv2FaultLog();
    }

    @Override
    public void configureDurableUniqueIdListener(DurableUniqueIdListener listener, boolean install)
    {
        m_scheduler.configureDurableUniqueIdListener(listener, install);
    }

    @Override
    public void shutdown() {
        try {
            m_leaderCache.shutdown();
        } catch (InterruptedException e) {
            tmLog.info("Interrupted during shutdown", e);
        }
        super.shutdown();
    }

    public void setMigratePartitionLeaderStatus(long hsId) {
        MigratePartitionLeaderMessage message = new MigratePartitionLeaderMessage(hsId, getInitiatorHSId());
        message.setStatusReset();
        m_initiatorMailbox.deliver(message);
    }

    public boolean isLeader() {
        return m_scheduler.isLeader();
    }

<<<<<<< HEAD
=======
    public void resetMigratePartitionLeaderStatus(int failedHostId) {
        m_initiatorMailbox.resetMigratePartitionLeaderStatus();
        m_scheduler.updateReplicasFromMigrationLeaderFailedHost(failedHostId);
    }

>>>>>>> 8ecd15ac
    public Scheduler getScheduler() {
        return m_scheduler;
    }

    //This will be called from Snapshot in elastic joining or rejoining cases.
    public void updateReplicasForJoin(TransactionState snapshotTransactionState) {
        long[] replicasAdded = new long[0];
        if (m_term != null) {
            replicasAdded = ((SpTerm) m_term).updateReplicas(snapshotTransactionState);
        }
        m_scheduler.forwardPendingTaskToRejoinNode(replicasAdded, snapshotTransactionState.m_spHandle);
    }
}<|MERGE_RESOLUTION|>--- conflicted
+++ resolved
@@ -345,14 +345,13 @@
         return m_scheduler.isLeader();
     }
 
-<<<<<<< HEAD
-=======
-    public void resetMigratePartitionLeaderStatus(int failedHostId) {
-        m_initiatorMailbox.resetMigratePartitionLeaderStatus();
-        m_scheduler.updateReplicasFromMigrationLeaderFailedHost(failedHostId);
-    }
-
->>>>>>> 8ecd15ac
+
+//    public void resetMigratePartitionLeaderStatus(int failedHostId) {
+//        m_initiatorMailbox.resetMigratePartitionLeaderStatus();
+//        m_scheduler.updateReplicasFromMigrationLeaderFailedHost(failedHostId);
+//    }
+
+
     public Scheduler getScheduler() {
         return m_scheduler;
     }
