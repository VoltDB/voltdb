--- conflicted
+++ resolved
@@ -171,14 +171,6 @@
         if (SysProcFragmentId.isEnableScoreboardFragment(m_fragmentMsg.getPlanHash(0)) &&
                 ! m_queue.scoreboardEnabled()) {
             // enable scoreboard
-<<<<<<< HEAD
-            // TODO: For handling the rare corner case of MPI Failover during handling the last @PingPartitions,
-            // We would better to enable the scoreboard atomic for. This requires a barrier for ensuring all sites has seen this last fragments.
-            m_queue.enableScoreboard();
-            // queue to the scoreboard
-            m_queue.offer(this);
-            return;
-=======
             // For handling the rare corner case of MPI Failover during handling the last @PingPartitions,
             // We would better to enable the scoreboard atomically. This requires a barrier for ensuring all sites has seen this last fragments.
             if (m_queue.enableScoreboard()) {
@@ -186,7 +178,6 @@
                 m_queue.offer(this);
                 return;
             }
->>>>>>> a67bc518
         }
 
         taskLog.logTask(m_fragmentMsg);
