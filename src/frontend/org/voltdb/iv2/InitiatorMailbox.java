--- conflicted
+++ resolved
@@ -546,11 +546,7 @@
                 req.isMPIRequest());
 
         if (req.isMPIRequest()) {
-<<<<<<< HEAD
-            m_scheduler.handleMPIFailoverMessage();
-=======
             m_scheduler.cleanupTransactionBacklogOnRepair();
->>>>>>> a67bc518
         }
         for (Iv2RepairLogResponseMessage log : logs) {
             send(message.m_sourceHSId, log);
