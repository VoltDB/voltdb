--- conflicted
+++ resolved
@@ -47,7 +47,6 @@
 import org.voltdb.RealVoltDB;
 import org.voltdb.SnapshotCompletionInterest;
 import org.voltdb.SnapshotCompletionMonitor;
-import org.voltdb.StartAction;
 import org.voltdb.SystemProcedureCatalog;
 import org.voltdb.VoltDB;
 import org.voltdb.VoltTable;
@@ -68,11 +67,7 @@
 import org.voltdb.messaging.InitiateResponseMessage;
 import org.voltdb.messaging.Iv2InitiateTaskMessage;
 import org.voltdb.messaging.Iv2LogFaultMessage;
-<<<<<<< HEAD
-import org.voltdb.messaging.MPIFailoverMessage;
-=======
 import org.voltdb.messaging.MPBacklogFlushMessage;
->>>>>>> a67bc518
 import org.voltdb.messaging.MultiPartitionParticipantMessage;
 import org.voltdb.messaging.RepairLogTruncationMessage;
 import org.voltdb.utils.MiscUtils;
@@ -469,13 +464,8 @@
         else if (message instanceof DummyTransactionResponseMessage) {
             handleDummyTransactionResponseMessage((DummyTransactionResponseMessage)message);
         }
-<<<<<<< HEAD
-        else if (message instanceof MPIFailoverMessage) {
-            handleMPIFailoverMessage();
-=======
         else if (message instanceof MPBacklogFlushMessage) {
             cleanupTransactionBacklogOnRepair();
->>>>>>> a67bc518
         }
         else {
             throw new RuntimeException("UNKNOWN MESSAGE TYPE, BOOM!");
@@ -1310,7 +1300,6 @@
             queueOrOfferMPTask(task);
         } else {
             if (msg.needsCoordination()) {
-                msg.setRestartable(message.isRestartable());
                 final CompleteTransactionTask missingTxnCompletion =
                         new CompleteTransactionTask(m_mailbox, null, m_pendingTasks, msg);
                 m_pendingTasks.handleCompletionForMissingTxn(missingTxnCompletion);
@@ -1781,23 +1770,6 @@
         }
     }
 
-<<<<<<< HEAD
-    // When MPI fails over, since repair log doesn't include any MP RO transaction, the new MPI needs to clean up
-    // possible in-progress RO transaction. Note that if RO transaction is a multi-fragment read, some sites may have
-    // not received the fragment while some others have received it when the MPI failover occurs. If new MPI starts
-    // the next transaction without cleaning up prior RO transaction, on the sites that have received fragment, the
-    // backlogs of transaction task queue are still blocked on the fragment, it causes MP deadlock for the next transaction.
-    //
-    // Fix of this issue is to ask site leaders to clean their backlogs and duplicate counters when they receives repair log request
-    // from new MPI, site leaders also forward the message to its replicas.
-    @Override
-    public void handleMPIFailoverMessage() {
-        if (m_isLeader && m_sendToHSIds.length > 0) {
-            m_mailbox.send(m_sendToHSIds, new MPIFailoverMessage());
-        }
-
-        long maxSeenMpTxnId = -1;
-=======
     // Since repair log doesn't include any MP RO transaction, MPI needs to clean up
     // possible in-progress RO transaction. Note that if RO transaction is a multi-fragment read, some sites may have
     // not received the fragment while some others have received. MPI starts the next transaction without cleaning up
@@ -1809,16 +1781,11 @@
         if (m_isLeader && m_sendToHSIds.length > 0) {
             m_mailbox.send(m_sendToHSIds, new MPBacklogFlushMessage());
         }
->>>>>>> a67bc518
         Iterator<Entry<Long, TransactionState>> iter = m_outstandingTxns.entrySet().iterator();
         while (iter.hasNext()) {
             Entry<Long, TransactionState> entry = iter.next();
             TransactionState txnState = entry.getValue();
             if (TxnEgo.getPartitionId(entry.getKey()) == MpInitiator.MP_INIT_PID ) {
-<<<<<<< HEAD
-                maxSeenMpTxnId = Math.max(entry.getKey(), maxSeenMpTxnId);
-=======
->>>>>>> a67bc518
                 if (txnState.isReadOnly()) {
                     txnState.setDone();
                     m_duplicateCounters.entrySet().removeIf((e) -> e.getKey().m_txnId == entry.getKey());
@@ -1828,15 +1795,6 @@
         }
 
         // flush all RO transactions out of backlog
-<<<<<<< HEAD
-        while (m_pendingTasks.peekFirstBacklogTask() != null &&
-                m_pendingTasks.peekFirstBacklogTask().getTransactionState().isReadOnly()) {
-            m_pendingTasks.flush(maxSeenMpTxnId);
-        }
-    }
-
-=======
         m_pendingTasks.removeMPReadTransactions();
     }
->>>>>>> a67bc518
 }