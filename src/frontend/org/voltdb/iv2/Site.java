/* This file is part of VoltDB.
 * Copyright (C) 2008-2019 VoltDB Inc.
 *
 * This program is free software: you can redistribute it and/or modify
 * it under the terms of the GNU Affero General Public License as
 * published by the Free Software Foundation, either version 3 of the
 * License, or (at your option) any later version.
 *
 * This program is distributed in the hope that it will be useful,
 * but WITHOUT ANY WARRANTY; without even the implied warranty of
 * MERCHANTABILITY or FITNESS FOR A PARTICULAR PURPOSE.  See the
 * GNU Affero General Public License for more details.
 *
 * You should have received a copy of the GNU Affero General Public License
 * along with VoltDB.  If not, see <http://www.gnu.org/licenses/>.
 */

package org.voltdb.iv2;

import java.io.IOException;
import java.lang.reflect.Method;
import java.nio.ByteBuffer;
import java.util.Collection;
import java.util.Deque;
import java.util.HashMap;
import java.util.HashSet;
import java.util.List;
import java.util.Map;
import java.util.concurrent.Future;
import java.util.concurrent.atomic.AtomicInteger;

import org.voltcore.logging.Level;
import org.voltcore.logging.VoltLogger;
import org.voltcore.messaging.TransactionInfoBaseMessage;
import org.voltcore.utils.CoreUtils;
import org.voltcore.utils.DBBPool;
import org.voltcore.utils.EstTime;
import org.voltcore.utils.Pair;
import org.voltdb.BackendTarget;
import org.voltdb.CatalogContext;
import org.voltdb.DRConsumerDrIdTracker;
import org.voltdb.DRConsumerDrIdTracker.DRSiteDrIdTracker;
import org.voltdb.DRIdempotencyResult;
import org.voltdb.DRLogSegmentId;
import org.voltdb.DependencyPair;
import org.voltdb.ExtensibleSnapshotDigestData;
import org.voltdb.HsqlBackend;
import org.voltdb.IndexStats;
import org.voltdb.LoadedProcedureSet;
import org.voltdb.MemoryStats;
import org.voltdb.NonVoltDBBackend;
import org.voltdb.ParameterSet;
import org.voltdb.PartitionDRGateway;
import org.voltdb.PostGISBackend;
import org.voltdb.PostgreSQLBackend;
import org.voltdb.ProcedureRunner;
import org.voltdb.SiteProcedureConnection;
import org.voltdb.SiteSnapshotConnection;
import org.voltdb.SnapshotCompletionMonitor.ExportSnapshotTuple;
import org.voltdb.SnapshotDataTarget;
import org.voltdb.SnapshotFormat;
import org.voltdb.SnapshotSiteProcessor;
import org.voltdb.SnapshotTableTask;
import org.voltdb.StartAction;
import org.voltdb.StatsAgent;
import org.voltdb.StatsSelector;
import org.voltdb.SystemProcedureCatalog;
import org.voltdb.SystemProcedureExecutionContext;
import org.voltdb.TableStats;
import org.voltdb.TableStreamType;
import org.voltdb.TheHashinator;
import org.voltdb.TheHashinator.HashinatorConfig;
import org.voltdb.TupleStreamStateInfo;
import org.voltdb.VoltDB;
import org.voltdb.VoltProcedure.VoltAbortException;
import org.voltdb.VoltSystemProcedure;
import org.voltdb.VoltTable;
import org.voltdb.catalog.CatalogMap;
import org.voltdb.catalog.CatalogSerializer;
import org.voltdb.catalog.Cluster;
import org.voltdb.catalog.Column;
import org.voltdb.catalog.DRCatalogCommands;
import org.voltdb.catalog.DRCatalogDiffEngine;
import org.voltdb.catalog.Database;
import org.voltdb.catalog.Deployment;
import org.voltdb.catalog.Procedure;
import org.voltdb.catalog.Table;
import org.voltdb.dtxn.SiteTracker;
import org.voltdb.dtxn.TransactionState;
import org.voltdb.dtxn.UndoAction;
import org.voltdb.exceptions.DRTableNotFoundException;
import org.voltdb.exceptions.EEException;
import org.voltdb.export.ExportDataSource.StreamStartAction;
import org.voltdb.export.ExportManagerInterface;
import org.voltdb.jni.ExecutionEngine;
import org.voltdb.jni.ExecutionEngine.EventType;
import org.voltdb.jni.ExecutionEngine.LoadTableCaller;
import org.voltdb.jni.ExecutionEngine.TaskType;
import org.voltdb.jni.ExecutionEngineIPC;
import org.voltdb.jni.ExecutionEngineJNI;
import org.voltdb.jni.MockExecutionEngine;
import org.voltdb.messaging.CompleteTransactionMessage;
import org.voltdb.messaging.FastDeserializer;
import org.voltdb.messaging.FragmentTaskMessage;
import org.voltdb.messaging.Iv2InitiateTaskMessage;
import org.voltdb.rejoin.TaskLog;
import org.voltdb.settings.ClusterSettings;
import org.voltdb.settings.NodeSettings;
import org.voltdb.sysprocs.LowImpactDeleteNT.ComparisonOperation;
import org.voltdb.sysprocs.saverestore.HiddenColumnFilter;
import org.voltdb.utils.CompressionService;
import org.voltdb.utils.LogKeys;
import org.voltdb.utils.MinimumRatioMaintainer;

import com.google_voltpatches.common.base.Charsets;
import com.google_voltpatches.common.base.Preconditions;
import com.google_voltpatches.common.collect.Lists;

import vanilla.java.affinity.impl.PosixJNAAffinity;

public class Site implements Runnable, SiteProcedureConnection, SiteSnapshotConnection
{
    private static final VoltLogger hostLog = new VoltLogger("HOST");
    private static final VoltLogger drLog = new VoltLogger("DRAGENT");

    private static final double m_taskLogReplayRatio =
            Double.valueOf(System.getProperty("TASKLOG_REPLAY_RATIO", "0.6"));

    // Set to false trigger shutdown.
    volatile boolean m_shouldContinue = true;

    // HSId of this site's initiator.
    final long m_siteId;

    final int m_snapshotPriority;

    // Partition count is important on SPIs, MPI doesn't use it.
    int m_numberOfPartitions;

    // What type of EE is controlled
    final BackendTarget m_backend;

    // Is the site in a rejoining mode.
    private final static int kStateRunning = 0;
    private final static int kStateRejoining = 1;
    private final static int kStateReplayingRejoin = 2;
    private int m_rejoinState;
    private final TaskLog m_rejoinTaskLog;
    private JoinProducerBase.JoinCompletionAction m_replayCompletionAction;

    // Enumerate execution sites by host.
    private static final AtomicInteger siteIndexCounter = new AtomicInteger(0);
    private final int m_siteIndex = siteIndexCounter.getAndIncrement();

    // Manages pending tasks.
    final SiteTaskerQueue m_pendingSiteTasks;

    /*
     * There is really no legitimate reason to touch the initiator mailbox from the site,
     * but it turns out to be necessary at startup when restoring a snapshot. The snapshot
     * has the transaction id for the partition that it must continue from and it has to be
     * set at all replicas of the partition.
     */
    final InitiatorMailbox m_initiatorMailbox;

    // Almighty execution engine and its (HSQL or PostgreSQL) backend sidekick
    ExecutionEngine m_ee;
    NonVoltDBBackend m_non_voltdb_backend;

    // Stats
    final TableStats m_tableStats;
    final IndexStats m_indexStats;
    final MemoryStats m_memStats;

    // Each execution site manages snapshot using a SnapshotSiteProcessor
    private SnapshotSiteProcessor m_snapshotter;

    // Current catalog
    volatile CatalogContext m_context;

    // Currently available procedures
    volatile LoadedProcedureSet m_loadedProcedures;

    // Cache the DR gateway here so that we can pass it to tasks as they are reconstructed from
    // the task log
    private PartitionDRGateway m_drGateway;
    private PartitionDRGateway m_mpDrGateway;
    private final boolean m_isLowestSiteId; // true if this site has the MP gateway

    /*
     * Track the last producer-cluster unique IDs and drIds associated with an
     *  @ApplyBinaryLogSP and @ApplyBinaryLogMP invocation so it can be provided to the
     *  ReplicaDRGateway on repair
     */
    private Map<Integer, Map<Integer, DRSiteDrIdTracker>> m_maxSeenDrLogsBySrcPartition =
            new HashMap<>();
    private long m_lastLocalSpUniqueId = -1L;   // Only populated by the Site for ApplyBinaryLog Txns
    private long m_lastLocalMpUniqueId = -1L;   // Only populated by the Site for ApplyBinaryLog Txns

    // Current topology
    int m_partitionId;

    private final String m_coreBindIds;

    // Need temporary access to some startup parameters in order to
    // initialize EEs in the right thread.
    private static class StartupConfig
    {
        final String m_serializedCatalog;
        final long m_timestamp;
        StartupConfig(final String catalog, final long timestamp)
        {
            m_serializedCatalog = catalog;
            m_timestamp = timestamp;
        }
    }
    private StartupConfig m_startupConfig = null;


    // Undo token state for the corresponding EE.
    public final static long kInvalidUndoToken = -1L;
    private long m_latestUndoToken = 0L;
    private long m_latestUndoTxnId = Long.MIN_VALUE;

    private long getNextUndoToken(long txnId)
    {
        if (txnId != m_latestUndoTxnId) {
            m_latestUndoTxnId = txnId;
            return ++m_latestUndoToken;
        } else {
            return m_latestUndoToken;
        }
    }

    /*
     * Increment the undo token blindly to work around
     * issues using a single token per transaction
     * See ENG-5242
     */
    private long getNextUndoTokenBroken() {
        m_latestUndoTxnId = m_currentTxnId;
        return ++m_latestUndoToken;
    }

    @Override
    public long getLatestUndoToken()
    {
        return m_latestUndoToken;
    }

    // Advanced in complete transaction.
    long m_lastCommittedSpHandle = 0;
    long m_spHandleForSnapshotDigest = 0;
    long m_currentTxnId = Long.MIN_VALUE;
    long m_lastTxnTime = System.currentTimeMillis();

    /*
     * The version of the hashinator currently in use at the site will be consistent
     * across the node because balance partitions runs everywhere and all sites update.
     *
     * There is a corner case with live rejoin where sites replay their log and some sites
     * can pull ahead and update the global hashinator to ones further ahead causing transactions
     * to not be applied correctly during replay at the other sites. To avoid this each site
     * maintains a reference to it's own hashinator (which will be shared if possible).
     *
     * When two partition transactions come online they will diverge for pretty much the entire rebalance,
     * but will converge at the end when the final hash function update is issued everywhere
     */
    TheHashinator m_hashinator;

    SiteProcedureConnection getSiteProcedureConnection()
    {
        return this;
    }

    /**
     * SystemProcedures are "friends" with ExecutionSites and granted
     * access to internal state via m_systemProcedureContext.
     */
    SystemProcedureExecutionContext m_sysprocContext = new SystemProcedureExecutionContext() {
        @Override
        public ClusterSettings getClusterSettings() {
            return m_context.getClusterSettings();
        }

        @Override
        public NodeSettings getPaths() {
            return m_context.getNodeSettings();
        }

        @Override
        public Database getDatabase() {
            return m_context.database;
        }

        @Override
        public Cluster getCluster() {
            return m_context.cluster;
        }

        @Override
        public long getSpHandleForSnapshotDigest() {
            return m_spHandleForSnapshotDigest;
        }

        @Override
        public long getSiteId() {
            return m_siteId;
        }

        @Override
        public int getLocalSitesCount() {
            return m_context.getNodeSettings().getLocalSitesCount();
        }

        /*
         * Expensive to compute, memoize it
         */
        private Boolean m_isLowestSiteId = null;
        @Override
        public boolean isLowestSiteId()
        {
            if (m_isLowestSiteId != null) {
                return m_isLowestSiteId;
            } else {
                // FUTURE: should pass this status in at construction.
                long lowestSiteId = VoltDB.instance().getSiteTrackerForSnapshot().getLowestSiteForHost(getHostId());
                m_isLowestSiteId = m_siteId == lowestSiteId;
                return m_isLowestSiteId;
            }
        }

        @Override
        public int getClusterId() {
            return getCorrespondingClusterId();
        }


        @Override
        public int getHostId() {
            return CoreUtils.getHostIdFromHSId(m_siteId);
        }

        @Override
        public int getPartitionId() {
            return m_partitionId;
        }

        @Override
        public long getCatalogCRC() {
            return m_context.getCatalogCRC();
        }

        @Override
        public int getCatalogVersion() {
            return m_context.catalogVersion;
        }

        @Override
        public long getGenerationId() {
            return m_context.m_genId;
        }

        @Override
        public byte[] getCatalogHash() {
            return m_context.getCatalogHash();
        }

        @Override
        public byte[] getDeploymentHash() {
            return m_context.getDeploymentHash();
        }

        @Override
        public SiteTracker getSiteTrackerForSnapshot() {
            return VoltDB.instance().getSiteTrackerForSnapshot();
        }

        @Override
        public int getNumberOfPartitions() {
            return m_numberOfPartitions;
        }

        @Override
        public void setNumberOfPartitions(int partitionCount) {
            Site.this.setNumberOfPartitions(partitionCount);
        }

        @Override
        public SiteProcedureConnection getSiteProcedureConnection()
        {
            return Site.this;
        }

        @Override
        public SiteSnapshotConnection getSiteSnapshotConnection()
        {
            return Site.this;
        }

        @Override
        public void updateBackendLogLevels() {
            Site.this.updateBackendLogLevels();
        }

        @Override
        public boolean updateCatalog(String diffCmds, CatalogContext context,
                boolean requiresSnapshotIsolation,
                long txnId, long uniqueId, long spHandle,
                boolean isReplay,
                boolean requireCatalogDiffCmdsApplyToEE,
                boolean requiresNewExportGeneration)
        {
            return Site.this.updateCatalog(diffCmds, context, requiresSnapshotIsolation,
                    false, txnId, uniqueId, spHandle, isReplay,
                    requireCatalogDiffCmdsApplyToEE, requiresNewExportGeneration);
        }

        @Override
        public boolean updateSettings(CatalogContext context)
        {
            return Site.this.updateSettings(context);
        }

        @Override
        public TheHashinator getCurrentHashinator()
        {
            return m_hashinator;
        }

        @Override
        public void updateHashinator(TheHashinator hashinator)
        {
            Site.this.updateHashinator(hashinator);
        }

        @Override
        public boolean activateTableStream(final int tableId, TableStreamType type,
                HiddenColumnFilter hiddenColumnFilter, boolean undo, byte[] predicates)
        {
            return m_ee.activateTableStream(tableId, type, hiddenColumnFilter,
                    undo ? getNextUndoToken(m_currentTxnId) : Long.MAX_VALUE, predicates);
        }

        @Override
        public Pair<Long, int[]> tableStreamSerializeMore(int tableId, TableStreamType type,
                                                          List<DBBPool.BBContainer> outputBuffers)
        {
            return m_ee.tableStreamSerializeMore(tableId, type, outputBuffers);
        }

        @Override
        public void forceAllDRNodeBuffersToDisk(final boolean nofsync)
        {
            if (m_drGateway != null) {
                m_drGateway.forceAllDRNodeBuffersToDisk(nofsync);
            }
            if (m_mpDrGateway != null) {
                m_mpDrGateway.forceAllDRNodeBuffersToDisk(nofsync);
            }
        }

        /**
         * Check to see if binary log is expected (start DR id adjacent to last received DR id)
         */
        @Override
        public DRIdempotencyResult isExpectedApplyBinaryLog(int producerClusterId, int producerPartitionId,
                                                            long logId)
        {
            Map<Integer, DRSiteDrIdTracker> clusterSources = m_maxSeenDrLogsBySrcPartition.get(producerClusterId);
            if (clusterSources == null) {
                drLog.warn(String.format("P%d binary log site idempotency check failed. " +
                                "Site doesn't have tracker for this cluster while processing logId %d",
                        producerPartitionId, logId));
            }
            else {
                DRSiteDrIdTracker targetTracker = clusterSources.get(producerPartitionId);
                if (targetTracker == null) {
                    drLog.warn(String.format("P%d binary log site idempotency check failed. " +
                                    "Site's tracker is null while processing logId %d",
                            producerPartitionId, logId));
                }
                else {
                    assert (targetTracker.size() > 0);

                    final long lastReceivedLogId = targetTracker.getLastReceivedLogId();
                    if (lastReceivedLogId+1 == logId) {
                        // This is what we expected
                        return DRIdempotencyResult.SUCCESS;
                    }
                    if (lastReceivedLogId >= logId) {
                        // This is a duplicate
                        if (drLog.isDebugEnabled()) {
                            drLog.debug(String.format("P%d binary log site idempotency check returning DUP. " +
                                    "Site's tracker lastReceivedLogId is %d while the logId is %d",
                                    producerPartitionId, lastReceivedLogId, logId));
                        }
                        return DRIdempotencyResult.DUPLICATE;
                    }

                    if (drLog.isDebugEnabled()) {
                        drLog.debug(String.format("P%d binary log site idempotency check failed. " +
                                                  "Site's tracker lastReceivedLogId %d while the logId %d",
                                                  producerPartitionId, lastReceivedLogId, logId));
                    }
                }
            }
            return DRIdempotencyResult.GAP;
        }

        @Override
        public void appendApplyBinaryLogTxns(int producerClusterId, int producerPartitionId,
                                             long localUniqueId, DRConsumerDrIdTracker tracker)
        {
            assert(tracker.size() > 0);
            if (UniqueIdGenerator.getPartitionIdFromUniqueId(localUniqueId) == MpInitiator.MP_INIT_PID) {
                m_lastLocalMpUniqueId = localUniqueId;
            }
            else {
                m_lastLocalSpUniqueId = localUniqueId;
            }
            Map<Integer, DRSiteDrIdTracker> clusterSources = m_maxSeenDrLogsBySrcPartition.get(producerClusterId);
            assert(clusterSources != null);
            DRSiteDrIdTracker targetTracker = clusterSources.get(producerPartitionId);
            assert(targetTracker != null);
            targetTracker.incLastReceivedLogId();
            targetTracker.mergeTracker(tracker);
        }

        @Override
        public void recoverWithDrAppliedTrackers(Map<Integer, Map<Integer, DRSiteDrIdTracker>> trackers)
        {
            m_maxSeenDrLogsBySrcPartition = trackers;
        }

        @Override
        public void resetDrAppliedTracker() {
            m_maxSeenDrLogsBySrcPartition.clear();
            if (drLog.isDebugEnabled()) {
                drLog.debug("Cleared DR Applied tracker");
            }
            m_lastLocalSpUniqueId = -1L;
            m_lastLocalMpUniqueId = -1L;
        }

        @Override
        public void resetDrAppliedTracker(byte clusterId) {
            m_maxSeenDrLogsBySrcPartition.remove((int) clusterId);
            if (drLog.isDebugEnabled()) {
                drLog.debug("Reset DR Applied tracker for " + clusterId);
            }
            if (m_maxSeenDrLogsBySrcPartition.isEmpty()) {
                m_lastLocalSpUniqueId = -1L;
                m_lastLocalMpUniqueId = -1L;
            }
        }

        @Override
        public boolean hasRealDrAppliedTracker(byte clusterId) {
            boolean has = false;
            if (m_maxSeenDrLogsBySrcPartition.containsKey((int) clusterId)) {
                for (DRConsumerDrIdTracker tracker: m_maxSeenDrLogsBySrcPartition.get((int) clusterId).values()) {
                    if (tracker.isRealTracker()) {
                        has = true;
                        break;
                    }
                }
            }
            return has;
        }

        @Override
        public void initDRAppliedTracker(Map<Byte, Integer> clusterIdToPartitionCountMap) {
            for (Map.Entry<Byte, Integer> entry : clusterIdToPartitionCountMap.entrySet()) {
                int producerClusterId = entry.getKey();
                Map<Integer, DRSiteDrIdTracker> clusterSources =
                        m_maxSeenDrLogsBySrcPartition.getOrDefault(producerClusterId, new HashMap<>());
                addRemoveTrackers(producerClusterId, entry.getValue(), clusterSources);

                m_maxSeenDrLogsBySrcPartition.put(producerClusterId, clusterSources);
            }
        }

        private void addRemoveTrackers(int clusterId, int newCount, Map<Integer, DRSiteDrIdTracker> currMap) {
            if (!currMap.containsKey(MpInitiator.MP_INIT_PID)) {
                DRSiteDrIdTracker tracker = DRConsumerDrIdTracker.createSiteTracker(0,
                                                DRLogSegmentId.makeEmptyDRId(clusterId),
                                                Long.MIN_VALUE, Long.MIN_VALUE, MpInitiator.MP_INIT_PID);
                currMap.put(MpInitiator.MP_INIT_PID, tracker);
            }

            int oldCount = currMap.size() - 1;
            assert(oldCount >= 0);
            assert(newCount > 0);

            if (newCount > oldCount) { // elastic add. Initialize trackers for new partitions
                for (int i = oldCount; i < newCount; i++) {
                    DRSiteDrIdTracker tracker = DRConsumerDrIdTracker.createSiteTracker(0,
                            DRLogSegmentId.makeEmptyDRId(clusterId),
                            Long.MIN_VALUE, Long.MIN_VALUE, i);
                    currMap.put(i, tracker);
                }
            } else { // elastic remove. Remove trackers for removed partitions
                for (int i=newCount; i< oldCount; i++) {
                    currMap.remove(i);
                }
            }
        }

        @Override
        public Map<Integer, Map<Integer, DRSiteDrIdTracker>> getDrAppliedTrackers()
        {
            DRConsumerDrIdTracker.debugTraceTracker(drLog, m_maxSeenDrLogsBySrcPartition);
            return m_maxSeenDrLogsBySrcPartition;
        }

        @Override
        public Pair<Long, Long> getDrLastAppliedUniqueIds()
        {
            return Pair.of(m_lastLocalSpUniqueId, m_lastLocalMpUniqueId);
        }

        @Override
        public Procedure ensureDefaultProcLoaded(String procName) {
            ProcedureRunner runner = Site.this.m_loadedProcedures.getProcByName(procName);
            return runner.getCatalogProcedure();
        }

        @Override
        public InitiatorMailbox getInitiatorMailbox() {
            return m_initiatorMailbox;
        }
    };

    /** Create a new execution site and the corresponding EE */
    public Site(
            SiteTaskerQueue pendingSiteTasks,
            long siteId,
            BackendTarget backend,
            CatalogContext context,
            String serializedCatalog,
            int partitionId,
            int numPartitions,
            StartAction startAction,
            int snapshotPriority,
            InitiatorMailbox initiatorMailbox,
            StatsAgent agent,
            MemoryStats memStats,
            String coreBindIds,
            TaskLog rejoinTaskLog,
            boolean isLowestSiteId)
    {
        m_siteId = siteId;
        m_context = context;
        m_partitionId = partitionId;
        m_numberOfPartitions = numPartitions;
        m_pendingSiteTasks = pendingSiteTasks;
        m_backend = backend;
        m_rejoinState = startAction.doesJoin() ? kStateRejoining : kStateRunning;
        m_snapshotPriority = snapshotPriority;
        // need this later when running in the final thread.
        m_startupConfig = new StartupConfig(serializedCatalog, context.m_genId);
        m_lastCommittedSpHandle = TxnEgo.makeZero(partitionId).getTxnId();
        m_spHandleForSnapshotDigest = m_lastCommittedSpHandle;
        m_currentTxnId = Long.MIN_VALUE;
        m_initiatorMailbox = initiatorMailbox;
        m_coreBindIds = coreBindIds;
        m_rejoinTaskLog = rejoinTaskLog;
        m_isLowestSiteId = isLowestSiteId;
        m_hashinator = TheHashinator.getCurrentHashinator();

        if (agent != null) {
            m_tableStats = new TableStats(m_siteId);
            agent.registerStatsSource(StatsSelector.TABLE,
                                      m_siteId,
                                      m_tableStats);
            m_indexStats = new IndexStats(m_siteId);
            agent.registerStatsSource(StatsSelector.INDEX,
                                      m_siteId,
                                      m_indexStats);
            m_memStats = memStats;
        } else {
            // MPI doesn't need to track these stats
            m_tableStats = null;
            m_indexStats = null;
            m_memStats = null;
        }
    }

    public void setDRGateway(PartitionDRGateway drGateway,
                             PartitionDRGateway mpDrGateway)
    {
        m_drGateway = drGateway;
        m_mpDrGateway = mpDrGateway;
        if (m_isLowestSiteId && m_mpDrGateway == null) {
            throw new IllegalArgumentException("This site should contain the MP DR gateway but was not given");
        } else if (!m_isLowestSiteId && m_mpDrGateway != null) {
            throw new IllegalArgumentException("This site should not contain the MP DR gateway but was given");
        }
    }

    /** Update the loaded procedures. */
    void setLoadedProcedures(LoadedProcedureSet loadedProcedure)
    {
        m_loadedProcedures = loadedProcedure;
    }

    /** Thread specific initialization */
    void initialize()
    {
        if (m_backend == BackendTarget.NONE) {
            m_non_voltdb_backend = null;
            m_ee = new MockExecutionEngine();
        }
        else if (m_backend == BackendTarget.HSQLDB_BACKEND) {
            m_non_voltdb_backend = HsqlBackend.initializeHSQLBackend(m_siteId, m_context);
            m_ee = new MockExecutionEngine();
        }
        else if (m_backend == BackendTarget.POSTGRESQL_BACKEND) {
            m_non_voltdb_backend = PostgreSQLBackend.initializePostgreSQLBackend(m_context);
            m_ee = new MockExecutionEngine();
        }
        else if (m_backend == BackendTarget.POSTGIS_BACKEND) {
            m_non_voltdb_backend = PostGISBackend.initializePostGISBackend(m_context);
            m_ee = new MockExecutionEngine();
        }
        else {
            m_non_voltdb_backend = null;
            m_ee = initializeEE();
        }
        m_ee.loadFunctions(m_context);

        m_snapshotter = new SnapshotSiteProcessor(m_pendingSiteTasks,
        m_snapshotPriority,
        new SnapshotSiteProcessor.IdlePredicate() {
            @Override
            public boolean idle(long now) {
                return (now - 5) > m_lastTxnTime;
            }
        });
    }

    /** Create a native VoltDB execution engine */
    ExecutionEngine initializeEE()
    {
        String hostname = CoreUtils.getHostnameOrAddress();
        HashinatorConfig hashinatorConfig = TheHashinator.getCurrentConfig();
        ExecutionEngine eeTemp = null;
        Deployment deploy = m_context.cluster.getDeployment().get("deployment");
        final int defaultDrBufferSize = Integer.getInteger("DR_DEFAULT_BUFFER_SIZE", 512 * 1024); // 512KB
        int configuredTimeout = Integer.getInteger("MAX_EXPORT_BUFFER_FLUSH_INTERVAL", 4*1000);
        final int exportFlushTimeout = configuredTimeout > 0 ? configuredTimeout : 4*1000;
        int tempTableMaxSize = deploy.getSystemsettings().get("systemsettings").getTemptablemaxsize();
        if (System.getProperty("TEMP_TABLE_MAX_SIZE") != null) {
            // Allow a system property to override the deployment setting
            // for testing purposes.
            tempTableMaxSize = Integer.getInteger("TEMP_TABLE_MAX_SIZE");
        }

        try {
            // NATIVE_EE_JNI and NATIVE_EE_LARGE_JNI
            if (m_backend.isDefaultJNITarget) {
                eeTemp =
                    new ExecutionEngineJNI(
                        m_context.cluster.getRelativeIndex(),
                        m_siteId,
                        m_partitionId,
                        m_context.getNodeSettings().getLocalSitesCount(),
                        CoreUtils.getHostIdFromHSId(m_siteId),
                        hostname,
                        m_context.cluster.getDrclusterid(),
                        defaultDrBufferSize,
                        tempTableMaxSize,
                        hashinatorConfig,
                        m_isLowestSiteId,
                        exportFlushTimeout);
            }
            else if (m_backend == BackendTarget.NATIVE_EE_SPY_JNI){
                Class<?> spyClass = Class.forName("org.mockito.Mockito");
                Method spyMethod = spyClass.getDeclaredMethod("spy", Object.class);
                ExecutionEngine internalEE = new ExecutionEngineJNI(
                        m_context.cluster.getRelativeIndex(),
                        m_siteId,
                        m_partitionId,
                        m_context.getNodeSettings().getLocalSitesCount(),
                        CoreUtils.getHostIdFromHSId(m_siteId),
                        hostname,
                        m_context.cluster.getDrclusterid(),
                        defaultDrBufferSize,
                        tempTableMaxSize,
                        hashinatorConfig,
                        m_isLowestSiteId,
                        exportFlushTimeout);
                eeTemp = (ExecutionEngine) spyMethod.invoke(null, internalEE);
            }
            else if (m_backend.isIPC) {
                // set up the EE over IPC
                eeTemp =
                    new ExecutionEngineIPC(
                            m_context.cluster.getRelativeIndex(),
                            m_siteId,
                            m_partitionId,
                            m_context.getNodeSettings().getLocalSitesCount(),
                            CoreUtils.getHostIdFromHSId(m_siteId),
                            hostname,
                            m_context.cluster.getDrclusterid(),
                            defaultDrBufferSize,
                            tempTableMaxSize,
                            m_backend,
                            VoltDB.instance().getConfig().m_ipcPort,
                            hashinatorConfig,
                            m_isLowestSiteId,
                            exportFlushTimeout);
            }
            else {
                /* This seems very bad. */
                throw new VoltAbortException(
                        String.format("Unexpected BackendTarget value %s", m_backend)
                );
            }
            eeTemp.loadCatalog(m_startupConfig.m_timestamp, m_startupConfig.m_serializedCatalog);
            eeTemp.setBatchTimeout(m_context.cluster.getDeployment().get("deployment").
                            getSystemsettings().get("systemsettings").getQuerytimeout());
        }
        // just print error info an bail if we run into an error here
        catch (final Exception ex) {
            hostLog.l7dlog( Level.FATAL, LogKeys.host_ExecutionSite_FailedConstruction.name(),
                            new Object[] { m_siteId, m_siteIndex }, ex);
            VoltDB.crashLocalVoltDB(ex.getMessage(), true, ex);
        }
        return eeTemp;
    }


    @Override
    public void run()
    {
        if (m_partitionId == MpInitiator.MP_INIT_PID) {
            Thread.currentThread().setName("MP Site - " + CoreUtils.hsIdToString(m_siteId));
        }
        else {
            Thread.currentThread().setName("SP " + m_partitionId + " Site - " + CoreUtils.hsIdToString(m_siteId));
        }
        if (m_coreBindIds != null) {
            PosixJNAAffinity.INSTANCE.setAffinity(m_coreBindIds);
        }
        initialize();
        m_startupConfig = null; // release the serializableCatalog.
        //Maintain a minimum ratio of task log (unrestricted) to live (restricted) transactions
        final MinimumRatioMaintainer mrm = new MinimumRatioMaintainer(m_taskLogReplayRatio);
        try {
            while (m_shouldContinue) {
                if (m_rejoinState == kStateRunning) {
                    // Normal operation blocks the site thread on the sitetasker queue.
                    SiteTasker task = m_pendingSiteTasks.take();
                    if (task instanceof TransactionTask) {
                        m_currentTxnId = ((TransactionTask)task).getTxnId();
                        m_lastTxnTime = EstTime.currentTimeMillis();
                    }
                    task.run(getSiteProcedureConnection());
                } else if (m_rejoinState == kStateReplayingRejoin) {
                    // Rejoin operation poll and try to do some catchup work. Tasks
                    // are responsible for logging any rejoin work they might have.
                    SiteTasker task = m_pendingSiteTasks.peek();
                    boolean didWork = false;
                    if (task != null) {
                        didWork = true;
                        //If the task log is empty, free to execute the task
                        //If the mrm says we can do a restricted task, go do it
                        //Otherwise spin doing unrestricted tasks until we can bail out
                        //and do the restricted task that was polled
                        while (!m_rejoinTaskLog.isEmpty() && !mrm.canDoRestricted()) {
                            replayFromTaskLog(mrm);
                        }
                        mrm.didRestricted();
                        // If m_rejoinState didn't change to kStateRunning because of replayFromTaskLog(),
                        // remove the task from the scheduler and give it to task log.
                        // Otherwise, keep the task in the scheduler and let the next loop take and handle it
                        if (m_rejoinState != kStateRunning) {
                            m_pendingSiteTasks.poll();
                            task.runForRejoin(getSiteProcedureConnection(), m_rejoinTaskLog);
                        }
                    } else {
                        //If there are no tasks, do task log work
                        didWork = replayFromTaskLog(mrm);
                    }
                    if (!didWork) {
                        Thread.yield();
                    }
                } else {
                    SiteTasker task = m_pendingSiteTasks.take();
                    task.runForRejoin(getSiteProcedureConnection(), m_rejoinTaskLog);
                }
            }
        }
        catch (OutOfMemoryError e)
        {
            // Even though OOM should be caught by the Throwable section below,
            // it sadly needs to be handled seperately. The goal here is to make
            // sure VoltDB crashes.
            String errmsg = "Site: " + org.voltcore.utils.CoreUtils.hsIdToString(m_siteId) +
                " ran out of Java memory. " + "This node will shut down.";
            VoltDB.crashLocalVoltDB(errmsg, true, e);
        }
        catch (Throwable t) {

            //do not emit message while the node is being shutdown.
            if (m_shouldContinue) {
                String errmsg = "Site: " + org.voltcore.utils.CoreUtils.hsIdToString(m_siteId) +
                        " encountered an " + "unexpected error and will die, taking this VoltDB node down.";
                hostLog.error(errmsg);

                for (StackTraceElement ste: t.getStackTrace()) {
                    hostLog.error(ste.toString());
                }

                VoltDB.crashLocalVoltDB(errmsg, true, t);
            }
        }

        try {
            shutdown();
        } finally {
            CompressionService.releaseThreadLocal();
        }
    }

    ParticipantTransactionState global_replay_mpTxn = null;
    boolean replayFromTaskLog(MinimumRatioMaintainer mrm) throws IOException
    {
        // not yet time to catch-up.
        if (m_rejoinState != kStateReplayingRejoin) {
            return false;
        }

        TransactionInfoBaseMessage tibm = m_rejoinTaskLog.getNextMessage();
        if (tibm != null) {
            mrm.didUnrestricted();
            if (tibm instanceof Iv2InitiateTaskMessage) {
                Iv2InitiateTaskMessage m = (Iv2InitiateTaskMessage)tibm;
                SpProcedureTask t = new SpProcedureTask(
                        m_initiatorMailbox, m.getStoredProcedureName(),
                        null, m);
                if(allowInitiateTask(m)) {
                    m_currentTxnId = t.getTxnId();
                    m_lastTxnTime = EstTime.currentTimeMillis();
                    t.runFromTaskLog(this);
                }
            }
            else if (tibm instanceof FragmentTaskMessage) {
                FragmentTaskMessage m = (FragmentTaskMessage)tibm;
                if (global_replay_mpTxn == null) {
                    global_replay_mpTxn = new ParticipantTransactionState(m.getTxnId(), m);
                }
                else if (global_replay_mpTxn.txnId != m.getTxnId()) {
                    VoltDB.crashLocalVoltDB("Started a MP transaction during replay before completing " +
                            " open transaction.", false, null);
                }

                TransactionTask t;
                if (m.isSysProcTask()) {
                    t = new SysprocFragmentTask(m_initiatorMailbox, m, global_replay_mpTxn);
                } else {
                    t = new FragmentTask(m_initiatorMailbox, m, global_replay_mpTxn);
                }

                if (allowFragmentTask(m)) {
                    m_currentTxnId = t.getTxnId();
                    m_lastTxnTime = EstTime.currentTimeMillis();
                    t.runFromTaskLog(this);
                }
            }
            else if (tibm instanceof CompleteTransactionMessage) {
                // Needs improvement: completes for sysprocs aren't filterable as sysprocs.
                // Only complete transactions that are open...
                if (global_replay_mpTxn != null) {
                    CompleteTransactionMessage m = (CompleteTransactionMessage)tibm;
                    CompleteTransactionTask t = new CompleteTransactionTask(m_initiatorMailbox, global_replay_mpTxn,
                            null, m);
                    if (!m.isRestart()) {
                        global_replay_mpTxn = null;
                    }
                    t.runFromTaskLog(this);
                }
            }
            else {
                VoltDB.crashLocalVoltDB("Can not replay message type " +
                        tibm + " during live rejoin. Unexpected error.",
                        false, null);
            }
        }

        // exit replay being careful not to exit in the middle of a multi-partititon
        // transaction. The SPScheduler doesn't have a valid transaction state for a
        // partially replayed MP txn and in case of rollback the scheduler's undo token
        // is wrong. Run MP txns fully kStateRejoining or fully kStateRunning.
        if (m_rejoinTaskLog.isEmpty() && global_replay_mpTxn == null) {
            setReplayRejoinComplete();
        }
        return tibm != null;
    }

    public static boolean allowFragmentTask(FragmentTaskMessage msg) {
        // don't log sysproc fragments or iv2 initiate task messages.
        // this is all jealously; should be refactored to ask tibm
        // if it wants to be filtered for rejoin and eliminate this
        // horrible introspection. This implementation mimics the
        // original live rejoin code for ExecutionSite...
        // Multi part AdHoc Does not need to be checked because its an alias and runs procedure as planned.
        if (!msg.isSysProcTask()) {
            return true;
        }

        // fragId is not always available before FragmentTask is executed. In this case, check sysproc name.
        long fragId = VoltSystemProcedure.hashToFragId(msg.getPlanHash(0));
        return (SystemProcedureCatalog.isAllowableInTaskLog(fragId, msg));
    }

    public static boolean allowInitiateTask(Iv2InitiateTaskMessage msg){
        final SystemProcedureCatalog.Config sysproc = SystemProcedureCatalog.listing.get(msg.getStoredProcedureName());
        // All durable sysprocs and non-sysprocs should not get filtered.
        return(sysproc == null || sysproc.isDurable());
    }

    public void startShutdown()
    {
        m_shouldContinue = false;
    }

    void shutdown()
    {
        try {
            if (m_non_voltdb_backend != null) {
                m_non_voltdb_backend.shutdownInstance();
            }
            if (m_ee != null) {
                m_ee.release();
            }
            if (m_snapshotter != null) {
                try {
                    m_snapshotter.shutdown();
                } catch (InterruptedException e) {
                    hostLog.warn("Interrupted during shutdown", e);
                }
            }
            if (m_rejoinTaskLog != null) {
                try {
                    m_rejoinTaskLog.close();
                } catch (IOException e) {
                    hostLog.error("Exception closing rejoin task log", e);
                }
            }
        } catch (InterruptedException e) {
            hostLog.warn("Interrupted shutdown execution site.", e);
        }
    }

    //
    // SiteSnapshotConnection interface
    //
    @Override
    public void initiateSnapshots(
            SnapshotFormat format,
            HiddenColumnFilter hiddenColumnFilter,
            Deque<SnapshotTableTask> tasks,
            long txnId,
            boolean isTruncation,
            ExtensibleSnapshotDigestData extraSnapshotData) {
        m_snapshotter.initiateSnapshots(m_sysprocContext, format, hiddenColumnFilter, tasks, txnId, isTruncation,
                extraSnapshotData);
    }

    /*
     * Do snapshot work exclusively until there is no more. Also blocks
     * until the syncing and closing of snapshot data targets has completed.
     */
    @Override
    public HashSet<Exception> completeSnapshotWork() throws InterruptedException {
        return m_snapshotter.completeSnapshotWork(m_sysprocContext);
    }

    //
    // Legacy SiteProcedureConnection needed by ProcedureRunner
    //
    @Override
    public long getCorrespondingSiteId()
    {
        return m_siteId;
    }

    @Override
    public int getCorrespondingPartitionId()
    {
        return m_partitionId;
    }

    @Override
    public int getCorrespondingHostId()
    {
        return CoreUtils.getHostIdFromHSId(m_siteId);
    }

    @Override
    public int getCorrespondingClusterId()
    {
        return m_context.cluster.getDrclusterid();
    }

    @Override
    public PartitionDRGateway getDRGateway()
    {
        return m_drGateway;
    }

    @Override
    public byte[] loadTable(TransactionState state, String tableName,
            VoltTable data, LoadTableCaller caller) throws VoltAbortException
    {
        Table table = m_context.database.getTables().getIgnoreCase(tableName);
        if (table == null) {
            throw new VoltAbortException("table '" + tableName + "' does not exist in database");
        }

        return loadTable(state.txnId, state.m_spHandle, state.uniqueId, table.getRelativeIndex(), data, caller);
    }

    @Override
    public byte[] loadTable(long txnId, long spHandle, long uniqueId, int tableId, VoltTable data,
            LoadTableCaller caller)
    {
        // Long.MAX_VALUE is a no-op don't track undo token
        return m_ee.loadTable(tableId, data, txnId,
                spHandle,
                m_lastCommittedSpHandle,
                uniqueId,
                caller.createUndoToken() ? getNextUndoToken(m_currentTxnId) : Long.MAX_VALUE,
                caller);
    }

    @Override
    public void updateBackendLogLevels()
    {
        m_ee.setLogLevels(org.voltdb.jni.EELoggers.getLogLevels());
    }

    @Override
    public void setViewsEnabled(String viewNames, boolean enabled) {
        m_ee.setViewsEnabled(viewNames, enabled);
    }

    @Override
    public Map<Integer, List<VoltTable>> recursableRun(
            TransactionState currentTxnState)
    {
        return currentTxnState.recursableRun(this);
    }

    @Override
    public void setSpHandleForSnapshotDigest(long spHandle)
    {
        // During rejoin, the spHandle is updated even though the site is not executing the tasks. If it's a live
        // rejoin, all logged tasks will be replayed. So the spHandle may go backward and forward again. It should
        // stop at the same point after replay.
        m_spHandleForSnapshotDigest = Math.max(m_spHandleForSnapshotDigest, spHandle);
    }

    /**
     * Java level related stuffs that are also needed to roll back
     * @param undoLog
     * @param undo
     */
    private static void handleUndoLog(List<UndoAction> undoLog, boolean undo) {
        if (undoLog == null) {
            return;
        }

        if (undo) {
            undoLog = Lists.reverse(undoLog);
        }
        for (UndoAction action : undoLog) {
            if (undo) {
                action.undo();
            } else {
                action.release();
            }
        }
        if (undo) {
            undoLog.clear();
        }
    }

    private void setLastCommittedSpHandle(long spHandle)
    {
        if (TxnEgo.getPartitionId(m_lastCommittedSpHandle) != m_partitionId) {
            VoltDB.crashLocalVoltDB("Mismatch SpHandle partitiond id " +
                                    TxnEgo.getPartitionId(m_lastCommittedSpHandle) + ", " +
                                    TxnEgo.getPartitionId(spHandle), true, null);
        }
        m_lastCommittedSpHandle = spHandle;
        setSpHandleForSnapshotDigest(m_lastCommittedSpHandle);
    }

    @Override
    public void truncateUndoLog(boolean rollback, boolean isEmptyDRTxn, long beginUndoToken,
            long spHandle, List<UndoAction> undoLog) {
        // Set the last committed txnId even if there is nothing to undo, as long as the txn is not rolling back.
        if (!rollback) {
            setLastCommittedSpHandle(spHandle);
        }

        //Any new txnid will create a new undo quantum, including the same txnid again
        m_latestUndoTxnId = Long.MIN_VALUE;
        //If the begin undo token is not set the txn never did any work so there is nothing to undo/release
        if (beginUndoToken == Site.kInvalidUndoToken) {
            return;
        } else if (rollback) {
            m_ee.undoUndoToken(beginUndoToken);
        } else {
            assert(m_latestUndoToken != Site.kInvalidUndoToken);
            assert(m_latestUndoToken >= beginUndoToken);
            if (m_latestUndoToken > beginUndoToken) {
                m_ee.releaseUndoToken(m_latestUndoToken, isEmptyDRTxn);
            }
        }
        // java level roll back
        handleUndoLog(undoLog, rollback);
    }

    @Override
    public void stashWorkUnitDependencies(Map<Integer, List<VoltTable>> dependencies)
    {
        m_ee.stashWorkUnitDependencies(dependencies);
    }

    @Override
    public DependencyPair executeSysProcPlanFragment(
            TransactionState txnState,
            Map<Integer, List<VoltTable>> dependencies, long fragmentId,
            ParameterSet params)
    {
        ProcedureRunner runner = m_loadedProcedures.getSysproc(fragmentId);
        return runner.executeSysProcPlanFragment(txnState, dependencies, fragmentId, params);
    }

    @Override
    public NonVoltDBBackend getNonVoltDBBackendIfExists()
    {
        return m_non_voltdb_backend;
    }

    @Override
    public long[] getUSOForExportTable(String streamName)
    {
        return m_ee.getUSOForExportTable(streamName);
    }

    @Override
    public TupleStreamStateInfo getDRTupleStreamStateInfo()
    {
        if (m_drGateway == null || !m_drGateway.isActive()) {
            return null;
        }
        // Set the psetBuffer buffer capacity and clear the buffer
        m_ee.getParamBufferForExecuteTask(0);
        ByteBuffer resultBuffer = ByteBuffer.wrap(m_ee.executeTask(TaskType.GET_DR_TUPLESTREAM_STATE, ByteBuffer.allocate(0)));
        long partitionSequenceNumber = resultBuffer.getLong();
        long partitionSpUniqueId = resultBuffer.getLong();
        long partitionMpUniqueId = resultBuffer.getLong();
        int drVersion = resultBuffer.getInt();
        DRLogSegmentId partitionInfo = new DRLogSegmentId(partitionSequenceNumber, partitionSpUniqueId, partitionMpUniqueId);
        byte hasReplicatedStateInfo = resultBuffer.get();
        TupleStreamStateInfo info;
        if (hasReplicatedStateInfo != 0) {
            long replicatedSequenceNumber = resultBuffer.getLong();
            long replicatedSpUniqueId = resultBuffer.getLong();
            long replicatedMpUniqueId = resultBuffer.getLong();
            DRLogSegmentId replicatedInfo = new DRLogSegmentId(replicatedSequenceNumber, replicatedSpUniqueId, replicatedMpUniqueId);
            info = new TupleStreamStateInfo(partitionInfo, replicatedInfo, drVersion);
        } else {
            info = new TupleStreamStateInfo(partitionInfo, drVersion);
        }
        return info;
    }

    @Override
    public void setDRSequenceNumbers(Long partitionSequenceNumber, Long mpSequenceNumber) {
        if (partitionSequenceNumber == null && mpSequenceNumber == null) {
            return;
        }
        ByteBuffer paramBuffer = m_ee.getParamBufferForExecuteTask(16);
        paramBuffer.putLong(partitionSequenceNumber != null ? partitionSequenceNumber : Long.MIN_VALUE);
        paramBuffer.putLong(mpSequenceNumber != null ? mpSequenceNumber : Long.MIN_VALUE);
        m_ee.executeTask(TaskType.SET_DR_SEQUENCE_NUMBERS, paramBuffer);
    }

    @Override
    public void toggleProfiler(int toggle)
    {
        m_ee.toggleProfiler(toggle);
    }

    @Override
    public void tick()
    {
        long time = System.currentTimeMillis();

        m_ee.tick(time, m_lastCommittedSpHandle);
        statsTick(time);
    }

    /**
     * Cache the current statistics.
     *
     * @param time
     */
    private void statsTick(long time)
    {
        /*
         * grab the table statistics from ee and put it into the statistics
         * agent.
         */
        if (m_tableStats != null) {
            CatalogMap<Table> tables = m_context.database.getTables();
            int[] tableIds = new int[tables.size()];
            int i = 0;
            for (Table table : tables) {
                tableIds[i++] = table.getRelativeIndex();
            }

            // data to aggregate
            long tupleCount = 0;
            long tupleDataMem = 0;
            long tupleAllocatedMem = 0;
            long indexMem = 0;
            long stringMem = 0;

            // update table stats
            final VoltTable[] s1 =
                m_ee.getStats(StatsSelector.TABLE, tableIds, false, time);
            if ((s1 != null) && (s1.length > 0)) {
                VoltTable stats = s1[0];
                assert(stats != null);

                // rollup the table memory stats for this site
                while (stats.advanceRow()) {
                    //Assert column index matches name for ENG-4092
                    assert(stats.getColumnName(7).equals("TUPLE_COUNT"));
                    assert(stats.getColumnName(6).equals("TABLE_TYPE"));
                    assert(stats.getColumnName(5).equals("TABLE_NAME"));
                    boolean isReplicated = tables.getIgnoreCase(stats.getString(5)).getIsreplicated();
                    boolean trackMemory = (!isReplicated) || m_isLowestSiteId;
                    if ("PersistentTable".equals(stats.getString(6)) && trackMemory){
                        tupleCount += stats.getLong(7);
                    }
                    assert(stats.getColumnName(8).equals("TUPLE_ALLOCATED_MEMORY"));
                    if (trackMemory) {
                        tupleAllocatedMem += stats.getLong(8);
                    }
                    assert(stats.getColumnName(9).equals("TUPLE_DATA_MEMORY"));
                    if (trackMemory) {
                        tupleDataMem += stats.getLong(9);
                    }
                    assert(stats.getColumnName(10).equals("STRING_DATA_MEMORY"));
                    if (trackMemory) {
                        stringMem += stats.getLong(10);
                    }
                }
                stats.resetRowPosition();

                m_tableStats.setStatsTable(stats);
            }
            else {
                // the EE returned no table stats, which means there are no tables.
                // Need to ensure the cached stats are cleared to reflect that
                m_tableStats.resetStatsTable();
            }

            // update index stats
            final VoltTable[] s2 =
                m_ee.getStats(StatsSelector.INDEX, tableIds, false, time);
            if ((s2 != null) && (s2.length > 0)) {
                VoltTable stats = s2[0];
                assert(stats != null);

                // rollup the index memory stats for this site
                while (stats.advanceRow()) {
                    //Assert column index matches name for ENG-4092
                    assert(stats.getColumnName(6).equals("TABLE_NAME"));
                    boolean isReplicated = tables.getIgnoreCase(stats.getString(6)).getIsreplicated();
                    boolean trackMemory = (!isReplicated) || m_isLowestSiteId;
                    assert(stats.getColumnName(11).equals("MEMORY_ESTIMATE"));
                    if (trackMemory) {
                        indexMem += stats.getLong(11);
                    }
                }
                stats.resetRowPosition();

                m_indexStats.setStatsTable(stats);
            }
            else {
                // the EE returned no index stats, which means there are no indexes.
                // Need to ensure the cached stats are cleared to reflect that
                m_indexStats.resetStatsTable();
            }

            // update the rolled up memory statistics
            if (m_memStats != null) {
                m_memStats.eeUpdateMemStats(m_siteId,
                                            tupleCount,
                                            tupleDataMem,
                                            tupleAllocatedMem,
                                            indexMem,
                                            stringMem,
                                            m_ee.getThreadLocalPoolAllocations());
            }
        }
    }

    @Override
    public void quiesce()
    {
        m_ee.quiesce(m_lastCommittedSpHandle);
    }

    @Override
    public void exportAction(boolean syncAction,
                             ExportSnapshotTuple sequences,
                             Integer partitionId, String streamName)
    {
        m_ee.exportAction(syncAction, sequences, partitionId, streamName);
    }

    @Override
    public boolean deleteMigratedRows(long txnid,
                                      long spHandle,
                                      long uniqueId,
                                      String tableName,
                                      long deletableTxnId)
    {
        return m_ee.deleteMigratedRows(txnid, spHandle, uniqueId,
                tableName, deletableTxnId, getNextUndoToken(m_currentTxnId));
    }

    @Override
    public VoltTable[] getStats(StatsSelector selector, int[] locators,
                                boolean interval, Long now)
    {
        return m_ee.getStats(selector, locators, interval, now);
    }

    @Override
    public Future<?> doSnapshotWork()
    {
        return m_snapshotter.doSnapshotWork(m_sysprocContext, false);
    }

    @Override
    public void startSnapshotWithTargets(Collection<SnapshotDataTarget> targets)
    {
        m_snapshotter.startSnapshotWithTargets(targets, System.currentTimeMillis());
    }

    @Override
    public void setRejoinComplete(
            JoinProducerBase.JoinCompletionAction replayComplete,
            Map<String, Map<Integer, ExportSnapshotTuple>> exportSequenceNumbers,
            Map<Integer, Long> drSequenceNumbers,
            Map<Integer, Map<Integer, Map<Integer, DRSiteDrIdTracker>>> allConsumerSiteTrackers,
            boolean requireExistingSequenceNumbers,
            long clusterCreateTime) {
        // transition from kStateRejoining to live rejoin replay.
        // pass through this transition in all cases; if not doing
        // live rejoin, will transfer to kStateRunning as usual
        // as the rejoin task log will be empty.
        assert(m_rejoinState == kStateRejoining);

        if (replayComplete == null) {
            throw new RuntimeException("Null Replay Complete Action.");
        }

        if (clusterCreateTime != -1) {
            VoltDB.instance().setClusterCreateTime(clusterCreateTime);
        }

        for (Map.Entry<String, Map<Integer, ExportSnapshotTuple>> tableEntry : exportSequenceNumbers.entrySet()) {
            final Table catalogTable = m_context.tables.get(tableEntry.getKey());
            if (catalogTable == null) {
                VoltDB.crashLocalVoltDB(
                        "Unable to find catalog entry for table named " + tableEntry.getKey(),
                        true,
                        null);
            }
            ExportSnapshotTuple sequenceNumbers = tableEntry.getValue().get(m_partitionId);

            if (sequenceNumbers == null) {
                if (requireExistingSequenceNumbers) {
                    VoltDB.crashLocalVoltDB(
                            "Could not find export sequence numbers for partition " +
                                    m_partitionId + " table " +
                                    tableEntry.getKey() + " have " + exportSequenceNumbers, false, null);
                } else {
                    sequenceNumbers = new ExportSnapshotTuple();
                }
            }

            exportAction(
                    true,
                    sequenceNumbers,
                    m_partitionId,
                    catalogTable.getTypeName());
            // assign the stats to the other partition's value
<<<<<<< HEAD
            ExportManagerInterface.instance().updateInitialExportStateToSeqNo(m_partitionId, catalogTable.getTypeName(),
                    StreamStartAction.REJOIN, tableEntry.getValue(), m_sysprocContext.isLowestSiteId());
=======
            ExportManager.instance().updateInitialExportStateToSeqNo(m_partitionId, catalogTable.getTypeName(),
                    StreamStartAction.REJOIN, tableEntry.getValue());
        }
        if (m_sysprocContext.isLowestSiteId()) {
            ExportManager.instance().updateDanglingExportStates(StreamStartAction.REJOIN, exportSequenceNumbers);
>>>>>>> 9df32c2d
        }

        if (drSequenceNumbers != null) {
            Long partitionDRSequenceNumber = drSequenceNumbers.get(m_partitionId);
            Long mpDRSequenceNumber = drSequenceNumbers.get(MpInitiator.MP_INIT_PID);
            hostLog.info("Setting drIds " + partitionDRSequenceNumber + " and " + mpDRSequenceNumber);
            setDRSequenceNumbers(partitionDRSequenceNumber, mpDRSequenceNumber);
            if (VoltDB.instance().getNodeDRGateway() != null && m_sysprocContext.isLowestSiteId()) {
                VoltDB.instance().getNodeDRGateway().cacheRejoinStartDRSNs(drSequenceNumbers);
            }
        } else if (requireExistingSequenceNumbers) {
            VoltDB.crashLocalVoltDB("Could not find DR sequence number for partition " + m_partitionId);
        }

        if (allConsumerSiteTrackers != null) {
            Map<Integer, Map<Integer, DRSiteDrIdTracker>> thisConsumerSiteTrackers =
                    allConsumerSiteTrackers.get(m_partitionId);
            if (thisConsumerSiteTrackers != null) {
                m_maxSeenDrLogsBySrcPartition = thisConsumerSiteTrackers;
            }
        }
        m_rejoinState = kStateReplayingRejoin;
        m_replayCompletionAction = replayComplete;
        if (hostLog.isDebugEnabled()) {
            hostLog.debug("Rejoin Complete. State:" + m_rejoinState + " PartitionId:" +m_partitionId + " Site:" +
                 CoreUtils.hsIdToString(m_siteId));
        }
    }

    private void setReplayRejoinComplete() {
        // transition out of rejoin replay to normal running state.
        assert(m_rejoinState == kStateReplayingRejoin);
        m_replayCompletionAction.run();
        m_rejoinState = kStateRunning;
        if (hostLog.isDebugEnabled()) {
            hostLog.debug("Replay Rejoin Complete. State:" + m_rejoinState +  " PartitionId:" +m_partitionId + " Site:" +
                    CoreUtils.hsIdToString(m_siteId));
        }
    }

    @Override
    public FastDeserializer executePlanFragments(
            int numFragmentIds,
            long[] planFragmentIds,
            long[] inputDepIds,
            Object[] parameterSets,
            DeterminismHash determinismHash,
            String[] sqlTexts,
            boolean[] isWriteFrags,
            int[] sqlCRCs,
            long txnId,
            long spHandle,
            long uniqueId,
            boolean readOnly,
            boolean traceOn)
                    throws EEException
    {
        return m_ee.executePlanFragments(
                numFragmentIds,
                planFragmentIds,
                inputDepIds,
                parameterSets,
                determinismHash,
                sqlTexts,
                isWriteFrags,
                sqlCRCs,
                txnId,
                spHandle,
                m_lastCommittedSpHandle,
                uniqueId,
                readOnly ? Long.MAX_VALUE : getNextUndoTokenBroken(),
                traceOn);
    }

    @Override
    public boolean usingFallbackBuffer() {
        return m_ee.usingFallbackBuffer();
    }

    @Override
    public ProcedureRunner getProcedureRunner(String procedureName) {
        return m_loadedProcedures.getProcByName(procedureName);
    }

    @Override
    public ProcedureRunner getNibbleDeleteProcRunner(String procedureName,
                                                     Table catTable,
                                                     Column column,
                                                     ComparisonOperation op)
    {
        return m_loadedProcedures.getNibbleDeleteProc(
                    procedureName, catTable, column, op);
    }

    /**
     * Update the catalog.  If we're the MPI, don't bother with the EE.
     */
    public boolean updateCatalog(String diffCmds,
                                 CatalogContext context,
                                 boolean requiresSnapshotIsolationboolean,
                                 boolean isMPI,
                                 long txnId,
                                 long uniqueId,
                                 long spHandle,
                                 boolean isReplay,
                                 boolean requireCatalogDiffCmdsApplyToEE,
                                 boolean requiresNewExportGeneration)
    {
        CatalogContext oldContext = m_context;
        m_context = context;
        m_ee.setBatchTimeout(m_context.cluster.getDeployment().get("deployment").
                getSystemsettings().get("systemsettings").getQuerytimeout());
        m_loadedProcedures.loadProcedures(m_context, isReplay);
        m_ee.loadFunctions(m_context);

        if (isMPI) {
            // the rest of the work applies to sites with real EEs
            return true;
        }

        if (requireCatalogDiffCmdsApplyToEE == false) {
            // empty diff cmds for the EE to apply, so skip the JNI call
            hostLog.debug("Skipped applying diff commands on EE.");
            return true;
        }

        CatalogMap<Table> tables = m_context.catalog.getClusters().get("cluster").getDatabases().get("database").getTables();

        boolean DRCatalogChange = false;
        for (Table t : tables) {
            if (t.getIsdred()) {
                DRCatalogChange |= diffCmds.contains("tables#" + t.getTypeName());
                if (DRCatalogChange) {
                    break;
                }
            }
        }

        if (!DRCatalogChange) { // Check against old catalog for deletions
            CatalogMap<Table> oldTables = oldContext.catalog.getClusters().get("cluster").getDatabases().get("database").getTables();
            for (Table t : oldTables) {
                if (t.getIsdred()) {
                    DRCatalogChange |= diffCmds.contains(CatalogSerializer.getDeleteDiffStatement(t, "tables"));
                    if (DRCatalogChange) {
                        break;
                    }
                }
            }
        }

        // if a snapshot is in process, wait for it to finish
        // don't bother if this isn't a schema change
        //
        if (requiresSnapshotIsolationboolean && m_snapshotter.isEESnapshotting()) {
            hostLog.info(String.format("Site %d performing schema change operation must block until snapshot is locally complete.",
                    CoreUtils.getSiteIdFromHSId(m_siteId)));
            try {
                m_snapshotter.completeSnapshotWork(m_sysprocContext);
                hostLog.info(String.format("Site %d locally finished snapshot. Will update catalog now.",
                        CoreUtils.getSiteIdFromHSId(m_siteId)));
            }
            catch (InterruptedException e) {
                VoltDB.crashLocalVoltDB("Unexpected Interrupted Exception while finishing a snapshot for a catalog update.", true, e);
            }
        }

        //Necessary to quiesce before updating the catalog
        //so export data for the old generation is pushed to Java.
        //No need to quiesce as there is no rolling of generation OLD datasources will be polled and pushed until there is no more data.
        //m_ee.quiesce(m_lastCommittedSpHandle);
        m_ee.updateCatalog(m_context.m_genId, requiresNewExportGeneration, diffCmds);
        if (DRCatalogChange) {
            final DRCatalogCommands catalogCommands = DRCatalogDiffEngine.serializeCatalogCommandsForDr(m_context.catalog, -1);
            generateDREvent(EventType.CATALOG_UPDATE, txnId, uniqueId, m_lastCommittedSpHandle,
                    spHandle, catalogCommands.commands.getBytes(Charsets.UTF_8));
        }

        return true;
    }

    /**
     * Update the system settings
     * @param context catalog context
     * @return true if it succeeds
     */
    public boolean updateSettings(CatalogContext context) {
        m_context = context;
        // here you could bring the timeout settings
        m_loadedProcedures.loadProcedures(m_context);
        m_ee.loadFunctions(m_context);
        return true;
    }

    @Override
    public void setPerPartitionTxnIds(long[] perPartitionTxnIds, boolean skipMultiPart) {
        long foundMultipartTxnId = -1;
        long foundSinglepartTxnId = -1;
        for (long txnId : perPartitionTxnIds) {
            if (TxnEgo.getPartitionId(txnId) == m_partitionId) {
                if (foundSinglepartTxnId != -1) {
                    VoltDB.crashLocalVoltDB(
                            "Found multiple transactions ids (" + TxnEgo.txnIdToString(txnId) + " and " +
                            TxnEgo.txnIdToString(foundSinglepartTxnId) + ")during restore for a partition",
                            false, null);
                }
                foundSinglepartTxnId = txnId;
                m_initiatorMailbox.setMaxLastSeenTxnId(txnId);
                setSpHandleForSnapshotDigest(txnId);
            }
            if (!skipMultiPart && TxnEgo.getPartitionId(txnId) == MpInitiator.MP_INIT_PID) {
                if (foundMultipartTxnId != -1) {
                    VoltDB.crashLocalVoltDB(
                            "Found multiple transactions ids (" + TxnEgo.txnIdToString(txnId) + " and " +
                            TxnEgo.txnIdToString(foundMultipartTxnId) + ") during restore for a multipart txnid",
                            false, null);
                }
                foundMultipartTxnId = txnId;
                m_initiatorMailbox.setMaxLastSeenMultipartTxnId(txnId);
            }
        }
        if (!skipMultiPart && foundMultipartTxnId == -1) {
            VoltDB.crashLocalVoltDB("Didn't find a multipart txnid on restore", false, null);
        }
    }

    public void setNumberOfPartitions(int partitionCount)
    {
        m_numberOfPartitions = partitionCount;
    }

    @Override
    public TheHashinator getCurrentHashinator() {
        return m_hashinator;
    }

    @Override
    public void updateHashinator(TheHashinator hashinator)
    {
        Preconditions.checkNotNull(hashinator);
        m_hashinator = hashinator;
        m_ee.updateHashinator(hashinator.pGetCurrentConfig());
    }

    /**
     * For the specified list of table ids, return the number of mispartitioned rows using
     * the provided hashinator config
     */
    @Override
    public long[] validatePartitioning(long[] tableIds, byte[] hashinatorConfig) {
        ByteBuffer paramBuffer = m_ee.getParamBufferForExecuteTask(4 + (8 * tableIds.length) + 4 + hashinatorConfig.length);
        paramBuffer.putInt(tableIds.length);
        for (long tableId : tableIds) {
            paramBuffer.putLong(tableId);
        }
        paramBuffer.put(hashinatorConfig);

        ByteBuffer resultBuffer = ByteBuffer.wrap(m_ee.executeTask( TaskType.VALIDATE_PARTITIONING, paramBuffer));
        long mispartitionedRows[] = new long[tableIds.length];
        for (int ii = 0; ii < tableIds.length; ii++) {
            mispartitionedRows[ii] = resultBuffer.getLong();
        }
        return mispartitionedRows;
    }

    @Override
    public void setBatch(int batchIndex) {
        m_ee.setBatch(batchIndex);
    }

    @Override
    public void setupProcedure(String procedureName) {
        m_ee.setupProcedure(procedureName);
    }

    @Override
    public void completeProcedure() {
        m_ee.completeProcedure();
    }

    @Override
    public void notifyOfSnapshotNonce(String nonce, long snapshotSpHandle) {
        m_initiatorMailbox.notifyOfSnapshotNonce(nonce, snapshotSpHandle);
    }

    @Override
    public long applyBinaryLog(long txnId, long spHandle, long uniqueId, int remoteClusterId, byte log[])
            throws EEException {
        ByteBuffer paramBuffer = m_ee.getParamBufferForExecuteTask(Integer.BYTES * 2 + log.length);
        paramBuffer.putInt(1);
        paramBuffer.putInt(log.length);
        paramBuffer.put(log);
        return callApplyBinaryLogEE(paramBuffer, txnId, spHandle, uniqueId, remoteClusterId, -1);
    }

    @Override
    public long applyMpBinaryLog(long txnId, long spHandle, long uniqueId, int remoteClusterId, long remoteTxnUniqueId, byte logs[])
            throws EEException {
        ByteBuffer paramBuffer = m_ee.getParamBufferForExecuteTask(logs.length);
        paramBuffer.put(logs);
        return callApplyBinaryLogEE(paramBuffer, txnId, spHandle, uniqueId, remoteClusterId, remoteTxnUniqueId);
    }

    private long callApplyBinaryLogEE(ByteBuffer paramBuffer, long txnId, long spHandle, long uniqueId, int remoteClusterId, long remoteUniqueId)
            throws EEException {
        try {
            return m_ee.applyBinaryLog(paramBuffer, txnId, spHandle, m_lastCommittedSpHandle, uniqueId,
                    remoteClusterId, getNextUndoToken(m_currentTxnId));
        } catch(DRTableNotFoundException e) {
            e.setRemoteTxnUniqueId(remoteUniqueId);
            e.setCatalogVersion(getSystemProcedureExecutionContext().getCatalogVersion());
            throw e;
        }
    }

    @Override
    public void setBatchTimeout(int batchTimeout) {
        m_ee.setBatchTimeout(batchTimeout);
    }

    @Override
    public int getBatchTimeout() {
        return m_ee.getBatchTimeout();
    }

    @Override
    public void setDRProtocolVersion(int drVersion) {
        ByteBuffer paramBuffer = m_ee.getParamBufferForExecuteTask(4);
        paramBuffer.putInt(drVersion);
        m_ee.executeTask(TaskType.SET_DR_PROTOCOL_VERSION, paramBuffer);
        hostLog.info("DR protocol version has been set to " + drVersion);
    }

    @Override
    public void setDRProtocolVersion(int drVersion, long txnId, long spHandle, long uniqueId) {
        setDRProtocolVersion(drVersion);
        generateDREvent(
                EventType.DR_STREAM_START, txnId, uniqueId, m_lastCommittedSpHandle, spHandle, new byte[0]);
    }

    @Override
    public void generateElasticChangeEvents(int oldPartitionCnt, int newPartitionCnt, long txnId, long spHandle,
            long uniqueId) {
        ByteBuffer paramBuffer = ByteBuffer.allocate(8);
        paramBuffer.putInt(oldPartitionCnt);
        paramBuffer.putInt(newPartitionCnt);
        generateDREvent(EventType.DR_ELASTIC_CHANGE, txnId, uniqueId, m_lastCommittedSpHandle, spHandle,
                paramBuffer.array());
    }

    @Override
    public void generateElasticRebalanceEvents(int srcPartition, int destPartition, long txnId, long spHandle, long uniqueId) {
        ByteBuffer paramBuffer = ByteBuffer.allocate(8 + 8);
        paramBuffer.putInt(srcPartition);
        paramBuffer.putInt(destPartition);
        paramBuffer.putLong(uniqueId);
        generateDREvent(
                EventType.DR_ELASTIC_REBALANCE, txnId, uniqueId, m_lastCommittedSpHandle, spHandle, paramBuffer.array());
    }

    @Override
    public void setDRStreamEnd(long txnId, long spHandle, long uniqueId) {
        generateDREvent(
                EventType.DR_STREAM_END, txnId, uniqueId, m_lastCommittedSpHandle, spHandle, new byte[0]);
    }

    /**
     * Generate a in-stream DR event which pushes an event buffer to topend
     */
    public void generateDREvent(EventType type, long txnId, long uniqueId, long lastCommittedSpHandle,
            long spHandle, byte[] payloads) {
        m_ee.quiesce(lastCommittedSpHandle);
        ByteBuffer paramBuffer = m_ee.getParamBufferForExecuteTask(32 + 16 + payloads.length);
        paramBuffer.putInt(type.ordinal());
        paramBuffer.putLong(uniqueId);
        paramBuffer.putLong(lastCommittedSpHandle);
        paramBuffer.putLong(spHandle);
        // adding txnId and undoToken to make generateDREvent undoable
        paramBuffer.putLong(txnId);
        paramBuffer.putLong(getNextUndoToken(m_currentTxnId));
        paramBuffer.putInt(payloads.length);
        paramBuffer.put(payloads);
        m_ee.executeTask(TaskType.GENERATE_DR_EVENT, paramBuffer);
    }

    @Override
    public void disableExternalStreams() {
        m_ee.disableExternalStreams();
    }

    @Override
    public boolean externalStreamsEnabled() {
        return m_ee.externalStreamsEnabled();
    }

    @Override
    public SystemProcedureExecutionContext getSystemProcedureExecutionContext() {
        return m_sysprocContext;
    }

    public ExecutionEngine getExecutionEngine() {
        return m_ee;
    }

    @Override
    public ProcedureRunner getMigrateProcRunner(String procName, Table catTable, Column column,
            ComparisonOperation op) {
        return m_loadedProcedures.getMigrateProcRunner(procName, catTable, column, op);
    }

    @Override
    public long getMaxTotalMpResponseSize() {
        return MpTransactionState.MP_MAX_TOTAL_RESP_SIZE;
    }
}<|MERGE_RESOLUTION|>--- conflicted
+++ resolved
@@ -1509,16 +1509,11 @@
                     m_partitionId,
                     catalogTable.getTypeName());
             // assign the stats to the other partition's value
-<<<<<<< HEAD
             ExportManagerInterface.instance().updateInitialExportStateToSeqNo(m_partitionId, catalogTable.getTypeName(),
-                    StreamStartAction.REJOIN, tableEntry.getValue(), m_sysprocContext.isLowestSiteId());
-=======
-            ExportManager.instance().updateInitialExportStateToSeqNo(m_partitionId, catalogTable.getTypeName(),
                     StreamStartAction.REJOIN, tableEntry.getValue());
         }
         if (m_sysprocContext.isLowestSiteId()) {
-            ExportManager.instance().updateDanglingExportStates(StreamStartAction.REJOIN, exportSequenceNumbers);
->>>>>>> 9df32c2d
+            ExportManagerInterface.instance().updateDanglingExportStates(StreamStartAction.REJOIN, exportSequenceNumbers);
         }
 
         if (drSequenceNumbers != null) {
