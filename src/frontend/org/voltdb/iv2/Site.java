/* This file is part of VoltDB.
 * Copyright (C) 2008-2018 VoltDB Inc.
 *
 * This program is free software: you can redistribute it and/or modify
 * it under the terms of the GNU Affero General Public License as
 * published by the Free Software Foundation, either version 3 of the
 * License, or (at your option) any later version.
 *
 * This program is distributed in the hope that it will be useful,
 * but WITHOUT ANY WARRANTY; without even the implied warranty of
 * MERCHANTABILITY or FITNESS FOR A PARTICULAR PURPOSE.  See the
 * GNU Affero General Public License for more details.
 *
 * You should have received a copy of the GNU Affero General Public License
 * along with VoltDB.  If not, see <http://www.gnu.org/licenses/>.
 */

package org.voltdb.iv2;

import java.io.IOException;
import java.lang.reflect.Method;
import java.nio.ByteBuffer;
import java.util.Collection;
import java.util.Deque;
import java.util.HashMap;
import java.util.HashSet;
import java.util.List;
import java.util.ListIterator;
import java.util.Map;
import java.util.concurrent.Future;
import java.util.concurrent.atomic.AtomicInteger;

import org.voltcore.logging.Level;
import org.voltcore.logging.VoltLogger;
import org.voltcore.messaging.TransactionInfoBaseMessage;
import org.voltcore.utils.CoreUtils;
import org.voltcore.utils.DBBPool;
import org.voltcore.utils.EstTime;
import org.voltcore.utils.Pair;
import org.voltdb.BackendTarget;
import org.voltdb.CatalogContext;
import org.voltdb.DRConsumerDrIdTracker;
import org.voltdb.DRConsumerDrIdTracker.DRSiteDrIdTracker;
import org.voltdb.DRIdempotencyResult;
import org.voltdb.DRLogSegmentId;
import org.voltdb.DependencyPair;
import org.voltdb.ExtensibleSnapshotDigestData;
import org.voltdb.HsqlBackend;
import org.voltdb.IndexStats;
import org.voltdb.LoadedProcedureSet;
import org.voltdb.MemoryStats;
import org.voltdb.NonVoltDBBackend;
import org.voltdb.ParameterSet;
import org.voltdb.PartitionDRGateway;
import org.voltdb.PostGISBackend;
import org.voltdb.PostgreSQLBackend;
import org.voltdb.ProcedureRunner;
import org.voltdb.SiteProcedureConnection;
import org.voltdb.SiteSnapshotConnection;
import org.voltdb.SnapshotDataTarget;
import org.voltdb.SnapshotFormat;
import org.voltdb.SnapshotSiteProcessor;
import org.voltdb.SnapshotTableTask;
import org.voltdb.StartAction;
import org.voltdb.StatsAgent;
import org.voltdb.StatsSelector;
import org.voltdb.SystemProcedureCatalog;
import org.voltdb.SystemProcedureExecutionContext;
import org.voltdb.TableStats;
import org.voltdb.TableStreamType;
import org.voltdb.TheHashinator;
import org.voltdb.TheHashinator.HashinatorConfig;
import org.voltdb.TupleStreamStateInfo;
import org.voltdb.VoltDB;
import org.voltdb.VoltProcedure.VoltAbortException;
import org.voltdb.VoltTable;
import org.voltdb.catalog.CatalogDiffEngine;
import org.voltdb.catalog.CatalogMap;
import org.voltdb.catalog.Cluster;
import org.voltdb.catalog.Column;
import org.voltdb.catalog.DRCatalogCommands;
import org.voltdb.catalog.DRCatalogDiffEngine;
import org.voltdb.catalog.Database;
import org.voltdb.catalog.Deployment;
import org.voltdb.catalog.Procedure;
import org.voltdb.catalog.Table;
import org.voltdb.dtxn.SiteTracker;
import org.voltdb.dtxn.TransactionState;
import org.voltdb.dtxn.UndoAction;
import org.voltdb.exceptions.EEException;
import org.voltdb.jni.ExecutionEngine;
import org.voltdb.jni.ExecutionEngine.EventType;
import org.voltdb.jni.ExecutionEngine.TaskType;
import org.voltdb.jni.ExecutionEngineIPC;
import org.voltdb.jni.ExecutionEngineJNI;
import org.voltdb.jni.MockExecutionEngine;
import org.voltdb.messaging.CompleteTransactionMessage;
import org.voltdb.messaging.FastDeserializer;
import org.voltdb.messaging.FragmentTaskMessage;
import org.voltdb.messaging.Iv2InitiateTaskMessage;
import org.voltdb.rejoin.TaskLog;
import org.voltdb.settings.ClusterSettings;
import org.voltdb.settings.NodeSettings;
import org.voltdb.sysprocs.LowImpactDelete.ComparisonOperation;
import org.voltdb.sysprocs.SysProcFragmentId;
import org.voltdb.utils.CompressionService;
import org.voltdb.utils.LogKeys;
import org.voltdb.utils.MinimumRatioMaintainer;

import com.google_voltpatches.common.base.Charsets;
import com.google_voltpatches.common.base.Preconditions;

import vanilla.java.affinity.impl.PosixJNAAffinity;

public class Site implements Runnable, SiteProcedureConnection, SiteSnapshotConnection
{
    private static final VoltLogger hostLog = new VoltLogger("HOST");
    private static final VoltLogger drLog = new VoltLogger("DRAGENT");

    private static final double m_taskLogReplayRatio =
            Double.valueOf(System.getProperty("TASKLOG_REPLAY_RATIO", "0.6"));

    // Set to false trigger shutdown.
    volatile boolean m_shouldContinue = true;

    // HSId of this site's initiator.
    final long m_siteId;

    final int m_snapshotPriority;

    // Partition count is important on SPIs, MPI doesn't use it.
    int m_numberOfPartitions;

    // What type of EE is controlled
    final BackendTarget m_backend;

    // Is the site in a rejoining mode.
    private final static int kStateRunning = 0;
    private final static int kStateRejoining = 1;
    private final static int kStateReplayingRejoin = 2;
    private int m_rejoinState;
    private final TaskLog m_rejoinTaskLog;
    private JoinProducerBase.JoinCompletionAction m_replayCompletionAction;

    // Enumerate execution sites by host.
    private static final AtomicInteger siteIndexCounter = new AtomicInteger(0);
    private final int m_siteIndex = siteIndexCounter.getAndIncrement();

    // Manages pending tasks.
    final SiteTaskerQueue m_scheduler;

    /*
     * There is really no legitimate reason to touch the initiator mailbox from the site,
     * but it turns out to be necessary at startup when restoring a snapshot. The snapshot
     * has the transaction id for the partition that it must continue from and it has to be
     * set at all replicas of the partition.
     */
    final InitiatorMailbox m_initiatorMailbox;

    // Almighty execution engine and its (HSQL or PostgreSQL) backend sidekick
    ExecutionEngine m_ee;
    NonVoltDBBackend m_non_voltdb_backend;

    // Stats
    final TableStats m_tableStats;
    final IndexStats m_indexStats;
    final MemoryStats m_memStats;

    // Each execution site manages snapshot using a SnapshotSiteProcessor
    private SnapshotSiteProcessor m_snapshotter;

    // Current catalog
    volatile CatalogContext m_context;

    // Currently available procedures
    volatile LoadedProcedureSet m_loadedProcedures;

    // Cache the DR gateway here so that we can pass it to tasks as they are reconstructed from
    // the task log
    private PartitionDRGateway m_drGateway;
    private PartitionDRGateway m_mpDrGateway;
    private final boolean m_isLowestSiteId; // true if this site has the MP gateway

    /*
     * Track the last producer-cluster unique IDs and drIds associated with an
     *  @ApplyBinaryLogSP and @ApplyBinaryLogMP invocation so it can be provided to the
     *  ReplicaDRGateway on repair
     */
    private Map<Integer, Map<Integer, DRSiteDrIdTracker>> m_maxSeenDrLogsBySrcPartition =
            new HashMap<>();
    private long m_lastLocalSpUniqueId = -1L;   // Only populated by the Site for ApplyBinaryLog Txns
    private long m_lastLocalMpUniqueId = -1L;   // Only populated by the Site for ApplyBinaryLog Txns

    // Current topology
    int m_partitionId;

    private final String m_coreBindIds;

    // Need temporary access to some startup parameters in order to
    // initialize EEs in the right thread.
    private static class StartupConfig
    {
        final String m_serializedCatalog;
        final long m_timestamp;
        StartupConfig(final String catalog, final long timestamp)
        {
            m_serializedCatalog = catalog;
            m_timestamp = timestamp;
        }
    }
    private StartupConfig m_startupConfig = null;


    // Undo token state for the corresponding EE.
    public final static long kInvalidUndoToken = -1L;
    private long m_latestUndoToken = 0L;
    private long m_latestUndoTxnId = Long.MIN_VALUE;

    private long getNextUndoToken(long txnId)
    {
        if (txnId != m_latestUndoTxnId) {
            m_latestUndoTxnId = txnId;
            return ++m_latestUndoToken;
        } else {
            return m_latestUndoToken;
        }
    }

    /*
     * Increment the undo token blindly to work around
     * issues using a single token per transaction
     * See ENG-5242
     */
    private long getNextUndoTokenBroken() {
        m_latestUndoTxnId = m_currentTxnId;
        return ++m_latestUndoToken;
    }

    @Override
    public long getLatestUndoToken()
    {
        return m_latestUndoToken;
    }

    // Advanced in complete transaction.
    long m_lastCommittedSpHandle = 0;
    long m_spHandleForSnapshotDigest = 0;
    long m_currentTxnId = Long.MIN_VALUE;
    long m_lastTxnTime = System.currentTimeMillis();

    /*
     * The version of the hashinator currently in use at the site will be consistent
     * across the node because balance partitions runs everywhere and all sites update.
     *
     * There is a corner case with live rejoin where sites replay their log and some sites
     * can pull ahead and update the global hashinator to ones further ahead causing transactions
     * to not be applied correctly during replay at the other sites. To avoid this each site
     * maintains a reference to it's own hashinator (which will be shared if possible).
     *
     * When two partition transactions come online they will diverge for pretty much the entire rebalance,
     * but will converge at the end when the final hash function update is issued everywhere
     */
    TheHashinator m_hashinator;

    SiteProcedureConnection getSiteProcedureConnection()
    {
        return this;
    }

    /**
     * SystemProcedures are "friends" with ExecutionSites and granted
     * access to internal state via m_systemProcedureContext.
     */
    SystemProcedureExecutionContext m_sysprocContext = new SystemProcedureExecutionContext() {
        @Override
        public ClusterSettings getClusterSettings() {
            return m_context.getClusterSettings();
        }

        @Override
        public NodeSettings getPaths() {
            return m_context.getNodeSettings();
        }

        @Override
        public Database getDatabase() {
            return m_context.database;
        }

        @Override
        public Cluster getCluster() {
            return m_context.cluster;
        }

        @Override
        public long getSpHandleForSnapshotDigest() {
            return m_spHandleForSnapshotDigest;
        }

        @Override
        public long getSiteId() {
            return m_siteId;
        }

        @Override
        public int getLocalSitesCount() {
            return m_context.getNodeSettings().getLocalSitesCount();
        }

        /*
         * Expensive to compute, memoize it
         */
        private Boolean m_isLowestSiteId = null;
        @Override
        public boolean isLowestSiteId()
        {
            if (m_isLowestSiteId != null) {
                return m_isLowestSiteId;
            } else {
                // FUTURE: should pass this status in at construction.
                long lowestSiteId = VoltDB.instance().getSiteTrackerForSnapshot().getLowestSiteForHost(getHostId());
                m_isLowestSiteId = m_siteId == lowestSiteId;
                return m_isLowestSiteId;
            }
        }

        @Override
        public int getClusterId() {
            return getCorrespondingClusterId();
        }


        @Override
        public int getHostId() {
            return CoreUtils.getHostIdFromHSId(m_siteId);
        }

        @Override
        public int getPartitionId() {
            return m_partitionId;
        }

        @Override
        public long getCatalogCRC() {
            return m_context.getCatalogCRC();
        }

        @Override
        public int getCatalogVersion() {
            return m_context.catalogVersion;
        }

        @Override
        public byte[] getCatalogHash() {
            return m_context.getCatalogHash();
        }

        @Override
        public byte[] getDeploymentHash() {
            return m_context.getDeploymentHash();
        }

        @Override
        public SiteTracker getSiteTrackerForSnapshot() {
            return VoltDB.instance().getSiteTrackerForSnapshot();
        }

        @Override
        public int getNumberOfPartitions() {
            return m_numberOfPartitions;
        }

        @Override
        public void setNumberOfPartitions(int partitionCount) {
            Site.this.setNumberOfPartitions(partitionCount);
        }

        @Override
        public SiteProcedureConnection getSiteProcedureConnection()
        {
            return Site.this;
        }

        @Override
        public SiteSnapshotConnection getSiteSnapshotConnection()
        {
            return Site.this;
        }

        @Override
        public void updateBackendLogLevels() {
            Site.this.updateBackendLogLevels();
        }

        @Override
        public boolean updateCatalog(String diffCmds, CatalogContext context,
                boolean requiresSnapshotIsolation,
                long txnId, long uniqueId, long spHandle,
                boolean isReplay,
                boolean requireCatalogDiffCmdsApplyToEE,
                boolean requiresNewExportGeneration)
        {
            return Site.this.updateCatalog(diffCmds, context, requiresSnapshotIsolation,
                    false, txnId, uniqueId, spHandle, isReplay,
                    requireCatalogDiffCmdsApplyToEE, requiresNewExportGeneration);
        }

        @Override
        public boolean updateSettings(CatalogContext context)
        {
            return Site.this.updateSettings(context);
        }

        @Override
        public TheHashinator getCurrentHashinator()
        {
            return m_hashinator;
        }

        @Override
        public void updateHashinator(TheHashinator hashinator)
        {
            Site.this.updateHashinator(hashinator);
        }

        @Override
        public boolean activateTableStream(final int tableId, TableStreamType type, boolean undo, byte[] predicates)
        {
            return m_ee.activateTableStream(tableId, type, undo ? getNextUndoToken(m_currentTxnId) : Long.MAX_VALUE, predicates);
        }

        @Override
        public Pair<Long, int[]> tableStreamSerializeMore(int tableId, TableStreamType type,
                                                          List<DBBPool.BBContainer> outputBuffers)
        {
            return m_ee.tableStreamSerializeMore(tableId, type, outputBuffers);
        }

        @Override
        public void forceAllDRNodeBuffersToDisk(final boolean nofsync)
        {
            if (m_drGateway != null) {
                m_drGateway.forceAllDRNodeBuffersToDisk(nofsync);
            }
            if (m_mpDrGateway != null) {
                m_mpDrGateway.forceAllDRNodeBuffersToDisk(nofsync);
            }
        }

        /**
         * Check to see if binary log is expected (start DR id adjacent to last received DR id)
         */
        @Override
        public DRIdempotencyResult isExpectedApplyBinaryLog(int producerClusterId, int producerPartitionId,
                                                            long logId)
        {
            Map<Integer, DRSiteDrIdTracker> clusterSources = m_maxSeenDrLogsBySrcPartition.get(producerClusterId);
            if (clusterSources == null) {
                drLog.warn(String.format("P%d binary log site idempotency check failed. " +
                                "Site doesn't have tracker for this cluster while processing logId %d",
                        producerPartitionId, logId));
            }
            else {
                DRSiteDrIdTracker targetTracker = clusterSources.get(producerPartitionId);
                if (targetTracker == null) {
                    drLog.warn(String.format("P%d binary log site idempotency check failed. " +
                                    "Site's tracker is null while processing logId %d",
                            producerPartitionId, logId));
                }
                else {
                    assert (targetTracker.size() > 0);

                    final long lastReceivedLogId = targetTracker.getLastReceivedLogId();
                    if (lastReceivedLogId+1 == logId) {
                        // This is what we expected
                        return DRIdempotencyResult.SUCCESS;
                    }
                    if (lastReceivedLogId >= logId) {
                        // This is a duplicate
                        return DRIdempotencyResult.DUPLICATE;
                    }

                    if (drLog.isTraceEnabled()) {
                        drLog.trace(String.format("P%d binary log site idempotency check failed. " +
                                                  "Site's tracker lastReceivedLogId %d while the logId %d",
                                                  producerPartitionId, lastReceivedLogId, logId));
                    }
                }
            }
            return DRIdempotencyResult.GAP;
        }

        @Override
        public void appendApplyBinaryLogTxns(int producerClusterId, int producerPartitionId,
                                             long localUniqueId, DRConsumerDrIdTracker tracker)
        {
            assert(tracker.size() > 0);
            if (UniqueIdGenerator.getPartitionIdFromUniqueId(localUniqueId) == MpInitiator.MP_INIT_PID) {
                m_lastLocalMpUniqueId = localUniqueId;
            }
            else {
                m_lastLocalSpUniqueId = localUniqueId;
            }
            Map<Integer, DRSiteDrIdTracker> clusterSources = m_maxSeenDrLogsBySrcPartition.get(producerClusterId);
            assert(clusterSources != null);
            DRSiteDrIdTracker targetTracker = clusterSources.get(producerPartitionId);
            assert(targetTracker != null);
            targetTracker.incLastReceivedLogId();
            targetTracker.mergeTracker(tracker);
        }

        @Override
        public void recoverWithDrAppliedTrackers(Map<Integer, Map<Integer, DRSiteDrIdTracker>> trackers)
        {
            m_maxSeenDrLogsBySrcPartition = trackers;
        }

        @Override
        public void resetDrAppliedTracker() {
            m_maxSeenDrLogsBySrcPartition.clear();
            if (drLog.isDebugEnabled()) {
                drLog.debug("Cleared DR Applied tracker");
            }
            m_lastLocalSpUniqueId = -1L;
            m_lastLocalMpUniqueId = -1L;
        }

        @Override
        public void resetDrAppliedTracker(byte clusterId) {
            m_maxSeenDrLogsBySrcPartition.remove((int) clusterId);
            if (drLog.isDebugEnabled()) {
                drLog.debug("Reset DR Applied tracker for " + clusterId);
            }
            if (m_maxSeenDrLogsBySrcPartition.isEmpty()) {
                m_lastLocalSpUniqueId = -1L;
                m_lastLocalMpUniqueId = -1L;
            }
        }

        @Override
        public boolean hasRealDrAppliedTracker(byte clusterId) {
            boolean has = false;
            if (m_maxSeenDrLogsBySrcPartition.containsKey((int) clusterId)) {
                for (DRConsumerDrIdTracker tracker: m_maxSeenDrLogsBySrcPartition.get((int) clusterId).values()) {
                    if (tracker.isRealTracker()) {
                        has = true;
                        break;
                    }
                }
            }
            return has;
        }

        @Override
        public void initDRAppliedTracker(Map<Byte, Integer> clusterIdToPartitionCountMap, boolean hasReplicatedStream) {
            for (Map.Entry<Byte, Integer> entry : clusterIdToPartitionCountMap.entrySet()) {
                int producerClusterId = entry.getKey();
                Map<Integer, DRSiteDrIdTracker> clusterSources =
                        m_maxSeenDrLogsBySrcPartition.getOrDefault(producerClusterId, new HashMap<>());
                if (hasReplicatedStream && !clusterSources.containsKey(MpInitiator.MP_INIT_PID)) {
                    DRSiteDrIdTracker tracker =
                            DRConsumerDrIdTracker.createSiteTracker(0,
                                    DRLogSegmentId.makeEmptyDRId(producerClusterId),
                                    Long.MIN_VALUE, Long.MIN_VALUE, MpInitiator.MP_INIT_PID);
                    clusterSources.put(MpInitiator.MP_INIT_PID, tracker);
                }
                int oldProducerPartitionCount = clusterSources.size() - (clusterSources.containsKey(MpInitiator.MP_INIT_PID) ? 1 : 0);
                int newProducerPartitionCount = entry.getValue();
                assert(oldProducerPartitionCount >= 0);
                assert(newProducerPartitionCount != -1);

                for (int i = oldProducerPartitionCount; i < newProducerPartitionCount; i++) {
                    DRSiteDrIdTracker tracker =
                            DRConsumerDrIdTracker.createSiteTracker(0,
                                    DRLogSegmentId.makeEmptyDRId(producerClusterId),
                                    Long.MIN_VALUE, Long.MIN_VALUE, i);
                    clusterSources.put(i, tracker);
                }

                m_maxSeenDrLogsBySrcPartition.put(producerClusterId, clusterSources);
            }
        }

        @Override
        public Map<Integer, Map<Integer, DRSiteDrIdTracker>> getDrAppliedTrackers()
        {
            DRConsumerDrIdTracker.debugTraceTracker(drLog, m_maxSeenDrLogsBySrcPartition);
            return m_maxSeenDrLogsBySrcPartition;
        }

        @Override
        public Pair<Long, Long> getDrLastAppliedUniqueIds()
        {
            return Pair.of(m_lastLocalSpUniqueId, m_lastLocalMpUniqueId);
        }

        @Override
        public Procedure ensureDefaultProcLoaded(String procName) {
            ProcedureRunner runner = Site.this.m_loadedProcedures.getProcByName(procName);
            return runner.getCatalogProcedure();
        }

        @Override
        public InitiatorMailbox getInitiatorMailbox() {
            return m_initiatorMailbox;
        }
    };

    /** Create a new execution site and the corresponding EE */
    public Site(
            SiteTaskerQueue scheduler,
            long siteId,
            BackendTarget backend,
            CatalogContext context,
            String serializedCatalog,
            int partitionId,
            int numPartitions,
            StartAction startAction,
            int snapshotPriority,
            InitiatorMailbox initiatorMailbox,
            StatsAgent agent,
            MemoryStats memStats,
            String coreBindIds,
            TaskLog rejoinTaskLog,
            boolean isLowestSiteId)
    {
        m_siteId = siteId;
        m_context = context;
        m_partitionId = partitionId;
        m_numberOfPartitions = numPartitions;
        m_scheduler = scheduler;
        m_backend = backend;
        m_rejoinState = startAction.doesJoin() ? kStateRejoining : kStateRunning;
        m_snapshotPriority = snapshotPriority;
        // need this later when running in the final thread.
        m_startupConfig = new StartupConfig(serializedCatalog, context.m_genId);
        m_lastCommittedSpHandle = TxnEgo.makeZero(partitionId).getTxnId();
        m_spHandleForSnapshotDigest = m_lastCommittedSpHandle;
        m_currentTxnId = Long.MIN_VALUE;
        m_initiatorMailbox = initiatorMailbox;
        m_coreBindIds = coreBindIds;
        m_rejoinTaskLog = rejoinTaskLog;
        m_isLowestSiteId = isLowestSiteId;
        m_hashinator = TheHashinator.getCurrentHashinator();

        /*** STAKUTIS hacked-out; Should this be moved to ExportManager
        if (agent != null) {
	        m_exportStats = new ExportStats(); // STAKUTIS created the m_exportStats member
	        agent.registerStatsSource(StatsSelector.EXPORT,
	                m_partitionId, // m_siteId,
	                m_exportStats);
        }
        else m_exportStats = null;
        ***/

        if (agent != null) {
            m_tableStats = new TableStats(m_siteId);
            agent.registerStatsSource(StatsSelector.TABLE,
                                      m_siteId,
                                      m_tableStats);
            m_indexStats = new IndexStats(m_siteId);
            agent.registerStatsSource(StatsSelector.INDEX,
                                      m_siteId,
                                      m_indexStats);
            m_memStats = memStats;
        } else {
            // MPI doesn't need to track these stats
            m_tableStats = null;
            m_indexStats = null;
            m_memStats = null;
        }
    }

    public void setDRGateway(PartitionDRGateway drGateway,
                             PartitionDRGateway mpDrGateway)
    {
        m_drGateway = drGateway;
        m_mpDrGateway = mpDrGateway;
        if (m_isLowestSiteId && m_mpDrGateway == null) {
            throw new IllegalArgumentException("This site should contain the MP DR gateway but was not given");
        } else if (!m_isLowestSiteId && m_mpDrGateway != null) {
            throw new IllegalArgumentException("This site should not contain the MP DR gateway but was given");
        }
    }

    /** Update the loaded procedures. */
    void setLoadedProcedures(LoadedProcedureSet loadedProcedure)
    {
        m_loadedProcedures = loadedProcedure;
    }

    /** Thread specific initialization */
    void initialize()
    {
        if (m_backend == BackendTarget.NONE) {
            m_non_voltdb_backend = null;
            m_ee = new MockExecutionEngine();
        }
        else if (m_backend == BackendTarget.HSQLDB_BACKEND) {
            m_non_voltdb_backend = HsqlBackend.initializeHSQLBackend(m_siteId, m_context);
            m_ee = new MockExecutionEngine();
        }
        else if (m_backend == BackendTarget.POSTGRESQL_BACKEND) {
            m_non_voltdb_backend = PostgreSQLBackend.initializePostgreSQLBackend(m_context);
            m_ee = new MockExecutionEngine();
        }
        else if (m_backend == BackendTarget.POSTGIS_BACKEND) {
            m_non_voltdb_backend = PostGISBackend.initializePostGISBackend(m_context);
            m_ee = new MockExecutionEngine();
        }
        else {
            m_non_voltdb_backend = null;
            m_ee = initializeEE();
        }
        m_ee.loadFunctions(m_context);

        m_snapshotter = new SnapshotSiteProcessor(m_scheduler,
        m_snapshotPriority,
        new SnapshotSiteProcessor.IdlePredicate() {
            @Override
            public boolean idle(long now) {
                return (now - 5) > m_lastTxnTime;
            }
        });
    }

    /** Create a native VoltDB execution engine */
    ExecutionEngine initializeEE()
    {
        String hostname = CoreUtils.getHostnameOrAddress();
        HashinatorConfig hashinatorConfig = TheHashinator.getCurrentConfig();
        ExecutionEngine eeTemp = null;
        Deployment deploy = m_context.cluster.getDeployment().get("deployment");
        final int defaultDrBufferSize = Integer.getInteger("DR_DEFAULT_BUFFER_SIZE", 512 * 1024); // 512KB
        int tempTableMaxSize = deploy.getSystemsettings().get("systemsettings").getTemptablemaxsize();
        if (System.getProperty("TEMP_TABLE_MAX_SIZE") != null) {
            // Allow a system property to override the deployment setting
            // for testing purposes.
            tempTableMaxSize = Integer.getInteger("TEMP_TABLE_MAX_SIZE");
        }

        try {
            if (m_backend == BackendTarget.NATIVE_EE_JNI) {
                eeTemp =
                    new ExecutionEngineJNI(
                        m_context.cluster.getRelativeIndex(),
                        m_siteId,
                        m_partitionId,
                        m_context.getNodeSettings().getLocalSitesCount(),
                        CoreUtils.getHostIdFromHSId(m_siteId),
                        hostname,
                        m_context.cluster.getDrclusterid(),
                        defaultDrBufferSize,
                        tempTableMaxSize,
                        hashinatorConfig,
                        m_isLowestSiteId);
            }
            else if (m_backend == BackendTarget.NATIVE_EE_SPY_JNI){
                Class<?> spyClass = Class.forName("org.mockito.Mockito");
                Method spyMethod = spyClass.getDeclaredMethod("spy", Object.class);
                ExecutionEngine internalEE = new ExecutionEngineJNI(
                        m_context.cluster.getRelativeIndex(),
                        m_siteId,
                        m_partitionId,
                        m_context.getNodeSettings().getLocalSitesCount(),
                        CoreUtils.getHostIdFromHSId(m_siteId),
                        hostname,
                        m_context.cluster.getDrclusterid(),
                        defaultDrBufferSize,
                        tempTableMaxSize,
                        hashinatorConfig,
                        m_isLowestSiteId);
                eeTemp = (ExecutionEngine) spyMethod.invoke(null, internalEE);
            }
            else {
                // set up the EE over IPC
                eeTemp =
                    new ExecutionEngineIPC(
                            m_context.cluster.getRelativeIndex(),
                            m_siteId,
                            m_partitionId,
                            m_context.getNodeSettings().getLocalSitesCount(),
                            CoreUtils.getHostIdFromHSId(m_siteId),
                            hostname,
                            m_context.cluster.getDrclusterid(),
                            defaultDrBufferSize,
                            tempTableMaxSize,
                            m_backend,
                            VoltDB.instance().getConfig().m_ipcPort,
                            hashinatorConfig,
                            m_isLowestSiteId);
            }
            eeTemp.loadCatalog(m_startupConfig.m_timestamp, m_startupConfig.m_serializedCatalog);
            eeTemp.setBatchTimeout(m_context.cluster.getDeployment().get("deployment").
                            getSystemsettings().get("systemsettings").getQuerytimeout());
        }
        // just print error info an bail if we run into an error here
        catch (final Exception ex) {
            hostLog.l7dlog( Level.FATAL, LogKeys.host_ExecutionSite_FailedConstruction.name(),
                            new Object[] { m_siteId, m_siteIndex }, ex);
            VoltDB.crashLocalVoltDB(ex.getMessage(), true, ex);
        }
        return eeTemp;
    }


    @Override
    public void run()
    {
        if (m_partitionId == MpInitiator.MP_INIT_PID) {
            Thread.currentThread().setName("MP Site - " + CoreUtils.hsIdToString(m_siteId));
        }
        else {
            Thread.currentThread().setName("SP " + m_partitionId + " Site - " + CoreUtils.hsIdToString(m_siteId));
        }
        if (m_coreBindIds != null) {
            PosixJNAAffinity.INSTANCE.setAffinity(m_coreBindIds);
        }
        initialize();
        m_startupConfig = null; // release the serializableCatalog.
        //Maintain a minimum ratio of task log (unrestricted) to live (restricted) transactions
        final MinimumRatioMaintainer mrm = new MinimumRatioMaintainer(m_taskLogReplayRatio);
        try {
            while (m_shouldContinue) {
                if (m_rejoinState == kStateRunning) {
                    // Normal operation blocks the site thread on the sitetasker queue.
                    SiteTasker task = m_scheduler.take();
                    if (task instanceof TransactionTask) {
                        m_currentTxnId = ((TransactionTask)task).getTxnId();
                        m_lastTxnTime = EstTime.currentTimeMillis();
                    }
                    task.run(getSiteProcedureConnection());
                } else if (m_rejoinState == kStateReplayingRejoin) {
                    // Rejoin operation poll and try to do some catchup work. Tasks
                    // are responsible for logging any rejoin work they might have.
                    SiteTasker task = m_scheduler.peek();
                    boolean didWork = false;
                    if (task != null) {
                        didWork = true;
                        //If the task log is empty, free to execute the task
                        //If the mrm says we can do a restricted task, go do it
                        //Otherwise spin doing unrestricted tasks until we can bail out
                        //and do the restricted task that was polled
                        while (!m_rejoinTaskLog.isEmpty() && !mrm.canDoRestricted()) {
                            replayFromTaskLog(mrm);
                        }
                        mrm.didRestricted();
                        // If m_rejoinState didn't change to kStateRunning because of replayFromTaskLog(),
                        // remove the task from the scheduler and give it to task log.
                        // Otherwise, keep the task in the scheduler and let the next loop take and handle it
                        if (m_rejoinState != kStateRunning) {
                            m_scheduler.poll();
                            task.runForRejoin(getSiteProcedureConnection(), m_rejoinTaskLog);
                        }
                    } else {
                        //If there are no tasks, do task log work
                        didWork = replayFromTaskLog(mrm);
                    }
                    if (!didWork) Thread.yield();
                } else {
                    SiteTasker task = m_scheduler.take();
                    task.runForRejoin(getSiteProcedureConnection(), m_rejoinTaskLog);
                }
            }
        }
        catch (OutOfMemoryError e)
        {
            // Even though OOM should be caught by the Throwable section below,
            // it sadly needs to be handled seperately. The goal here is to make
            // sure VoltDB crashes.
            String errmsg = "Site: " + org.voltcore.utils.CoreUtils.hsIdToString(m_siteId) +
                " ran out of Java memory. " + "This node will shut down.";
            VoltDB.crashLocalVoltDB(errmsg, true, e);
        }
        catch (Throwable t) {

            //do not emit message while the node is being shutdown.
            if (m_shouldContinue) {
                String errmsg = "Site: " + org.voltcore.utils.CoreUtils.hsIdToString(m_siteId) +
                        " encountered an " + "unexpected error and will die, taking this VoltDB node down.";
                hostLog.error(errmsg);

                for (StackTraceElement ste: t.getStackTrace()) {
                    hostLog.error(ste.toString());
                }

                VoltDB.crashLocalVoltDB(errmsg, true, t);
            }
        }

        try {
            shutdown();
        } finally {
            CompressionService.releaseThreadLocal();
        }
    }

    ParticipantTransactionState global_replay_mpTxn = null;
    boolean replayFromTaskLog(MinimumRatioMaintainer mrm) throws IOException
    {
        // not yet time to catch-up.
        if (m_rejoinState != kStateReplayingRejoin) {
            return false;
        }

        TransactionInfoBaseMessage tibm = m_rejoinTaskLog.getNextMessage();
        if (tibm != null) {
            mrm.didUnrestricted();
            if (tibm instanceof Iv2InitiateTaskMessage) {
                Iv2InitiateTaskMessage m = (Iv2InitiateTaskMessage)tibm;
                SpProcedureTask t = new SpProcedureTask(
                        m_initiatorMailbox, m.getStoredProcedureName(),
                        null, m);
                if (!filter(tibm)) {
                    m_currentTxnId = t.getTxnId();
                    m_lastTxnTime = EstTime.currentTimeMillis();
                    t.runFromTaskLog(this);
                }
            }
            else if (tibm instanceof FragmentTaskMessage) {
                FragmentTaskMessage m = (FragmentTaskMessage)tibm;
                if (global_replay_mpTxn == null) {
                    global_replay_mpTxn = new ParticipantTransactionState(m.getTxnId(), m);
                }
                else if (global_replay_mpTxn.txnId != m.getTxnId()) {
                    VoltDB.crashLocalVoltDB("Started a MP transaction during replay before completing " +
                            " open transaction.", false, null);
                }

                TransactionTask t;
                if (m.isSysProcTask()) {
                    t = new SysprocFragmentTask(m_initiatorMailbox, m, global_replay_mpTxn);
                } else {
                    t = new FragmentTask(m_initiatorMailbox, m, global_replay_mpTxn);
                }

                if (!filter(tibm)) {
                    m_currentTxnId = t.getTxnId();
                    m_lastTxnTime = EstTime.currentTimeMillis();
                    t.runFromTaskLog(this);
                }
            }
            else if (tibm instanceof CompleteTransactionMessage) {
                // Needs improvement: completes for sysprocs aren't filterable as sysprocs.
                // Only complete transactions that are open...
                if (global_replay_mpTxn != null) {
                    CompleteTransactionMessage m = (CompleteTransactionMessage)tibm;
                    CompleteTransactionTask t = new CompleteTransactionTask(m_initiatorMailbox, global_replay_mpTxn,
                            null, m);
                    if (!m.isRestart()) {
                        global_replay_mpTxn = null;
                    }
                    if (!filter(tibm)) {
                        t.runFromTaskLog(this);
                    }
                }
            }
            else {
                VoltDB.crashLocalVoltDB("Can not replay message type " +
                        tibm + " during live rejoin. Unexpected error.",
                        false, null);
            }
        }

        // exit replay being careful not to exit in the middle of a multi-partititon
        // transaction. The SPScheduler doesn't have a valid transaction state for a
        // partially replayed MP txn and in case of rollback the scheduler's undo token
        // is wrong. Run MP txns fully kStateRejoining or fully kStateRunning.
        if (m_rejoinTaskLog.isEmpty() && global_replay_mpTxn == null) {
            setReplayRejoinComplete();
        }
        return tibm != null;
    }

    static boolean filter(TransactionInfoBaseMessage tibm)
    {
        // don't log sysproc fragments or iv2 initiate task messages.
        // this is all jealously; should be refactored to ask tibm
        // if it wants to be filtered for rejoin and eliminate this
        // horrible introspection. This implementation mimics the
        // original live rejoin code for ExecutionSite...
        // Multi part AdHoc Does not need to be chacked because its an alias and runs procedure as planned.
        if (tibm instanceof FragmentTaskMessage && ((FragmentTaskMessage)tibm).isSysProcTask()) {
            if (!SysProcFragmentId.isDurableFragment(((FragmentTaskMessage) tibm).getPlanHash(0))) {
                return true;
            }
        }
        else if (tibm instanceof Iv2InitiateTaskMessage) {
            Iv2InitiateTaskMessage itm = (Iv2InitiateTaskMessage) tibm;
            final SystemProcedureCatalog.Config sysproc = SystemProcedureCatalog.listing.get(itm.getStoredProcedureName());
            // All durable sysprocs and non-sysprocs should not get filtered.
            return sysproc != null && !sysproc.isDurable();
        }
        return false;
    }

    public void startShutdown()
    {
        m_shouldContinue = false;
    }

    void shutdown()
    {
        try {
            if (m_non_voltdb_backend != null) {
                m_non_voltdb_backend.shutdownInstance();
            }
            if (m_ee != null) {
                m_ee.release();
            }
            if (m_snapshotter != null) {
                try {
                    m_snapshotter.shutdown();
                } catch (InterruptedException e) {
                    hostLog.warn("Interrupted during shutdown", e);
                }
            }
            if (m_rejoinTaskLog != null) {
                try {
                    m_rejoinTaskLog.close();
                } catch (IOException e) {
                    hostLog.error("Exception closing rejoin task log", e);
                }
            }
        } catch (InterruptedException e) {
            hostLog.warn("Interrupted shutdown execution site.", e);
        }
    }

    //
    // SiteSnapshotConnection interface
    //
    @Override
    public void initiateSnapshots(
            SnapshotFormat format,
            Deque<SnapshotTableTask> tasks,
            long txnId,
            boolean isTruncation,
            ExtensibleSnapshotDigestData extraSnapshotData) {
        m_snapshotter.initiateSnapshots(m_sysprocContext, format, tasks, txnId, isTruncation, extraSnapshotData);
    }

    /*
     * Do snapshot work exclusively until there is no more. Also blocks
     * until the syncing and closing of snapshot data targets has completed.
     */
    @Override
    public HashSet<Exception> completeSnapshotWork() throws InterruptedException {
        return m_snapshotter.completeSnapshotWork(m_sysprocContext);
    }

    //
    // Legacy SiteProcedureConnection needed by ProcedureRunner
    //
    @Override
    public long getCorrespondingSiteId()
    {
        return m_siteId;
    }

    @Override
    public int getCorrespondingPartitionId()
    {
        return m_partitionId;
    }

    @Override
    public int getCorrespondingHostId()
    {
        return CoreUtils.getHostIdFromHSId(m_siteId);
    }

    @Override
    public int getCorrespondingClusterId()
    {
        return m_context.cluster.getDrclusterid();
    }

    @Override
    public PartitionDRGateway getDRGateway()
    {
        return m_drGateway;
    }

    @Override
    public byte[] loadTable(long txnId, long spHandle, long uniqueId, String clusterName, String databaseName,
            String tableName, VoltTable data,
            boolean returnUniqueViolations, boolean shouldDRStream, boolean undo) throws VoltAbortException
    {
        Cluster cluster = m_context.cluster;
        if (cluster == null) {
            throw new VoltAbortException("cluster '" + clusterName + "' does not exist");
        }
        Database db = cluster.getDatabases().get(databaseName);
        if (db == null) {
            throw new VoltAbortException("database '" + databaseName + "' does not exist in cluster " + clusterName);
        }
        Table table = db.getTables().getIgnoreCase(tableName);
        if (table == null) {
            throw new VoltAbortException("table '" + tableName + "' does not exist in database " + clusterName + "." + databaseName);
        }

        return loadTable(txnId, spHandle, uniqueId, table.getRelativeIndex(), data, returnUniqueViolations, shouldDRStream, undo);
    }

    @Override
    public byte[] loadTable(long txnId, long spHandle, long uniqueId, int tableId,
            VoltTable data, boolean returnUniqueViolations, boolean shouldDRStream,
            boolean undo)
    {
        // Long.MAX_VALUE is a no-op don't track undo token
        return m_ee.loadTable(tableId, data, txnId,
                spHandle,
                m_lastCommittedSpHandle,
                uniqueId,
                returnUniqueViolations,
                shouldDRStream,
                undo ? getNextUndoToken(m_currentTxnId) : Long.MAX_VALUE);
    }

    @Override
    public void updateBackendLogLevels()
    {
        m_ee.setLogLevels(org.voltdb.jni.EELoggers.getLogLevels());
    }

    @Override
    public void setViewsEnabled(String viewNames, boolean enabled) {
        m_ee.setViewsEnabled(viewNames, enabled);
    }

    @Override
    public Map<Integer, List<VoltTable>> recursableRun(
            TransactionState currentTxnState)
    {
        return currentTxnState.recursableRun(this);
    }

    @Override
    public void setSpHandleForSnapshotDigest(long spHandle)
    {
        // During rejoin, the spHandle is updated even though the site is not executing the tasks. If it's a live
        // rejoin, all logged tasks will be replayed. So the spHandle may go backward and forward again. It should
        // stop at the same point after replay.
        m_spHandleForSnapshotDigest = Math.max(m_spHandleForSnapshotDigest, spHandle);
    }

    /**
     * Java level related stuffs that are also needed to roll back
     * @param undoLog
     * @param undo
     */
    private static void handleUndoLog(List<UndoAction> undoLog, boolean undo) {
        if (undoLog == null) return;

        for (final ListIterator<UndoAction> iterator = undoLog.listIterator(undoLog.size()); iterator.hasPrevious();) {
            final UndoAction action = iterator.previous();
            if (undo)
                action.undo();
            else
                action.release();
        }
        if (undo)
            undoLog.clear();
    }

    private void setLastCommittedSpHandle(long spHandle)
    {
        if (TxnEgo.getPartitionId(m_lastCommittedSpHandle) != m_partitionId) {
            VoltDB.crashLocalVoltDB("Mismatch SpHandle partitiond id " +
                                    TxnEgo.getPartitionId(m_lastCommittedSpHandle) + ", " +
                                    TxnEgo.getPartitionId(spHandle), true, null);
        }
        m_lastCommittedSpHandle = spHandle;
        setSpHandleForSnapshotDigest(m_lastCommittedSpHandle);
    }

    @Override
    public void truncateUndoLog(boolean rollback, long beginUndoToken, long spHandle, List<UndoAction> undoLog)
    {
        // Set the last committed txnId even if there is nothing to undo, as long as the txn is not rolling back.
        if (!rollback) {
            setLastCommittedSpHandle(spHandle);
        }

        //Any new txnid will create a new undo quantum, including the same txnid again
        m_latestUndoTxnId = Long.MIN_VALUE;
        //If the begin undo token is not set the txn never did any work so there is nothing to undo/release
        if (beginUndoToken == Site.kInvalidUndoToken) return;
        if (rollback) {
            m_ee.undoUndoToken(beginUndoToken);
        }
        else {
            assert(m_latestUndoToken != Site.kInvalidUndoToken);
            assert(m_latestUndoToken >= beginUndoToken);
            if (m_latestUndoToken > beginUndoToken) {
                m_ee.releaseUndoToken(m_latestUndoToken);
            }
        }

        // java level roll back
        handleUndoLog(undoLog, rollback);
    }

    @Override
    public void stashWorkUnitDependencies(Map<Integer, List<VoltTable>> dependencies)
    {
        m_ee.stashWorkUnitDependencies(dependencies);
    }

    @Override
    public DependencyPair executeSysProcPlanFragment(
            TransactionState txnState,
            Map<Integer, List<VoltTable>> dependencies, long fragmentId,
            ParameterSet params)
    {
        ProcedureRunner runner = m_loadedProcedures.getSysproc(fragmentId);
        return runner.executeSysProcPlanFragment(txnState, dependencies, fragmentId, params);
    }

    @Override
    public NonVoltDBBackend getNonVoltDBBackendIfExists()
    {
        return m_non_voltdb_backend;
    }

    @Override
    public long[] getUSOForExportTable(String signature)
    {
        return m_ee.getUSOForExportTable(signature);
    }

    @Override
    public TupleStreamStateInfo getDRTupleStreamStateInfo()
    {
        // Set the psetBuffer buffer capacity and clear the buffer
        m_ee.getParamBufferForExecuteTask(0);
        ByteBuffer resultBuffer = ByteBuffer.wrap(m_ee.executeTask(TaskType.GET_DR_TUPLESTREAM_STATE, ByteBuffer.allocate(0)));
        long partitionSequenceNumber = resultBuffer.getLong();
        long partitionSpUniqueId = resultBuffer.getLong();
        long partitionMpUniqueId = resultBuffer.getLong();
        int drVersion = resultBuffer.getInt();
        DRLogSegmentId partitionInfo = new DRLogSegmentId(partitionSequenceNumber, partitionSpUniqueId, partitionMpUniqueId);
        byte hasReplicatedStateInfo = resultBuffer.get();
        TupleStreamStateInfo info = null;
        if (hasReplicatedStateInfo != 0) {
            long replicatedSequenceNumber = resultBuffer.getLong();
            long replicatedSpUniqueId = resultBuffer.getLong();
            long replicatedMpUniqueId = resultBuffer.getLong();
            DRLogSegmentId replicatedInfo = new DRLogSegmentId(replicatedSequenceNumber, replicatedSpUniqueId, replicatedMpUniqueId);
            info = new TupleStreamStateInfo(partitionInfo, replicatedInfo, drVersion);
        } else {
            info = new TupleStreamStateInfo(partitionInfo, drVersion);
        }
        return info;
    }

    @Override
    public void setDRSequenceNumbers(Long partitionSequenceNumber, Long mpSequenceNumber) {
        if (partitionSequenceNumber == null && mpSequenceNumber == null) return;
        ByteBuffer paramBuffer = m_ee.getParamBufferForExecuteTask(16);
        paramBuffer.putLong(partitionSequenceNumber != null ? partitionSequenceNumber : Long.MIN_VALUE);
        paramBuffer.putLong(mpSequenceNumber != null ? mpSequenceNumber : Long.MIN_VALUE);
        m_ee.executeTask(TaskType.SET_DR_SEQUENCE_NUMBERS, paramBuffer);
    }

    @Override
    public void toggleProfiler(int toggle)
    {
        m_ee.toggleProfiler(toggle);
    }

    @Override
    public void tick()
    {
        long time = System.currentTimeMillis();

        m_ee.tick(time, m_lastCommittedSpHandle);
        statsTick(time);
    }

    /**
     * Cache the current statistics.
     *
     * @param time
     */
    private void statsTick(long time)
    {
        /*
         * grab the table statistics from ee and put it into the statistics
         * agent.
         */
        if (m_tableStats != null) {
            CatalogMap<Table> tables = m_context.database.getTables();
            int[] tableIds = new int[tables.size()];
            int i = 0;
            for (Table table : tables) {
                tableIds[i++] = table.getRelativeIndex();
            }

            // data to aggregate
            long tupleCount = 0;
            long tupleDataMem = 0;
            long tupleAllocatedMem = 0;
            long indexMem = 0;
            long stringMem = 0;

            // update table stats
            final VoltTable[] s1 =
                m_ee.getStats(StatsSelector.TABLE, tableIds, false, time);
            if ((s1 != null) && (s1.length > 0)) {
                VoltTable stats = s1[0];
                assert(stats != null);

                // rollup the table memory stats for this site
                while (stats.advanceRow()) {
                    //Assert column index matches name for ENG-4092
                    assert(stats.getColumnName(7).equals("TUPLE_COUNT"));
                    assert(stats.getColumnName(6).equals("TABLE_TYPE"));
                    assert(stats.getColumnName(5).equals("TABLE_NAME"));
                    boolean isReplicated = tables.getIgnoreCase(stats.getString(5)).getIsreplicated();
                    boolean trackMemory = (!isReplicated) || m_isLowestSiteId;
                    if ("PersistentTable".equals(stats.getString(6)) && trackMemory){
                        tupleCount += stats.getLong(7);
                    }
                    assert(stats.getColumnName(8).equals("TUPLE_ALLOCATED_MEMORY"));
                    if (trackMemory) {
                        tupleAllocatedMem += stats.getLong(8);
                    }
                    assert(stats.getColumnName(9).equals("TUPLE_DATA_MEMORY"));
                    if (trackMemory) {
                        tupleDataMem += stats.getLong(9);
                    }
                    assert(stats.getColumnName(10).equals("STRING_DATA_MEMORY"));
                    if (trackMemory) {
                        stringMem += stats.getLong(10);
                    }
                }
                stats.resetRowPosition();

                m_tableStats.setStatsTable(stats);
            }
            else {
                // the EE returned no table stats, which means there are no tables.
                // Need to ensure the cached stats are cleared to reflect that
                m_tableStats.resetStatsTable();
            }

            // update index stats
            final VoltTable[] s2 =
                m_ee.getStats(StatsSelector.INDEX, tableIds, false, time);
            if ((s2 != null) && (s2.length > 0)) {
                VoltTable stats = s2[0];
                assert(stats != null);

                // rollup the index memory stats for this site
                while (stats.advanceRow()) {
                    //Assert column index matches name for ENG-4092
                    assert(stats.getColumnName(6).equals("TABLE_NAME"));
                    boolean isReplicated = tables.getIgnoreCase(stats.getString(6)).getIsreplicated();
                    boolean trackMemory = (!isReplicated) || m_isLowestSiteId;
                    assert(stats.getColumnName(11).equals("MEMORY_ESTIMATE"));
                    if (trackMemory) {
                        indexMem += stats.getLong(11);
                    }
                }
                stats.resetRowPosition();

                m_indexStats.setStatsTable(stats);
            }
            else {
                // the EE returned no index stats, which means there are no indexes.
                // Need to ensure the cached stats are cleared to reflect that
                m_indexStats.resetStatsTable();
            }

            // update the rolled up memory statistics
            if (m_memStats != null) {
                m_memStats.eeUpdateMemStats(m_siteId,
                                            tupleCount,
                                            tupleDataMem,
                                            tupleAllocatedMem,
                                            indexMem,
                                            stringMem,
                                            m_ee.getThreadLocalPoolAllocations());
            }
        }
    }

    @Override
    public void quiesce()
    {
        m_ee.quiesce(m_lastCommittedSpHandle);
    }

    @Override
    public void exportAction(boolean syncAction,
                             long uso,
                             Long sequenceNumber,
                             Integer partitionId, String tableSignature)
    {
        m_ee.exportAction(syncAction, uso, sequenceNumber,
                          partitionId, tableSignature);
    }

    @Override
    public VoltTable[] getStats(StatsSelector selector, int[] locators,
                                boolean interval, Long now)
    {
        return m_ee.getStats(selector, locators, interval, now);
    }

    @Override
    public Future<?> doSnapshotWork()
    {
        return m_snapshotter.doSnapshotWork(m_sysprocContext, false);
    }

    @Override
    public void startSnapshotWithTargets(Collection<SnapshotDataTarget> targets)
    {
        m_snapshotter.startSnapshotWithTargets(targets, System.currentTimeMillis());
    }

    @Override
    public void setRejoinComplete(
            JoinProducerBase.JoinCompletionAction replayComplete,
            Map<String, Map<Integer, Pair<Long, Long>>> exportSequenceNumbers,
            Map<Integer, Long> drSequenceNumbers,
            Map<Integer, Map<Integer, Map<Integer, DRSiteDrIdTracker>>> allConsumerSiteTrackers,
            boolean requireExistingSequenceNumbers,
            long clusterCreateTime) {
        // transition from kStateRejoining to live rejoin replay.
        // pass through this transition in all cases; if not doing
        // live rejoin, will transfer to kStateRunning as usual
        // as the rejoin task log will be empty.
        assert(m_rejoinState == kStateRejoining);

        if (replayComplete == null) {
            throw new RuntimeException("Null Replay Complete Action.");
        }

        if (clusterCreateTime != -1) {
            VoltDB.instance().setClusterCreateTime(clusterCreateTime);
        }

        for (Map.Entry<String, Map<Integer, Pair<Long,Long>>> tableEntry : exportSequenceNumbers.entrySet()) {
            final Table catalogTable = m_context.tables.get(tableEntry.getKey());
            if (catalogTable == null) {
                VoltDB.crashLocalVoltDB(
                        "Unable to find catalog entry for table named " + tableEntry.getKey(),
                        true,
                        null);
            }
            Pair<Long,Long> sequenceNumbers = tableEntry.getValue().get(m_partitionId);

            if (sequenceNumbers == null) {
                if (requireExistingSequenceNumbers) {
                    VoltDB.crashLocalVoltDB(
                            "Could not find export sequence numbers for partition " +
                                    m_partitionId + " table " +
                                    tableEntry.getKey() + " have " + exportSequenceNumbers, false, null);
                } else {
                    sequenceNumbers = Pair.of(0L,0L);
                }
            }

            exportAction(
                    true,
                    sequenceNumbers.getFirst().longValue(),
                    sequenceNumbers.getSecond(),
                    m_partitionId,
                    catalogTable.getSignature());
        }

        if (drSequenceNumbers != null) {
            Long partitionDRSequenceNumber = drSequenceNumbers.get(m_partitionId);
            Long mpDRSequenceNumber = drSequenceNumbers.get(MpInitiator.MP_INIT_PID);
            hostLog.info("Setting drIds " + partitionDRSequenceNumber + " and " + mpDRSequenceNumber);
            setDRSequenceNumbers(partitionDRSequenceNumber, mpDRSequenceNumber);
            if (VoltDB.instance().getNodeDRGateway() != null && m_sysprocContext.isLowestSiteId()) {
                VoltDB.instance().getNodeDRGateway().cacheRejoinStartDRSNs(drSequenceNumbers);
            }
        } else if (requireExistingSequenceNumbers) {
            VoltDB.crashLocalVoltDB("Could not find DR sequence number for partition " + m_partitionId);
        }

        if (allConsumerSiteTrackers != null) {
            Map<Integer, Map<Integer, DRSiteDrIdTracker>> thisConsumerSiteTrackers =
                    allConsumerSiteTrackers.get(m_partitionId);
            if (thisConsumerSiteTrackers != null) {
                m_maxSeenDrLogsBySrcPartition = thisConsumerSiteTrackers;
            }
        }
        m_rejoinState = kStateReplayingRejoin;
        m_replayCompletionAction = replayComplete;
    }

    private void setReplayRejoinComplete() {
        // transition out of rejoin replay to normal running state.
        assert(m_rejoinState == kStateReplayingRejoin);
        m_replayCompletionAction.run();
        m_rejoinState = kStateRunning;
    }

    @Override
    public FastDeserializer executePlanFragments(
            int numFragmentIds,
            long[] planFragmentIds,
            long[] inputDepIds,
            Object[] parameterSets,
            DeterminismHash determinismHash,
            String[] sqlTexts,
            boolean[] isWriteFrags,
            int[] sqlCRCs,
            long txnId,
            long spHandle,
            long uniqueId,
            boolean readOnly,
            boolean traceOn)
                    throws EEException
    {
        return m_ee.executePlanFragments(
                numFragmentIds,
                planFragmentIds,
                inputDepIds,
                parameterSets,
                determinismHash,
                sqlTexts,
                isWriteFrags,
                sqlCRCs,
                txnId,
                spHandle,
                m_lastCommittedSpHandle,
                uniqueId,
                readOnly ? Long.MAX_VALUE : getNextUndoTokenBroken(),
                traceOn);
    }

    @Override
    public boolean usingFallbackBuffer() {
        return m_ee.usingFallbackBuffer();
    }

    @Override
    public ProcedureRunner getProcedureRunner(String procedureName) {
        return m_loadedProcedures.getProcByName(procedureName);
    }

    @Override
    public ProcedureRunner getNibbleDeleteProcRunner(String procedureName,
                                                     Table catTable,
                                                     Column column,
                                                     ComparisonOperation op)
    {
        return m_loadedProcedures.getNibbleDeleteProc(
                    procedureName, catTable, column, op);
    }

    /**
     * Update the catalog.  If we're the MPI, don't bother with the EE.
     */
    public boolean updateCatalog(String diffCmds,
                                 CatalogContext context,
                                 boolean requiresSnapshotIsolationboolean,
                                 boolean isMPI,
                                 long txnId,
                                 long uniqueId,
                                 long spHandle,
                                 boolean isReplay,
                                 boolean requireCatalogDiffCmdsApplyToEE,
                                 boolean requiresNewExportGeneration)
    {
        CatalogContext oldContext = m_context;
        m_context = context;
        m_ee.setBatchTimeout(m_context.cluster.getDeployment().get("deployment").
                getSystemsettings().get("systemsettings").getQuerytimeout());
        m_loadedProcedures.loadProcedures(m_context, isReplay);
        m_ee.loadFunctions(m_context);

        if (isMPI) {
            // the rest of the work applies to sites with real EEs
            return true;
        }

        if (requireCatalogDiffCmdsApplyToEE == false) {
            // empty diff cmds for the EE to apply, so skip the JNI call
            hostLog.debug("Skipped applying diff commands on EE.");
            return true;
        }

        CatalogMap<Table> tables = m_context.catalog.getClusters().get("cluster").getDatabases().get("database").getTables();

        boolean DRCatalogChange = false;
        for (Table t : tables) {
            if (t.getIsdred()) {
                DRCatalogChange |= diffCmds.contains("tables#" + t.getTypeName());
                if (DRCatalogChange) {
                    break;
                }
            }
        }

        if (!DRCatalogChange) { // Check against old catalog for deletions
            CatalogMap<Table> oldTables = oldContext.catalog.getClusters().get("cluster").getDatabases().get("database").getTables();
            for (Table t : oldTables) {
                if (t.getIsdred()) {
                    DRCatalogChange |= diffCmds.contains(CatalogDiffEngine.getDeleteDiffStatement(t, "tables"));
                    if (DRCatalogChange) {
                        break;
                    }
                }
            }
        }

        // if a snapshot is in process, wait for it to finish
        // don't bother if this isn't a schema change
        //
        if (requiresSnapshotIsolationboolean && m_snapshotter.isEESnapshotting()) {
            hostLog.info(String.format("Site %d performing schema change operation must block until snapshot is locally complete.",
                    CoreUtils.getSiteIdFromHSId(m_siteId)));
            try {
                m_snapshotter.completeSnapshotWork(m_sysprocContext);
                hostLog.info(String.format("Site %d locally finished snapshot. Will update catalog now.",
                        CoreUtils.getSiteIdFromHSId(m_siteId)));
            }
            catch (InterruptedException e) {
                VoltDB.crashLocalVoltDB("Unexpected Interrupted Exception while finishing a snapshot for a catalog update.", true, e);
            }
        }

        //Necessary to quiesce before updating the catalog
        //so export data for the old generation is pushed to Java.
        //No need to quiesce as there is no rolling of generation OLD datasources will be polled and pushed until there is no more data.
        //m_ee.quiesce(m_lastCommittedSpHandle);
        m_ee.updateCatalog(m_context.m_genId, requiresNewExportGeneration, diffCmds);
        if (DRCatalogChange) {
            final DRCatalogCommands catalogCommands = DRCatalogDiffEngine.serializeCatalogCommandsForDr(m_context.catalog, -1);
            generateDREvent(EventType.CATALOG_UPDATE, txnId, uniqueId, m_lastCommittedSpHandle,
                    spHandle, catalogCommands.commands.getBytes(Charsets.UTF_8));
        }

        return true;
    }

    /**
     * Update the system settings
     * @param context catalog context
     * @return true if it succeeds
     */
    public boolean updateSettings(CatalogContext context) {
        m_context = context;
        // here you could bring the timeout settings
        m_loadedProcedures.loadProcedures(m_context);
        m_ee.loadFunctions(m_context);
        return true;
    }

    @Override
    public void setPerPartitionTxnIds(long[] perPartitionTxnIds, boolean skipMultiPart) {
        long foundMultipartTxnId = -1;
        long foundSinglepartTxnId = -1;
        for (long txnId : perPartitionTxnIds) {
            if (TxnEgo.getPartitionId(txnId) == m_partitionId) {
                if (foundSinglepartTxnId != -1) {
                    VoltDB.crashLocalVoltDB(
                            "Found multiple transactions ids (" + TxnEgo.txnIdToString(txnId) + " and " +
                            TxnEgo.txnIdToString(foundSinglepartTxnId) + ")during restore for a partition",
                            false, null);
                }
                foundSinglepartTxnId = txnId;
                m_initiatorMailbox.setMaxLastSeenTxnId(txnId);
                setSpHandleForSnapshotDigest(txnId);
            }
            if (!skipMultiPart && TxnEgo.getPartitionId(txnId) == MpInitiator.MP_INIT_PID) {
                if (foundMultipartTxnId != -1) {
                    VoltDB.crashLocalVoltDB(
                            "Found multiple transactions ids (" + TxnEgo.txnIdToString(txnId) + " and " +
                            TxnEgo.txnIdToString(foundMultipartTxnId) + ") during restore for a multipart txnid",
                            false, null);
                }
                foundMultipartTxnId = txnId;
                m_initiatorMailbox.setMaxLastSeenMultipartTxnId(txnId);
            }
        }
        if (!skipMultiPart && foundMultipartTxnId == -1) {
            VoltDB.crashLocalVoltDB("Didn't find a multipart txnid on restore", false, null);
        }
    }

    public void setNumberOfPartitions(int partitionCount)
    {
        m_numberOfPartitions = partitionCount;
    }

    @Override
    public TheHashinator getCurrentHashinator() {
        return m_hashinator;
    }

    @Override
    public void updateHashinator(TheHashinator hashinator)
    {
        Preconditions.checkNotNull(hashinator);
        m_hashinator = hashinator;
        m_ee.updateHashinator(hashinator.pGetCurrentConfig());
    }

    /**
     * For the specified list of table ids, return the number of mispartitioned rows using
     * the provided hashinator config
     */
    @Override
    public long[] validatePartitioning(long[] tableIds, byte[] hashinatorConfig) {
        ByteBuffer paramBuffer = m_ee.getParamBufferForExecuteTask(4 + (8 * tableIds.length) + 4 + hashinatorConfig.length);
        paramBuffer.putInt(tableIds.length);
        for (long tableId : tableIds) {
            paramBuffer.putLong(tableId);
        }
        paramBuffer.put(hashinatorConfig);

        ByteBuffer resultBuffer = ByteBuffer.wrap(m_ee.executeTask( TaskType.VALIDATE_PARTITIONING, paramBuffer));
        long mispartitionedRows[] = new long[tableIds.length];
        for (int ii = 0; ii < tableIds.length; ii++) {
            mispartitionedRows[ii] = resultBuffer.getLong();
        }
        return mispartitionedRows;
    }

    @Override
    public void setBatch(int batchIndex) {
        m_ee.setBatch(batchIndex);
    }

    @Override
    public void setProcedureName(String procedureName) {
        m_ee.setProcedureName(procedureName);
    }

    @Override
    public long applyBinaryLog(long txnId, long spHandle,
                               long uniqueId, int remoteClusterId, int remotePartitionId,
                               byte log[]) throws EEException {
        ByteBuffer paramBuffer = m_ee.getParamBufferForExecuteTask(4 + log.length);
        paramBuffer.putInt(log.length);
        paramBuffer.put(log);
        return m_ee.applyBinaryLog(paramBuffer, txnId, spHandle, m_lastCommittedSpHandle, uniqueId,
                            remoteClusterId, remotePartitionId, getNextUndoToken(m_currentTxnId));
    }

    @Override
    public void setBatchTimeout(int batchTimeout) {
        m_ee.setBatchTimeout(batchTimeout);
    }

    @Override
    public int getBatchTimeout() {
        return m_ee.getBatchTimeout();
    }

    @Override
    public void setDRProtocolVersion(int drVersion) {
        ByteBuffer paramBuffer = m_ee.getParamBufferForExecuteTask(4);
        paramBuffer.putInt(drVersion);
        m_ee.executeTask(TaskType.SET_DR_PROTOCOL_VERSION, paramBuffer);
        hostLog.info("DR protocol version has been set to " + drVersion);
    }

    @Override
    public void setDRProtocolVersion(int drVersion, long txnId, long spHandle, long uniqueId) {
        setDRProtocolVersion(drVersion);
        generateDREvent(
                EventType.DR_STREAM_START, txnId, uniqueId, m_lastCommittedSpHandle, spHandle, new byte[0]);
    }

    @Override
    public void generateElasticChangeEvents(int oldPartitionCnt, int newPartitionCnt, long txnId, long spHandle, long uniqueId) {
//        Enable this code and fix up generateDREvent in DRTuplestream once the DR ReplicatedTable Stream has been removed
//        if (m_partitionId >= oldPartitionCnt) {
//            generateDREvent(
//                    EventType.DR_STREAM_START, uniqueId, m_lastCommittedSpHandle, spHandle, new byte[0]);
//        }
//        else {
            ByteBuffer paramBuffer = ByteBuffer.allocate(8);
            paramBuffer.putInt(oldPartitionCnt);
            paramBuffer.putInt(newPartitionCnt);
            generateDREvent(
                    EventType.DR_ELASTIC_CHANGE, txnId, uniqueId, m_lastCommittedSpHandle, spHandle, paramBuffer.array());
//        }
    }

    @Override
    public void generateElasticRebalanceEvents(int srcPartition, int destPartition, long txnId, long spHandle, long uniqueId) {
        ByteBuffer paramBuffer = ByteBuffer.allocate(8 + 8);
        paramBuffer.putInt(srcPartition);
        paramBuffer.putInt(destPartition);
        paramBuffer.putLong(uniqueId);
        generateDREvent(
                EventType.DR_ELASTIC_REBALANCE, txnId, uniqueId, m_lastCommittedSpHandle, spHandle, paramBuffer.array());
    }

    @Override
<<<<<<< HEAD
	public void setDRStreamEnd(long txnId, long spHandle, long uniqueId) {
=======
    public void setDRStreamEnd(long txnId, long spHandle, long uniqueId) {
>>>>>>> f0fbdf85
        generateDREvent(
                EventType.DR_STREAM_END, txnId, uniqueId, m_lastCommittedSpHandle, spHandle, new byte[0]);
    }

    /**
     * Generate a in-stream DR event which pushes an event buffer to topend
     */
    public void generateDREvent(EventType type, long txnId, long uniqueId, long lastCommittedSpHandle,
            long spHandle, byte[] payloads) {
        m_ee.quiesce(lastCommittedSpHandle);
        ByteBuffer paramBuffer = m_ee.getParamBufferForExecuteTask(32 + 16 + payloads.length);
        paramBuffer.putInt(type.ordinal());
        paramBuffer.putLong(uniqueId);
        paramBuffer.putLong(lastCommittedSpHandle);
        paramBuffer.putLong(spHandle);
        // adding txnId and undoToken to make generateDREvent undoable
        paramBuffer.putLong(txnId);
        paramBuffer.putLong(getNextUndoToken(m_currentTxnId));
        paramBuffer.putInt(payloads.length);
        paramBuffer.put(payloads);
        m_ee.executeTask(TaskType.GENERATE_DR_EVENT, paramBuffer);
    }

    @Override
    public SystemProcedureExecutionContext getSystemProcedureExecutionContext() {
        return m_sysprocContext;
    }

    public ExecutionEngine getExecutionEngine() {
        return m_ee;
    }
}<|MERGE_RESOLUTION|>--- conflicted
+++ resolved
@@ -1800,11 +1800,7 @@
     }
 
     @Override
-<<<<<<< HEAD
-	public void setDRStreamEnd(long txnId, long spHandle, long uniqueId) {
-=======
     public void setDRStreamEnd(long txnId, long spHandle, long uniqueId) {
->>>>>>> f0fbdf85
         generateDREvent(
                 EventType.DR_STREAM_END, txnId, uniqueId, m_lastCommittedSpHandle, spHandle, new byte[0]);
     }
