--- conflicted
+++ resolved
@@ -221,50 +221,6 @@
         m_taskQueue.offer(task);
     }
 
-<<<<<<< HEAD
-    // All sites receives FragmentTask messages, time to fire the task.
-    static private void releaseStashedFragments(long txnId)
-    {
-        if (hostLog.isDebugEnabled()) {
-            hostLog.debug("release stashed fragment messages:" + TxnEgo.txnIdToString(txnId));
-        }
-        long lastTxnId = 0;
-        for (Pair<SiteTaskerQueue, Scoreboard> p : s_stashedMpWrites) {
-            TransactionTask task = p.getSecond().getFragmentTask();
-            assert(lastTxnId == 0 || lastTxnId == task.getTxnId());
-            lastTxnId = task.getTxnId();
-            Iv2Trace.logSiteTaskerQueueOffer(task);
-            p.getFirst().offer(task);
-            p.getSecond().clearFragment();
-        }
-    }
-
-    // All sites receives CompletedTransactionTask messages, time to fire the task.
-    static private void releaseStashedComleteTxns(boolean missingTxn, long txnId)
-    {
-        if (hostLog.isDebugEnabled()) {
-            if (missingTxn) {
-                hostLog.debug("skipped incomplete rollback transaction message:" + TxnEgo.txnIdToString(txnId));
-            }
-            else {
-                hostLog.debug("release stashed complete transaction message:" + TxnEgo.txnIdToString(txnId));
-            }
-        }
-        long lastTxnId = 0;
-        for (Pair<SiteTaskerQueue, Scoreboard> p : s_stashedMpWrites) {
-            CompleteTransactionTask completion = p.getSecond().releaseCompleteTransactionTaskAndRemoveStaleTxn(txnId);
-            assert(completion != null);
-            assert(lastTxnId == 0 || lastTxnId == completion.getMsgTxnId());
-            lastTxnId = completion.getMsgTxnId();
-            if (!missingTxn) {
-                Iv2Trace.logSiteTaskerQueueOffer(completion);
-                p.getFirst().offer(completion);
-            }
-        }
-    }
-
-=======
->>>>>>> 31b2042f
     private void coordinatedTaskQueueOffer(TransactionTask task) {
         synchronized (s_lock) {
             long matchingCompletionTime = -1;
@@ -289,22 +245,10 @@
                 if (sb.getFragmentTask() != null && matchingFragmentTime == sb.getFragmentTask().getTimestamp()) {
                     fragmentScore++;
                 }
-<<<<<<< HEAD
-                if (!st.matchCompleteTransactionTask(matchingCompletionTime)) {
+                if (!sb.matchCompleteTransactionTask(matchingCompletionTime)) {
                     continue;
-=======
-                if (!sb.getCompletionTasks().isEmpty()) {
-                    if (matchingCompletionTime != sb.getCompletionTasks().peekFirst().getFirst().getTimestamp()) {
-                        continue;
-                    }
-                    missingTxn |= sb.getCompletionTasks().peekFirst().getSecond();
-                    // At repair time MPI may send many rounds of CompleteTxnMessage due to the fact that
-                    // many SPI leaders are promoted, each round of CompleteTxnMessages share the same
-                    // timestamp, so at TransactionTaskQueue level it only counts messages from the same round.
-                    completionScore++;
->>>>>>> 31b2042f
-                }
-                missingTxn |= st.getCompletionTasks().peekFirst().getSecond();
+                }
+                missingTxn |= sb.getCompletionTasks().peekFirst().getSecond();
                 // At repair time MPI may send many rounds of CompleteTxnMessage due to the fact that
                 // many SPI leaders are promoted, each round of CompleteTxnMessages share the same
                 // timestamp, so at TransactionTaskQueue level it only counts messages from the same round.
@@ -333,27 +277,15 @@
             long matchingCompletionTime = missingTxnCompletion.getTimestamp();
             m_scoreboard.addCompletedTransactionTask(missingTxnCompletion, true);
             int completionScore = 0;
-<<<<<<< HEAD
-            for (Pair<SiteTaskerQueue, Scoreboard> p : s_stashedMpWrites) {
-                Scoreboard st = p.getSecond();
-                if (!st.matchCompleteTransactionTask(matchingCompletionTime)) {
-                    continue;
-=======
             for (Scoreboard sb : s_stashedMpWrites.getScoreboards()) {
                 if (!sb.getCompletionTasks().isEmpty()) {
-                    if (matchingCompletionTime != sb.getCompletionTasks().peekFirst().getFirst().getTimestamp()) {
-                        break;
-                    }
-                    // At repair time MPI may send many rounds of CompleteTxnMessage due to the fact that
+                    if (!sb.matchCompleteTransactionTask(matchingCompletionTime)) {
+                        continue;
+                    }                    // At repair time MPI may send many rounds of CompleteTxnMessage due to the fact that
                     // many SPI leaders are promoted, each round of CompleteTxnMessages share the same
                     // timestamp, so at TransactionTaskQueue level it only counts messages from the same round.
                     completionScore++;
->>>>>>> 31b2042f
-                }
-                // At repair time MPI may send many rounds of CompleteTxnMessage due to the fact that
-                // many SPI leaders are promoted, each round of CompleteTxnMessages share the same
-                // timestamp, so at TransactionTaskQueue level it only counts messages from the same round.
-                completionScore++;
+                }
             }
 
             if (hostLog.isDebugEnabled()) {
