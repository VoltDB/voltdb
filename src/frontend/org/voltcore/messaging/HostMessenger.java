--- conflicted
+++ resolved
@@ -76,11 +76,7 @@
 import com.google_voltpatches.common.collect.ImmutableCollection;
 import com.google_voltpatches.common.collect.ImmutableList;
 import com.google_voltpatches.common.collect.ImmutableMap;
-<<<<<<< HEAD
-=======
 import com.google_voltpatches.common.collect.ImmutableMultimap;
-import com.google_voltpatches.common.collect.ImmutableSet;
->>>>>>> 6c7817ca
 import com.google_voltpatches.common.collect.Maps;
 import com.google_voltpatches.common.collect.Multimaps;
 import com.google_voltpatches.common.collect.Sets;
@@ -538,8 +534,9 @@
             ImmutableMap.Builder<Integer, String> bldr = ImmutableMap.<Integer,String>builder()
                     .putAll(Maps.filterKeys(m_knownFailedHosts, not(in(rip))));
             for (int hostId: rip) {
-                ForeignHost fh = m_foreignHosts.get(hostId);
-                String hostname = fh != null ? fh.hostnameAndIPAndPort() : "UNKNOWN";
+                Iterator<ForeignHost> fhs = m_foreignHosts.get(hostId).iterator();
+
+                String hostname = fhs.hasNext() ? fhs.next().hostnameAndIPAndPort() : "UNKNOWN";
                 bldr.put(hostId, hostname);
             }
             m_knownFailedHosts = bldr.build();
@@ -551,8 +548,8 @@
             synchronized (m_mapLock) {
                 ImmutableMap.Builder<Integer, String> bldr = ImmutableMap.<Integer,String>builder()
                         .putAll(Maps.filterKeys(m_knownFailedHosts, not(equalTo(hostId))));
-                ForeignHost fh = m_foreignHosts.get(hostId);
-                String hostname = fh != null ? fh.hostnameAndIPAndPort() : "UNKNOWN";
+                Iterator<ForeignHost> fhs = m_foreignHosts.get(hostId).iterator();
+                String hostname = fhs.hasNext() ? fhs.next().hostnameAndIPAndPort() : "UNKNOWN";
                 bldr.put(hostId, hostname);
                 m_knownFailedHosts = bldr.build();
             }
@@ -1206,19 +1203,13 @@
         if (hostId == m_localHostId) {
             return CoreUtils.getHostnameOrAddress();
         }
-<<<<<<< HEAD
-        ForeignHost fh = m_foreignHosts.get(hostId);
-        return fh != null ? fh.hostname() :
-            m_knownFailedHosts.get(hostId) != null ? m_knownFailedHosts.get(hostId) :
-                "UNKNOWN";
-=======
         Iterator<ForeignHost> it = m_foreignHosts.get(hostId).iterator();
         if (it.hasNext()) {
             ForeignHost fh = it.next();
             return fh.hostname();
         }
-        return "UNKNOWN";
->>>>>>> 6c7817ca
+        return m_knownFailedHosts.get(hostId) != null ? m_knownFailedHosts.get(hostId) :
+                "UNKNOWN";
     }
 
     /**
@@ -1246,17 +1237,9 @@
         }
 
         // the foreign machine case
-<<<<<<< HEAD
-        ForeignHost fhost = m_foreignHosts.get(hostId);
-
-        if (fhost == null)
-        {
-            if (!m_knownFailedHosts.containsKey(hostId)) {
-=======
         ImmutableCollection<ForeignHost> fhosts = m_foreignHosts.get(hostId);
         if (fhosts.isEmpty()) {
-            if (!m_knownFailedHosts.contains(hostId)) {
->>>>>>> 6c7817ca
+            if (!m_knownFailedHosts.containsKey(hostId)) {
                 m_networkLog.warn(
                         "Attempted to send a message to foreign host with id " +
                         hostId + " but there is no such host.");
