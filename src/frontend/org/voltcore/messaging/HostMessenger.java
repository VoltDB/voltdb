--- conflicted
+++ resolved
@@ -472,11 +472,7 @@
         if (makePPDDecision(m_localHostId, previousHosts, currentHosts, m_partitionDetectionEnabled.get())) {
             // record here so we can ensure this only happens once for this node
             m_partitionDetected = true;
-<<<<<<< HEAD
-            org.voltdb.VoltDB.crashGlobalVoltDB("Partition detection logic will stop this process to ensure against split brains.",
-=======
-            VoltDB.crashLocalVoltDB("Partition detection logic will stop this process to ensure against split brains.",
->>>>>>> f2c65b99
+            org.voltdb.VoltDB.crashLocalVoltDB("Partition detection logic will stop this process to ensure against split brains.",
                         false, null);
         }
     }
